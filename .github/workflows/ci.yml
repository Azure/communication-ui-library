--- conflicted
+++ resolved
@@ -5,14 +5,7 @@
   push:
     branches: [main]
   pull_request:
-<<<<<<< HEAD
     branches: [main]
-    paths-ignore:
-      # Don't run if only basic markdown files have changed.
-      - "**.md"
-=======
-    branches: [ main ]
->>>>>>> 7e5a12c5
 
   # Allows you to run this workflow manually from the Actions tab
   workflow_dispatch:
@@ -30,7 +23,7 @@
       - name: Use Node.js v12.x
         uses: actions/setup-node@v1
         with:
-          node-version: "12.x"
+          node-version: '12.x'
 
       # Install dependencies
       - name: Install rush
