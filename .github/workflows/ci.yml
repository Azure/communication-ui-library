--- conflicted
+++ resolved
@@ -71,13 +71,8 @@
       # Deploy Storybook - only perform this step on main branch CI
       - name: Deploy Storybook
         if: github.ref == 'refs/heads/main'
-<<<<<<< HEAD
-        run: npm run deploy-storybook -- --ci
+        run: rushx deploy-storybook -- --ci
         working-directory: ./packages/storybook
-=======
-        run: rushx deploy-storybook -- --ci
-        working-directory: ./packages/communication-ui
->>>>>>> eeb1794d
         env:
           GH_TOKEN: ${{ github.actor }}:${{ secrets.GITHUB_TOKEN }}
 
