on:
  # Postsubmit CI on main.
  push:
    branches:
      - main
      - release/**
  # Presubmit CI on PRs to all branches.
  pull_request:
  # Allows you to run this workflow manually from the Actions tab.
  workflow_dispatch:

# cancel workflow when a newer version of the workflow is triggered on the same github ref
concurrency:
  group: ${{ github.workflow }}-${{ github.ref }}
  cancel-in-progress: true

permissions: read-all

jobs:
  # get matrix for ci-jobs
  get_matrix:
    name: Load CI Matrix Details
    runs-on: ubuntu-latest
    outputs:
      matrix: ${{ steps.get-matrix.outputs.matrix }}
    steps:
      # Checks-out your repository under $GITHUB_WORKSPACE so job can access it
      - uses: actions/checkout@v4
        with:
          sparse-checkout: |
            common
      # Ensure node version is great enough
      - name: Use Node.js
        uses: actions/setup-node@v4
        with:
          node-version: 'lts/*'
      - id: get-matrix
        run: echo "matrix=$(node ./common/scripts/workflow-read-matrix.mjs)" >> $GITHUB_OUTPUT

  build_packages:
    needs: get_matrix
    name: 'Build Packages (${{ matrix.flavor }})'
    runs-on: ubuntu-latest
    strategy:
      matrix: ${{ fromJSON(needs.get_matrix.outputs.matrix) }}
    steps:
      # Checks-out your repository under $GITHUB_WORKSPACE so job can access it
      - uses: actions/checkout@v4
        with:
          fetch-depth: 2 # this job requires depth of 2 for access to diff the SHA for change file check
      # Ensure node version is great enough
      - name: Use Node.js
        uses: actions/setup-node@v4
        with:
          node-version: 'lts/*'
      # Try get node_modules from cache
      - name: Restore node_modules from cache
        uses: actions/cache@v3
        with:
          path: common/temp/pnpm-store
          key: ${{ runner.os }}-${{ hashFiles('common/config/rush/pnpm-lock.yaml') }}
      # Install dependencies
      - name: Install rush
<<<<<<< HEAD
        run: npm install -g @microsoft/rush
      # Force build flavor if necessary
      - name: Force build flavor
=======
        run: npm install -g @microsoft/rush@$(jq -r '.rushVersion' "rush.json")
      - name: Install dependencies
        run: rush install --max-install-attempts 3
      # Switch flavor if necessary
      - name: Switch flavor for build
        id: switch-flavor
>>>>>>> bcb0aab2
        if: ${{ matrix.flavor != 'beta' }}
        run: node ./common/scripts/force-build-flavor.mjs ${{ matrix.flavor }}
      - name: Install dependencies
        run: rush switch-flavor:${{ matrix.flavor }}
      - name: Check the necessary change file has been submitted
        if: ${{ github.event_name == 'pull_request' }}
<<<<<<< HEAD
        # GitHub provides remote branch names as refs.
        run: node common/scripts/changelog/check.mjs origin/${{ github.base_ref }} origin/${{ github.head_ref }}
=======
        run: |
          git fetch origin main:main --depth=2
          node common/scripts/changelog/check.mjs ${{ github.event.pull_request.base.sha }} ${{ github.event.pull_request.head.sha }}

>>>>>>> bcb0aab2
      # Perform lint check
      - name: Run linter
        run: rush lint
      # Builds
      - name: Build Packages
        run: rush build -t @azure/communication-react
      # Type check test folder
      # - must be run after building all packlets because it depends on compiled packlet dependencies
      # - must be run only on beta flavor build because the browser test code is not conditional compiled
      - name: Type check test folder
        if: ${{ matrix.flavor == 'beta' }}
        run: cd packages/react-composites && rushx tsc:e2e
      # Verify no uncommitted api extractor changes
      - name: API Extractor Check
        if: ${{ always() }}
        run: |
          if [[ -z $(git status ${{ matrix.flavor != 'stable' && '**/review/beta/**' ||  '**/review/stable/**'  }}.md -s) ]]
          then
            echo "Success, no new api changes found."
          else
            echo "API CHANGES FOUND in ${{ matrix.flavor }} flavor - PLEASE RUN \"${{ matrix.flavor == 'stable' && 'rush switch-flavor:stable &&' || '' }} rush build -t @azure/communication-react\""
            echo "Changes:"
            git status ${{ matrix.flavor != 'stable' && '**/review/beta/**' ||  '**/review/stable/**'  }}.md -s
            exit 1
          fi
      # Tree-shaking check
      - name: Treeshaking check
        run: rush build --only @internal/check-treeshaking
      # Typescript version check
      - name: Typescript version compatibility check
        run: rush build --only @internal/check-typescript-regression
      # Ensure all downstream packlet versions are consitent with the base packlet version
      - name: Ensure all package versions are consistent
        run: rush ensure-consistent-versions
      # Upload azure-communication api.md files for easy access
      - name: Upload communication-react api files
        uses: actions/upload-artifact@v3
        with:
          name: communication-react.${{ matrix.flavor }}.api.json
          path: |
            packages/communication-react/temp/communication-react.api.json

  jest-test-coverage:
    needs: [get_matrix, build_packages]
    name: 'Jest Test Coverage (${{ matrix.flavor }})'
    runs-on: ubuntu-latest
    permissions:
      pull-requests: write
    strategy:
      matrix: ${{ fromJSON(needs.get_matrix.outputs.matrix) }}
    steps:
      # Checks-out your repository under $GITHUB_WORKSPACE so job can access it
      - uses: actions/checkout@v4
        with:
          fetch-depth: 1
      # Ensure node version is great enough
      - name: Use Node.js
        uses: actions/setup-node@v4
        with:
          node-version: 'lts/*'
      # Try get node_modules from cache
      - name: Restore node_modules from cache
        uses: actions/cache@v3
        with:
          path: common/temp/pnpm-store
          key: ${{ runner.os }}-${{ hashFiles('common/config/rush/pnpm-lock.yaml') }}
      # Install dependencies
      - name: Install rush
<<<<<<< HEAD
        run: npm install -g @microsoft/rush
      - name: Force build flavor
=======
        run: npm install -g @microsoft/rush@$(jq -r '.rushVersion' "rush.json")
      - name: Install dependencies
        run: rush install --max-install-attempts 3
      # Switch flavor if necessary
      - name: Switch flavor for build
        id: switch-flavor
>>>>>>> bcb0aab2
        if: ${{ matrix.flavor != 'beta' }}
        run: node ./common/scripts/force-build-flavor.mjs ${{ matrix.flavor }}
      - name: Install dependencies
        run: rush switch-flavor:${{ matrix.flavor }}
      # Build and test
      - name: Build Packages
        run: rush build -t @azure/communication-react
      - name: Test Packages
        run: rush test:ci-coverage -t @azure/communication-react
        env:
          NODE_OPTIONS: '--max_old_space_size=4096'
      - name: Merge all jest test coverage reports from the current branch
        # No need to run this step when the base is a release branch
        # but it's still needed for the upload bundle report step when main is updated
        if: ${{ !startsWith(github.event.pull_request.base.ref, 'release/') }}
        run: npx nyc merge temp/jest/coverage/detailed-report/ temp/jest/current/merge/detailed-full/coverage-report.json
      - name: Create a summary report from the detailed report
        # No need to run this step when the base is a release branch
        # but it's still needed for the upload bundle report step when main is updated
        if: ${{ !startsWith(github.event.pull_request.base.ref, 'release/') }}
        run: npx nyc report --temp-dir temp/jest/current/merge/detailed-full/ --report-dir temp/jest/current/merge/summary/ --reporter json-summary
      # Upload coverage report to review the merged report locally
      - name: Upload detailed and summary jest coverage reports
        uses: actions/upload-artifact@v3
        with:
          name: jest-coverage-report-${{ matrix.flavor }}
          path: temp/jest/current/merge/
      # Pull requests show details of coverage changes
      - name: Get jest tests coverage of main from gist
        if: ${{ github.event_name == 'pull_request' && !startsWith(github.event.pull_request.base.ref, 'release/') }}
        run: curl -o temp/jest/base/coverage-report.json "https://gist.github.com/communication-ui-bot/${{ matrix.coverage_gist_id }}/raw/communication-react-jest-report-${{ matrix.flavor }}.json" --create-dirs -L
      - name: Calculate coverage change
        if: ${{ github.event_name == 'pull_request' && !startsWith(github.event.pull_request.base.ref, 'release/') }}
        id: coverage
        run: |
          node ./common/config/workflows/coverage-utils.js ../../../temp/jest/base/coverage-report.json ../../../temp/jest/current/merge/summary/coverage-summary.json lines
          node ./common/config/workflows/coverage-utils.js ../../../temp/jest/base/coverage-report.json ../../../temp/jest/current/merge/summary/coverage-summary.json statements
          node ./common/config/workflows/coverage-utils.js ../../../temp/jest/base/coverage-report.json ../../../temp/jest/current/merge/summary/coverage-summary.json functions
          node ./common/config/workflows/coverage-utils.js ../../../temp/jest/base/coverage-report.json ../../../temp/jest/current/merge/summary/coverage-summary.json branches
      - name: Find Comment
        if: ${{ github.event_name == 'pull_request' && !startsWith(github.event.pull_request.base.ref, 'release/') }}
        uses: peter-evans/find-comment@v2
        id: fc
        with:
          issue-number: ${{ github.event.pull_request.number }}
          comment-author: 'github-actions[bot]'
          body-includes: '## @azure/communication-react jest test coverage for ***${{ matrix.flavor }}'
      - name: Create or update comment
        if: ${{ github.event_name == 'pull_request' && !startsWith(github.event.pull_request.base.ref, 'release/') }}
        uses: peter-evans/create-or-update-comment@v2
        with:
          comment-id: ${{ steps.fc.outputs.comment-id }}
          issue-number: ${{ github.event.pull_request.number }}
          body: |
            ## @azure/communication-react jest test coverage for ***${{ matrix.flavor }}***.

            |   | Lines | Statements | Functions | Branches |
            | --- | :-------: | :-------: | :-------: | :-------: |
            | Base |${{ steps.coverage.outputs.base_lines }}|${{ steps.coverage.outputs.base_statements }}|${{ steps.coverage.outputs.base_functions }}|${{ steps.coverage.outputs.base_branches }}|
            | Current |${{ steps.coverage.outputs.current_lines }}|${{ steps.coverage.outputs.current_statements }}|${{ steps.coverage.outputs.current_functions }}|${{ steps.coverage.outputs.current_branches }}|
            | Diff |${{ steps.coverage.outputs.lines_diff }}|${{ steps.coverage.outputs.statements_diff }}|${{ steps.coverage.outputs.functions_diff }}|${{ steps.coverage.outputs.branches_diff }}|
          edit-mode: replace

        # Main branch gets coverage report uploaded
      - name: Upload bundle report to gist
        if: github.ref == 'refs/heads/main'
        uses: exuanbo/actions-deploy-gist@v1
        with:
          token: ${{ secrets.MACHINE_ACCOUNT_PAT }}
          gist_id: ${{ matrix.coverage_gist_id }}
          gist_description: 'Jest report for tracking tests coverage for ${{ matrix.flavor }}'
          gist_file_name: communication-react-jest-report-${{ matrix.flavor }}.json
          file_path: temp/jest/current/merge/summary/coverage-summary.json

  in-progress-feature-validation:
    needs: get_matrix
    name: Check if in progress feature can be removed separately
    strategy:
      matrix: ${{ fromJSON(needs.get_matrix.outputs.matrix) }}
    runs-on: ubuntu-latest
    steps:
      # Checks-out your repository under $GITHUB_WORKSPACE so job can access it
      - uses: actions/checkout@v4
        with:
          fetch-depth: 1
      # Ensure node version is great enough
      - name: Use Node.js
        uses: actions/setup-node@v4
        with:
          node-version: 'lts/*'
      # Try get node_modules from cache
      - name: Restore node_modules from cache
        uses: actions/cache@v3
        with:
          path: common/temp/pnpm-store
          key: ${{ runner.os }}-${{ hashFiles('common/config/rush/pnpm-lock.yaml') }}
      # Install dependencies
      - name: Install rush
<<<<<<< HEAD
        run: npm install -g @microsoft/rush
      - name: Force build flavor
        run: node ./common/scripts/force-build-flavor.mjs beta-release
      - name: Install beta-release dependencies
        run: rush switch-flavor:beta-release
=======
        run: npm install -g @microsoft/rush@$(jq -r '.rushVersion' "rush.json")
      - name: Install dependencies
        if: ${{ matrix.flavor == 'beta-release'}}
        run: rush install --max-install-attempts 3
      # Switch flavor if necessary
      - name: Switch flavor for beta-release build
        id: switch-flavor
        if: ${{ matrix.flavor == 'beta-release'}}
        run: |
          rush switch-flavor:beta-release
>>>>>>> bcb0aab2
      # Perform lint check
      - name: Run linter
        if: ${{ matrix.flavor == 'beta-release'}}
        run: rush lint
      # Builds
      - name: Build Packages
        if: ${{ matrix.flavor == 'beta-release'}}
        run: rush build -t @azure/communication-react
      # # Type check test folder
      # # - must be run after building all packlets because it depends on compiled packlet dependencies
      # # - must be run only on beta flavor build because the browser test code is not conditional compiled
      # - name: Type check test folder
      #   if: ${{ matrix.flavor == 'beta' }}
      #   run: cd packages/react-composites && rushx tsc:e2e
      # Tests
      - name: Test Packages
        if: ${{ matrix.flavor == 'beta-release'}}
        run: rush test -t @azure/communication-react
      # Upload azure-communication api.md files for easy access
      - name: Upload communication-react api files
        if: ${{ matrix.flavor == 'beta-release'}}
        uses: actions/upload-artifact@v3
        with:
          name: communication-react.beta-release.api.json
          path: |
            packages/communication-react/temp/communication-react.api.json

  call_composite_automation_test:
    needs: get_matrix
    name: 'Call Composite automation test (${{ matrix.flavor }})'
    runs-on: ubuntu-latest
    permissions:
      pull-requests: write
    strategy:
      matrix: ${{ fromJSON(needs.get_matrix.outputs.matrix) }}
    steps:
      - uses: actions/checkout@v4
        with:
          fetch-depth: 1
      - name: Use Node.js
        uses: actions/setup-node@v4
        with:
          node-version: 'lts/*'
      - name: Restore node_modules from cache
        uses: actions/cache@v3
        with:
          path: common/temp/pnpm-store
          key: ${{ runner.os }}-${{ hashFiles('common/config/rush/pnpm-lock.yaml') }}
      - name: Install rush
<<<<<<< HEAD
        run: npm install -g @microsoft/rush
      - name: Force build flavor
        if: ${{ matrix.flavor != 'beta' }}
        run: node ./common/scripts/force-build-flavor.mjs ${{ matrix.flavor }}
=======
        run: npm install -g @microsoft/rush@$(jq -r '.rushVersion' "rush.json")
>>>>>>> bcb0aab2
      - name: Install dependencies
        run: rush switch-flavor:${{ matrix.flavor }}
      - uses: browser-actions/setup-chrome@v1
        id: setup-chrome
        with:
          chrome-version: 120.0.6099
      - name: Build Call Composite Test App
        run: |
          cd packages/react-composites
          rushx build:e2e:call
      - name: Install packlets used by browser tests
        run: |
          cd packages/react-composites
          rush build -t .
      - name: Call Composite Visual Regression Tests
        id: visualregressiontests
        run: |
          cd packages/react-composites
          rushx test:e2e:call
        env:
          CONNECTION_STRING: ${{ secrets.CONNECTION_STRING }}
          CHROME_PATH: ${{ steps.setup-chrome.outputs.chrome-path }}
      - name: Upload playwright test results
        uses: actions/upload-artifact@v3
        if: ${{ always() }}
        with:
          name: e2e-results-${{ github.run_id }}-${{ github.run_attempt }}-${{ matrix.flavor }}-call.json
          path: packages/react-composites/test-results/*/e2e-results.json
          if-no-files-found: error
      - name: Upload snapshot diff
        if: ${{ always() && steps.visualregressiontests.outcome == 'failure' }}
        uses: actions/upload-artifact@v3
        with:
          name: snapshots
          path: packages/react-composites/test-results
      - name: Comment on PR
        if: ${{ github.event_name == 'pull_request' && always() && steps.visualregressiontests.outcome == 'failure' && !contains( github.event.pull_request.labels.*.name, 'update_snapshots') }}
        uses: actions/github-script@v3
        with:
          github-token: ${{secrets.GITHUB_TOKEN}}
          script: |
            github.issues.createComment({
              issue_number: context.issue.number,
              owner: context.repo.owner,
              repo: context.repo.repo,
              body: 'Failed to pass the UI Test. If this PR is for UI change and the error is snapshot mismatch, please add "update_snapshots" label to the PR for updating the snapshot.'
            })

  chat_composite_automation_test:
    needs: get_matrix
    name: 'Chat Composite automation test (${{ matrix.flavor }})'
    runs-on: ubuntu-latest
    permissions:
      pull-requests: write
    strategy:
      matrix: ${{ fromJSON(needs.get_matrix.outputs.matrix) }}
    steps:
      - uses: actions/checkout@v4
        with:
          fetch-depth: 1
      - name: Use Node.js
        uses: actions/setup-node@v4
        with:
          node-version: 'lts/*'
      - name: Restore node_modules from cache
        uses: actions/cache@v3
        with:
          path: common/temp/pnpm-store
          key: ${{ runner.os }}-${{ hashFiles('common/config/rush/pnpm-lock.yaml') }}
      - name: Install rush
<<<<<<< HEAD
        run: npm install -g @microsoft/rush
      - name: Force build flavor
        if: ${{ matrix.flavor != 'beta' }}
        run: node ./common/scripts/force-build-flavor.mjs ${{ matrix.flavor }}
=======
        run: npm install -g @microsoft/rush@$(jq -r '.rushVersion' "rush.json")
>>>>>>> bcb0aab2
      - name: Install dependencies
        run: rush switch-flavor:${{ matrix.flavor }}
      - uses: browser-actions/setup-chrome@v1
        id: setup-chrome
        with:
          chrome-version: 120.0.6099
      - name: Build Chat Composite Test App
        run: |
          cd packages/react-composites
          rushx build:e2e:chat
      - name: Install packlets used by browser tests
        run: |
          cd packages/react-composites
          rush build -t .
      - name: Chat Composite Visual Regression Tests
        id: visualregressiontests
        run: |
          cd packages/react-composites
          rushx test:e2e:chat
        env:
          CONNECTION_STRING: ${{ secrets.CONNECTION_STRING }}
          CHROME_PATH: ${{ steps.setup-chrome.outputs.chrome-path }}
      - name: Upload playwright test results
        uses: actions/upload-artifact@v3
        if: ${{ always() }}
        with:
          name: e2e-results-${{ github.run_id }}-${{ github.run_attempt }}-${{ matrix.flavor }}-chat.json
          path: packages/react-composites/test-results/*/e2e-results.json
          if-no-files-found: error
      - name: Upload snapshot diff
        if: ${{ always() && steps.visualregressiontests.outcome == 'failure' }}
        uses: actions/upload-artifact@v3
        with:
          name: snapshots
          path: packages/react-composites/test-results
      - name: Comment on PR
        if: ${{ github.event_name == 'pull_request' && always() && steps.visualregressiontests.outcome == 'failure' && !contains( github.event.pull_request.labels.*.name, 'update_snapshots') }}
        uses: actions/github-script@v3
        with:
          github-token: ${{secrets.GITHUB_TOKEN}}
          script: |
            github.issues.createComment({
              issue_number: context.issue.number,
              owner: context.repo.owner,
              repo: context.repo.repo,
              body: 'Failed to pass the UI Test. If this PR is for UI change and the error is snapshot mismatch, please add "update_snapshots" label to the PR for updating the snapshot.'
            })

  call_with_chat_composite_automation_test:
    needs: get_matrix
    name: 'Call With Chat Composite automation test (${{ matrix.flavor }})'
    runs-on: ubuntu-latest
    permissions:
      pull-requests: write
    strategy:
      matrix: ${{ fromJSON(needs.get_matrix.outputs.matrix) }}
    steps:
      - uses: actions/checkout@v4
        with:
          fetch-depth: 1
      - name: Use Node.js
        uses: actions/setup-node@v4
        with:
          node-version: 'lts/*'
      - name: Restore node_modules from cache
        uses: actions/cache@v3
        with:
          path: common/temp/pnpm-store
          key: ${{ runner.os }}-${{ hashFiles('common/config/rush/pnpm-lock.yaml') }}
      - name: Install rush
<<<<<<< HEAD
        run: npm install -g @microsoft/rush
      - name: Install rush
        run: npm install -g @microsoft/rush
      - name: Force build flavor
        if: ${{ matrix.flavor != 'beta' }}
        run: node ./common/scripts/force-build-flavor.mjs ${{ matrix.flavor }}
=======
        run: npm install -g @microsoft/rush@$(jq -r '.rushVersion' "rush.json")
>>>>>>> bcb0aab2
      - name: Install dependencies
        run: rush switch-flavor:${{ matrix.flavor }}
      - uses: browser-actions/setup-chrome@v1
        id: setup-chrome
        with:
          chrome-version: 120.0.6099
      - name: Build CallWithChatComposite Test App
        run: |
          cd packages/react-composites
          rushx build:e2e:callwithchat
      - name: Install packlets used by browser tests
        run: |
          cd packages/react-composites
          rush build -t .
      - name: CallWithChatComposite Visual Regression Tests
        id: visualregressiontests
        run: |
          cd packages/react-composites
          rushx test:e2e:callwithchat
        env:
          CONNECTION_STRING: ${{ secrets.CONNECTION_STRING }}
          CHROME_PATH: ${{ steps.setup-chrome.outputs.chrome-path }}
      - name: Upload playwright test results
        uses: actions/upload-artifact@v3
        if: ${{ always() }}
        with:
          name: e2e-results-${{ github.run_id }}-${{ github.run_attempt }}-${{ matrix.flavor }}-callwithchat.json
          path: packages/react-composites/test-results/*/e2e-results.json
          if-no-files-found: error
      - name: Upload snapshot diff
        if: ${{ always() && steps.visualregressiontests.outcome == 'failure' }}
        uses: actions/upload-artifact@v3
        with:
          name: snapshots
          path: packages/react-composites/test-results
      - name: Comment on PR
        if: ${{ github.event_name == 'pull_request' && always() && steps.visualregressiontests.outcome == 'failure' && !contains( github.event.pull_request.labels.*.name, 'update_snapshots') }}
        uses: actions/github-script@v3
        with:
          github-token: ${{secrets.GITHUB_TOKEN}}
          script: |
            github.issues.createComment({
              issue_number: context.issue.number,
              owner: context.repo.owner,
              repo: context.repo.repo,
              body: 'Failed to pass the composite UI Test. If this PR is for UI change and the error is snapshot mismatch, please add "update_snapshots" label to the PR for updating the snapshot.'
            })
  components_automation_test:
    needs: get_matrix
    name: 'Components automation test (${{ matrix.flavor }})'
    runs-on: ubuntu-latest
    strategy:
      matrix: ${{ fromJSON(needs.get_matrix.outputs.matrix) }}
    steps:
      - uses: actions/checkout@v4
        with:
          fetch-depth: 1
      - name: Use Node.js
        uses: actions/setup-node@v4
        with:
          node-version: 'lts/*'
      - name: Restore node_modules from cache
        uses: actions/cache@v3
        with:
          path: common/temp/pnpm-store
          key: ${{ runner.os }}-${{ hashFiles('common/config/rush/pnpm-lock.yaml') }}
      - name: Install rush
<<<<<<< HEAD
        run: npm install -g @microsoft/rush
      - name: Force build flavor
        if: ${{ matrix.flavor != 'beta' }}
        run: node ./common/scripts/force-build-flavor.mjs ${{ matrix.flavor }}
=======
        run: npm install -g @microsoft/rush@$(jq -r '.rushVersion' "rush.json")
>>>>>>> bcb0aab2
      - name: Install dependencies
        run: rush switch-flavor:${{ matrix.flavor }}
      - uses: browser-actions/setup-chrome@v1
        id: setup-chrome
        with:
          chrome-version: 120.0.6099
      # Build the packages
      # This is needed because react-components depends on acs-ui-common and
      # acs-ui-common specifies main/module variables in package.json
      - name: Build Common Package
        run: rush build -t acs-ui-common
      - name: Components Visual Regression Tests
        id: visualregressiontests
        run: |
          cd packages/react-components
          rushx test:components
        env:
          CHROME_PATH: ${{ steps.setup-chrome.outputs.chrome-path }}
      - name: Upload snapshot diff
        if: ${{ always() && steps.visualregressiontests.outcome == 'failure' }}
        uses: actions/upload-artifact@v3
        with:
          name: Components-snapshots
          path: packages/react-components/tests/temp
      - name: Comment on PR
        if: ${{ github.event_name == 'pull_request' && always() && steps.visualregressiontests.outcome == 'failure' && !contains( github.event.pull_request.labels.*.name, 'update_snapshots') }}
        uses: actions/github-script@v3
        with:
          github-token: ${{secrets.GITHUB_TOKEN}}
          script: |
            github.issues.createComment({
              issue_number: context.issue.number,
              owner: context.repo.owner,
              repo: context.repo.repo,
              body: 'Failed to pass the UI Test. If this PR is for UI change and the error is snapshot mismatch, please add "update_snapshots" label to the PR for updating the snapshot.'
            })

  build_storybook:
    needs: get_matrix
    name: Build Storybook
    strategy:
      matrix: ${{ fromJSON(needs.get_matrix.outputs.matrix) }}
    runs-on: ubuntu-latest
    steps:
      - uses: actions/checkout@v4
        with:
          fetch-depth: 1
      - name: Use Node.js
        uses: actions/setup-node@v4
        with:
          node-version: 'lts/*'
      - name: Restore node_modules from cache
        uses: actions/cache@v3
        with:
          path: common/temp/pnpm-store
          key: ${{ runner.os }}-${{ hashFiles('common/config/rush/pnpm-lock.yaml') }}
      - name: Install rush
        run: npm install -g @microsoft/rush@$(jq -r '.rushVersion' "rush.json")
      - name: Install dependencies
        if: ${{ matrix.flavor == 'beta' || matrix.flavor == 'beta-release'}}
        run: rush install --max-install-attempts 3
      - name: Build
        if: ${{ matrix.flavor == 'beta' || matrix.flavor == 'beta-release' }}
        run: rush build -o storybook
      - name: Tests
        if: ${{ matrix.flavor == 'beta' || matrix.flavor == 'beta-release' }}
        run: rushx test
        working-directory: packages/storybook

  build_calling_sample:
    needs: get_matrix
    name: 'Build Calling Sample (${{ matrix.flavor }})'
    runs-on: ubuntu-latest
    strategy:
      matrix: ${{ fromJSON(needs.get_matrix.outputs.matrix) }}
    steps:
      - uses: actions/checkout@v4
        with:
          fetch-depth: 1
      - name: Use Node.js
        uses: actions/setup-node@v4
        with:
          node-version: 'lts/*'
      - name: Restore node_modules from cache
        uses: actions/cache@v3
        with:
          path: common/temp/pnpm-store
          key: ${{ runner.os }}-${{ hashFiles('common/config/rush/pnpm-lock.yaml') }}
      - name: Install rush
<<<<<<< HEAD
        run: npm install -g @microsoft/rush
      - name: Force build flavor
=======
        run: npm install -g @microsoft/rush@$(jq -r '.rushVersion' "rush.json")
      - name: Install dependencies
        run: rush install --max-install-attempts 3
      # Switch flavor if necessary
      - name: Switch flavor for build
        id: switch-flavor
>>>>>>> bcb0aab2
        if: ${{ matrix.flavor != 'beta' }}
        run: node ./common/scripts/force-build-flavor.mjs ${{ matrix.flavor }}
      - name: Install dependencies
        run: rush switch-flavor:${{ matrix.flavor }}
      - name: Build dependencies
        run: rush build -t @azure/communication-react
      - name: Build
        run: rush build:minify -o calling
      - name: Tests
        run: rush test -o calling
      # upload bundle stats.json which will be consumed later
      - uses: actions/upload-artifact@v3
        if: ${{ matrix.flavor == 'beta'}}
        with:
          name: Calling-report
          path: samples/Calling/dist/build/report.json

  build_chat_sample:
    needs: get_matrix
    name: 'Build Chat Sample (${{ matrix.flavor }})'
    runs-on: ubuntu-latest
    strategy:
      matrix: ${{ fromJSON(needs.get_matrix.outputs.matrix) }}
    steps:
      - uses: actions/checkout@v4
        with:
          fetch-depth: 1
      - name: Use Node.js
        uses: actions/setup-node@v4
        with:
          node-version: 'lts/*'
      - name: Restore node_modules from cache
        uses: actions/cache@v3
        with:
          path: common/temp/pnpm-store
          key: ${{ runner.os }}-${{ hashFiles('common/config/rush/pnpm-lock.yaml') }}
      - name: Install rush
<<<<<<< HEAD
        run: npm install -g @microsoft/rush
      - name: Force build flavor
=======
        run: npm install -g @microsoft/rush@$(jq -r '.rushVersion' "rush.json")
      - name: Install dependencies
        run: rush install --max-install-attempts 3
      # Switch flavor if necessary
      - name: Switch flavor for build
        id: switch-flavor
>>>>>>> bcb0aab2
        if: ${{ matrix.flavor != 'beta' }}
        run: node ./common/scripts/force-build-flavor.mjs ${{ matrix.flavor }}
      - name: Install dependencies
        run: rush switch-flavor:${{ matrix.flavor }}
      - name: Build dependencies
        run: rush build -t @azure/communication-react
      - name: Build
        run: rush build:minify -o chat
      - name: Tests
        run: rush test -o chat
      # upload bundle stats.json which will be consumed later
      - uses: actions/upload-artifact@v3
        if: ${{ matrix.flavor == 'beta'}}
        with:
          name: Chat-report
          path: samples/Chat/dist/build/report.json

  build_call_with_chat_sample:
    needs: get_matrix
    name: 'Build CallWithChat Sample (${{ matrix.flavor }})'
    runs-on: ubuntu-latest
    strategy:
      matrix: ${{ fromJSON(needs.get_matrix.outputs.matrix) }}
    steps:
      - uses: actions/checkout@v4
        with:
          fetch-depth: 1
      - name: Use Node.js
        uses: actions/setup-node@v4
        with:
          node-version: 'lts/*'
      - name: Restore node_modules from cache
        uses: actions/cache@v3
        with:
          path: common/temp/pnpm-store
          key: ${{ runner.os }}-${{ hashFiles('common/config/rush/pnpm-lock.yaml') }}
      - name: Install rush
<<<<<<< HEAD
        run: npm install -g @microsoft/rush
      - name: Force build flavor
=======
        run: npm install -g @microsoft/rush@$(jq -r '.rushVersion' "rush.json")
      - name: Install dependencies
        run: rush install --max-install-attempts 3
      # Switch flavor if necessary
      - name: Switch flavor for build
        id: switch-flavor
>>>>>>> bcb0aab2
        if: ${{ matrix.flavor != 'beta' }}
        run: node ./common/scripts/force-build-flavor.mjs ${{ matrix.flavor }}
      - name: Install dependencies
        run: rush switch-flavor:${{ matrix.flavor }}
      - name: Build dependencies
        run: rush build -t @azure/communication-react
      - name: Build
        run: rush build:minify -o callwithchat
      - name: Tests
        run: rush test -o callwithchat
      # upload bundle stats.json which will be consumed later
      - uses: actions/upload-artifact@v3
        if: ${{ matrix.flavor == 'beta'}}
        with:
          name: CallWithChat-report
          path: samples/CallWithChat/dist/build/report.json

  build_static_html_composites_sample:
    needs: get_matrix
    name: 'Build And Test Static HTML Composites Sample (${{ matrix.flavor }})'
    runs-on: ubuntu-latest
    permissions:
      pull-requests: write
    strategy:
      matrix: ${{ fromJSON(needs.get_matrix.outputs.matrix) }}
    steps:
      - uses: actions/checkout@v4
        with:
          fetch-depth: 1
      - name: Use Node.js
        uses: actions/setup-node@v4
        with:
          node-version: 'lts/*'
      - name: Install rush
<<<<<<< HEAD
        run: npm install -g @microsoft/rush
      - name: Force build flavor
        if: ${{ matrix.flavor != 'beta' }}
        run: node ./common/scripts/force-build-flavor.mjs ${{ matrix.flavor }}
=======
        run: npm install -g @microsoft/rush@$(jq -r '.rushVersion' "rush.json")
>>>>>>> bcb0aab2
      - name: Install dependencies
        run: rush switch-flavor:${{ matrix.flavor }}
      - uses: browser-actions/setup-chrome@v1
        id: setup-chrome
        with:
          chrome-version: 120.0.6099
      - name: Build
        run: rush build -t sample-static-html-composites
      - name: Visual Regression Tests
        id: visualregressiontests
        run: |
          cd samples/tests
          npx playwright install --with-deps
          rushx test:e2e:bundle
        env:
          CONNECTION_STRING: ${{ secrets.CONNECTION_STRING }}
          CHROME_PATH: ${{ steps.setup-chrome.outputs.chrome-path }}
      - name: Upload snapshot diff
        if: ${{ always() && steps.visualregressiontests.outcome == 'failure' }}
        uses: actions/upload-artifact@v3
        with:
          name: snapshots
          path: samples/tests/test-results/ # or path/to/artifact
      - name: Comment on PR
        if: ${{ github.event_name == 'pull_request' && always() && steps.visualregressiontests.outcome == 'failure' && !contains( github.event.pull_request.labels.*.name, 'update_snapshots') }}
        uses: actions/github-script@v3
        with:
          github-token: ${{secrets.GITHUB_TOKEN}}
          script: |
            github.issues.createComment({
              issue_number: context.issue.number,
              owner: context.repo.owner,
              repo: context.repo.repo,
              body: 'Failed to pass the Static HTML UI Test. If this PR is for UI change and the error is snapshot mismatch, please add "update_snapshots" label to the PR for updating the snapshot.'
            })

  build_component_examples:
    needs: get_matrix
    name: 'Build And Test Component+Binding Examples (${{ matrix.flavor }})'
    runs-on: ubuntu-latest
    permissions:
      pull-requests: write
    strategy:
      matrix: ${{ fromJSON(needs.get_matrix.outputs.matrix) }}
    steps:
      - uses: actions/checkout@v4
        with:
          fetch-depth: 1
      - name: Use Node.js
        uses: actions/setup-node@v4
        with:
          node-version: 'lts/*'
      - name: Install rush
<<<<<<< HEAD
        run: npm install -g @microsoft/rush
      - name: Force build flavor
        if: ${{ matrix.flavor != 'beta' }}
        run: node ./common/scripts/force-build-flavor.mjs ${{ matrix.flavor }}
=======
        run: npm install -g @microsoft/rush@$(jq -r '.rushVersion' "rush.json")
>>>>>>> bcb0aab2
      - name: Install dependencies
        run: rush switch-flavor:${{ matrix.flavor }}
      - uses: browser-actions/setup-chrome@v1
        id: setup-chrome
        with:
          chrome-version: 120.0.6099
      - name: Build
        run: rush build -t component-examples
      - name: Visual Regression Tests
        id: visualregressiontests
        run: |
          cd samples/tests
          npx playwright install --with-deps
          rushx test:e2e:examples
        env:
          CONNECTION_STRING: ${{ secrets.CONNECTION_STRING }}
          CHROME_PATH: ${{ steps.setup-chrome.outputs.chrome-path }}
      - name: Upload snapshot diff
        if: ${{ always() && steps.visualregressiontests.outcome == 'failure' }}
        uses: actions/upload-artifact@v3
        with:
          name: snapshots
          path: samples/tests/test-results/ # or path/to/artifact
      - name: Comment on PR
        if: ${{ github.event_name == 'pull_request' && always() && steps.visualregressiontests.outcome == 'failure' && !contains( github.event.pull_request.labels.*.name, 'update_snapshots') }}
        uses: actions/github-script@v3
        with:
          github-token: ${{secrets.GITHUB_TOKEN}}
          script: |
            github.issues.createComment({
              issue_number: context.issue.number,
              owner: context.repo.owner,
              repo: context.repo.repo,
              body: 'Failed to pass the component examples UI Test. If this PR is for UI change and the error is snapshot mismatch, please add "update_snapshots" label to the PR for updating the snapshot.'
            })

  compare_base_bundle_stats:
    runs-on: ubuntu-latest
    permissions:
      pull-requests: write
    if: ${{ github.event_name == 'pull_request' && !startsWith(github.event.pull_request.base.ref, 'release/') }}
    name: Compare bundle size from pr head ref to base ref - ${{ matrix.app }}
    needs: [build_calling_sample, build_chat_sample, build_call_with_chat_sample]
    strategy:
      matrix:
        include:
          # These are gist to track bundle sizes
          - app: Chat
            gist: https://gist.github.com/communication-ui-bot/db13fa7067b083b7a91d7a95adf28be1
          - app: Calling
            gist: https://gist.github.com/communication-ui-bot/87d57b63bbbaee12273a9a901b67885c
          - app: CallWithChat
            gist: https://gist.github.com/communication-ui-bot/72a7fca0af8a3c5b37f966bb6d4bcd11
    steps:
      # checkout base bundle stats
      - name: Get bundle stats of main from gist
        run: curl -o base/report.json "${{ matrix.gist }}/raw/${{ matrix.app }}-report.json" --create-dirs -L
      - uses: actions/download-artifact@v3
        with:
          path: current
          name: ${{ matrix.app }}-report
      - name: Calculate size change
        id: bundles
        run: |
          base_size=$(jq -r ".[0].parsedSize" base/report.json)
          echo "base_size=${base_size}" >> $GITHUB_OUTPUT
          current_size=$(jq -r ".[0].parsedSize" current/report.json)
          echo "current_size=${current_size}" >> $GITHUB_OUTPUT
          change=$([ $current_size -gt $base_size ] && echo "increased❗" || ([ $current_size = $base_size ] && echo "not changed" || echo "decreased✅"))
          echo "change=${change}" >> $GITHUB_OUTPUT
          echo "diff=$(($current_size - $base_size))" >> $GITHUB_OUTPUT
      - name: Find Comment
        uses: peter-evans/find-comment@v2
        id: fc
        with:
          issue-number: ${{ github.event.pull_request.number }}
          comment-author: 'github-actions[bot]'
          body-includes: '## ${{ matrix.app }} bundle size is'
      - name: Create or update comment
        uses: peter-evans/create-or-update-comment@v2
        with:
          comment-id: ${{ steps.fc.outputs.comment-id }}
          issue-number: ${{ github.event.pull_request.number }}
          body: |
            ## ${{ matrix.app }} bundle size is ***${{ steps.bundles.outputs.change }}***.
            - Current size: ${{ steps.bundles.outputs.current_size }}
            - Base size: ${{ steps.bundles.outputs.base_size}}
            - Diff size: ${{ steps.bundles.outputs.diff}}
          edit-mode: replace

  update_base_bundle_report:
    runs-on: ubuntu-latest
    name: Upload bundle size report to gist - ${{ matrix.app }}
    needs: [build_calling_sample, build_chat_sample, build_call_with_chat_sample]
    if: github.ref == 'refs/heads/main'
    strategy:
      matrix:
        include:
          # These are gist to track bundle sizes
          - app: Chat
            gist_id: db13fa7067b083b7a91d7a95adf28be1
          - app: Calling
            gist_id: 87d57b63bbbaee12273a9a901b67885c
          - app: CallWithChat
            gist_id: 72a7fca0af8a3c5b37f966bb6d4bcd11
    steps:
      - uses: actions/download-artifact@v3
        with:
          name: ${{ matrix.app }}-report
      - name: Upload bundle report to gist
        uses: exuanbo/actions-deploy-gist@v1
        with:
          token: ${{ secrets.MACHINE_ACCOUNT_PAT }}
          gist_id: ${{ matrix.gist_id }}
          gist_description: 'Bundle report for tracking ${{ matrix.app }} sample app'
          gist_file_name: ${{ matrix.app }}-report.json
          file_path: report.json

  check_failure:
    runs-on: ubuntu-latest
    permissions:
      issues: write
    needs:
      [build_packages, build_calling_sample, build_chat_sample, build_static_html_composites_sample, build_storybook]
    if: failure() && github.ref == 'refs/heads/main'
    name: File issue if main CI failed
    steps:
      # Create a GitHub issue if the CI failed when running on the `main` branch
      - name: Create issue if main branch CI failed
        id: create-issue
        run: |
          # check for an issue that is already open
          curl -H "Accept: application/vnd.github.v3+json" https://api.github.com/search/issues?q=org:Azure+repo:communication-ui-library+label:CI_FAILURE+state:open > $HOME/ci_issues.json
          issue_count=$(jq -r '.total_count' $HOME/ci_issues.json)
          if [ $issue_count -gt 0 ]; then
            echo "No need to create new issue, one already exists"
          else
            curl -X POST -H 'authorization: Bearer ${{ secrets.GITHUB_TOKEN }}' https://api.github.com/repos/Azure/communication-ui-library/issues -d '{"title":"Main branch CI Failed", "body": "Main CI Pipeline has failed. Please investigate: https://github.com/Azure/communication-ui-library/actions/runs/${{ github.run_id }}", "labels":["CI_FAILURE", "status:triage"]}'
          fi
        env:
          GITHUB_TOKEN: ${{ secrets.GITHUB_TOKEN }}<|MERGE_RESOLUTION|>--- conflicted
+++ resolved
@@ -61,33 +61,19 @@
           key: ${{ runner.os }}-${{ hashFiles('common/config/rush/pnpm-lock.yaml') }}
       # Install dependencies
       - name: Install rush
-<<<<<<< HEAD
-        run: npm install -g @microsoft/rush
+        run: npm install -g @microsoft/rush@$(jq -r '.rushVersion' "rush.json")
       # Force build flavor if necessary
       - name: Force build flavor
-=======
-        run: npm install -g @microsoft/rush@$(jq -r '.rushVersion' "rush.json")
-      - name: Install dependencies
-        run: rush install --max-install-attempts 3
-      # Switch flavor if necessary
-      - name: Switch flavor for build
-        id: switch-flavor
->>>>>>> bcb0aab2
         if: ${{ matrix.flavor != 'beta' }}
         run: node ./common/scripts/force-build-flavor.mjs ${{ matrix.flavor }}
       - name: Install dependencies
         run: rush switch-flavor:${{ matrix.flavor }}
       - name: Check the necessary change file has been submitted
         if: ${{ github.event_name == 'pull_request' }}
-<<<<<<< HEAD
-        # GitHub provides remote branch names as refs.
-        run: node common/scripts/changelog/check.mjs origin/${{ github.base_ref }} origin/${{ github.head_ref }}
-=======
         run: |
           git fetch origin main:main --depth=2
           node common/scripts/changelog/check.mjs ${{ github.event.pull_request.base.sha }} ${{ github.event.pull_request.head.sha }}
 
->>>>>>> bcb0aab2
       # Perform lint check
       - name: Run linter
         run: rush lint
@@ -156,17 +142,8 @@
           key: ${{ runner.os }}-${{ hashFiles('common/config/rush/pnpm-lock.yaml') }}
       # Install dependencies
       - name: Install rush
-<<<<<<< HEAD
-        run: npm install -g @microsoft/rush
-      - name: Force build flavor
-=======
-        run: npm install -g @microsoft/rush@$(jq -r '.rushVersion' "rush.json")
-      - name: Install dependencies
-        run: rush install --max-install-attempts 3
-      # Switch flavor if necessary
-      - name: Switch flavor for build
-        id: switch-flavor
->>>>>>> bcb0aab2
+        run: npm install -g @microsoft/rush@$(jq -r '.rushVersion' "rush.json")
+      - name: Force build flavor
         if: ${{ matrix.flavor != 'beta' }}
         run: node ./common/scripts/force-build-flavor.mjs ${{ matrix.flavor }}
       - name: Install dependencies
@@ -265,24 +242,14 @@
           key: ${{ runner.os }}-${{ hashFiles('common/config/rush/pnpm-lock.yaml') }}
       # Install dependencies
       - name: Install rush
-<<<<<<< HEAD
-        run: npm install -g @microsoft/rush
-      - name: Force build flavor
+        if: ${{ matrix.flavor == 'beta-release'}}
+        run: npm install -g @microsoft/rush@$(jq -r '.rushVersion' "rush.json")
+      - name: Force build flavor
+        if: ${{ matrix.flavor == 'beta-release'}}
         run: node ./common/scripts/force-build-flavor.mjs beta-release
       - name: Install beta-release dependencies
+        if: ${{ matrix.flavor == 'beta-release'}}
         run: rush switch-flavor:beta-release
-=======
-        run: npm install -g @microsoft/rush@$(jq -r '.rushVersion' "rush.json")
-      - name: Install dependencies
-        if: ${{ matrix.flavor == 'beta-release'}}
-        run: rush install --max-install-attempts 3
-      # Switch flavor if necessary
-      - name: Switch flavor for beta-release build
-        id: switch-flavor
-        if: ${{ matrix.flavor == 'beta-release'}}
-        run: |
-          rush switch-flavor:beta-release
->>>>>>> bcb0aab2
       # Perform lint check
       - name: Run linter
         if: ${{ matrix.flavor == 'beta-release'}}
@@ -332,14 +299,10 @@
           path: common/temp/pnpm-store
           key: ${{ runner.os }}-${{ hashFiles('common/config/rush/pnpm-lock.yaml') }}
       - name: Install rush
-<<<<<<< HEAD
-        run: npm install -g @microsoft/rush
-      - name: Force build flavor
-        if: ${{ matrix.flavor != 'beta' }}
-        run: node ./common/scripts/force-build-flavor.mjs ${{ matrix.flavor }}
-=======
-        run: npm install -g @microsoft/rush@$(jq -r '.rushVersion' "rush.json")
->>>>>>> bcb0aab2
+        run: npm install -g @microsoft/rush@$(jq -r '.rushVersion' "rush.json")
+      - name: Force build flavor
+        if: ${{ matrix.flavor != 'beta' }}
+        run: node ./common/scripts/force-build-flavor.mjs ${{ matrix.flavor }}
       - name: Install dependencies
         run: rush switch-flavor:${{ matrix.flavor }}
       - uses: browser-actions/setup-chrome@v1
@@ -410,14 +373,10 @@
           path: common/temp/pnpm-store
           key: ${{ runner.os }}-${{ hashFiles('common/config/rush/pnpm-lock.yaml') }}
       - name: Install rush
-<<<<<<< HEAD
-        run: npm install -g @microsoft/rush
-      - name: Force build flavor
-        if: ${{ matrix.flavor != 'beta' }}
-        run: node ./common/scripts/force-build-flavor.mjs ${{ matrix.flavor }}
-=======
-        run: npm install -g @microsoft/rush@$(jq -r '.rushVersion' "rush.json")
->>>>>>> bcb0aab2
+        run: npm install -g @microsoft/rush@$(jq -r '.rushVersion' "rush.json")
+      - name: Force build flavor
+        if: ${{ matrix.flavor != 'beta' }}
+        run: node ./common/scripts/force-build-flavor.mjs ${{ matrix.flavor }}
       - name: Install dependencies
         run: rush switch-flavor:${{ matrix.flavor }}
       - uses: browser-actions/setup-chrome@v1
@@ -488,16 +447,10 @@
           path: common/temp/pnpm-store
           key: ${{ runner.os }}-${{ hashFiles('common/config/rush/pnpm-lock.yaml') }}
       - name: Install rush
-<<<<<<< HEAD
-        run: npm install -g @microsoft/rush
-      - name: Install rush
-        run: npm install -g @microsoft/rush
-      - name: Force build flavor
-        if: ${{ matrix.flavor != 'beta' }}
-        run: node ./common/scripts/force-build-flavor.mjs ${{ matrix.flavor }}
-=======
-        run: npm install -g @microsoft/rush@$(jq -r '.rushVersion' "rush.json")
->>>>>>> bcb0aab2
+        run: npm install -g @microsoft/rush@$(jq -r '.rushVersion' "rush.json")
+      - name: Force build flavor
+        if: ${{ matrix.flavor != 'beta' }}
+        run: node ./common/scripts/force-build-flavor.mjs ${{ matrix.flavor }}
       - name: Install dependencies
         run: rush switch-flavor:${{ matrix.flavor }}
       - uses: browser-actions/setup-chrome@v1
@@ -565,14 +518,10 @@
           path: common/temp/pnpm-store
           key: ${{ runner.os }}-${{ hashFiles('common/config/rush/pnpm-lock.yaml') }}
       - name: Install rush
-<<<<<<< HEAD
-        run: npm install -g @microsoft/rush
-      - name: Force build flavor
-        if: ${{ matrix.flavor != 'beta' }}
-        run: node ./common/scripts/force-build-flavor.mjs ${{ matrix.flavor }}
-=======
-        run: npm install -g @microsoft/rush@$(jq -r '.rushVersion' "rush.json")
->>>>>>> bcb0aab2
+        run: npm install -g @microsoft/rush@$(jq -r '.rushVersion' "rush.json")
+      - name: Force build flavor
+        if: ${{ matrix.flavor != 'beta' }}
+        run: node ./common/scripts/force-build-flavor.mjs ${{ matrix.flavor }}
       - name: Install dependencies
         run: rush switch-flavor:${{ matrix.flavor }}
       - uses: browser-actions/setup-chrome@v1
@@ -662,17 +611,8 @@
           path: common/temp/pnpm-store
           key: ${{ runner.os }}-${{ hashFiles('common/config/rush/pnpm-lock.yaml') }}
       - name: Install rush
-<<<<<<< HEAD
-        run: npm install -g @microsoft/rush
-      - name: Force build flavor
-=======
-        run: npm install -g @microsoft/rush@$(jq -r '.rushVersion' "rush.json")
-      - name: Install dependencies
-        run: rush install --max-install-attempts 3
-      # Switch flavor if necessary
-      - name: Switch flavor for build
-        id: switch-flavor
->>>>>>> bcb0aab2
+        run: npm install -g @microsoft/rush@$(jq -r '.rushVersion' "rush.json")
+      - name: Force build flavor
         if: ${{ matrix.flavor != 'beta' }}
         run: node ./common/scripts/force-build-flavor.mjs ${{ matrix.flavor }}
       - name: Install dependencies
@@ -710,17 +650,8 @@
           path: common/temp/pnpm-store
           key: ${{ runner.os }}-${{ hashFiles('common/config/rush/pnpm-lock.yaml') }}
       - name: Install rush
-<<<<<<< HEAD
-        run: npm install -g @microsoft/rush
-      - name: Force build flavor
-=======
-        run: npm install -g @microsoft/rush@$(jq -r '.rushVersion' "rush.json")
-      - name: Install dependencies
-        run: rush install --max-install-attempts 3
-      # Switch flavor if necessary
-      - name: Switch flavor for build
-        id: switch-flavor
->>>>>>> bcb0aab2
+        run: npm install -g @microsoft/rush@$(jq -r '.rushVersion' "rush.json")
+      - name: Force build flavor
         if: ${{ matrix.flavor != 'beta' }}
         run: node ./common/scripts/force-build-flavor.mjs ${{ matrix.flavor }}
       - name: Install dependencies
@@ -758,17 +689,8 @@
           path: common/temp/pnpm-store
           key: ${{ runner.os }}-${{ hashFiles('common/config/rush/pnpm-lock.yaml') }}
       - name: Install rush
-<<<<<<< HEAD
-        run: npm install -g @microsoft/rush
-      - name: Force build flavor
-=======
-        run: npm install -g @microsoft/rush@$(jq -r '.rushVersion' "rush.json")
-      - name: Install dependencies
-        run: rush install --max-install-attempts 3
-      # Switch flavor if necessary
-      - name: Switch flavor for build
-        id: switch-flavor
->>>>>>> bcb0aab2
+        run: npm install -g @microsoft/rush@$(jq -r '.rushVersion' "rush.json")
+      - name: Force build flavor
         if: ${{ matrix.flavor != 'beta' }}
         run: node ./common/scripts/force-build-flavor.mjs ${{ matrix.flavor }}
       - name: Install dependencies
@@ -803,14 +725,10 @@
         with:
           node-version: 'lts/*'
       - name: Install rush
-<<<<<<< HEAD
-        run: npm install -g @microsoft/rush
-      - name: Force build flavor
-        if: ${{ matrix.flavor != 'beta' }}
-        run: node ./common/scripts/force-build-flavor.mjs ${{ matrix.flavor }}
-=======
-        run: npm install -g @microsoft/rush@$(jq -r '.rushVersion' "rush.json")
->>>>>>> bcb0aab2
+        run: npm install -g @microsoft/rush@$(jq -r '.rushVersion' "rush.json")
+      - name: Force build flavor
+        if: ${{ matrix.flavor != 'beta' }}
+        run: node ./common/scripts/force-build-flavor.mjs ${{ matrix.flavor }}
       - name: Install dependencies
         run: rush switch-flavor:${{ matrix.flavor }}
       - uses: browser-actions/setup-chrome@v1
@@ -864,14 +782,10 @@
         with:
           node-version: 'lts/*'
       - name: Install rush
-<<<<<<< HEAD
-        run: npm install -g @microsoft/rush
-      - name: Force build flavor
-        if: ${{ matrix.flavor != 'beta' }}
-        run: node ./common/scripts/force-build-flavor.mjs ${{ matrix.flavor }}
-=======
-        run: npm install -g @microsoft/rush@$(jq -r '.rushVersion' "rush.json")
->>>>>>> bcb0aab2
+        run: npm install -g @microsoft/rush@$(jq -r '.rushVersion' "rush.json")
+      - name: Force build flavor
+        if: ${{ matrix.flavor != 'beta' }}
+        run: node ./common/scripts/force-build-flavor.mjs ${{ matrix.flavor }}
       - name: Install dependencies
         run: rush switch-flavor:${{ matrix.flavor }}
       - uses: browser-actions/setup-chrome@v1
