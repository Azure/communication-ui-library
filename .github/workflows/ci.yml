name: CI

on:
  # Postsubmit CI on main.
  push:
    branches: [main]
  # Presubmit CI on PRs to all branches.
  pull_request:
  # Allows you to run this workflow manually from the Actions tab.
  workflow_dispatch:

jobs:
  build_packages:
    name: Build Packages
    runs-on: ubuntu-latest
    steps:
      # Checks-out your repository under $GITHUB_WORKSPACE so job can access it
      - uses: actions/checkout@v2
        with:
          fetch-depth: 0
      # Ensure node version is great enough
      - name: Use Node.js v14.x
        uses: actions/setup-node@v1
        with:
          node-version: '14.x'
      # Try get node_modules from cache
      - name: Restore node_modules from cache
        uses: actions/cache@v2
        with:
          path: common/temp/pnpm-store
          key: ${{ runner.os }}-${{ hashFiles('common/config/rush/pnpm-lock.yaml') }}
      # Install dependencies
      - name: Install rush
        run: npm install -g @microsoft/rush@5.47.0
      - name: Install dependencies
        run: rush install
      # Perform changelog check
      - name: Check the necessary change file has been submitted
        run: rush changelog:check
      # Perform lint check
      - name: Run linter
        run: rush lint
      # Builds
      - name: Build Packages
        run: rush build -t @azure/communication-react
      # Verify no uncommitted api extractor changes
      - name: API Extractor Check
        run: |
          DIFF_FILE="APIChanges.diff"
          git diff --output=$DIFF_FILE --exit-code **/review/**.md
          DIFF_STATUS=$?
          echo "Exit code for git diff for changes in api review files: $DIFF_STATUS"
          if [$DIFF_STATUS -ne 0]
          then
              echo "API CHANGES FOUND - PLEASE RUN 'rushx api-extractor' IN THE APPROPRIATE PACKAGE(S)"
              echo "Changes:"
              cat $DIFF_FILE
              exit 1
          else
            echo "Success, no new api changes found."
          fi
      # Tree-shaking check
      - name: Treeshaking check
<<<<<<< HEAD
        run: rush build --only @internal/check-treeshaking
      - name: Ensure all package versions are consistent
        run: rush ensure-consistent-versions
=======
        run: rush build --only @internal-tools/check-treeshaking
>>>>>>> 182ccbc9
      # Tests
      - name: Test Packages
        run: rush test -t @azure/communication-react

  composite_automation_test:
    name: Composite automation test
    runs-on: ubuntu-latest
    steps:
      # Checks-out your repository under $GITHUB_WORKSPACE so job can access it
      - uses: actions/checkout@v2
        with:
          fetch-depth: 0
      # Ensure node version is great enough
      - name: Use Node.js v14.x
        uses: actions/setup-node@v1
        with:
          node-version: '14.x'
      # Try get node_modules from cache
      - name: Restore node_modules from cache
        uses: actions/cache@v2
        with:
          path: common/temp/pnpm-store
          key: ${{ runner.os }}-${{ hashFiles('common/config/rush/pnpm-lock.yaml') }}
      # Install dependencies
      - name: Install rush
        run: npm install -g @microsoft/rush@5.47.0
      - name: Install dependencies
        run: rush install
      # Builds
      - name: Build Packages
        run: rush build -t @internal/react-composites
      # Tests
      - name: Build Test
        run: |
          cd packages/react-composites
          rushx build:e2e:chat
          rushx build:e2e:call
      - name: Visual Regression Tests
        id: visualregressiontests
        run: |
          cd packages/react-composites
          rushx test:e2e:chat
          rushx test:e2e:call
        env:
          CONNECTION_STRING: ${{ secrets.CONNECTION_STRING }}
      - name: Upload snapshot diff
        if: ${{ always() && steps.visualregressiontests.outcome == 'failure' }}
        uses: actions/upload-artifact@v2
        with:
          name: snapshots
          path: packages/react-composites/test-results
      - name: Comment on PR
        if: ${{ github.event_name == 'pull_request' && always() && steps.visualregressiontests.outcome == 'failure' && !contains( github.event.pull_request.labels.*.name, 'ui change') }}
        uses: actions/github-script@v3
        with:
          github-token: ${{secrets.GITHUB_TOKEN}}
          script: |
            github.issues.createComment({
              issue_number: context.issue.number,
              owner: context.repo.owner,
              repo: context.repo.repo,
              body: 'Failed to pass the UI Test. If this PR is for UI change and the error is snapshot mismatch, please add "ui change" label to the PR for updating the snapshot.'
            })

  build_storybook:
    name: Build Storybook
    runs-on: ubuntu-latest
    steps:
      - uses: actions/checkout@v2
        with:
          fetch-depth: 0
      - name: Use Node.js v14.x
        uses: actions/setup-node@v1
        with:
          node-version: '14.x'
      - name: Restore node_modules from cache
        uses: actions/cache@v2
        with:
          path: common/temp/pnpm-store
          key: ${{ runner.os }}-${{ hashFiles('common/config/rush/pnpm-lock.yaml') }}
      - name: Install rush
        run: npm install -g @microsoft/rush@5.47.0
      - name: Install dependencies
        run: rush install
      - name: Build
        run: rush build -o storybook
      - name: Tests
        run: rushx test
        working-directory: packages/storybook

  build_calling_sample:
    name: Build Calling Sample
    runs-on: ubuntu-latest
    steps:
      - uses: actions/checkout@v2
        with:
          fetch-depth: 0
      - name: Use Node.js v14.x
        uses: actions/setup-node@v1
        with:
          node-version: '14.x'
      - name: Restore node_modules from cache
        uses: actions/cache@v2
        with:
          path: common/temp/pnpm-store
          key: ${{ runner.os }}-${{ hashFiles('common/config/rush/pnpm-lock.yaml') }}
      - name: Install rush
        run: npm install -g @microsoft/rush@5.47.0
      - name: Install dependencies
        run: rush install
      - name: Build
        run: rush build -o calling
      - name: Tests
        run: rush test -o calling

  build_chat_sample:
    name: Build Chat Sample
    runs-on: ubuntu-latest
    steps:
      - uses: actions/checkout@v2
        with:
          fetch-depth: 0
      - name: Use Node.js v14.x
        uses: actions/setup-node@v1
        with:
          node-version: '14.x'
      - name: Restore node_modules from cache
        uses: actions/cache@v2
        with:
          path: common/temp/pnpm-store
          key: ${{ runner.os }}-${{ hashFiles('common/config/rush/pnpm-lock.yaml') }}
      - name: Install rush
        run: npm install -g @microsoft/rush@5.47.0
      - name: Install dependencies
        run: rush install
      - name: Build
        run: rush build -o chat
      - name: Tests
        run: rush test -o chat

  build_static_html_composites_sample:
    name: Build And Test Static HTML Composites Sample
    runs-on: ubuntu-latest
    steps:
      - uses: actions/checkout@v2
        with:
          fetch-depth: 0
      - name: Use Node.js v14.x
        uses: actions/setup-node@v1
        with:
          node-version: '14.x'
      - name: Install rush
        run: npm install -g @microsoft/rush@5.47.0
      - name: Install dependencies
        run: rush install
      - name: Build
        run: rush build -t sample-static-html-composites
      - name: Visual Regression Tests
        id: visualregressiontests
        run: |
          cd samples/StaticHtmlComposites
          rushx test:e2e
        env:
          CONNECTION_STRING: ${{ secrets.CONNECTION_STRING }}
      - name: Upload snapshot diff
        if: ${{ always() && steps.visualregressiontests.outcome == 'failure' }}
        uses: actions/upload-artifact@v2
        with:
          name: snapshots
          path: samples/StaticHtmlComposites/test-results/ # or path/to/artifact
      - name: Comment on PR
        if: ${{ github.event_name == 'pull_request' && always() && steps.visualregressiontests.outcome == 'failure' && !contains( github.event.pull_request.labels.*.name, 'ui change') }}
        uses: actions/github-script@v3
        with:
          github-token: ${{secrets.GITHUB_TOKEN}}
          script: |
            github.issues.createComment({
              issue_number: context.issue.number,
              owner: context.repo.owner,
              repo: context.repo.repo,
              body: 'Failed to pass the UI Test. If this PR is for UI change and the error is snapshot mismatch, please add "ui change" label to the PR for updating the snapshot.'
            })

  check_failure:
    runs-on: ubuntu-latest
    needs:
      [build_packages, build_calling_sample, build_chat_sample, build_static_html_composites_sample, build_storybook]
    if: failure() && github.ref == 'refs/heads/main'
    name: File issue if main CI failed
    steps:
      # Create a GitHub issue if the CI failed when running on the `main` branch
      - name: Create issue if main branch CI failed
        id: create-issue
        run: |
          # check for an issue that is already open
          curl -H "Accept: application/vnd.github.v3+json" https://api.github.com/search/issues?q=org:Azure+repo:communication-ui-library+label:CI_FAILURE+state:open > $HOME/ci_issues.json
          issue_count=$(jq -r '.total_count' $HOME/ci_issues.json)
          if [ $issue_count -gt 0 ]; then
            echo "No need to create new issue, one already exists"
          else
            curl -X POST -H 'authorization: Bearer ${{ secrets.GITHUB_TOKEN }}' https://api.github.com/repos/Azure/communication-ui-library/issues -d '{"title":"Main branch CI Failed", "body": "Main CI Pipeline has failed. Please investigate.", "labels":["CI_FAILURE"]}'
          fi
        env:
          GITHUB_TOKEN: ${{ secrets.GITHUB_TOKEN }}<|MERGE_RESOLUTION|>--- conflicted
+++ resolved
@@ -61,13 +61,9 @@
           fi
       # Tree-shaking check
       - name: Treeshaking check
-<<<<<<< HEAD
-        run: rush build --only @internal/check-treeshaking
+        run: rush build --only @internal-tools/check-treeshaking
       - name: Ensure all package versions are consistent
         run: rush ensure-consistent-versions
-=======
-        run: rush build --only @internal-tools/check-treeshaking
->>>>>>> 182ccbc9
       # Tests
       - name: Test Packages
         run: rush test -t @azure/communication-react
