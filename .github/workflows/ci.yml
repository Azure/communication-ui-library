name: CI

on:
  # Triggers the workflow on push or pull request events but only for the main branch
  push:
    branches: [main]
  pull_request:
    branches: [main]

  # Allows you to run this workflow manually from the Actions tab
  workflow_dispatch:

jobs:
  build_and_test:
    name: Build and Test
    runs-on: ubuntu-latest

    steps:
      # Checks-out your repository under $GITHUB_WORKSPACE so job can access it
      - uses: actions/checkout@v2

      # Ensure node version is great enough
      - name: Use Node.js v12.x
        uses: actions/setup-node@v1
        with:
          node-version: '12.x'

      # Install dependencies
      - name: Install rush
        run: npm install -g @microsoft/rush
      - name: Install dependencies
        run: rush install

      # Perform lint check
      - name: Run linter
        run: rush lint

      # Builds
      - name: Build Packages and Samples
        run: rush build

      - name: Build Storybook
        run: rushx build:storybook
        working-directory: ./packages/communication-ui

      # Run tests
      - name: Run Tests
        run: rush test
        env:
          CI: true

      # Deploy Storybook - only perform this step on main branch CI
      - name: Deploy Storybook
        if: github.ref == 'refs/heads/main'
        run: npm run deploy-storybook -- --ci
        working-directory: ./packages/communication-ui
        env:
<<<<<<< HEAD
          GH_TOKEN: ${{ github.actor }}:${{ secrets.GITHUB_TOKEN }}

      - name: Create issue if main branch CI failed
        id: create-issue
        if: failure() && github.ref == 'refs/heads/main'
        uses: JasonEtco/create-an-issue@v2.4.0
        with:
          filename: .github/failed_ci_build_template.md
          update_existing: true
        env:
          GITHUB_TOKEN: ${{ secrets.GITHUB_TOKEN }}
=======
          GH_TOKEN: ${{ github.actor }}:${{ secrets.GITHUB_TOKEN }}
>>>>>>> 98d4094e
<|MERGE_RESOLUTION|>--- conflicted
+++ resolved
@@ -55,9 +55,9 @@
         run: npm run deploy-storybook -- --ci
         working-directory: ./packages/communication-ui
         env:
-<<<<<<< HEAD
           GH_TOKEN: ${{ github.actor }}:${{ secrets.GITHUB_TOKEN }}
 
+      # Create a GitHub issue if the CI failed when running on the `main` branch
       - name: Create issue if main branch CI failed
         id: create-issue
         if: failure() && github.ref == 'refs/heads/main'
@@ -66,7 +66,4 @@
           filename: .github/failed_ci_build_template.md
           update_existing: true
         env:
-          GITHUB_TOKEN: ${{ secrets.GITHUB_TOKEN }}
-=======
-          GH_TOKEN: ${{ github.actor }}:${{ secrets.GITHUB_TOKEN }}
->>>>>>> 98d4094e
+          GITHUB_TOKEN: ${{ secrets.GITHUB_TOKEN }}