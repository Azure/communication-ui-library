--- conflicted
+++ resolved
@@ -65,11 +65,7 @@
   update_composite_snapshot:
     name: Update composite snapshot by label
     # This job will only run if the comment was on a pull requests and matches the label
-<<<<<<< HEAD
-    if: ${{ github.event.label.name == 'ui change' || contains( github.event.pull_request.labels.*.name, 'ui change') || github.event_name == 'workflow_dispatch'  }}
-=======
     if: ${{ github.event.label.name == 'ui change' || contains( github.event.pull_request.labels.*.name, 'ui change') || github.event_name == 'workflow_dispatch' }}
->>>>>>> c51b7ddd
     runs-on: ubuntu-latest
     steps:
       # Checks-out your repository under $GITHUB_WORKSPACE so job can access it
