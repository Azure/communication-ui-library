name: Update snapshots

on:
  # Run any time when a new label added to the PR
  pull_request:
    types: [opened, synchronize, reopened, labeled]
  workflow_dispatch:

jobs:
  update_bundle_snapshot:
    name: Update embed html bundle snapshot by label
    # This job will only run if the comment was on a pull requests and matches the label
    if: ${{ github.event.label.name == 'ui change' || contains( github.event.pull_request.labels.*.name, 'ui change') || github.event_name == 'workflow_dispatch' }}
    runs-on: ubuntu-latest
    steps:
      # Checkout repo
      - uses: actions/checkout@v2
        with:
          fetch-depth: 0
          # Use a machine account when checking out. This is to workaround the issue were GitHub
          # actions, when using the default account, cannot trigger other actions.
          # This machine account is only for this PAT, pwd was created and thrown away
          # If any update needed, create a new account, add access to the repo and generate a new PAT
          token: ${{ secrets.MACHINE_ACCOUNT_PAT }}
      # Setup bot information for pushing new changes
      # Here we use the id from the github actions bot: https://api.github.com/users/better-informatics%5Bbot%5D
      - name: Setup bot git information
        run: |
          git config user.email "41898282+github-actions[bot]@users.noreply.github.com"
          git config user.name "github-actions[bot]"
      # If run from a PR, checkout PR branch and merge in latest changes from main branch
      - name: Checkout PR branch and merge main
        if: ${{ github.event_name != 'workflow_dispatch' }}
        run: |
          git checkout ${{ github.event.pull_request.head.ref }}
          git merge origin/main

      # Ensure node version is great enough
      - name: Use Node.js v14.x
        uses: actions/setup-node@v1
        with:
          node-version: '14.x'
      # Try get node_modules from cache
      - name: Restore node_modules from cache
        uses: actions/cache@v2
        with:
          path: common/temp/pnpm-store
          key: ${{ runner.os }}-${{ hashFiles('common/config/rush/pnpm-lock.yaml') }}
      # Install dependencies
      - name: Install rush
        run: npm install -g @microsoft/rush@5.47.0
      - name: Install dependencies
        run: rush install
      - name: Build Packages
        run: rush build -t @azure/communication-react
      - name: Build
        run: rush build -t sample-static-html-composites
      - name: Update snapshot
        run: |
          cd samples/StaticHtmlComposites
          rushx update:snapshot
        env:
          CONNECTION_STRING: ${{ secrets.CONNECTION_STRING }}
      # Check if files have changed
      # More information see: https://stackoverflow.com/questions/3878624/how-do-i-programmatically-determine-if-there-are-uncommitted-changes
      - name: Check for snapshot changes
        id: changescheck
        run: |
          if [[ -z $(git status -s) ]]
          then
            echo "::set-output name=hasChanged::false"
          else
            echo "::set-output name=hasChanged::true"
            exit
          fi
      - name: Commit new snapshots
        if: ${{ steps.changescheck.outputs.hasChanged == 'true' }}
        run: |
          git add packages/react-composites/tests
          git commit -m 'Update js bundle automation snapshots'
          git push

  update_composite_snapshot:
    name: Update composite snapshot by label
    # This job will only run if the comment was on a pull requests and matches the label
    if: ${{ github.event.label.name == 'ui change' || contains( github.event.pull_request.labels.*.name, 'ui change') || github.event_name == 'workflow_dispatch' }}
    runs-on: ubuntu-latest
    steps:
      # Checkout repo
      - uses: actions/checkout@v2
        with:
          fetch-depth: 0
          # Use a machine account when checking out. This is to workaround the issue were GitHub
          # actions, when using the default account, cannot trigger other actions.
          # This machine account is only for this PAT, pwd was created and thrown away
          # If any update needed, create a new account, add access to the repo and generate a new PAT
          token: ${{ secrets.MACHINE_ACCOUNT_PAT }}
      # Setup bot information for pushing new changes
      # Here we use the id from the github actions bot: https://api.github.com/users/better-informatics%5Bbot%5D
      - name: Setup bot git information
        run: |
          git config user.email "41898282+github-actions[bot]@users.noreply.github.com"
          git config user.name "github-actions[bot]"
      # If run from a PR, checkout PR branch and merge in latest changes from main branch
      - name: Checkout PR branch and merge main
        if: ${{ github.event_name != 'workflow_dispatch' }}
        run: |
          git checkout ${{ github.event.pull_request.head.ref }}
          git merge origin/main
      # Ensure node version is great enough
      - name: Use Node.js v14.x
        uses: actions/setup-node@v1
        with:
          node-version: '14.x'
      # Try get node_modules from cache
      - name: Restore node_modules from cache
        uses: actions/cache@v2
        with:
          path: common/temp/pnpm-store
          key: ${{ runner.os }}-${{ hashFiles('common/config/rush/pnpm-lock.yaml') }}
      # Install dependencies
      - name: Install rush
        run: npm install -g @microsoft/rush@5.47.0
      - name: Install dependencies
        run: rush install
      - name: Build Test
<<<<<<< HEAD
        working-directory: ./packages/react-composites
        run: rushx build:e2e:chat
      - name: Update snapshot
        run: rushx test:e2e:chat:update
        working-directory: ./packages/react-composites
=======
        run: |
          cd packages/react-composites
          rushx build:e2e
      - name: Update snapshot
        run: |
          cd packages/react-composites
          rushx test:e2e:update
>>>>>>> b4e0d7e3
        env:
          CONNECTION_STRING: ${{ secrets.CONNECTION_STRING }}
      # Check if files have changed
      # More information see: https://stackoverflow.com/questions/3878624/how-do-i-programmatically-determine-if-there-are-uncommitted-changes
      - name: Check for snapshot changes
        id: changescheck
        run: |
          if [[ -z $(git status -s) ]]
          then
            echo "::set-output name=hasChanged::false"
          else
            echo "::set-output name=hasChanged::true"
            exit
          fi
      - name: Commit new snapshots
        if: ${{ steps.changescheck.outputs.hasChanged == 'true' }}
        run: |
          git add packages/react-composites/tests
          git commit -m 'Update composite automation snapshots'
          git push<|MERGE_RESOLUTION|>--- conflicted
+++ resolved
@@ -124,21 +124,11 @@
       - name: Install dependencies
         run: rush install
       - name: Build Test
-<<<<<<< HEAD
         working-directory: ./packages/react-composites
-        run: rushx build:e2e:chat
+        run: rushx build:e2e
       - name: Update snapshot
-        run: rushx test:e2e:chat:update
+        run: rushx test:e2e:update
         working-directory: ./packages/react-composites
-=======
-        run: |
-          cd packages/react-composites
-          rushx build:e2e
-      - name: Update snapshot
-        run: |
-          cd packages/react-composites
-          rushx test:e2e:update
->>>>>>> b4e0d7e3
         env:
           CONNECTION_STRING: ${{ secrets.CONNECTION_STRING }}
       # Check if files have changed
