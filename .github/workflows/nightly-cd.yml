--- conflicted
+++ resolved
@@ -146,7 +146,9 @@
           azure-devops-token: '${{ secrets.AZURE_SDK_RELEASE_PIPELINE_DEVOPS_TOKEN }}'
           azure-pipeline-variables: '{"accessLevel": "public", "BlobPath": "azure-communication-services/react/npm/${{ steps.version.outputs.version }}", "registry": "https://registry.npmjs.org/", "skipDiff": "False", "tag": "dev"}'
 
-<<<<<<< HEAD
+      - name: Check if npm package published successfully
+        run: node common/scripts/poll-npm-package-published.mjs ${{ steps.version.outputs.version }}
+
   check_failure:
     runs-on: ubuntu-latest
     needs: release
@@ -167,8 +169,4 @@
             curl -X POST -H 'authorization: Bearer ${{ secrets.GITHUB_TOKEN }}' https://api.github.com/repos/Azure/communication-ui-library/issues -d '{"title":"Nightly workflow to release alpha package failed", "body": "Please investigate failures of https://github.com/Azure/communication-ui-library/actions/workflows/nightly-cd.yml", "labels":["NIGHTLY_CD_FAILURE"]}'
           fi
         env:
-          GITHUB_TOKEN: ${{ secrets.GITHUB_TOKEN }}
-=======
-      - name: Check if npm package published successfully
-        run: node common/scripts/poll-npm-package-published.mjs ${{ steps.version.outputs.version }}
->>>>>>> c429c211
+          GITHUB_TOKEN: ${{ secrets.GITHUB_TOKEN }}