--- conflicted
+++ resolved
@@ -96,14 +96,9 @@
         id: prereleasebranch
         run: |
           git checkout -b prerelease-${{github.event.inputs.bump_type}}/${{ steps.version.outputs.version }}
-<<<<<<< HEAD
-          echo "::set-output name=prereleasebranch::prerelease-${{github.event.inputs.bump_type}}/${{ steps.version.outputs.version }}"
+          echo "prereleasebranch=prerelease-${{github.event.inputs.bump_type}}/${{ steps.version.outputs.version }}" >> $GITHUB_OUTPUT
 
       - name: Commit package version bump
-=======
-          echo "prereleasebranch=prerelease-${{github.event.inputs.bump_type}}/${{ steps.version.outputs.version }}" >> $GITHUB_OUTPUT
-      - name: Commit changes
->>>>>>> c405bbe7
         run: |
           git add .
           git commit -m "${{github.event.inputs.bump_type}} version bump"
