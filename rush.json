--- conflicted
+++ resolved
@@ -83,20 +83,12 @@
       "reviewCategory": "tools"
     },
     {
-<<<<<<< HEAD
-      "packageName": "@internal-tools/config",
-=======
       "packageName": "@internal/config",
->>>>>>> be1b8e29
       "projectFolder": "common/config",
       "reviewCategory": "tools"
     },
     {
-<<<<<<< HEAD
-      "packageName": "@internal-tools/check-treeshaking",
-=======
       "packageName": "@internal/check-treeshaking",
->>>>>>> be1b8e29
       "projectFolder": "tools/check-treeshaking",
       "reviewCategory": "tools"
     }
