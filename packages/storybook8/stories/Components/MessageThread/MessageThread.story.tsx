--- conflicted
+++ resolved
@@ -44,11 +44,7 @@
 const MessageThreadStory = (args): JSX.Element => {
   const [chatMessages, setChatMessages] =
     useState<(SystemMessage | CustomMessage | ChatMessage)[]>(GenerateMockChatMessages());
-<<<<<<< HEAD
-  const [messagesInlineImagesWithProgress, setMessagesInlineImages] = useState<
-=======
-  const [messagesInlineImages, setMessagesInlineImages] = useState<
->>>>>>> 71041204
+  const [messagesInlineImagesWithProgress, setMessagesInlineImagesWithProgress] = useState<
     Record<string, AttachmentMetadataInProgress[]> | undefined
   >();
   const dropdownMenuOptions = [
@@ -130,7 +126,7 @@
     }
     updatedChatMessages[msgIdx] = message;
     setChatMessages(updatedChatMessages);
-    setMessagesInlineImages(undefined);
+    setMessagesInlineImagesWithProgress(undefined);
     return Promise.resolve();
   };
 
@@ -196,27 +192,17 @@
 
   const richTextEditorOptions: RichTextEditBoxOptions = useMemo(() => {
     return {
-<<<<<<< HEAD
       onInsertInlineImage: (image: string, messageId: string, imageFileName?: string) => {
         const inlineImagesWithProgress = messagesInlineImagesWithProgress?.[messageId] ?? [];
         const id = Math.floor(Math.random() * 1000000).toString();
         const newImage: AttachmentMetadataInProgress = {
           id,
           name: imageFileName || 'image.png',
-=======
-      onInsertInlineImage: (image: string, fileName: string, messageId: string) => {
-        const inlineImages = messagesInlineImages?.[messageId] ?? [];
-        const id = Math.floor(Math.random() * 1000000).toString();
-        const newImage: AttachmentMetadataInProgress = {
-          id,
-          name: fileName,
->>>>>>> 71041204
           progress: 1,
           url: image,
           error: undefined
         };
-<<<<<<< HEAD
-        setMessagesInlineImages({
+        setMessagesInlineImagesWithProgress({
           ...messagesInlineImagesWithProgress,
           [messageId]: [...inlineImagesWithProgress, newImage]
         });
@@ -228,25 +214,10 @@
           return;
         }
         const filteredImages = inlineImagesWithProgress.filter((img) => img.id !== imageAttributes.id);
-        setMessagesInlineImages({ ...messagesInlineImagesWithProgress, [messageId]: filteredImages });
+        setMessagesInlineImagesWithProgress({ ...messagesInlineImagesWithProgress, [messageId]: filteredImages });
       }
     };
   }, [messagesInlineImagesWithProgress]);
-=======
-        setMessagesInlineImages({ ...messagesInlineImages, [messageId]: [...inlineImages, newImage] });
-      },
-      messagesInlineImages: messagesInlineImages,
-      onCancelInlineImageUpload: (image: string, messageId: string) => {
-        const inlineImages = messagesInlineImages?.[messageId];
-        if (!inlineImages) {
-          return;
-        }
-        const filteredImages = inlineImages.filter((img) => img.url !== image);
-        setMessagesInlineImages({ ...messagesInlineImages, [messageId]: filteredImages });
-      }
-    };
-  }, [messagesInlineImages]);
->>>>>>> 71041204
 
   const onSendHandler = (): void => {
     switch (selectedMessageType.key) {
@@ -287,7 +258,7 @@
         onRenderMessage={onRenderMessage}
         inlineImageOptions={inlineImageOptions}
         onUpdateMessage={onUpdateMessageCallback}
-        onCancelEditMessage={() => setMessagesInlineImages(undefined)}
+        onCancelEditMessage={() => setMessagesInlineImagesWithProgress(undefined)}
         richTextEditorOptions={args.richTextEditor ? richTextEditorOptions : undefined}
         onRenderAvatar={(userId?: string) => {
           return (
