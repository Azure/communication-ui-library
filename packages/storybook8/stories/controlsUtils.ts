// Copyright (c) Microsoft Corporation.
// Licensed under the MIT License.

import { CustomCallControlButtonProps, ErrorType, NotificationType } from '@azure/communication-react';
import { PartialTheme } from '@fluentui/react';
import { DefaultTheme, DarkTheme, TeamsTheme, WordTheme } from '@fluentui/theme-samples';
import {
  mediaGalleryWidthDefault,
  mediaGalleryWidthOptions,
  mediaGalleryHeightDefault,
  mediaGalleryHeightOptions
} from './constants';

const botAvatars = ['Default', 'Cat', 'Fox', 'Koala'];
export const getControlledBotAvatarSymbol = (AvatarName: string): string => {
  switch (AvatarName) {
    case 'Default':
      return '🤖';
    case 'Cat':
      return '🐱';
    case 'Fox':
      return '🦊';
    case 'Koala':
      return '🐨';
  }
  return '🤖';
};

const CONTROL_BAR_LAYOUTS = [
  'horizontal',
  'vertical',
  'dockedTop',
  'dockedBottom',
  'dockedLeft',
  'dockedRight',
  'floatingTop',
  'floatingBottom',
  'floatingLeft',
  'floatingRight'
] as const;

export const defaultControlsCameras: { id: string; name: string }[] = [
  { id: 'camera1', name: 'Full HD Webcam' },
  { id: 'camera2', name: 'Macbook Pro Webcam' }
];

export const defaultControlsMicrophones: { id: string; name: string }[] = [
  { id: 'mic1', name: 'Realtek HD Audio' },
  { id: 'mic2', name: 'Macbook Pro Mic' }
];

export const defaultControlsSpeakers: { id: string; name: string }[] = [
  { id: 'speaker1', name: 'Realtek HD Audio' },
  { id: 'speaker2', name: 'Macbook Pro Speaker' }
];

const defaultControlsGridParticipants = [
  {
    displayName: 'Michael',
    isVideoReady: false
  },
  {
    displayName: 'Jim',
    isVideoReady: false
  },
  {
    displayName: 'Pam',
    isVideoReady: false
  },
  {
    displayName: 'Dwight',
    isVideoReady: false
  }
];

export const defaultLocalParticipant = [{ name: 'You', status: 'Connected', isMuted: false, isScreenSharing: false }];
export const defaultRemoteParticipants = [
  { name: 'Rick', status: 'InLobby', isMuted: false, isScreenSharing: false },
  { name: 'Daryl', status: 'Connecting', isMuted: false, isScreenSharing: false },
  { name: 'Michonne', status: 'Idle', isMuted: false, isScreenSharing: false }
];

export const defaultTypingUsers = [
  {
    userId: '1',
    displayName: 'User1'
  },
  {
    userId: '2',
    displayName: 'User2'
  }
];

const errorOptions: ErrorType[] = [
  'unableToReachChatService',
  'accessDenied',
  'userNotInChatThread',
  'sendMessageNotInChatThread',
  'sendMessageGeneric',
  'startVideoGeneric',
  'stopVideoGeneric',
  'muteGeneric',
  'unmuteGeneric',
  'startScreenShareGeneric',
  'stopScreenShareGeneric',
  'callNetworkQualityLow',
  'callNoSpeakerFound',
  'callNoMicrophoneFound',
  'callMicrophoneAccessDenied',
  'callMicrophoneMutedBySystem',
  'callMicrophoneUnmutedBySystem',
  'callMacOsMicrophoneAccessDenied',
  'callLocalVideoFreeze',
  'callCameraAlreadyInUse',
  'callMacOsCameraAccessDenied',
  'callMacOsScreenShareAccessDenied',
  'callVideoStoppedBySystem',
  'callVideoRecoveredBySystem'
];

const themeChoices = ['Default', 'Dark', 'Teams', 'Word'];
export const getControlledTheme = (choice: string): PartialTheme => {
  switch (choice) {
    case 'Default':
      return DefaultTheme;
    case 'Dark':
      return DarkTheme;
    case 'Teams':
      return TeamsTheme;
    case 'Word':
      return WordTheme;
  }
  return DefaultTheme;
};

const VIDEO_GALLERY_LAYOUTS = ['default', 'floatingLocalVideo', 'speaker', 'focusedContent'] as const;
const OVERFLOW_GALLERY_LAYOUTS = ['horizontalBottom', 'verticalRight', 'horizontalTop'] as const;

export const orientationArg = {
  options: ['landscape', 'portrait'],
  control: { type: 'radio' },
  defaultValue: 'landscape'
};

export const controlsForImageOverlay = {
  showTitle: { control: 'text', name: 'Set Title' },
  setAltText: { control: 'text', name: 'Set Alt Text' }
};

const notificationOptions: NotificationType[] = [
  'startVideoGeneric',
  'stopVideoGeneric',
  'muteGeneric',
  'unmuteGeneric',
  'speakingWhileMuted',
  'startScreenShareGeneric',
  'stopScreenShareGeneric',
  'callNetworkQualityLow',
  'teamsMeetingCallNetworkQualityLow',
  'callNoSpeakerFound',
  'callNoMicrophoneFound',
  'callMicrophoneAccessDenied',
  'callMicrophoneAccessDeniedSafari',
  'callMicrophoneMutedBySystem',
  'callMicrophoneUnmutedBySystem',
  'callMacOsMicrophoneAccessDenied',
  'callLocalVideoFreeze',
  'callCameraAccessDenied',
  'callCameraAccessDeniedSafari',
  'callCameraAlreadyInUse',
  'callVideoStoppedBySystem',
  'callVideoRecoveredBySystem',
  'callMacOsCameraAccessDenied',
  'callMacOsScreenShareAccessDenied',
  'failedToJoinCallGeneric',
  'failedToJoinCallInvalidMeetingLink',
  'cameraFrozenForRemoteParticipants',
  'unableToStartVideoEffect',
  'startSpotlightWhileMaxParticipantsAreSpotlighted',
  'mutedByRemoteParticipant',
  'recordingStarted',
  'transcriptionStarted',
  'recordingStopped',
  'transcriptionStopped',
  'recordingAndTranscriptionStarted',
  'recordingAndTranscriptionStopped',
  'recordingStoppedStillTranscribing',
  'transcriptionStoppedStillRecording'
];

export const controlsToAdd = {
  alternateCallerId: {
    control: 'text',
    description: 'added',
    name: 'Alternate CallerID',
    type: { name: 'string', required: true }
  },
  appName: {
    control: 'text',
    defaultValue: 'Storybook',
    name: 'App Name'
  },
  avatarInitials: { control: 'text', defaultValue: 'A B', name: 'Avatar initials' },
  botAvatar: { control: 'radio', options: botAvatars, defaultValue: 'Default', name: 'Bot Avatar' },
  botChatTopic: {
    control: 'text',
    name: 'Chat Topic',
    type: { name: 'string', required: true }
  },
  botToken: {
    control: 'text',
    defaultValue: '',
    name: 'Valid token for bot',
    type: { name: 'string', required: true }
  },
  botUserId: {
    control: 'text',
    defaultValue: '',
    name: 'User identifier for bot',
    type: { name: 'string', required: true }
  },
  calleeUserId: {
    control: 'text',
    defaultValue: '8:echo123',
    name: "Callee's User identifier",
    type: { name: 'string', required: true }
  },
  calleeToken: { control: 'text', defaultValue: '', name: "Callee's Valid token" },
  callerImages: { control: 'file', accept: '.jpeg, .jpg, .png', defaultValue: [], name: 'Avatar' },
  callerName: { control: 'text', defaultValue: 'Maximus Aurelius', name: 'Caller Name' },
  callerNameAlt: { control: 'text', defaultValue: '1st', name: 'Caller Name Alt' },
  callerTitle: { control: 'text', defaultValue: 'Emperor and Philosopher, Rome', name: 'Caller Title' },
  callInvitationURL: {
    control: 'text',
    defaultValue: '',
    name: 'URL to invite other participants to the call'
  },
  callLocator: {
    control: 'text',
    defaultValue: '',
    name: 'Call locator (ACS group ID, Teams meeting link, or Room ID)'
  },
  callParticipantsLocator: {
    control: 'array',
    defaultValue: ['+###########'],
    name: 'Call locator (participants phone numbers)',
    type: { name: 'string', required: true }
  },
  callModalAlertText: { control: 'text', defaultValue: 'Incoming Video Call', name: 'Alert Text' },
  callToastAlertText: { control: 'text', defaultValue: 'Incoming Call', name: 'Alert Text' },
  callStateText: { control: 'text', defaultValue: "You're in the lobby", name: 'Call State Text' },
  callStateSubText: { control: 'text', defaultValue: 'You should be admitted shortly', name: 'Call State Subtext' },
  cameras: { control: 'object', defaultValue: defaultControlsCameras, name: 'Cameras' },
  chatThreadId: {
    control: 'text',
    defaultValue: '',
    name: 'Existing thread',
    type: { name: 'string', required: true }
  },
  checked: { control: 'boolean', defaultValue: false, name: 'Is checked' },
  controlBarDefaultIcons: {
    control: 'radio',
    options: ['airplane', 'bus', 'ship'],
    defaultValue: 'airplane',
    name: 'Icon'
  },
  controlBarLayout: {
    control: 'select',
    options: CONTROL_BAR_LAYOUTS,
    defaultValue: 'floatingBottom',
    name: 'Layout'
  },
  siteDeviceRequest: {
    control: 'select',
    options: ['Camera and Microphone', 'Camera Only', 'Microphone Only'],
    defaultValue: 'Camera and Microphone',
    name: 'Device Request Type'
  },
  siteDeviceRequestStatus: {
    control: 'select',
    options: ['Request', 'Denied', 'Check'],
    defaultValue: 'Request',
    name: 'Request Status'
  },
  disabled: { control: 'boolean', defaultValue: false, name: 'Disable component' },
  displayName: { control: 'text', name: 'Display Name' },
  enableJumpToNewMessageButton: { control: 'boolean', name: 'Enable Jump To New Message' },
  endpointUrl: {
    control: 'text',
    defaultValue: '',
    name: 'Azure Communication Services endpoint',
    type: { name: 'string', required: true }
  },
  errorTypes: {
    control: 'check',
    options: errorOptions,
    defaultValue: ['accessDenied'],
    name: 'ErrorType'
  },
  excludeMeFromList: { control: 'boolean', defaultValue: false, name: 'Are you excluded from the list' },
  font: { control: 'text', defaultValue: 'Monaco, Menlo, Consolas', name: 'Font' },
  gridParticipants: { control: 'object', defaultValue: defaultControlsGridParticipants, name: 'Participants' },
  isCameraEnabled: { control: 'boolean', defaultValue: true, name: 'Is camera available' },
  isMe: { control: 'boolean', defaultValue: false, name: 'Is You' },
  isMicrophoneEnabled: { control: 'boolean', defaultValue: true, name: 'Is microphone available' },
  isMuteAllAvailable: {
    control: 'boolean',
    defaultValue: false,
    name: 'Mute all participants option'
  },
  isMuted: { control: 'boolean', defaultValue: false, name: 'Is muted' },
  isSpeaking: { control: 'boolean', name: 'Is Speaking' },
  isScreenSharing: { control: 'boolean', defaultValue: false, name: 'Is screen sharing' },
  isRaisedHand: { control: 'boolean', defaultValue: false, name: 'Is Raised Hand' },
  isSendBoxWithWarning: { control: 'boolean', name: 'Has warning/information message' },
  isSendBoxWithAttachments: { control: 'boolean', name: 'Has attachments' },
  isVideoAvailable: { control: 'boolean', defaultValue: true, name: 'Is video available' },
  isVideoMirrored: { control: 'boolean', name: 'Is video mirrored' },
  isVideoReady: { control: 'boolean', name: 'Is video ready' },
  layoutHeight: {
    control: {
      type: 'range',
      min: mediaGalleryHeightOptions.min,
      max: mediaGalleryHeightOptions.max,
      step: mediaGalleryHeightOptions.step
    },
    defaultValue: mediaGalleryHeightDefault,
    name: 'Height (px)'
  },
  layoutWidth: {
    control: {
      type: 'range',
      min: mediaGalleryWidthOptions.min,
      max: mediaGalleryWidthOptions.max,
      step: mediaGalleryWidthOptions.step
    },
    defaultValue: mediaGalleryWidthDefault,
    name: 'Width (px)'
  },
  localParticipantDisplayName: { control: 'text', defaultValue: 'John Doe', name: 'Local Participant displayName' },
  localParticipant: { control: 'object', name: 'Your information' },
  localVideoInverted: { control: 'boolean', defaultValue: true, name: 'Invert Local Video' },
  localVideoStreamEnabled: { control: 'boolean', defaultValue: true, name: 'Turn Local Video On' },
  messageDeliveredTooltipText: { control: 'text', defaultValue: 'Sent', name: 'Delivered icon tooltip text' },
  messageFailedToSendTooltipText: {
    control: 'text',
    defaultValue: 'Failed to send',
    name: 'Failed to send icon tooltip text'
  },
  messageSeenTooltipText: { control: 'text', defaultValue: 'Seen', name: 'Seen icon tooltip text' },
  messageReadByTooltipText: { control: 'text', defaultValue: 'Read by 2 of 2', name: 'Read by icon tooltip text' },
  messageSendingTooltipText: { control: 'text', defaultValue: 'Sending', name: 'Sending icon tooltip text' },
  messageStatus: {
    control: 'select',
    options: ['delivered', 'sending', 'seen', 'failed'],
    defaultValue: 'delivered',
    name: 'Message Status'
  },
  microphones: { control: 'object', defaultValue: defaultControlsMicrophones, name: 'Microphones' },
  formFactor: {
    control: 'select',
    options: ['desktop', 'mobile'],
    defaultValue: 'desktop',
    name: 'Form factor'
  },
  participantItemMenuItemsStr: { control: 'text', defaultValue: 'Mute, Remove', name: 'Menu items (comma separated)' },
  participantNames: {
    control: 'text',
    defaultValue: 'You, Hal Jordan, Barry Allen, Bruce Wayne',
    name: 'Participants (comma separated with You being local user)'
  },
  remoteParticipantNames: {
    control: 'text',
    defaultValue:
      'Rick, Daryl, Michonne, Dwight, Pam, Michael, Jim, Kevin, Creed, Angela, Andy, Stanley, Meredith, Phyllis, Oscar, Ryan, Kelly, Andy, Toby, Darryl, Gabe, Erin',
    name: 'Remote participants (comma separated)'
  },
  remoteParticipants: { control: 'object', name: 'Remote participants' },
  requiredDisplayName: {
    control: 'text',
    defaultValue: 'John Smith',
    name: 'Display name',
    type: { required: true, name: 'string' }
  },
  screenShareExperience: {
    control: 'select',
    options: ['none', 'presenter', 'viewer'],
    defaultValue: 'none',
    name: 'Screen sharing experience'
  },
  sendBoxWarningMessage: {
    control: 'text',
    name: 'Warning/information message for SendBox'
  },
  showChatParticipants: { control: 'boolean', defaultValue: true, name: 'Show Participants Pane' },
  showChatTopic: { control: 'boolean', defaultValue: true, name: 'Show Topic' },
  showErrorBar: { control: 'boolean', defaultValue: true, name: 'Show ErrorBar' },
  showLabel: { control: 'boolean', defaultValue: false, name: 'Show label' },
  showVideoTileLabel: { control: 'boolean', name: 'Show label' },
  showMessageDate: { control: 'boolean', name: 'Enable Message Date' },
  showMessageStatus: { control: 'boolean', name: 'Enable Message Status Indicator' },
  showMuteIndicator: { control: 'boolean', name: 'Show Mute/UnMute Indicator' },
  speakers: { control: 'object', defaultValue: defaultControlsSpeakers, name: 'Speakers' },
  teamsMeetingLink: { control: 'text', defaultValue: '', name: 'Teams meeting link' },
  theme: { control: 'radio', options: themeChoices, defaultValue: 'Default', name: 'Theme' },
  token: { control: 'text', defaultValue: '', name: 'Valid token for user', type: { name: 'string', required: true } },
  typingUsers: { control: 'object', name: 'Typing users' },
  isCaptionsFeatureActive: { control: 'boolean', defaultValue: true, name: 'Is captions on' },
  userId: {
    control: 'text',
    defaultValue: '',
    name: 'User identifier for user',
    type: { name: 'string', required: true },
    value: ''
  },
  videoGallerylayout: {
    control: 'select',
    options: VIDEO_GALLERY_LAYOUTS,
    defaultValue: 'floatingLocalVideo',
    name: 'VideoGallery Layout'
  },
  overflowGalleryPosition: {
    control: 'select',
    options: OVERFLOW_GALLERY_LAYOUTS,
    defaultValue: 'horizontalBottom',
    name: 'Overflow Gallery Position'
  },
  localVideoTileSize: {
    control: 'select',
    options: ['9:16', '16:9', 'hidden', 'followDeviceOrientation'],
    defaultValue: 'followDeviceOrientation',
    name: 'Local Video Tile Size'
  },
  videoTileHeight: { control: { type: 'range', min: 80, max: 800, step: 10 }, name: 'Height (px)' },
  videoTileWidth: { control: { type: 'range', min: 100, max: 1200, step: 10 }, name: 'Width (px)' },
  callWithChatControlOptions: {
    control: 'object',
    defaultValue: {
      microphoneButton: true,
      cameraButton: true,
      screenShareButton: true,
      devicesButton: true,
      peopleButton: true,
      chatButton: true,
      displayType: 'default'
    },
    name: 'Control Bar Customizations'
  },
  customButtonInjectionControls: {
    placement: {
      control: 'select',
      if: { arg: 'allowRawObjectInput', truthy: false },
      options: ['primary', 'secondary', 'overflow'],
      defaultValue: 'primary',
      name: 'Placement'
    },
    disabled: {
      control: 'boolean',
      if: { arg: 'allowRawObjectInput', truthy: false },
      defaultValue: 'false',
      name: 'Disabled'
    },
    label: {
      control: 'text',
      if: { arg: 'allowRawObjectInput', truthy: false },
      defaultValue: 'Custom',
      name: 'Button label'
    },
    icon: {
      control: 'text',
      if: { arg: 'allowRawObjectInput', truthy: false },
      defaultValue: 'DefaultCustomButton',
      name: 'Button icon'
    },
    showLabel: {
      control: { type: 'radio' },
      if: { arg: 'allowRawObjectInput', truthy: false },
      defaultValue: 'undefined',
      options: ['undefined', false, true],
      name: 'Show Label'
    },
    allowRawObjectInput: {
      control: 'boolean',
      defaultValue: false,
      if: { arg: 'injectMaximumNumberOfButtons', truthy: false },
      name: 'Inject your own buttons'
    },
    objectOptions: {
      control: 'object',
      if: { arg: 'allowRawObjectInput' },
      defaultValue: [
        (): CustomCallControlButtonProps => ({
          placement: 'primary',
          strings: {
            label: 'Custom'
          }
        }),
        (): CustomCallControlButtonProps => ({
          placement: 'secondary',
          strings: {
            label: 'Custom'
          }
        }),
        (): CustomCallControlButtonProps => ({
          placement: 'overflow',
          strings: {
            label: 'Custom'
          }
        })
      ]
    },
    injectMaximumNumberOfButtons: {
      control: 'boolean',
      defaultValue: false,
      if: { arg: 'allowRawObjectInput', truthy: false },
      name: 'Inject Max # of Custom Buttons'
    }
  },
<<<<<<< HEAD
  isNotificationAutoDismiss: { control: 'boolean', defaultValue: false, name: 'Is auto dismiss on' },
  showNotificationStacked: { control: 'boolean', defaultValue: false, name: 'Show notification stacked effect' },
  activeNotifications: {
    control: 'check',
    options: notificationOptions,
    defaultValue: ['startVideoGeneric'],
    name: 'Active notifications to show'
  },
  maxNotificationsToShow: {
    control: 'select',
    options: [1, 2, 3],
    defaultValue: '2',
    name: 'Select max number of notifications to show'
  }
=======
  richTextEditor: { control: 'boolean', name: 'Enable rich text editor' }
>>>>>>> a41914f9
};

export const hiddenControl = { control: false, table: { disable: true } };

export const defaultCallCompositeHiddenControls = {
  adapter: hiddenControl,
  fluentTheme: hiddenControl,
  onRenderAvatar: hiddenControl,
  identifiers: hiddenControl,
  locale: hiddenControl,
  onFetchAvatarPersonaData: hiddenControl,
  rtl: hiddenControl,
  options: hiddenControl,
  callInvitationUrl: hiddenControl,
  formFactor: hiddenControl, // formFactor is hidden by default and compositeFormFactor is used as a prop instead to workaround a bug where formFactor is not put in the correct order when the controls are generated
  role: hiddenControl, // TODO: once role work is complete this should be added as a drop down control
  icons: hiddenControl,
  onFetchParticipantMenuItems: hiddenControl
};

export const defaultChatCompositeHiddenControls = {
  adapter: hiddenControl,
  fluentTheme: hiddenControl,
  onRenderAvatar: hiddenControl,
  onRenderMessage: hiddenControl,
  onRenderTypingIndicator: hiddenControl,
  options: hiddenControl,
  identifiers: hiddenControl,
  locale: hiddenControl,
  onFetchAvatarPersonaData: hiddenControl,
  rtl: hiddenControl,
  formFactor: hiddenControl // formFactor is hidden by default and compositeFormFactor is used as a prop instead to workaround a bug where formFactor is not put in the correct order when the controls are generated
};

export const defaultCallWithChatCompositeHiddenControls = {
  adapter: hiddenControl,
  fluentTheme: hiddenControl,
  joinInvitationURL: hiddenControl,
  rtl: hiddenControl,
  options: hiddenControl,
  formFactor: hiddenControl // formFactor is hidden by default and compositeFormFactor is used as a prop instead to workaround a bug where formFactor is not put in the correct order when the controls are generated
};

/**
 * Helper function to get strongly typed storybook args.
 *
 * @remarks
 * This only extracts the keys of the storybook control args and not the type of each control.
 * This is because we cannot type infer between the storybook control and its output.
 * Instead, for ease of use, we use `any`.
 */
export type ArgsFrom<TControlArgs> = Record<keyof TControlArgs, any>;<|MERGE_RESOLUTION|>--- conflicted
+++ resolved
@@ -516,7 +516,6 @@
       name: 'Inject Max # of Custom Buttons'
     }
   },
-<<<<<<< HEAD
   isNotificationAutoDismiss: { control: 'boolean', defaultValue: false, name: 'Is auto dismiss on' },
   showNotificationStacked: { control: 'boolean', defaultValue: false, name: 'Show notification stacked effect' },
   activeNotifications: {
@@ -530,10 +529,8 @@
     options: [1, 2, 3],
     defaultValue: '2',
     name: 'Select max number of notifications to show'
-  }
-=======
+  },
   richTextEditor: { control: 'boolean', name: 'Enable rich text editor' }
->>>>>>> a41914f9
 };
 
 export const hiddenControl = { control: false, table: { disable: true } };
