// Copyright (c) Microsoft Corporation.
// Licensed under the MIT License.

<<<<<<< HEAD
import { CustomCallControlButtonProps, ErrorType, NotificationType } from '@azure/communication-react';
=======
import { ErrorType } from '@azure/communication-react';
>>>>>>> e54f4d00
import { PartialTheme } from '@fluentui/react';
import { DefaultTheme, DarkTheme, TeamsTheme, WordTheme } from '@fluentui/theme-samples';
import {
  mediaGalleryWidthDefault,
  mediaGalleryWidthOptions,
  mediaGalleryHeightDefault,
  mediaGalleryHeightOptions
} from './constants';

const botAvatars = ['Default', 'Cat', 'Fox', 'Koala'];
export const getControlledBotAvatarSymbol = (AvatarName: string): string => {
  switch (AvatarName) {
    case 'Default':
      return '🤖';
    case 'Cat':
      return '🐱';
    case 'Fox':
      return '🦊';
    case 'Koala':
      return '🐨';
  }
  return '🤖';
};

const CONTROL_BAR_LAYOUTS = [
  'horizontal',
  'vertical',
  'dockedTop',
  'dockedBottom',
  'dockedLeft',
  'dockedRight',
  'floatingTop',
  'floatingBottom',
  'floatingLeft',
  'floatingRight'
] as const;

export const defaultControlsCameras: { id: string; name: string }[] = [
  { id: 'camera1', name: 'Full HD Webcam' },
  { id: 'camera2', name: 'Macbook Pro Webcam' }
];

export const defaultControlsMicrophones: { id: string; name: string }[] = [
  { id: 'mic1', name: 'Realtek HD Audio' },
  { id: 'mic2', name: 'Macbook Pro Mic' }
];

export const defaultControlsSpeakers: { id: string; name: string }[] = [
  { id: 'speaker1', name: 'Realtek HD Audio' },
  { id: 'speaker2', name: 'Macbook Pro Speaker' }
];

const defaultControlsGridParticipants = [
  {
    displayName: 'Michael',
    isVideoReady: false
  },
  {
    displayName: 'Jim',
    isVideoReady: false
  },
  {
    displayName: 'Pam',
    isVideoReady: false
  },
  {
    displayName: 'Dwight',
    isVideoReady: false
  }
];

export const defaultLocalParticipant = [{ name: 'You', status: 'Connected', isMuted: false, isScreenSharing: false }];
export const defaultRemoteParticipants = [
  { name: 'Rick', status: 'InLobby', isMuted: false, isScreenSharing: false },
  { name: 'Daryl', status: 'Connecting', isMuted: false, isScreenSharing: false },
  { name: 'Michonne', status: 'Idle', isMuted: false, isScreenSharing: false }
];

export const defaultTypingUsers = [
  {
    userId: '1',
    displayName: 'User1'
  },
  {
    userId: '2',
    displayName: 'User2'
  }
];

const errorOptions: ErrorType[] = [
  'unableToReachChatService',
  'accessDenied',
  'userNotInChatThread',
  'sendMessageNotInChatThread',
  'sendMessageGeneric',
  'startVideoGeneric',
  'stopVideoGeneric',
  'muteGeneric',
  'unmuteGeneric',
  'startScreenShareGeneric',
  'stopScreenShareGeneric',
  'callNetworkQualityLow',
  'callNoSpeakerFound',
  'callNoMicrophoneFound',
  'callMicrophoneAccessDenied',
  'callMicrophoneMutedBySystem',
  'callMicrophoneUnmutedBySystem',
  'callMacOsMicrophoneAccessDenied',
  'callLocalVideoFreeze',
  'callCameraAlreadyInUse',
  'callMacOsCameraAccessDenied',
  'callMacOsScreenShareAccessDenied',
  'callVideoStoppedBySystem',
  'callVideoRecoveredBySystem'
];

const themeChoices = ['Default', 'Dark', 'Teams', 'Word'];
export const getControlledTheme = (choice: string): PartialTheme => {
  switch (choice) {
    case 'Default':
      return DefaultTheme;
    case 'Dark':
      return DarkTheme;
    case 'Teams':
      return TeamsTheme;
    case 'Word':
      return WordTheme;
  }
  return DefaultTheme;
};

const VIDEO_GALLERY_LAYOUTS = ['default', 'floatingLocalVideo', 'speaker', 'focusedContent'] as const;
const OVERFLOW_GALLERY_LAYOUTS = ['horizontalBottom', 'verticalRight', 'horizontalTop'] as const;

export const orientationArg = {
  options: ['landscape', 'portrait'],
  control: { type: 'radio' },
  defaultValue: 'landscape'
};

export const controlsForImageOverlay = {
  showTitle: { control: 'text', name: 'Set Title' },
  setAltText: { control: 'text', name: 'Set Alt Text' }
};

const notificationOptions: NotificationType[] = [
  'startVideoGeneric',
  'stopVideoGeneric',
  'muteGeneric',
  'unmuteGeneric',
  'speakingWhileMuted',
  'startScreenShareGeneric',
  'stopScreenShareGeneric',
  'callNetworkQualityLow',
  'teamsMeetingCallNetworkQualityLow',
  'callNoSpeakerFound',
  'callNoMicrophoneFound',
  'callMicrophoneAccessDenied',
  'callMicrophoneAccessDeniedSafari',
  'callMicrophoneMutedBySystem',
  'callMicrophoneUnmutedBySystem',
  'callMacOsMicrophoneAccessDenied',
  'callLocalVideoFreeze',
  'callCameraAccessDenied',
  'callCameraAccessDeniedSafari',
  'callCameraAlreadyInUse',
  'callVideoStoppedBySystem',
  'callVideoRecoveredBySystem',
  'callMacOsCameraAccessDenied',
  'callMacOsScreenShareAccessDenied',
  'failedToJoinCallGeneric',
  'failedToJoinCallInvalidMeetingLink',
  'cameraFrozenForRemoteParticipants',
  'unableToStartVideoEffect',
  'startSpotlightWhileMaxParticipantsAreSpotlighted',
  'mutedByRemoteParticipant',
  'recordingStarted',
  'transcriptionStarted',
  'recordingStopped',
  'transcriptionStopped',
  'recordingAndTranscriptionStarted',
  'recordingAndTranscriptionStopped',
  'recordingStoppedStillTranscribing',
  'transcriptionStoppedStillRecording'
];

export const defaultActiveNotifications = ['callNoSpeakerFound'];

export const controlsToAdd = {
  alternateCallerId: {
    control: 'text',
    description: 'added',
    name: 'Alternate CallerID',
    type: { name: 'string', required: true }
  },
  appName: {
    control: 'text',
    defaultValue: 'Storybook',
    name: 'App Name'
  },
  avatarInitials: { control: 'text', defaultValue: 'A B', name: 'Avatar initials' },
  botAvatar: { control: 'radio', options: botAvatars, defaultValue: 'Default', name: 'Bot Avatar' },
  botChatTopic: {
    control: 'text',
    name: 'Chat Topic',
    type: { name: 'string', required: true }
  },
  botToken: {
    control: 'text',
    defaultValue: '',
    name: 'Valid token for bot',
    type: { name: 'string', required: true }
  },
  botUserId: {
    control: 'text',
    defaultValue: '',
    name: 'User identifier for bot',
    type: { name: 'string', required: true }
  },
  calleeUserId: {
    control: 'text',
    defaultValue: '8:echo123',
    name: "Callee's User identifier",
    type: { name: 'string', required: true }
  },
  calleeToken: { control: 'text', defaultValue: '', name: "Callee's Valid token" },
  callerImages: { control: 'file', accept: '.jpeg, .jpg, .png', defaultValue: [], name: 'Avatar' },
  callerName: { control: 'text', defaultValue: 'Maximus Aurelius', name: 'Caller Name' },
  callerNameAlt: { control: 'text', defaultValue: '1st', name: 'Caller Name Alt' },
  callerTitle: { control: 'text', defaultValue: 'Emperor and Philosopher, Rome', name: 'Caller Title' },
  callInvitationURL: {
    control: 'text',
    defaultValue: '',
    name: 'URL to invite other participants to the call'
  },
  callLocator: {
    control: 'text',
    defaultValue: '',
    name: 'Call locator (ACS group ID, Teams meeting link, or Room ID)'
  },
  callParticipantsLocator: {
    control: 'array',
    defaultValue: ['+###########'],
    name: 'Call locator (participants phone numbers)',
    type: { name: 'string', required: true }
  },
  callModalAlertText: { control: 'text', defaultValue: 'Incoming Video Call', name: 'Alert Text' },
  callToastAlertText: { control: 'text', defaultValue: 'Incoming Call', name: 'Alert Text' },
  callStateText: { control: 'text', defaultValue: "You're in the lobby", name: 'Call State Text' },
  callStateSubText: { control: 'text', defaultValue: 'You should be admitted shortly', name: 'Call State Subtext' },
  cameras: { control: 'object', defaultValue: defaultControlsCameras, name: 'Cameras' },
  chatThreadId: {
    control: 'text',
    defaultValue: '',
    name: 'Existing thread',
    type: { name: 'string', required: true }
  },
  checked: { control: 'boolean', defaultValue: false, name: 'Is checked' },
  controlBarDefaultIcons: {
    control: 'radio',
    options: ['airplane', 'bus', 'ship'],
    defaultValue: 'airplane',
    name: 'Icon'
  },
  controlBarLayout: {
    control: 'select',
    options: CONTROL_BAR_LAYOUTS,
    defaultValue: 'floatingBottom',
    name: 'Layout'
  },
  siteDeviceRequest: {
    control: 'select',
    options: ['Camera and Microphone', 'Camera Only', 'Microphone Only'],
    defaultValue: 'Camera and Microphone',
    name: 'Device Request Type'
  },
  siteDeviceRequestStatus: {
    control: 'select',
    options: ['Request', 'Denied', 'Check'],
    defaultValue: 'Request',
    name: 'Request Status'
  },
  disabled: { control: 'boolean', defaultValue: false, name: 'Disable component' },
  displayName: { control: 'text', name: 'Display Name' },
  enableJumpToNewMessageButton: { control: 'boolean', name: 'Enable Jump To New Message' },
  endpointUrl: {
    control: 'text',
    defaultValue: '',
    name: 'Azure Communication Services endpoint',
    type: { name: 'string', required: true }
  },
  errorTypes: {
    control: 'check',
    options: errorOptions,
    defaultValue: ['accessDenied'],
    name: 'ErrorType'
  },
  excludeMeFromList: { control: 'boolean', defaultValue: false, name: 'Are you excluded from the list' },
  font: { control: 'text', defaultValue: 'Monaco, Menlo, Consolas', name: 'Font' },
  gridParticipants: { control: 'object', defaultValue: defaultControlsGridParticipants, name: 'Participants' },
  isCameraEnabled: { control: 'boolean', defaultValue: true, name: 'Is camera available' },
  isMe: { control: 'boolean', defaultValue: false, name: 'Is You' },
  isMicrophoneEnabled: { control: 'boolean', defaultValue: true, name: 'Is microphone available' },
  isMuteAllAvailable: {
    control: 'boolean',
    defaultValue: false,
    name: 'Mute all participants option'
  },
  isMuted: { control: 'boolean', defaultValue: false, name: 'Is muted' },
  isSpeaking: { control: 'boolean', name: 'Is Speaking' },
  isScreenSharing: { control: 'boolean', defaultValue: false, name: 'Is screen sharing' },
  isRaisedHand: { control: 'boolean', defaultValue: false, name: 'Is Raised Hand' },
  isSendBoxWithWarning: { control: 'boolean', name: 'Has warning/information message' },
  isSendBoxWithAttachments: { control: 'boolean', name: 'Has attachments' },
  isVideoAvailable: { control: 'boolean', defaultValue: true, name: 'Is video available' },
  isVideoMirrored: { control: 'boolean', name: 'Is video mirrored' },
  isVideoReady: { control: 'boolean', name: 'Is video ready' },
  layoutHeight: {
    control: {
      type: 'range',
      min: mediaGalleryHeightOptions.min,
      max: mediaGalleryHeightOptions.max,
      step: mediaGalleryHeightOptions.step
    },
    defaultValue: mediaGalleryHeightDefault,
    name: 'Height (px)'
  },
  layoutWidth: {
    control: {
      type: 'range',
      min: mediaGalleryWidthOptions.min,
      max: mediaGalleryWidthOptions.max,
      step: mediaGalleryWidthOptions.step
    },
    defaultValue: mediaGalleryWidthDefault,
    name: 'Width (px)'
  },
  localParticipantDisplayName: { control: 'text', defaultValue: 'John Doe', name: 'Local Participant displayName' },
  localParticipant: { control: 'object', name: 'Your information' },
  localVideoInverted: { control: 'boolean', defaultValue: true, name: 'Invert Local Video' },
  localVideoStreamEnabled: { control: 'boolean', defaultValue: true, name: 'Turn Local Video On' },
  messageDeliveredTooltipText: { control: 'text', defaultValue: 'Sent', name: 'Delivered icon tooltip text' },
  messageFailedToSendTooltipText: {
    control: 'text',
    defaultValue: 'Failed to send',
    name: 'Failed to send icon tooltip text'
  },
  messageSeenTooltipText: { control: 'text', defaultValue: 'Seen', name: 'Seen icon tooltip text' },
  messageReadByTooltipText: { control: 'text', defaultValue: 'Read by 2 of 2', name: 'Read by icon tooltip text' },
  messageSendingTooltipText: { control: 'text', defaultValue: 'Sending', name: 'Sending icon tooltip text' },
  messageStatus: {
    control: 'select',
    options: ['delivered', 'sending', 'seen', 'failed'],
    defaultValue: 'delivered',
    name: 'Message Status'
  },
  microphones: { control: 'object', defaultValue: defaultControlsMicrophones, name: 'Microphones' },
  formFactor: {
    control: 'select',
    options: ['desktop', 'mobile'],
    defaultValue: 'desktop',
    name: 'Form factor'
  },
  participantItemMenuItemsStr: { control: 'text', defaultValue: 'Mute, Remove', name: 'Menu items (comma separated)' },
  participantNames: {
    control: 'text',
    defaultValue: 'You, Hal Jordan, Barry Allen, Bruce Wayne',
    name: 'Participants (comma separated with You being local user)'
  },
  remoteParticipantNames: {
    control: 'text',
    defaultValue:
      'Rick, Daryl, Michonne, Dwight, Pam, Michael, Jim, Kevin, Creed, Angela, Andy, Stanley, Meredith, Phyllis, Oscar, Ryan, Kelly, Andy, Toby, Darryl, Gabe, Erin',
    name: 'Remote participants (comma separated)'
  },
  remoteParticipants: { control: 'object', name: 'Remote participants' },
  requiredDisplayName: {
    control: 'text',
    defaultValue: 'John Smith',
    name: 'Display name',
    type: { required: true, name: 'string' }
  },
  screenShareExperience: {
    control: 'select',
    options: ['none', 'presenter', 'viewer'],
    defaultValue: 'none',
    name: 'Screen sharing experience'
  },
  sendBoxWarningMessage: {
    control: 'text',
    name: 'Warning/information message for SendBox'
  },
  showChatParticipants: { control: 'boolean', defaultValue: true, name: 'Show Participants Pane' },
  showChatTopic: { control: 'boolean', defaultValue: true, name: 'Show Topic' },
  showErrorBar: { control: 'boolean', defaultValue: true, name: 'Show ErrorBar' },
  showLabel: { control: 'boolean', defaultValue: false, name: 'Show label' },
  showVideoTileLabel: { control: 'boolean', name: 'Show label' },
  showMessageDate: { control: 'boolean', name: 'Enable Message Date' },
  showMessageStatus: { control: 'boolean', name: 'Enable Message Status Indicator' },
  showMuteIndicator: { control: 'boolean', name: 'Show Mute/UnMute Indicator' },
  speakers: { control: 'object', defaultValue: defaultControlsSpeakers, name: 'Speakers' },
  teamsMeetingLink: { control: 'text', defaultValue: '', name: 'Teams meeting link' },
  theme: { control: 'radio', options: themeChoices, defaultValue: 'Default', name: 'Theme' },
  token: { control: 'text', defaultValue: '', name: 'Valid token for user', type: { name: 'string', required: true } },
  typingUsers: { control: 'object', name: 'Typing users' },
  isCaptionsFeatureActive: { control: 'boolean', defaultValue: true, name: 'Is captions on' },
  userId: {
    control: 'text',
    defaultValue: '',
    name: 'User identifier for user',
    type: { name: 'string', required: true },
    value: ''
  },
  videoGallerylayout: {
    control: 'select',
    options: VIDEO_GALLERY_LAYOUTS,
    defaultValue: 'floatingLocalVideo',
    name: 'VideoGallery Layout'
  },
  overflowGalleryPosition: {
    control: 'select',
    options: OVERFLOW_GALLERY_LAYOUTS,
    defaultValue: 'horizontalBottom',
    name: 'Overflow Gallery Position'
  },
  localVideoTileSize: {
    control: 'select',
    options: ['9:16', '16:9', 'hidden', 'followDeviceOrientation'],
    defaultValue: 'followDeviceOrientation',
    name: 'Local Video Tile Size'
  },
  videoTileHeight: { control: { type: 'range', min: 80, max: 800, step: 10 }, name: 'Height (px)' },
  videoTileWidth: { control: { type: 'range', min: 100, max: 1200, step: 10 }, name: 'Width (px)' },
  callWithChatControlOptions: {
    control: 'object',
    defaultValue: {
      microphoneButton: true,
      cameraButton: true,
      screenShareButton: true,
      devicesButton: true,
      peopleButton: true,
      chatButton: true,
      displayType: 'default'
    },
    name: 'Control Bar Customizations'
  },
  customButtonInjectionControls: {
    placement: {
      control: 'select',
      if: { arg: 'allowRawObjectInput', truthy: false },
      options: ['primary', 'secondary', 'overflow'],
      defaultValue: 'primary',
      name: 'Placement'
    },
    disabled: {
      control: 'boolean',
      if: { arg: 'allowRawObjectInput', truthy: false },
      defaultValue: 'false',
      name: 'Disabled'
    },
    label: {
      control: 'text',
      if: { arg: 'allowRawObjectInput', truthy: false },
      defaultValue: 'Custom',
      name: 'Button label'
    },
    icon: {
      control: 'text',
      if: { arg: 'allowRawObjectInput', truthy: false },
      defaultValue: 'DefaultCustomButton',
      name: 'Button icon'
    },
    showLabel: {
      control: { type: 'radio' },
      if: { arg: 'allowRawObjectInput', truthy: false },
      defaultValue: 'undefined',
      options: ['undefined', false, true],
      name: 'Show Label'
    },
    // Object injection is converting function consts to string. This is causing errors with this control.
    // allowRawObjectInput: {
    //   control: 'boolean',
    //   defaultValue: false,
    //   if: { arg: 'injectMaximumNumberOfButtons', truthy: false },
    //   name: 'Inject your own buttons'
    // },
    // objectOptions: {
    //   control: 'object',
    //   if: { arg: 'allowRawObjectInput' },
    //   defaultValue: [
    //     (): CustomCallControlButtonProps => ({
    //       placement: 'primary',
    //       strings: {
    //         label: 'Custom'
    //       }
    //     }),
    //     (): CustomCallControlButtonProps => ({
    //       placement: 'secondary',
    //       strings: {
    //         label: 'Custom'
    //       }
    //     }),
    //     (): CustomCallControlButtonProps => ({
    //       placement: 'overflow',
    //       strings: {
    //         label: 'Custom'
    //       }
    //     })
    //   ]
    // },
    injectMaximumNumberOfButtons: {
      control: 'boolean',
      defaultValue: false,
      if: { arg: 'allowRawObjectInput', truthy: false },
      name: 'Inject Max # of Custom Buttons'
    }
  },
  isNotificationAutoDismiss: { control: 'boolean', defaultValue: false, name: 'Is auto dismiss on' },
  showNotificationStacked: { control: 'boolean', defaultValue: false, name: 'Show notification stacked effect' },
  activeNotifications: {
    control: 'check',
    options: notificationOptions,
    name: 'Active notifications to show'
  },
  maxNotificationsToShow: {
    control: 'select',
    options: [1, 2, 3],
    defaultValue: '2',
    name: 'Select max number of notifications to show'
  },
  richTextEditor: { control: 'boolean', name: 'Enable rich text editor' }
};

export const hiddenControl = { control: false, table: { disable: true } };

export const defaultCallCompositeHiddenControls = {
  adapter: hiddenControl,
  fluentTheme: hiddenControl,
  onRenderAvatar: hiddenControl,
  identifiers: hiddenControl,
  locale: hiddenControl,
  onFetchAvatarPersonaData: hiddenControl,
  rtl: hiddenControl,
  options: hiddenControl,
  callInvitationUrl: hiddenControl,
  formFactor: hiddenControl, // formFactor is hidden by default and compositeFormFactor is used as a prop instead to workaround a bug where formFactor is not put in the correct order when the controls are generated
  role: hiddenControl, // TODO: once role work is complete this should be added as a drop down control
  icons: hiddenControl,
  onFetchParticipantMenuItems: hiddenControl
};

export const defaultChatCompositeHiddenControls = {
  adapter: hiddenControl,
  fluentTheme: hiddenControl,
  onRenderAvatar: hiddenControl,
  onRenderMessage: hiddenControl,
  onRenderTypingIndicator: hiddenControl,
  options: hiddenControl,
  identifiers: hiddenControl,
  locale: hiddenControl,
  onFetchAvatarPersonaData: hiddenControl,
  rtl: hiddenControl,
  formFactor: hiddenControl // formFactor is hidden by default and compositeFormFactor is used as a prop instead to workaround a bug where formFactor is not put in the correct order when the controls are generated
};

export const defaultCallWithChatCompositeHiddenControls = {
  adapter: hiddenControl,
  fluentTheme: hiddenControl,
  joinInvitationURL: hiddenControl,
  rtl: hiddenControl,
  options: hiddenControl,
  formFactor: hiddenControl // formFactor is hidden by default and compositeFormFactor is used as a prop instead to workaround a bug where formFactor is not put in the correct order when the controls are generated
};

/**
 * Helper function to get strongly typed storybook args.
 *
 * @remarks
 * This only extracts the keys of the storybook control args and not the type of each control.
 * This is because we cannot type infer between the storybook control and its output.
 * Instead, for ease of use, we use `any`.
 */
export type ArgsFrom<TControlArgs> = Record<keyof TControlArgs, any>;<|MERGE_RESOLUTION|>--- conflicted
+++ resolved
@@ -1,11 +1,7 @@
 // Copyright (c) Microsoft Corporation.
 // Licensed under the MIT License.
 
-<<<<<<< HEAD
 import { CustomCallControlButtonProps, ErrorType, NotificationType } from '@azure/communication-react';
-=======
-import { ErrorType } from '@azure/communication-react';
->>>>>>> e54f4d00
 import { PartialTheme } from '@fluentui/react';
 import { DefaultTheme, DarkTheme, TeamsTheme, WordTheme } from '@fluentui/theme-samples';
 import {
