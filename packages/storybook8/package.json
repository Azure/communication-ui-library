--- conflicted
+++ resolved
@@ -21,11 +21,7 @@
   },
   "license": "MIT",
   "dependencies": {
-<<<<<<< HEAD
-    "@azure/communication-calling": "1.31.1-beta.1 || ^1.29.1",
-=======
     "@azure/communication-calling": "1.31.1-beta.1 || ^1.30.2",
->>>>>>> 727cea50
     "@azure/communication-chat": "1.6.0-beta.3 || ^1.5.4",
     "@azure/communication-common": "^2.3.1",
     "@azure/communication-identity": "^1.3.0",
