{
  "name": "@internal/fake-backends",
  "entries": [
    {
<<<<<<< HEAD
      "date": "Fri, 06 Oct 2023 19:59:52 GMT",
      "tag": "@internal/fake-backends_v1.9.0",
      "version": "1.9.0",
=======
      "date": "Wed, 04 Oct 2023 17:17:19 GMT",
      "tag": "@internal/fake-backends_v1.9.0-beta.1",
      "version": "1.9.0-beta.1",
>>>>>>> 68162929
      "comments": {
        "patch": [
          {
            "author": "beachball",
            "package": "@internal/fake-backends",
<<<<<<< HEAD
            "comment": "Bump @internal/acs-ui-common to v1.9.0",
            "commit": "0b3524e16f4fbfa97e5c4d86a39897337807c5f6"
=======
            "comment": "Bump @internal/acs-ui-common to v1.9.0-beta.1",
            "commit": "5a2aac2cf5d21402f3ab2735381baa9f5c98b167"
>>>>>>> 68162929
          }
        ]
      }
    },
    {
      "date": "Thu, 07 Sep 2023 02:42:37 GMT",
      "tag": "@internal/fake-backends_v1.8.0",
      "version": "1.8.0",
      "comments": {
        "patch": [
          {
            "author": "beachball",
            "package": "@internal/fake-backends",
            "comment": "Bump @internal/acs-ui-common to v1.8.0",
            "commit": "7342e639f5bab695f9ac1b7fe67e74c1fe73bcde"
          }
        ]
      }
    },
    {
      "date": "Mon, 28 Aug 2023 22:18:09 GMT",
      "tag": "@internal/fake-backends_v1.8.0-beta.1",
      "version": "1.8.0-beta.1",
      "comments": {
        "patch": [
          {
            "author": "beachball",
            "package": "@internal/fake-backends",
            "comment": "Bump @internal/acs-ui-common to v1.8.0-beta.1",
            "commit": "7cbfc7206c14ac0fe95813b579399c7d6673ce4f"
          }
        ]
      }
    },
    {
      "date": "Mon, 14 Aug 2023 18:28:42 GMT",
      "tag": "@internal/fake-backends_v1.7.0",
      "version": "1.7.0",
      "comments": {
        "patch": [
          {
            "author": "beachball",
            "package": "@internal/fake-backends",
            "comment": "Bump @internal/acs-ui-common to v1.7.0",
            "commit": "2e2916d59cca7d82e98f016276587353d3316597"
          }
        ]
      }
    },
    {
      "date": "Tue, 27 Jun 2023 22:07:29 GMT",
      "tag": "@internal/fake-backends_v1.7.0-beta.1",
      "version": "1.7.0-beta.1",
      "comments": {
        "patch": [
          {
            "author": "beachball",
            "package": "@internal/fake-backends",
            "comment": "Bump @internal/acs-ui-common to v1.7.0-beta.1",
            "commit": "326a2d173cfbb8e87da3563bc1e9135b18a6b9c5"
          }
        ]
      }
    },
    {
      "date": "Mon, 12 Jun 2023 19:04:44 GMT",
      "tag": "@internal/fake-backends_v1.6.0",
      "version": "1.6.0",
      "comments": {
        "patch": [
          {
            "author": "beachball",
            "package": "@internal/fake-backends",
            "comment": "Bump @internal/acs-ui-common to v1.6.0",
            "commit": "a63d7c2e204d09ce02209ef22565d045bf28934d"
          }
        ]
      }
    },
    {
      "date": "Tue, 23 May 2023 21:43:17 GMT",
      "tag": "@internal/fake-backends_v1.5.1-beta.5",
      "version": "1.5.1-beta.5",
      "comments": {
        "patch": [
          {
            "author": "beachball",
            "package": "@internal/fake-backends",
            "comment": "Bump @internal/acs-ui-common to v1.5.1-beta.5",
            "commit": "7a6e42c011b091d165bf02f09348ed5bab6dba47"
          }
        ]
      }
    },
    {
      "date": "Mon, 24 Apr 2023 15:39:40 GMT",
      "tag": "@internal/fake-backends_v1.5.1-beta.3",
      "version": "1.5.1-beta.3",
      "comments": {
        "patch": [
          {
            "author": "beachball",
            "package": "@internal/fake-backends",
            "comment": "Bump @internal/acs-ui-common to v1.5.1-beta.3",
            "commit": "0c6463eadb465ca4b61abf49bf10acb16ab38109"
          }
        ]
      }
    },
    {
      "date": "Tue, 28 Mar 2023 16:00:38 GMT",
      "tag": "@internal/fake-backends_v1.5.1-beta.2",
      "version": "1.5.1-beta.2",
      "comments": {
        "patch": [
          {
            "author": "beachball",
            "package": "@internal/fake-backends",
            "comment": "Bump @internal/acs-ui-common to v1.5.1-beta.2",
            "commit": "44af12af1d875a92c4fe787ef35979d608a18d0f"
          }
        ]
      }
    },
    {
      "date": "Wed, 01 Feb 2023 17:57:07 GMT",
      "tag": "@internal/fake-backends_v1.5.1-beta.1",
      "version": "1.5.1-beta.1",
      "comments": {
        "patch": [
          {
            "author": "beachball",
            "package": "@internal/fake-backends",
            "comment": "Bump @internal/acs-ui-common to v1.5.1-beta.1",
            "commit": "12057529397c7967ace40835895dd12c759d7285"
          }
        ]
      }
    },
    {
      "date": "Wed, 04 Jan 2023 23:56:42 GMT",
      "tag": "@internal/fake-backends_v1.5.0",
      "version": "1.5.0",
      "comments": {
        "none": [
          {
            "author": "41898282+github-actions[bot]@users.noreply.github.com",
            "package": "@internal/fake-backends",
            "commit": "c8e8d74de3f7804e0187538d696bbfe7a37e0248",
            "comment": "Bumped"
          }
        ],
        "patch": [
          {
            "author": "82062616+prprabhu-ms@users.noreply.github.com",
            "package": "@internal/fake-backends",
            "commit": "8cb67542c822c72db69c77e223747d55fe5b4d54",
            "comment": "Allow a range of communication services dependency packages"
          },
          {
            "author": "beachball",
            "package": "@internal/fake-backends",
            "comment": "Bump @internal/acs-ui-common to v1.5.0",
            "commit": "080bf87c8847f154b37cda856978bc00aa4fe5df"
          }
        ]
      }
    },
    {
      "date": "Tue, 15 Nov 2022 21:12:23 GMT",
      "tag": "@internal/fake-backends_v1.4.1-beta.1",
      "version": "1.4.1-beta.1",
      "comments": {
        "none": [
          {
            "author": "41898282+github-actions[bot]@users.noreply.github.com",
            "package": "@internal/fake-backends",
            "commit": "c8e8d74de3f7804e0187538d696bbfe7a37e0248",
            "comment": "Bumped"
          }
        ],
        "patch": [
          {
            "author": "82062616+prprabhu-ms@users.noreply.github.com",
            "package": "@internal/fake-backends",
            "commit": "8cb67542c822c72db69c77e223747d55fe5b4d54",
            "comment": "Allow a range of communication services dependency packages"
          },
          {
            "author": "beachball",
            "package": "@internal/fake-backends",
            "comment": "Bump @internal/acs-ui-common to v1.4.1-beta.1",
            "commit": "4c9756eb717a363c2d533804fcba8d1caf3cfb40"
          }
        ]
      }
    },
    {
      "date": "Fri, 21 Oct 2022 23:02:11 GMT",
      "tag": "@internal/fake-backends_v1.4.0",
      "version": "1.4.0",
      "comments": {
        "none": [
          {
            "author": "miguelgamis@microsoft.com",
            "package": "@internal/fake-backends",
            "commit": "57ed3f8f8d03a2b96bd994a25ca9b3aa2ce0ce0a",
            "comment": "move fake chat adapter code to new package"
          },
          {
            "author": "82062616+prprabhu-ms@users.noreply.github.com",
            "package": "@internal/fake-backends",
            "commit": "7d276116ce0b5aab82b1adc3e24b32709b0db47c",
            "comment": "Bump package version after hotfix release"
          },
          {
            "author": "82062616+prprabhu-ms@users.noreply.github.com",
            "package": "@internal/fake-backends",
            "commit": "65b4e3e1823c42cb17e0ee25a148c2547f14c2a5",
            "comment": "Use conventional build setup for @internal/fake-backends"
          }
        ],
        "patch": [
          {
            "author": "beachball",
            "package": "@internal/fake-backends",
            "comment": "Bump @internal/acs-ui-common to v1.4.0",
            "commit": "6e9b927acf587b957b60434f6ccc8265277d2434"
          }
        ]
      }
    },
    {
      "date": "Wed, 05 Oct 2022 18:13:55 GMT",
      "tag": "@internal/fake-backends_v1.3.2-beta.1",
      "version": "1.3.2-beta.1",
      "comments": {
        "none": [
          {
            "author": "miguelgamis@microsoft.com",
            "package": "@internal/fake-backends",
            "commit": "57ed3f8f8d03a2b96bd994a25ca9b3aa2ce0ce0a",
            "comment": "move fake chat adapter code to new package"
          },
          {
            "author": "82062616+prprabhu-ms@users.noreply.github.com",
            "package": "@internal/fake-backends",
            "commit": "7d276116ce0b5aab82b1adc3e24b32709b0db47c",
            "comment": "Bump package version after hotfix release"
          },
          {
            "author": "82062616+prprabhu-ms@users.noreply.github.com",
            "package": "@internal/fake-backends",
            "commit": "65b4e3e1823c42cb17e0ee25a148c2547f14c2a5",
            "comment": "Use conventional build setup for @internal/fake-backends"
          }
        ],
        "patch": [
          {
            "author": "beachball",
            "package": "@internal/fake-backends",
            "comment": "Bump @internal/acs-ui-common to v1.3.2-beta.1",
            "commit": "14adcdc3a3699659701ab1a81c80f1418e384170"
          }
        ]
      }
    }
  ]
}<|MERGE_RESOLUTION|>--- conflicted
+++ resolved
@@ -2,27 +2,31 @@
   "name": "@internal/fake-backends",
   "entries": [
     {
-<<<<<<< HEAD
       "date": "Fri, 06 Oct 2023 19:59:52 GMT",
       "tag": "@internal/fake-backends_v1.9.0",
       "version": "1.9.0",
-=======
+      "comments": {
+        "patch": [
+          {
+            "author": "beachball",
+            "package": "@internal/fake-backends",
+            "comment": "Bump @internal/acs-ui-common to v1.9.0",
+            "commit": "0b3524e16f4fbfa97e5c4d86a39897337807c5f6"
+          }
+        ]
+      }
+    },
+    {
       "date": "Wed, 04 Oct 2023 17:17:19 GMT",
       "tag": "@internal/fake-backends_v1.9.0-beta.1",
       "version": "1.9.0-beta.1",
->>>>>>> 68162929
-      "comments": {
-        "patch": [
-          {
-            "author": "beachball",
-            "package": "@internal/fake-backends",
-<<<<<<< HEAD
-            "comment": "Bump @internal/acs-ui-common to v1.9.0",
-            "commit": "0b3524e16f4fbfa97e5c4d86a39897337807c5f6"
-=======
+      "comments": {
+        "patch": [
+          {
+            "author": "beachball",
+            "package": "@internal/fake-backends",
             "comment": "Bump @internal/acs-ui-common to v1.9.0-beta.1",
             "commit": "5a2aac2cf5d21402f3ab2735381baa9f5c98b167"
->>>>>>> 68162929
           }
         ]
       }
