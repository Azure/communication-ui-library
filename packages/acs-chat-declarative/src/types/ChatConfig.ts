--- conflicted
+++ resolved
@@ -1,10 +1,7 @@
-<<<<<<< HEAD
-// © Microsoft Corporation. All rights reserved.
-import { CommunicationIdentifierKind } from '@azure/communication-common';
-=======
 // Copyright (c) Microsoft Corporation.
 // Licensed under the MIT license.
->>>>>>> 639dbdda
+
+import { CommunicationIdentifierKind } from '@azure/communication-common';
 
 export type ChatConfig = {
   userId: CommunicationIdentifierKind;
