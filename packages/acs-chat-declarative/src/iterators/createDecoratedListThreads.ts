--- conflicted
+++ resolved
@@ -1,12 +1,7 @@
-<<<<<<< HEAD
-// © Microsoft Corporation. All rights reserved.
-import { ChatThreadItem, ChatClient, RestListChatThreadsOptions } from '@azure/communication-chat';
-=======
 // Copyright (c) Microsoft Corporation.
 // Licensed under the MIT license.
 
-import { ChatThreadInfo, ChatClient, RestListChatThreadsOptions } from '@azure/communication-chat';
->>>>>>> 639dbdda
+import { ChatThreadItem, ChatClient, RestListChatThreadsOptions } from '@azure/communication-chat';
 import { ChatContext } from '../ChatContext';
 import { createDecoratedIterator } from './createDecoratedIterator';
 import { PagedAsyncIterableIterator } from '@azure/core-paging';
