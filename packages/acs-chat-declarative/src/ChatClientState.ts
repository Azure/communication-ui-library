--- conflicted
+++ resolved
@@ -1,5 +1,6 @@
-<<<<<<< HEAD
-// © Microsoft Corporation. All rights reserved.
+// Copyright (c) Microsoft Corporation.
+// Licensed under the MIT license.
+
 import { ChatParticipant } from '@azure/communication-chat';
 import {
   CommunicationIdentifier,
@@ -9,12 +10,6 @@
   isMicrosoftTeamsUserIdentifier,
   isPhoneNumberIdentifier
 } from '@azure/communication-common';
-=======
-// Copyright (c) Microsoft Corporation.
-// Licensed under the MIT license.
-
-import { ChatThreadInfo, ChatParticipant } from '@azure/communication-chat';
->>>>>>> 639dbdda
 import { ChatMessageWithStatus } from './types/ChatMessageWithStatus';
 import { ReadReceipt } from './types/ReadReceipt';
 import { TypingIndicator } from './types/TypingIndicator';
