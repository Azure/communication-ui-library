--- conflicted
+++ resolved
@@ -51,15 +51,6 @@
           threadInfo: threadInfo,
           participants: new Map(),
           readReceipts: [],
-<<<<<<< HEAD
-          typingIndicators: []
-        });
-      })
-    );
-  }
-
-  public updateChatConig(config: ChatConfig): void {
-=======
           typingIndicators: [],
           latestReadtime: new Date(0)
         });
@@ -68,7 +59,6 @@
   }
 
   public updateChatConfig(config: ChatConfig): void {
->>>>>>> 50fca014
     this.setState(
       produce(this._state, (draft: ChatClientState) => {
         draft.displayName = config.displayName;
@@ -100,22 +90,13 @@
   public updateThreadTopic(threadId: string, topic?: string): void {
     this.setState(
       produce(this._state, (draft: ChatClientState) => {
-<<<<<<< HEAD
-        if (!topic) {
-=======
         if (topic === undefined) {
->>>>>>> 50fca014
           return;
         }
         const thread = draft.threads.get(threadId);
         if (thread && !thread.threadInfo) {
           thread.threadInfo = { id: threadId, topic: topic };
-<<<<<<< HEAD
-        }
-        if (thread && thread.threadInfo) {
-=======
         } else if (thread && thread.threadInfo) {
->>>>>>> 50fca014
           thread.threadInfo.topic = topic;
         }
       })
@@ -144,13 +125,6 @@
     );
   }
 
-<<<<<<< HEAD
-  public updateChatMessagesContent(threadId: string, messagesId: string, content: string | undefined): void {
-    this.setState(
-      produce(this._state, (draft: ChatClientState) => {
-        const chatMessage = draft.threads.get(threadId)?.chatMessages.get(messagesId);
-        if (chatMessage && chatMessage.content?.message) {
-=======
   public updateChatMessageContent(threadId: string, messagesId: string, content: string | undefined): void {
     this.setState(
       produce(this._state, (draft: ChatClientState) => {
@@ -159,7 +133,6 @@
           if (!chatMessage.content) {
             chatMessage.content = {};
           }
->>>>>>> 50fca014
           chatMessage.content.message = content;
         }
       })
@@ -185,13 +158,7 @@
     this.setState(
       produce(this._state, (draft: ChatClientState) => {
         const chatMessages = draft.threads.get(threadId)?.chatMessages;
-<<<<<<< HEAD
-        if (chatMessages?.has(id)) {
-          chatMessages.delete(id);
-        }
-=======
         chatMessages?.delete(id);
->>>>>>> 50fca014
       })
     );
   }
@@ -225,17 +192,9 @@
       produce(this._state, (draft: ChatClientState) => {
         const participants = draft.threads.get(threadId)?.participants;
         if (participants) {
-<<<<<<< HEAD
-          for (const participantId of participantIds) {
-            if (participants.has(participantId)) {
-              participants.delete(participantId);
-            }
-          }
-=======
           participantIds.forEach((id) => {
             participants.delete(id);
           });
->>>>>>> 50fca014
         }
       })
     );
@@ -245,13 +204,7 @@
     this.setState(
       produce(this._state, (draft: ChatClientState) => {
         const participants = draft.threads.get(threadId)?.participants;
-<<<<<<< HEAD
-        if (participants && participants.has(participantId)) {
-          participants.delete(participantId);
-        }
-=======
         participants?.delete(participantId);
->>>>>>> 50fca014
       })
     );
   }
@@ -259,10 +212,6 @@
   public addReadReceipt(threadId: string, readReceipt: ReadReceipt): void {
     this.setState(
       produce(this._state, (draft: ChatClientState) => {
-<<<<<<< HEAD
-        const readReceipts = draft.threads.get(threadId)?.readReceipts;
-        if (readReceipts) {
-=======
         const thread = draft.threads.get(threadId);
         const readReceipts = thread?.readReceipts;
         if (thread && readReceipts) {
@@ -272,7 +221,6 @@
           ) {
             thread.latestReadtime = readReceipt.readOn;
           }
->>>>>>> 50fca014
           readReceipts.push(readReceipt);
         }
       })
@@ -340,11 +288,7 @@
     this._emitter.on('stateChanged', handler);
   }
 
-<<<<<<< HEAD
-  public unsubscribeStateChange(handler: (state: ChatClientState) => void): void {
-=======
   public offStateChange(handler: (state: ChatClientState) => void): void {
->>>>>>> 50fca014
     this._emitter.off('stateChanged', handler);
   }
 }