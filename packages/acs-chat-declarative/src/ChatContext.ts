--- conflicted
+++ resolved
@@ -11,13 +11,8 @@
 } from './ChatClientState';
 import { ChatMessageWithStatus } from './types/ChatMessageWithStatus';
 import { enableMapSet } from 'immer';
-<<<<<<< HEAD
-import { ChatMessageReadReceipt, ChatThreadInfo, ChatParticipant } from '@azure/communication-chat';
-=======
-import { ChatParticipant } from '@azure/communication-chat';
+import { ChatMessageReadReceipt, ChatParticipant } from '@azure/communication-chat';
 import { CommunicationIdentifierKind, UnknownIdentifierKind } from '@azure/communication-common';
-import { ReadReceipt } from './types/ReadReceipt';
->>>>>>> 0cc8b86b
 import { Constants } from './Constants';
 import { TypingIndicatorEvent } from './types/TypingIndicatorEvent';
 import { ChatConfig } from './types/ChatConfig';
@@ -246,9 +241,6 @@
     );
   }
 
-<<<<<<< HEAD
-  public addTypingIndicator(threadId: string, typingIndicator: TypingIndicatorEvent): void {
-=======
   private startTypingIndicatorCleanUp(): void {
     if (!this.typingIndicatorInterval) {
       this.typingIndicatorInterval = setInterval(() => {
@@ -282,8 +274,7 @@
     }
   }
 
-  public addTypingIndicator(threadId: string, typingIndicator: TypingIndicator): void {
->>>>>>> 0cc8b86b
+  public addTypingIndicator(threadId: string, typingIndicator: TypingIndicatorEvent): void {
     this.setState(
       produce(this._state, (draft: ChatClientState) => {
         const thread = draft.threads.get(threadId);
