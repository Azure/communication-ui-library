--- conflicted
+++ resolved
@@ -9,16 +9,10 @@
 export type { DeclarativeChatClient } from './ChatClientDeclarative';
 export type { ChatMessageWithStatus, ChatMessageStatus } from './types/ChatMessageWithStatus';
 export type { ChatConfig } from './types/ChatConfig';
-<<<<<<< HEAD
 export type { TypingIndicatorEvent } from './types/TypingIndicatorEvent';
-export type { ChatThreadClientState, ChatClientState } from './ChatClientState';
-=======
-export type { ReadReceipt } from './types/ReadReceipt';
-export type { TypingIndicator } from './types/TypingIndicator';
 export type {
   ChatClientState,
   ChatThreadClientState,
   ChatThreadProperties,
   CommunicationIdentifierAsKey
-} from './ChatClientState';
->>>>>>> 0cc8b86b
+} from './ChatClientState';