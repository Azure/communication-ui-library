--- conflicted
+++ resolved
@@ -198,12 +198,8 @@
         };
     };
     remoteParticipants: VideoGalleryRemoteParticipant[];
-<<<<<<< HEAD
-}, (res1: Call_2 | undefined, res2: string | undefined, res3: string) => {
-=======
 }, (res1: Call_2 | undefined, res2: string | undefined, res3: string | undefined) => {
     screenShareParticipant: VideoGalleryRemoteParticipant | undefined;
->>>>>>> f67518ba
     localParticipant: {
         userId: string;
         displayName: string;
