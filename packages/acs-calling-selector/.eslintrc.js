--- conflicted
+++ resolved
@@ -65,10 +65,7 @@
         'createHandlers.ts',
         'lobbySelector.ts',
         'complianceBannerSelector.ts',
-<<<<<<< HEAD
-=======
         'devicePermissionSelector.ts',
->>>>>>> d5240c0f
         'usePropsFor.ts',
         'useHandlers.ts'
       ],
