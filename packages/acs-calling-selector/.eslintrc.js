// Copyright (c) Microsoft Corporation.
// Licensed under the MIT license.

module.exports = {
  env: {
    browser: true,
    node: true,
    es6: true
  },
  extends: ['eslint:recommended', 'plugin:@typescript-eslint/recommended', 'plugin:prettier/recommended'],
  parser: '@typescript-eslint/parser',
  plugins: ['@typescript-eslint', 'header'],
  parserOptions: {
    ecmaFeatures: {
      jsx: true
    },
    ecmaVersion: 2020,
    sourceType: 'module'
  },
  rules: {
    '@typescript-eslint/explicit-function-return-type': [
      'warn',
      {
        allowExpressions: true,
        allowTypedFunctionExpressions: true
      }
    ],
    '@typescript-eslint/no-explicit-any': 'off',
    eqeqeq: 'warn',
    'header/header': ['error', 'line', ' Copyright (c) Microsoft Corporation.\n Licensed under the MIT license.'],
    '@typescript-eslint/no-unused-vars': ['warn', { argsIgnorePattern: '^_' }],
    'no-restricted-imports': [
      'error',
      {
        patterns: [
          // Do not allow references that are outside the src folder. These will break the npm package created as no src dir exists in output dir.
          '**/../**/src/*',
          // Do not allow references to node_modules' /es/ folder. These will break jest tests and the npm package as those imports won't be transpiled.
          '**/dist/**/es/*',
          '**/lib/**/es/*'
        ]
      }
    ]
  },
  root: true,
  overrides: [
    {
      files: ['**/*.test.ts', '**/*.test.tsx', '**/*.spec.ts', '**/*.spec.tsx', '**/mocks/*'],
      rules: {
        '@typescript-eslint/ban-ts-comment': 'off'
      },
      env: {
        jest: true
      }
    },
    {
      // remove ban on files affected by https://github.com/microsoft/rushstack/pull/1916.
      // This should be removed once this issue is fixed.
<<<<<<< HEAD
      files: ['callControlSelectors.ts', 'participantListSelector.ts'],
=======
      files: ['videoGallerySelector.ts', 'callControlSelectors.ts'],
>>>>>>> 27a23a7a
      rules: {
        '@typescript-eslint/ban-ts-comment': 'off',
        '@typescript-eslint/no-unused-vars': 'off'
      }
    }
  ]
};<|MERGE_RESOLUTION|>--- conflicted
+++ resolved
@@ -56,11 +56,7 @@
     {
       // remove ban on files affected by https://github.com/microsoft/rushstack/pull/1916.
       // This should be removed once this issue is fixed.
-<<<<<<< HEAD
-      files: ['callControlSelectors.ts', 'participantListSelector.ts'],
-=======
-      files: ['videoGallerySelector.ts', 'callControlSelectors.ts'],
->>>>>>> 27a23a7a
+      files: ['videoGallerySelector.ts', 'callControlSelectors.ts', 'participantListSelector.ts'],
       rules: {
         '@typescript-eslint/ban-ts-comment': 'off',
         '@typescript-eslint/no-unused-vars': 'off'
