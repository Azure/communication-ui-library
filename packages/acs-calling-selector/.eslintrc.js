// Copyright (c) Microsoft Corporation.
// Licensed under the MIT license.

module.exports = {
  env: {
    browser: true,
    node: true,
    es6: true
  },
  extends: ['eslint:recommended', 'plugin:@typescript-eslint/recommended', 'plugin:prettier/recommended'],
  parser: '@typescript-eslint/parser',
  plugins: ['@typescript-eslint', 'header'],
  parserOptions: {
    ecmaFeatures: {
      jsx: true
    },
    ecmaVersion: 2020,
    sourceType: 'module'
  },
  rules: {
    '@typescript-eslint/explicit-function-return-type': [
      'warn',
      {
        allowExpressions: true,
        allowTypedFunctionExpressions: true
      }
    ],
    '@typescript-eslint/no-explicit-any': 'off',
    eqeqeq: 'warn',
    'header/header': ['error', 'line', ' Copyright (c) Microsoft Corporation.\n Licensed under the MIT license.'],
    '@typescript-eslint/no-unused-vars': ['warn', { argsIgnorePattern: '^_' }],
    'no-restricted-imports': [
      'error',
      {
        patterns: [
          // Do not allow references that are outside the src folder. These will break the npm package created as no src dir exists in output dir.
          '**/../**/src/*',
          // Do not allow references to node_modules' /es/ folder. These will break jest tests and the npm package as those imports won't be transpiled.
          '**/dist/**/es/*',
          '**/lib/**/es/*'
        ]
      }
    ]
  },
  root: true,
  overrides: [
    {
      files: ['**/*.test.ts', '**/*.test.tsx', '**/*.spec.ts', '**/*.spec.tsx', '**/mocks/*'],
      rules: {
        '@typescript-eslint/ban-ts-comment': 'off'
      },
      env: {
        jest: true
      }
    },
    {
      // remove ban on files affected by https://github.com/microsoft/rushstack/pull/1916.
      // This should be removed once this issue is fixed.
<<<<<<< HEAD
      files: ['videoGallerySelector.ts', 'callControlSelectors.ts'],
=======
      files: ['callControlSelectors.ts'],
>>>>>>> 639dbdda
      rules: {
        '@typescript-eslint/ban-ts-comment': 'off',
        '@typescript-eslint/no-unused-vars': 'off'
      }
    }
  ]
};<|MERGE_RESOLUTION|>--- conflicted
+++ resolved
@@ -56,11 +56,7 @@
     {
       // remove ban on files affected by https://github.com/microsoft/rushstack/pull/1916.
       // This should be removed once this issue is fixed.
-<<<<<<< HEAD
       files: ['videoGallerySelector.ts', 'callControlSelectors.ts'],
-=======
-      files: ['callControlSelectors.ts'],
->>>>>>> 639dbdda
       rules: {
         '@typescript-eslint/ban-ts-comment': 'off',
         '@typescript-eslint/no-unused-vars': 'off'
