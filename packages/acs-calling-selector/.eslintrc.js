--- conflicted
+++ resolved
@@ -55,11 +55,7 @@
     {
       // remove ban on files affected by https://github.com/microsoft/rushstack/pull/1916.
       // This should be removed once this issue is fixed.
-<<<<<<< HEAD
-      files: ['videoGallerySelector.ts'],
-=======
-      files: ['callControlSelectors.ts'],
->>>>>>> 5b013a0a
+      files: ['videoGallerySelector.ts', 'callControlSelectors.ts'],
       rules: {
         '@typescript-eslint/ban-ts-comment': 'off',
         '@typescript-eslint/no-unused-vars': 'off'
