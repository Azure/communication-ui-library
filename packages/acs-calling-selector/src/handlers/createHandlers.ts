--- conflicted
+++ resolved
@@ -21,13 +21,10 @@
 import memoizeOne from 'memoize-one';
 
 export type DefaultChatHandlers = ReturnType<typeof createDefaultChatHandlers>;
-<<<<<<< HEAD
-=======
 
 export const areStreamsEqual = (prevStream: LocalVideoStream, newStream: LocalVideoStream): boolean => {
   return !!prevStream && !!newStream && prevStream.source.id === newStream.source.id;
 };
->>>>>>> 46ec7435
 
 const createDefaultChatHandlers = memoizeOne(
   (
