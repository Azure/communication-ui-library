// Copyright (c) Microsoft Corporation.
// Licensed under the MIT license.

import {
  AudioDeviceInfo,
  Call,
  CallAgent,
  LocalVideoStream,
  StartCallOptions,
  VideoDeviceInfo
} from '@azure/communication-calling';
import { CommunicationUserIdentifier, PhoneNumberIdentifier, UnknownIdentifier } from '@azure/communication-common';
import { DeviceManager, StatefulCallClient, StatefulDeviceManager } from 'calling-stateful-client';
import memoizeOne from 'memoize-one';
import { ReactElement } from 'react';
import { VideoStreamOptions } from 'react-components';
import { getACSId } from '../utils/getACSId';

export type DefaultCallingHandlers = ReturnType<typeof createDefaultCallingHandlers>;

export const areStreamsEqual = (prevStream: LocalVideoStream, newStream: LocalVideoStream): boolean => {
  return !!prevStream && !!newStream && prevStream.source.id === newStream.source.id;
};

export const createDefaultCallingHandlers = memoizeOne(
  (
    callClient: StatefulCallClient,
    callAgent: CallAgent | undefined,
    deviceManager: StatefulDeviceManager | undefined,
    call: Call | undefined
  ) => {
    const onStartLocalVideo = async (): Promise<LocalVideoStream | void> => {
      const callId = call?.id;
      let videoDeviceInfo = callClient.getState().deviceManager.selectedCamera;
      if (!videoDeviceInfo) {
        const cameras = await deviceManager?.getCameras();
        videoDeviceInfo = cameras && cameras.length > 0 ? cameras[0] : undefined;
        videoDeviceInfo && deviceManager?.selectCamera(videoDeviceInfo);
      }
      if (!callId || !videoDeviceInfo) return;
      const stream = new LocalVideoStream(videoDeviceInfo);
      if (call && !call.localVideoStreams.find((s) => areStreamsEqual(s, stream))) {
        await call.startVideo(stream);
      }
      return stream;
    };

    const onStopLocalVideo = async (stream: LocalVideoStream): Promise<void> => {
      const callId = call?.id;
      if (!callId) return;
      if (call && call.localVideoStreams.find((s) => areStreamsEqual(s, stream))) {
<<<<<<< HEAD
=======
        await callClient.disposeView(callId, stream);
>>>>>>> ba94db89
        await call.stopVideo(stream);
        await callClient.stopRenderVideo(callId, stream);
      }
    };

    const onToggleCamera = async (): Promise<void> => {
      if (call) {
        const stream = call.localVideoStreams.find((stream) => stream.mediaStreamType === 'Video');
        if (stream) {
          await onStopLocalVideo(stream);
        } else {
          await onStartLocalVideo();
        }
      } else {
        const selectedCamera = callClient.getState().deviceManager.selectedCamera;
        if (selectedCamera) {
          const previewOn = isPreviewOn(callClient.getState().deviceManager);
          if (previewOn) {
<<<<<<< HEAD
            await callClient.stopRenderVideo(undefined, {
              source: selectedCamera,
              mediaStreamType: 'Video'
            });
          } else {
            await callClient.startRenderVideo(undefined, {
              source: selectedCamera,
=======
            await callClient.disposeView(undefined, {
              source: callClient.state.deviceManager.selectedCamera,
              mediaStreamType: 'Video'
            });
          } else {
            await callClient.createView(undefined, {
              source: callClient.state.deviceManager.selectedCamera,
>>>>>>> ba94db89
              mediaStreamType: 'Video'
            });
          }
        }
      }
    };

    const onStartCall = (
      participants: (CommunicationUserIdentifier | PhoneNumberIdentifier | UnknownIdentifier)[],
      options?: StartCallOptions
    ): Call | undefined => {
      return callAgent ? callAgent.startCall(participants, options) : undefined;
    };

    const onSelectMicrophone = async (device: AudioDeviceInfo): Promise<void> => {
      if (!deviceManager) {
        return;
      }
      return deviceManager.selectMicrophone(device);
    };

    const onSelectSpeaker = async (device: AudioDeviceInfo): Promise<void> => {
      if (!deviceManager) {
        return;
      }
      return deviceManager.selectSpeaker(device);
    };

    const onSelectCamera = async (device: VideoDeviceInfo): Promise<void> => {
      if (!deviceManager) {
        return;
      }
      if (call) {
        deviceManager.selectCamera(device);
        const stream = call.localVideoStreams.find((stream) => stream.mediaStreamType === 'Video');
        return stream?.switchSource(device);
      } else {
        const previewOn = isPreviewOn(callClient.getState().deviceManager);

        if (!previewOn) {
          deviceManager.selectCamera(device);
          return;
        }

        const selectedCamera = callClient.getState().deviceManager.selectedCamera;
        // If preview is on, then stop current preview and then start new preview with new device
<<<<<<< HEAD
        if (selectedCamera) {
          await callClient.stopRenderVideo(undefined, {
            source: selectedCamera,
=======
        if (callClient.state.deviceManager.selectedCamera) {
          await callClient.disposeView(undefined, {
            source: callClient.state.deviceManager.selectedCamera,
>>>>>>> ba94db89
            mediaStreamType: 'Video'
          });
        }
        deviceManager.selectCamera(device);
        await callClient.createView(undefined, {
          source: device,
          mediaStreamType: 'Video'
        });
      }
    };

    const onToggleMicrophone = async (): Promise<void> => {
      return call?.isMuted ? await call?.unmute() : await call?.mute();
    };

    const onStartScreenShare = async (): Promise<void> => await call?.startScreenSharing();

    const onStopScreenShare = async (): Promise<void> => await call?.stopScreenSharing();

    const onToggleScreenShare = async (): Promise<void> =>
      call?.isScreenSharingOn ? await onStopScreenShare() : await onStartScreenShare();

    const onHangUp = async (): Promise<void> => await call?.hangUp();

    const onCreateLocalStreamView = async (options?: VideoStreamOptions): Promise<void> => {
      if (!call || call.localVideoStreams.length === 0) return;
      const localStream = call.localVideoStreams.find((item) => item.mediaStreamType === 'Video');
      if (!localStream) return;
      callClient.createView(call.id, localStream, options);
    };

    const onCreateRemoteStreamView = async (userId: string, options?: VideoStreamOptions): Promise<void> => {
      if (!call) return;
      const callState = callClient.getState().calls.get(call.id);
      if (!callState) throw new Error(`Call Not Found: ${call.id}`);

      const streams = Array.from(callState.remoteParticipants.values()).find(
        (participant) => getACSId(participant.identifier) === userId
      )?.videoStreams;

      if (!streams) return;

      const remoteVideoStream = Array.from(streams?.values()).find((i) => i.mediaStreamType === 'Video');
      const screenShareStream = Array.from(streams?.values()).find((i) => i.mediaStreamType === 'ScreenSharing');

      if (remoteVideoStream && remoteVideoStream.isAvailable && !remoteVideoStream.videoStreamRendererView) {
        callClient.createView(call.id, remoteVideoStream, options);
      }

      if (screenShareStream && screenShareStream.isAvailable && !screenShareStream.videoStreamRendererView) {
        callClient.createView(call.id, screenShareStream, options);
      }
    };

    const onParticipantRemove = (userId: string): void => {
      call?.removeParticipant({ communicationUserId: userId });
    };

    return {
      onHangUp,
      onSelectCamera,
      onSelectMicrophone,
      onSelectSpeaker,
      onStartCall,
      onStartScreenShare,
      onStopScreenShare,
      onToggleCamera,
      onToggleMicrophone,
      onToggleScreenShare,
      onCreateLocalStreamView,
      onCreateRemoteStreamView,
      onParticipantRemove,
      onStartLocalVideo
    };
  }
);

const isPreviewOn = (deviceManager: DeviceManager): boolean => {
  return !!deviceManager.unparentedViews && !!deviceManager.unparentedViews[0]?.target;
};

/**
 * Type guard for common properties between two types.
 */
export type CommonProperties_2<A, B> = {
  [P in keyof A & keyof B]: A[P] extends B[P] ? P : never;
}[keyof A & keyof B];

type Common<A, B> = Pick<A, CommonProperties_2<A, B>>;

/**
 * Create a set of default handlers for given component. Memoization is applied to the result. Multiple invokations with
 * the same arguments will return the same handler instances. DeclarativeCallAgent, DeclarativeDeviceManager, and
 * DeclarativeCall may be undefined. If undefined, their associated handlers will not be created and returned.
 *
 * @param callClient - StatefulCallClient returned from
 *   {@Link calling-stateful-client#createStatefulCallClient}.
 * @param callAgent - Instance of {@Link @azure/communication-calling#CallClient}.
 * @param deviceManager - Instance of {@Link @azure/communication-calling#DeviceManager}.
 * @param call - Instance of {@Link @azure/communication-calling#Call}.
 * @param _ - React component that you want to generate handlers for.
 * @returns
 */
export const createDefaultCallingHandlersForComponent = <Props>(
  callClient: StatefulCallClient,
  callAgent: CallAgent | undefined,
  deviceManager: StatefulDeviceManager | undefined,
  call: Call | undefined,
  _Component: (props: Props) => ReactElement | null
): Common<DefaultCallingHandlers, Props> => {
  return createDefaultCallingHandlers(callClient, callAgent, deviceManager, call);
};<|MERGE_RESOLUTION|>--- conflicted
+++ resolved
@@ -49,10 +49,7 @@
       const callId = call?.id;
       if (!callId) return;
       if (call && call.localVideoStreams.find((s) => areStreamsEqual(s, stream))) {
-<<<<<<< HEAD
-=======
         await callClient.disposeView(callId, stream);
->>>>>>> ba94db89
         await call.stopVideo(stream);
         await callClient.stopRenderVideo(callId, stream);
       }
@@ -71,23 +68,13 @@
         if (selectedCamera) {
           const previewOn = isPreviewOn(callClient.getState().deviceManager);
           if (previewOn) {
-<<<<<<< HEAD
-            await callClient.stopRenderVideo(undefined, {
+            await callClient.disposeView(undefined, {
               source: selectedCamera,
               mediaStreamType: 'Video'
             });
           } else {
-            await callClient.startRenderVideo(undefined, {
+            await callClient.createView(undefined, {
               source: selectedCamera,
-=======
-            await callClient.disposeView(undefined, {
-              source: callClient.state.deviceManager.selectedCamera,
-              mediaStreamType: 'Video'
-            });
-          } else {
-            await callClient.createView(undefined, {
-              source: callClient.state.deviceManager.selectedCamera,
->>>>>>> ba94db89
               mediaStreamType: 'Video'
             });
           }
@@ -134,15 +121,9 @@
 
         const selectedCamera = callClient.getState().deviceManager.selectedCamera;
         // If preview is on, then stop current preview and then start new preview with new device
-<<<<<<< HEAD
         if (selectedCamera) {
-          await callClient.stopRenderVideo(undefined, {
+          await callClient.disposeView(undefined, {
             source: selectedCamera,
-=======
-        if (callClient.state.deviceManager.selectedCamera) {
-          await callClient.disposeView(undefined, {
-            source: callClient.state.deviceManager.selectedCamera,
->>>>>>> ba94db89
             mediaStreamType: 'Video'
           });
         }
