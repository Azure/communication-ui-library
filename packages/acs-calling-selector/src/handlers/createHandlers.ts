--- conflicted
+++ resolved
@@ -22,15 +22,11 @@
 
 export type DefaultChatHandlers = ReturnType<typeof createDefaultChatHandlers>;
 
-<<<<<<< HEAD
-const createDefaultChatHandlers = memoizeOne(
-=======
 export const areStreamsEqual = (prevStream: LocalVideoStream, newStream: LocalVideoStream): boolean => {
   return !!prevStream && !!newStream && prevStream.source.id === newStream.source.id;
 };
 
-const createDefaultHandlers = memoizeOne(
->>>>>>> 27a23a7a
+const createDefaultChatHandlers = memoizeOne(
   (
     callClient: DeclarativeCallClient,
     callAgent: CallAgent | undefined,
