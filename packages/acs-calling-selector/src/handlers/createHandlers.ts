// Copyright (c) Microsoft Corporation.
// Licensed under the MIT license.

import {
  AudioDeviceInfo,
  Call,
  CallAgent,
  LocalVideoStream,
  StartCallOptions,
  VideoDeviceInfo
} from '@azure/communication-calling';
import { CommunicationUserIdentifier, PhoneNumberIdentifier, UnknownIdentifier } from '@azure/communication-common';
import { CommonProperties, fromFlatCommunicationIdentifier, toFlatCommunicationIdentifier } from 'acs-ui-common';
import { DeviceManagerState, StatefulCallClient, StatefulDeviceManager } from 'calling-stateful-client';
import memoizeOne from 'memoize-one';
import { ReactElement } from 'react';
import { VideoStreamOptions } from 'react-components';

export type DefaultCallingHandlers = ReturnType<typeof createDefaultCallingHandlers>;

export const areStreamsEqual = (prevStream: LocalVideoStream, newStream: LocalVideoStream): boolean => {
  return !!prevStream && !!newStream && prevStream.source.id === newStream.source.id;
};

export const createDefaultCallingHandlers = memoizeOne(
  (
    callClient: StatefulCallClient,
    callAgent: CallAgent | undefined,
    deviceManager: StatefulDeviceManager | undefined,
    call: Call | undefined
  ) => {
    const onStartLocalVideo = async (): Promise<void> => {
      const callId = call?.id;
      let videoDeviceInfo = callClient.getState().deviceManager.selectedCamera;
      if (!videoDeviceInfo) {
        const cameras = await deviceManager?.getCameras();
        videoDeviceInfo = cameras && cameras.length > 0 ? cameras[0] : undefined;
        videoDeviceInfo && deviceManager?.selectCamera(videoDeviceInfo);
      }
      if (!callId || !videoDeviceInfo) return;
      const stream = new LocalVideoStream(videoDeviceInfo);
      if (call && !call.localVideoStreams.find((s) => areStreamsEqual(s, stream))) {
        await call.startVideo(stream);
      }
    };

    const onStopLocalVideo = async (stream: LocalVideoStream): Promise<void> => {
      const callId = call?.id;
      if (!callId) return;
      if (call && call.localVideoStreams.find((s) => areStreamsEqual(s, stream))) {
        await call.stopVideo(stream);
<<<<<<< HEAD
        await callClient.stopRenderVideo(callId, undefined, stream);
=======
        await callClient.disposeView(callId, stream);
>>>>>>> 23af2789
      }
    };

    const onToggleCamera = async (): Promise<void> => {
      if (call) {
        const stream = call.localVideoStreams.find((stream) => stream.mediaStreamType === 'Video');
        if (stream) {
          await onStopLocalVideo(stream);
        } else {
          await onStartLocalVideo();
        }
      } else {
        const selectedCamera = callClient.getState().deviceManager.selectedCamera;
        if (selectedCamera) {
          const previewOn = isPreviewOn(callClient.getState().deviceManager);
          if (previewOn) {
<<<<<<< HEAD
            await callClient.stopRenderVideo(undefined, undefined, {
              source: callClient.state.deviceManager.selectedCamera,
              mediaStreamType: 'Video'
            });
          } else {
            await callClient.startRenderVideo(undefined, undefined, {
              source: callClient.state.deviceManager.selectedCamera,
=======
            await callClient.disposeView(undefined, {
              source: selectedCamera,
              mediaStreamType: 'Video'
            });
          } else {
            await callClient.createView(undefined, {
              source: selectedCamera,
>>>>>>> 23af2789
              mediaStreamType: 'Video'
            });
          }
        }
      }
    };

    // FIXME: onStartCall API should use string, not the underlying SDK types.
    const onStartCall = (
      participants: (CommunicationUserIdentifier | PhoneNumberIdentifier | UnknownIdentifier)[],
      options?: StartCallOptions
    ): Call | undefined => {
      return callAgent ? callAgent.startCall(participants, options) : undefined;
    };

    const onSelectMicrophone = async (device: AudioDeviceInfo): Promise<void> => {
      if (!deviceManager) {
        return;
      }
      return deviceManager.selectMicrophone(device);
    };

    const onSelectSpeaker = async (device: AudioDeviceInfo): Promise<void> => {
      if (!deviceManager) {
        return;
      }
      return deviceManager.selectSpeaker(device);
    };

    const onSelectCamera = async (device: VideoDeviceInfo): Promise<void> => {
      if (!deviceManager) {
        return;
      }
      if (call) {
        deviceManager.selectCamera(device);
        const stream = call.localVideoStreams.find((stream) => stream.mediaStreamType === 'Video');
        return stream?.switchSource(device);
      } else {
        const previewOn = isPreviewOn(callClient.getState().deviceManager);

        if (!previewOn) {
          deviceManager.selectCamera(device);
          return;
        }

        const selectedCamera = callClient.getState().deviceManager.selectedCamera;
        // If preview is on, then stop current preview and then start new preview with new device
<<<<<<< HEAD
        if (callClient.state.deviceManager.selectedCamera) {
          await callClient.stopRenderVideo(undefined, undefined, {
            source: callClient.state.deviceManager.selectedCamera,
=======
        if (selectedCamera) {
          await callClient.disposeView(undefined, {
            source: selectedCamera,
>>>>>>> 23af2789
            mediaStreamType: 'Video'
          });
        }
        deviceManager.selectCamera(device);
<<<<<<< HEAD
        await callClient.startRenderVideo(undefined, undefined, {
=======
        await callClient.createView(undefined, {
>>>>>>> 23af2789
          source: device,
          mediaStreamType: 'Video'
        });
      }
    };

    const onToggleMicrophone = async (): Promise<void> => {
      if (!call) {
        throw new Error(`Please invoke onToggleMicrophone after call is started`);
      }
      return call.isMuted ? await call.unmute() : await call.mute();
    };

    const onStartScreenShare = async (): Promise<void> => await call?.startScreenSharing();

    const onStopScreenShare = async (): Promise<void> => await call?.stopScreenSharing();

    const onToggleScreenShare = async (): Promise<void> =>
      call?.isScreenSharingOn ? await onStopScreenShare() : await onStartScreenShare();

    const onHangUp = async (): Promise<void> => await call?.hangUp();

    const onCreateLocalStreamView = async (options?: VideoStreamOptions): Promise<void> => {
      if (!call || call.localVideoStreams.length === 0) return;
      const localStream = call.localVideoStreams.find((item) => item.mediaStreamType === 'Video');
      if (!localStream) return;
<<<<<<< HEAD
      callClient.startRenderVideo(call.id, undefined, localStream, options);
=======
      callClient.createView(call.id, localStream, options);
>>>>>>> 23af2789
    };

    const onCreateRemoteStreamView = async (userId: string, options?: VideoStreamOptions): Promise<void> => {
      if (!call) return;
      const callState = callClient.getState().calls.get(call.id);
      if (!callState) throw new Error(`Call Not Found: ${call.id}`);

<<<<<<< HEAD
      const participant = Array.from(callState.remoteParticipants.values()).find(
        (participant) => getACSId(participant.identifier) === userId
      );
=======
      const streams = Array.from(callState.remoteParticipants.values()).find(
        (participant) => toFlatCommunicationIdentifier(participant.identifier) === userId
      )?.videoStreams;
>>>>>>> 23af2789

      if (!participant || !participant.videoStreams) {
        return;
      }

      const remoteVideoStream = Array.from(participant.videoStreams.values()).find(
        (i) => i.mediaStreamType === 'Video'
      );
      const screenShareStream = Array.from(participant.videoStreams.values()).find(
        (i) => i.mediaStreamType === 'ScreenSharing'
      );

      if (remoteVideoStream && remoteVideoStream.isAvailable && !remoteVideoStream.videoStreamRendererView) {
<<<<<<< HEAD
        callClient.startRenderVideo(call.id, participant.identifier, remoteVideoStream, options);
      }

      if (screenShareStream && screenShareStream.isAvailable && !screenShareStream.videoStreamRendererView) {
        callClient.startRenderVideo(call.id, participant.identifier, screenShareStream, options);
=======
        callClient.createView(call.id, remoteVideoStream, options);
      }

      if (screenShareStream && screenShareStream.isAvailable && !screenShareStream.videoStreamRendererView) {
        callClient.createView(call.id, screenShareStream, options);
>>>>>>> 23af2789
      }
    };

    const onParticipantRemove = (userId: string): void => {
      call?.removeParticipant(fromFlatCommunicationIdentifier(userId));
    };

    return {
      onHangUp,
      onSelectCamera,
      onSelectMicrophone,
      onSelectSpeaker,
      onStartCall,
      onStartScreenShare,
      onStopScreenShare,
      onToggleCamera,
      onToggleMicrophone,
      onToggleScreenShare,
      onCreateLocalStreamView,
      onCreateRemoteStreamView,
      onParticipantRemove,
      onStartLocalVideo
    };
  }
);

const isPreviewOn = (deviceManager: DeviceManagerState): boolean => {
  return !!deviceManager.unparentedViews && !!deviceManager.unparentedViews[0]?.target;
};

type Common<A, B> = Pick<A, CommonProperties<A, B>>;

/**
 * Create a set of default handlers for given component. Memoization is applied to the result. Multiple invokations with
 * the same arguments will return the same handler instances. DeclarativeCallAgent, DeclarativeDeviceManager, and
 * DeclarativeCall may be undefined. If undefined, their associated handlers will not be created and returned.
 *
 * @param callClient - StatefulCallClient returned from
 *   {@Link calling-stateful-client#createStatefulCallClient}.
 * @param callAgent - Instance of {@Link @azure/communication-calling#CallClient}.
 * @param deviceManager - Instance of {@Link @azure/communication-calling#DeviceManager}.
 * @param call - Instance of {@Link @azure/communication-calling#Call}.
 * @param _ - React component that you want to generate handlers for.
 * @returns
 */
export const createDefaultCallingHandlersForComponent = <Props>(
  callClient: StatefulCallClient,
  callAgent: CallAgent | undefined,
  deviceManager: StatefulDeviceManager | undefined,
  call: Call | undefined,
  _Component: (props: Props) => ReactElement | null
): Common<DefaultCallingHandlers, Props> => {
  return createDefaultCallingHandlers(callClient, callAgent, deviceManager, call);
};<|MERGE_RESOLUTION|>--- conflicted
+++ resolved
@@ -49,11 +49,7 @@
       if (!callId) return;
       if (call && call.localVideoStreams.find((s) => areStreamsEqual(s, stream))) {
         await call.stopVideo(stream);
-<<<<<<< HEAD
-        await callClient.stopRenderVideo(callId, undefined, stream);
-=======
-        await callClient.disposeView(callId, stream);
->>>>>>> 23af2789
+        await callClient.disposeView(callId, undefined, stream);
       }
     };
 
@@ -70,23 +66,13 @@
         if (selectedCamera) {
           const previewOn = isPreviewOn(callClient.getState().deviceManager);
           if (previewOn) {
-<<<<<<< HEAD
-            await callClient.stopRenderVideo(undefined, undefined, {
-              source: callClient.state.deviceManager.selectedCamera,
-              mediaStreamType: 'Video'
-            });
-          } else {
-            await callClient.startRenderVideo(undefined, undefined, {
-              source: callClient.state.deviceManager.selectedCamera,
-=======
-            await callClient.disposeView(undefined, {
+            await callClient.disposeView(undefined, undefined, {
               source: selectedCamera,
               mediaStreamType: 'Video'
             });
           } else {
-            await callClient.createView(undefined, {
+            await callClient.createView(undefined, undefined, {
               source: selectedCamera,
->>>>>>> 23af2789
               mediaStreamType: 'Video'
             });
           }
@@ -134,24 +120,14 @@
 
         const selectedCamera = callClient.getState().deviceManager.selectedCamera;
         // If preview is on, then stop current preview and then start new preview with new device
-<<<<<<< HEAD
-        if (callClient.state.deviceManager.selectedCamera) {
-          await callClient.stopRenderVideo(undefined, undefined, {
-            source: callClient.state.deviceManager.selectedCamera,
-=======
         if (selectedCamera) {
-          await callClient.disposeView(undefined, {
+          await callClient.disposeView(undefined, undefined, {
             source: selectedCamera,
->>>>>>> 23af2789
             mediaStreamType: 'Video'
           });
         }
         deviceManager.selectCamera(device);
-<<<<<<< HEAD
-        await callClient.startRenderVideo(undefined, undefined, {
-=======
-        await callClient.createView(undefined, {
->>>>>>> 23af2789
+        await callClient.createView(undefined, undefined, {
           source: device,
           mediaStreamType: 'Video'
         });
@@ -178,11 +154,7 @@
       if (!call || call.localVideoStreams.length === 0) return;
       const localStream = call.localVideoStreams.find((item) => item.mediaStreamType === 'Video');
       if (!localStream) return;
-<<<<<<< HEAD
-      callClient.startRenderVideo(call.id, undefined, localStream, options);
-=======
-      callClient.createView(call.id, localStream, options);
->>>>>>> 23af2789
+      callClient.createView(call.id, undefined, localStream, options);
     };
 
     const onCreateRemoteStreamView = async (userId: string, options?: VideoStreamOptions): Promise<void> => {
@@ -190,15 +162,9 @@
       const callState = callClient.getState().calls.get(call.id);
       if (!callState) throw new Error(`Call Not Found: ${call.id}`);
 
-<<<<<<< HEAD
       const participant = Array.from(callState.remoteParticipants.values()).find(
-        (participant) => getACSId(participant.identifier) === userId
+        (participant) => toFlatCommunicationIdentifier(participant.identifier) === userId
       );
-=======
-      const streams = Array.from(callState.remoteParticipants.values()).find(
-        (participant) => toFlatCommunicationIdentifier(participant.identifier) === userId
-      )?.videoStreams;
->>>>>>> 23af2789
 
       if (!participant || !participant.videoStreams) {
         return;
@@ -212,19 +178,11 @@
       );
 
       if (remoteVideoStream && remoteVideoStream.isAvailable && !remoteVideoStream.videoStreamRendererView) {
-<<<<<<< HEAD
-        callClient.startRenderVideo(call.id, participant.identifier, remoteVideoStream, options);
+        callClient.createView(call.id, participant.identifier, remoteVideoStream, options);
       }
 
       if (screenShareStream && screenShareStream.isAvailable && !screenShareStream.videoStreamRendererView) {
-        callClient.startRenderVideo(call.id, participant.identifier, screenShareStream, options);
-=======
-        callClient.createView(call.id, remoteVideoStream, options);
-      }
-
-      if (screenShareStream && screenShareStream.isAvailable && !screenShareStream.videoStreamRendererView) {
-        callClient.createView(call.id, screenShareStream, options);
->>>>>>> 23af2789
+        callClient.createView(call.id, participant.identifier, screenShareStream, options);
       }
     };
 
