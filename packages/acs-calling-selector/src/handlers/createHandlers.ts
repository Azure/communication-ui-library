// © Microsoft Corporation. All rights reserved.
import {
  CallAgent,
  DeviceManager,
  Call,
  StartCallOptions,
  LocalVideoStream,
  VideoDeviceInfo,
  AudioDeviceInfo
} from '@azure/communication-calling';
import { CommunicationUserIdentifier, PhoneNumberIdentifier, UnknownIdentifier } from '@azure/communication-common';
import {
  DeclarativeCallClient,
  RemoteVideoStream,
  LocalVideoStream as LocalVideoStreamStateful
} from '@azure/acs-calling-declarative';
import { ReactElement } from 'react';
import memoizeOne from 'memoize-one';
import { CreateViewOptions } from '../types/VideoGallery';

export type DefaultHandlers = ReturnType<typeof createDefaultHandlers>;

export const areStreamsEqual = (prevStream: LocalVideoStream, newStream: LocalVideoStream): boolean => {
  return !!prevStream && !!newStream && prevStream.source.id === newStream.source.id;
};

const createDefaultHandlers = memoizeOne(
  (
    callClient: DeclarativeCallClient,
    callAgent: CallAgent | undefined,
    deviceManager: DeviceManager | undefined,
    call: Call | undefined,
    videoDeviceInfo: VideoDeviceInfo | undefined
  ) => {
    const onStartLocalVideo = async (): Promise<void> => {
      const callId = call?.id;
      if (!callId || !videoDeviceInfo) return;
      const stream = new LocalVideoStream(videoDeviceInfo);
      if (call && !call.localVideoStreams.find((s) => areStreamsEqual(s, stream))) {
        await call.startVideo(stream);
      }
    };

    const onStopLocalVideo = async (stream: LocalVideoStream): Promise<void> => {
      const callId = call?.id;
      if (!callId || !videoDeviceInfo) return;
      if (call && call.localVideoStreams.find((s) => areStreamsEqual(s, stream))) {
        callClient.stopRenderVideo(callId, stream);
        await call.stopVideo(stream);
      }
    };

    const onToggleCamera = async (): Promise<void> => {
      const stream = call?.localVideoStreams.find((stream) => stream.mediaStreamType === 'Video');
      if (stream) {
        await onStopLocalVideo(stream);
      } else {
        await onStartLocalVideo();
      }
    };

    const onStartCall = (
      participants: (CommunicationUserIdentifier | PhoneNumberIdentifier | UnknownIdentifier)[],
      options?: StartCallOptions
    ): Call | undefined => {
      return callAgent ? callAgent.startCall(participants, options) : undefined;
    };

    const onSelectMicrophone = async (device: AudioDeviceInfo): Promise<void> => {
      if (!deviceManager) return;
      return deviceManager.selectMicrophone(device);
    };

    const onSelectSpeaker = async (device: AudioDeviceInfo): Promise<void> => {
      if (!deviceManager) return;
      return deviceManager.selectSpeaker(device);
    };

    const onSelectCamera = async (device: VideoDeviceInfo): Promise<void> => {
      if (!call || !deviceManager) return;
      const stream = call.localVideoStreams.find((stream) => stream.mediaStreamType === 'Video');
      return stream?.switchSource(device);
    };

    const onMute = (): Promise<void> | void => call?.mute();

    const onUnmute = (): Promise<void> | void => call?.unmute();

    const onToggleMicrophone = (): Promise<void> | void => {
      return call?.isMuted ? call?.unmute() : call?.mute();
    };

    const onStartScreenShare = (): Promise<void> | void => call?.startScreenSharing();

    const onStopScreenShare = (): Promise<void> | void => call?.stopScreenSharing();

    const onToggleScreenShare = (): Promise<void> | void =>
      call?.isScreenSharingOn ? onStopScreenShare() : onStartScreenShare();

<<<<<<< HEAD
    const onHangUp = async (options?: HangUpOptions): Promise<void> => await call?.hangUp(options);
=======
    const onHangUp = async (): Promise<void> => await call?.hangUp();
>>>>>>> 65c23504

    const onRenderView = async (
      stream: LocalVideoStreamStateful | RemoteVideoStream,
      options: CreateViewOptions
    ): Promise<void> => {
      const callId = call?.id;
      if (!callId) return;
      await callClient.startRenderVideo(callId, stream, options);
    };

    return {
      onHangUp,
      onMute,
      onUnmute,
      onSelectCamera,
      onSelectMicrophone,
      onSelectSpeaker,
      onStartCall,
      onStartLocalVideo,
      onStopLocalVideo,
      onStartScreenShare,
      onStopScreenShare,
      onToggleCamera,
      onToggleMicrophone,
      onToggleScreenShare,
      onRenderView
    };
  }
);

/**
 * Type guard for common properties between two types.
 */
export type CommonProperties<A, B> = {
  [P in keyof A & keyof B]: A[P] extends B[P] ? P : never;
}[keyof A & keyof B];

type Common<A, B> = Pick<A, CommonProperties<A, B>>;

/**
 * Create a set of default handlers for given component. Memoization is applied to the result. Multiple invokations with
 * the same arguments will return the same handler instances. DeclarativeCallAgent, DeclarativeDeviceManager, and
 * DeclarativeCall may be undefined. If undefined, their associated handlers will not be created and returned.
 *
 * @param declarativeCallClient - DeclarativeCallClient returned from
 *   {@Link @azure/acs-calling-declarative#callClientDeclaratify}.
 * @param callAgent - Instance of {@Link @azure/communication-calling#CallClient}.
 * @param deviceManager - Instance of {@Link @azure/communication-calling#DeviceManager}.
 * @param call - Instance of {@Link @azure/communication-calling#Call}.
 * @param videoDeviceInfo - Instance of {@Link @azure/communication-calling#Call}.
 * @param _ - React component that you want to generate handlers for.
 * @returns
 */
export const createDefaultHandlersForComponent = <Props>(
  declarativeCallClient: DeclarativeCallClient,
  callAgent: CallAgent | undefined,
  deviceManager: DeviceManager | undefined,
  call: Call | undefined,
  videoDeviceInfo: VideoDeviceInfo | undefined,
  _Component: (props: Props) => ReactElement | null
): Common<DefaultHandlers, Props> =>
  createDefaultHandlers(declarativeCallClient, callAgent, deviceManager, call, videoDeviceInfo);<|MERGE_RESOLUTION|>--- conflicted
+++ resolved
@@ -97,11 +97,7 @@
     const onToggleScreenShare = (): Promise<void> | void =>
       call?.isScreenSharingOn ? onStopScreenShare() : onStartScreenShare();
 
-<<<<<<< HEAD
-    const onHangUp = async (options?: HangUpOptions): Promise<void> => await call?.hangUp(options);
-=======
     const onHangUp = async (): Promise<void> => await call?.hangUp();
->>>>>>> 65c23504
 
     const onRenderView = async (
       stream: LocalVideoStreamStateful | RemoteVideoStream,
