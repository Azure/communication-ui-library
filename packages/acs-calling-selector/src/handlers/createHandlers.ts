// Copyright (c) Microsoft Corporation.
// Licensed under the MIT license.

import {
  AudioDeviceInfo,
  Call,
  CallAgent,
  LocalVideoStream,
  StartCallOptions,
  VideoDeviceInfo
} from '@azure/communication-calling';
import { CommunicationUserIdentifier, PhoneNumberIdentifier, UnknownIdentifier } from '@azure/communication-common';
import { DeviceManager, StatefulCallClient, StatefulDeviceManager } from 'calling-stateful-client';
import memoizeOne from 'memoize-one';
import { ReactElement } from 'react';
import { VideoStreamOptions } from 'react-components';
import { getACSId } from '../utils/getACSId';

export type DefaultCallingHandlers = ReturnType<typeof createDefaultCallingHandlers>;

export const areStreamsEqual = (prevStream: LocalVideoStream, newStream: LocalVideoStream): boolean => {
  return !!prevStream && !!newStream && prevStream.source.id === newStream.source.id;
};

export const createDefaultCallingHandlers = memoizeOne(
  (
    callClient: StatefulCallClient,
    callAgent: CallAgent | undefined,
    deviceManager: StatefulDeviceManager | undefined,
    call: Call | undefined
  ) => {
    const onStartLocalVideo = async (): Promise<void> => {
      const callId = call?.id;
      let videoDeviceInfo = callClient.state.deviceManager.selectedCamera;
      if (!videoDeviceInfo) {
        const cameras = await deviceManager?.getCameras();
        videoDeviceInfo = cameras && cameras.length > 0 ? cameras[0] : undefined;
        videoDeviceInfo && deviceManager?.selectCamera(videoDeviceInfo);
      }
      if (!callId || !videoDeviceInfo) return;
      const stream = new LocalVideoStream(videoDeviceInfo);
      if (call && !call.localVideoStreams.find((s) => areStreamsEqual(s, stream))) {
        await call.startVideo(stream);
      }
    };

    const onStopLocalVideo = async (stream: LocalVideoStream): Promise<void> => {
      const callId = call?.id;
      if (!callId) return;
      if (call && call.localVideoStreams.find((s) => areStreamsEqual(s, stream))) {
<<<<<<< HEAD
        // This is the correct order to stop video,
        // if we stopRenderVideo first,
        // VideoGallery will try to start the video again (because view is undefined and isAvailable is still true)
        // However, this correct order will throw an error "VideoStreamRenderer not found" from stopRenderVideo.
        // We will need a fix for this.
=======
        await callClient.disposeView(callId, stream);
>>>>>>> 70e2f0dd
        await call.stopVideo(stream);
        await callClient.stopRenderVideo(callId, stream);
      }
    };

    const onToggleCamera = async (): Promise<void> => {
      if (call) {
        const stream = call.localVideoStreams.find((stream) => stream.mediaStreamType === 'Video');
        if (stream) {
          await onStopLocalVideo(stream);
        } else {
          await onStartLocalVideo();
        }
      } else {
        if (callClient.state.deviceManager.selectedCamera) {
          const previewOn = isPreviewOn(callClient.state.deviceManager);
          if (previewOn) {
            await callClient.disposeView(undefined, {
              source: callClient.state.deviceManager.selectedCamera,
              mediaStreamType: 'Video'
            });
          } else {
            await callClient.createView(undefined, {
              source: callClient.state.deviceManager.selectedCamera,
              mediaStreamType: 'Video'
            });
          }
        }
      }
    };

    const onStartCall = (
      participants: (CommunicationUserIdentifier | PhoneNumberIdentifier | UnknownIdentifier)[],
      options?: StartCallOptions
    ): Call | undefined => {
      return callAgent ? callAgent.startCall(participants, options) : undefined;
    };

    const onSelectMicrophone = async (device: AudioDeviceInfo): Promise<void> => {
      if (!deviceManager) {
        return;
      }
      return deviceManager.selectMicrophone(device);
    };

    const onSelectSpeaker = async (device: AudioDeviceInfo): Promise<void> => {
      if (!deviceManager) {
        return;
      }
      return deviceManager.selectSpeaker(device);
    };

    const onSelectCamera = async (device: VideoDeviceInfo): Promise<void> => {
      if (!deviceManager) {
        return;
      }
      if (call) {
        deviceManager.selectCamera(device);
        const stream = call.localVideoStreams.find((stream) => stream.mediaStreamType === 'Video');
        return stream?.switchSource(device);
      } else {
        const previewOn = isPreviewOn(callClient.state.deviceManager);

        if (!previewOn) {
          deviceManager.selectCamera(device);
          return;
        }

        // If preview is on, then stop current preview and then start new preview with new device
        if (callClient.state.deviceManager.selectedCamera) {
          await callClient.disposeView(undefined, {
            source: callClient.state.deviceManager.selectedCamera,
            mediaStreamType: 'Video'
          });
        }
        deviceManager.selectCamera(device);
        await callClient.createView(undefined, {
          source: device,
          mediaStreamType: 'Video'
        });
      }
    };

    const onToggleMicrophone = async (): Promise<void> => {
      return call?.isMuted ? await call?.unmute() : await call?.mute();
    };

    const onStartScreenShare = async (): Promise<void> => await call?.startScreenSharing();

    const onStopScreenShare = async (): Promise<void> => await call?.stopScreenSharing();

    const onToggleScreenShare = async (): Promise<void> =>
      call?.isScreenSharingOn ? await onStopScreenShare() : await onStartScreenShare();

    const onHangUp = async (): Promise<void> => await call?.hangUp();

    const onCreateLocalStreamView = async (options?: VideoStreamOptions): Promise<void> => {
      if (!call || call.localVideoStreams.length === 0) return;
      const localStream = call.localVideoStreams.find((item) => item.mediaStreamType === 'Video');
      if (!localStream) return;
      callClient.createView(call.id, localStream, options);
    };

    const onCreateRemoteStreamView = async (userId: string, options?: VideoStreamOptions): Promise<void> => {
      if (!call) return;
      const callState = callClient.state.calls.get(call.id);
      if (!callState) throw new Error(`Call Not Found: ${call.id}`);

      const streams = Array.from(callState.remoteParticipants.values()).find(
        (participant) => getACSId(participant.identifier) === userId
      )?.videoStreams;

      if (!streams) return;

      const remoteVideoStream = Array.from(streams?.values()).find((i) => i.mediaStreamType === 'Video');
      const screenShareStream = Array.from(streams?.values()).find((i) => i.mediaStreamType === 'ScreenSharing');

      if (remoteVideoStream && remoteVideoStream.isAvailable && !remoteVideoStream.videoStreamRendererView) {
        callClient.createView(call.id, remoteVideoStream, options);
      }

      if (screenShareStream && screenShareStream.isAvailable && !screenShareStream.videoStreamRendererView) {
        callClient.createView(call.id, screenShareStream, options);
      }
    };

    const onParticipantRemove = (userId: string): void => {
      call?.removeParticipant({ communicationUserId: userId });
    };

    return {
      onHangUp,
      onSelectCamera,
      onSelectMicrophone,
      onSelectSpeaker,
      onStartCall,
      onToggleCamera,
      onToggleMicrophone,
      onToggleScreenShare,
      onCreateLocalStreamView,
      onCreateRemoteStreamView,
      onParticipantRemove
    };
  }
);

const isPreviewOn = (deviceManager: DeviceManager): boolean => {
  return !!deviceManager.unparentedViews && !!deviceManager.unparentedViews[0]?.target;
};

/**
 * Type guard for common properties between two types.
 */
export type CommonProperties_2<A, B> = {
  [P in keyof A & keyof B]: A[P] extends B[P] ? P : never;
}[keyof A & keyof B];

type Common<A, B> = Pick<A, CommonProperties_2<A, B>>;

/**
 * Create a set of default handlers for given component. Memoization is applied to the result. Multiple invokations with
 * the same arguments will return the same handler instances. DeclarativeCallAgent, DeclarativeDeviceManager, and
 * DeclarativeCall may be undefined. If undefined, their associated handlers will not be created and returned.
 *
 * @param callClient - StatefulCallClient returned from
 *   {@Link calling-stateful-client#createStatefulCallClient}.
 * @param callAgent - Instance of {@Link @azure/communication-calling#CallClient}.
 * @param deviceManager - Instance of {@Link @azure/communication-calling#DeviceManager}.
 * @param call - Instance of {@Link @azure/communication-calling#Call}.
 * @param _ - React component that you want to generate handlers for.
 * @returns
 */
export const createDefaultCallingHandlersForComponent = <Props>(
  callClient: StatefulCallClient,
  callAgent: CallAgent | undefined,
  deviceManager: StatefulDeviceManager | undefined,
  call: Call | undefined,
  _Component: (props: Props) => ReactElement | null
): Common<DefaultCallingHandlers, Props> => {
  return createDefaultCallingHandlers(callClient, callAgent, deviceManager, call);
};<|MERGE_RESOLUTION|>--- conflicted
+++ resolved
@@ -48,17 +48,13 @@
       const callId = call?.id;
       if (!callId) return;
       if (call && call.localVideoStreams.find((s) => areStreamsEqual(s, stream))) {
-<<<<<<< HEAD
         // This is the correct order to stop video,
-        // if we stopRenderVideo first,
+        // if we disposeView first,
         // VideoGallery will try to start the video again (because view is undefined and isAvailable is still true)
-        // However, this correct order will throw an error "VideoStreamRenderer not found" from stopRenderVideo.
+        // However, this correct order will throw an error "VideoStreamRenderer not found" from disposeView.
         // We will need a fix for this.
-=======
+        await call.stopVideo(stream);
         await callClient.disposeView(callId, stream);
->>>>>>> 70e2f0dd
-        await call.stopVideo(stream);
-        await callClient.stopRenderVideo(callId, stream);
       }
     };
 
