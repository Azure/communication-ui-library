// Copyright (c) Microsoft Corporation.
// Licensed under the MIT license.

// @ts-ignore
import { Call, CallClientState, RemoteParticipant, RemoteVideoStream } from 'calling-stateful-client';
// @ts-ignore
import { createSelector } from 'reselect';
// @ts-ignore
import * as reselect from 'reselect';
// @ts-ignore
import { getCall, CallingBaseSelectorProps, getDisplayName, getIdentifier, getCallId } from './baseSelectors';
// @ts-ignore
import { memoizeFnAll } from './utils/memoizeFnAll';
import { getACSId } from './utils/getACSId';
import { VideoGalleryRemoteParticipant, VideoGalleryStream } from 'react-components';

const convertRemoteVideoStreamToVideoGalleryStream = (stream: RemoteVideoStream): VideoGalleryStream => {
  return {
    id: stream.id,
    isAvailable: stream.isAvailable,
    isMirrored: stream.videoStreamRendererView?.isMirrored,
    renderElement: stream.videoStreamRendererView?.target
  };
};

const convertRemoteParticipantToVideoGalleryRemoteParticipant = (
  key: string,
  isMuted: boolean,
  isSpeaking: boolean,
  videoStreams: Map<number, RemoteVideoStream>,
  displayName?: string
): VideoGalleryRemoteParticipant => {
  const rawVideoStreamsArray = Array.from(videoStreams.values());

  // From the current calling sdk, remote participant videoStreams is actually a tuple. If the first item is Video,
  // then the second item should be screenshare. If the first item is screenshare then the second item should be video.
  let videoStream = rawVideoStreamsArray[0];
  let screenShareStream = rawVideoStreamsArray[1];
  if (videoStream && videoStream.mediaStreamType === 'ScreenSharing') {
    videoStream = rawVideoStreamsArray[1];
    screenShareStream = rawVideoStreamsArray[0];
  }

  return {
    userId: key,
    displayName: displayName,
    isMuted: isMuted,
    isSpeaking: isSpeaking,
    videoStream: videoStream,
    screenShareStream: screenShareStream
  };
};

const memoizedAllConvertRemoteParticipant = memoizeFnAll(
  (
    userId: string,
    isMuted: boolean,
    isSpeaking: boolean,
    videoStreams: Map<number, RemoteVideoStream>,
    displayName?: string
  ): VideoGalleryRemoteParticipant => {
<<<<<<< HEAD
    return convertRemoteParticipantToVideoGalleryRemoteParticipant(key, isMuted, isSpeaking, videoStreams, displayName);
=======
    const rawVideoStreamsArray = Array.from(videoStreams.values());
    let videoStream: VideoGalleryStream | undefined = undefined;
    if (rawVideoStreamsArray[0].mediaStreamType === 'Video') {
      videoStream = convertRemoteVideoStreamToVideoGalleryStream(rawVideoStreamsArray[0]);
    }

    let screenShareStream: VideoGalleryStream | undefined = undefined;
    if (rawVideoStreamsArray[1].mediaStreamType === 'ScreenSharing') {
      screenShareStream = convertRemoteVideoStreamToVideoGalleryStream(rawVideoStreamsArray[1]);
    }

    return {
      userId,
      displayName,
      isMuted,
      isSpeaking,
      // From the current calling sdk, remote participant videoStreams is actually a tuple
      // The first item is always video stream. The second item is always screenshare stream
      videoStream,
      screenShareStream,
      isScreenSharingOn: !!screenShareStream
    };
>>>>>>> b5d9a289
  }
);

const videoGalleryRemoteParticipantsFromCall = (call: Call | undefined): VideoGalleryRemoteParticipant[] => {
  if (!call || !call.remoteParticipants) return [];
  return memoizedAllConvertRemoteParticipant((memoizedFn) => {
    return Array.from(call.remoteParticipants.values()).map((participant: RemoteParticipant) => {
      return memoizedFn(
        getACSId(participant.identifier),
        participant.isMuted,
        participant.isSpeaking,
        participant.videoStreams,
        participant.displayName
      );
    });
  });
};

export const videoGallerySelector = createSelector(
  [getCall, getDisplayName, getIdentifier],
  (call: Call | undefined, displayName: string | undefined, identifier: string | undefined) => {
<<<<<<< HEAD
    const screenShareRemoteParticipant = call?.screenShareRemoteParticipant
      ? call.remoteParticipants.get(call.screenShareRemoteParticipant)
      : undefined;
    return {
      screenShareParticipant: screenShareRemoteParticipant
        ? convertRemoteParticipantToVideoGalleryRemoteParticipant(
            getUserId(screenShareRemoteParticipant.identifier),
            screenShareRemoteParticipant.isMuted,
            screenShareRemoteParticipant.isSpeaking,
            screenShareRemoteParticipant.videoStreams,
            screenShareRemoteParticipant.displayName
          )
        : undefined,
      localParticipant: call ? convertCallToVideoGalleryLocalParticipants(call, displayName, identifier) : undefined,
      remoteParticipants: call
        ? convertRemoteParticipantsToVideoGalleryRemoteParticipants(Array.from(call.remoteParticipants.values()))
        : []
=======
    const localVideoStream = call?.localVideoStreams.find((i) => i.mediaStreamType === 'Video');
    return {
      localParticipant: {
        userId: identifier ?? '',
        displayName: displayName ?? '',
        isMuted: call?.isMuted,
        isScreenSharingOn: call?.isScreenSharingOn,
        videoStream: {
          isAvailable: !!localVideoStream,
          isMirrored: localVideoStream?.videoStreamRendererView?.isMirrored,
          renderElement: localVideoStream?.videoStreamRendererView?.target
        }
      },
      remoteParticipants: videoGalleryRemoteParticipantsFromCall(call)
>>>>>>> b5d9a289
    };
  }
);<|MERGE_RESOLUTION|>--- conflicted
+++ resolved
@@ -59,9 +59,6 @@
     videoStreams: Map<number, RemoteVideoStream>,
     displayName?: string
   ): VideoGalleryRemoteParticipant => {
-<<<<<<< HEAD
-    return convertRemoteParticipantToVideoGalleryRemoteParticipant(key, isMuted, isSpeaking, videoStreams, displayName);
-=======
     const rawVideoStreamsArray = Array.from(videoStreams.values());
     let videoStream: VideoGalleryStream | undefined = undefined;
     if (rawVideoStreamsArray[0].mediaStreamType === 'Video') {
@@ -84,7 +81,6 @@
       screenShareStream,
       isScreenSharingOn: !!screenShareStream
     };
->>>>>>> b5d9a289
   }
 );
 
@@ -106,27 +102,20 @@
 export const videoGallerySelector = createSelector(
   [getCall, getDisplayName, getIdentifier],
   (call: Call | undefined, displayName: string | undefined, identifier: string | undefined) => {
-<<<<<<< HEAD
     const screenShareRemoteParticipant = call?.screenShareRemoteParticipant
       ? call.remoteParticipants.get(call.screenShareRemoteParticipant)
       : undefined;
+    const localVideoStream = call?.localVideoStreams.find((i) => i.mediaStreamType === 'Video');
     return {
       screenShareParticipant: screenShareRemoteParticipant
         ? convertRemoteParticipantToVideoGalleryRemoteParticipant(
-            getUserId(screenShareRemoteParticipant.identifier),
+            getACSId(screenShareRemoteParticipant.identifier),
             screenShareRemoteParticipant.isMuted,
             screenShareRemoteParticipant.isSpeaking,
             screenShareRemoteParticipant.videoStreams,
             screenShareRemoteParticipant.displayName
           )
         : undefined,
-      localParticipant: call ? convertCallToVideoGalleryLocalParticipants(call, displayName, identifier) : undefined,
-      remoteParticipants: call
-        ? convertRemoteParticipantsToVideoGalleryRemoteParticipants(Array.from(call.remoteParticipants.values()))
-        : []
-=======
-    const localVideoStream = call?.localVideoStreams.find((i) => i.mediaStreamType === 'Video');
-    return {
       localParticipant: {
         userId: identifier ?? '',
         displayName: displayName ?? '',
@@ -139,7 +128,6 @@
         }
       },
       remoteParticipants: videoGalleryRemoteParticipantsFromCall(call)
->>>>>>> b5d9a289
     };
   }
 );