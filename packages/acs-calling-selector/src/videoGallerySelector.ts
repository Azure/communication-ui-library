--- conflicted
+++ resolved
@@ -23,20 +23,8 @@
   };
 };
 
-<<<<<<< HEAD
-const memoizedAllConvertRemoteParticipant = memoizeFnAll(
-  (
-    userId: FlatCommunicationIdentifier,
-    isMuted: boolean,
-    isSpeaking: boolean,
-    videoStreams: Map<number, RemoteVideoStream>,
-    displayName?: string
-  ): VideoGalleryRemoteParticipant => {
-    const rawVideoStreamsArray = Array.from(videoStreams.values());
-    let videoStream: VideoGalleryStream | undefined = undefined;
-=======
 const convertRemoteParticipantToVideoGalleryRemoteParticipant = (
-  userId: string,
+  userId: FlatCommunicationIdentifier,
   isMuted: boolean,
   isSpeaking: boolean,
   videoStreams: Map<number, RemoteVideoStream>,
@@ -47,7 +35,6 @@
   let screenShareStream: VideoGalleryStream | undefined = undefined;
 
   if (rawVideoStreamsArray[0]) {
->>>>>>> f67518ba
     if (rawVideoStreamsArray[0].mediaStreamType === 'Video') {
       videoStream = convertRemoteVideoStreamToVideoGalleryStream(rawVideoStreamsArray[0]);
     } else {
@@ -109,19 +96,15 @@
 
 export const videoGallerySelector = createSelector(
   [getCall, getDisplayName, getIdentifier],
-<<<<<<< HEAD
   (call: Call | undefined, displayName: string | undefined, identifier: FlatCommunicationIdentifier) => {
-=======
-  (call: Call | undefined, displayName: string | undefined, identifier: string | undefined) => {
     const screenShareRemoteParticipant = call?.screenShareRemoteParticipant
       ? call.remoteParticipants.get(call.screenShareRemoteParticipant)
       : undefined;
->>>>>>> f67518ba
     const localVideoStream = call?.localVideoStreams.find((i) => i.mediaStreamType === 'Video');
     return {
       screenShareParticipant: screenShareRemoteParticipant
         ? convertRemoteParticipantToVideoGalleryRemoteParticipant(
-            getACSId(screenShareRemoteParticipant.identifier),
+            toFlatCommunicationIdentifier(screenShareRemoteParticipant.identifier),
             screenShareRemoteParticipant.isMuted,
             screenShareRemoteParticipant.isSpeaking,
             screenShareRemoteParticipant.videoStreams,
