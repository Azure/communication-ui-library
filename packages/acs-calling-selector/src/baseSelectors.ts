// Copyright (c) Microsoft Corporation.
// Licensed under the MIT license.

import { Call, CallClientState, DeviceManager, IncomingCall } from 'calling-stateful-client';

/**
 * Common props used to reference calling declarative client state.
 */
export type CallingBaseSelectorProps = {
  callId: string;
};

export const getCalls = (state: CallClientState): Map<string, Call> => state.calls;

export const getCallsEnded = (state: CallClientState): Call[] => state.callsEnded;

export const getIncomingCalls = (state: CallClientState): Map<string, IncomingCall> => state.incomingCalls;

export const getIncomingCallsEnded = (state: CallClientState): IncomingCall[] => state.incomingCallsEnded;

export const getDeviceManager = (state: CallClientState): DeviceManager => state.deviceManager;

<<<<<<< HEAD
export const getCall = (state: CallClientState, props: BaseSelectorProps): Call | undefined =>
  state.calls.get(props.callId);

export const getDisplayName = (state: CallClientState): string | undefined => state.callAgent?.displayName;

export const getIdentifier = (state: CallClientState): string | undefined => state.userId;
=======
export const getCall = (state: CallClientState, props: CallingBaseSelectorProps): Call | undefined => {
  return state.calls.get(props.callId);
};

export const getDisplayName = (state: CallClientState, props: CallingBaseSelectorProps): string | undefined =>
  props.displayName;

export const getIdentifier = (_state: CallClientState, props: CallingBaseSelectorProps): string | undefined =>
  props.identifier;

export const getUserId = (state: CallClientState): string => state.userId;
>>>>>>> 7b1700e5
<|MERGE_RESOLUTION|>--- conflicted
+++ resolved
@@ -20,23 +20,9 @@
 
 export const getDeviceManager = (state: CallClientState): DeviceManager => state.deviceManager;
 
-<<<<<<< HEAD
-export const getCall = (state: CallClientState, props: BaseSelectorProps): Call | undefined =>
+export const getCall = (state: CallClientState, props: CallingBaseSelectorProps): Call | undefined =>
   state.calls.get(props.callId);
 
 export const getDisplayName = (state: CallClientState): string | undefined => state.callAgent?.displayName;
 
-export const getIdentifier = (state: CallClientState): string | undefined => state.userId;
-=======
-export const getCall = (state: CallClientState, props: CallingBaseSelectorProps): Call | undefined => {
-  return state.calls.get(props.callId);
-};
-
-export const getDisplayName = (state: CallClientState, props: CallingBaseSelectorProps): string | undefined =>
-  props.displayName;
-
-export const getIdentifier = (_state: CallClientState, props: CallingBaseSelectorProps): string | undefined =>
-  props.identifier;
-
-export const getUserId = (state: CallClientState): string => state.userId;
->>>>>>> 7b1700e5
+export const getIdentifier = (state: CallClientState): string | undefined => state.userId;