// Copyright (c) Microsoft Corporation.
// Licensed under the MIT license.

import { Call, CallClientState, DeviceManager, IncomingCall } from '@azure/acs-calling-declarative';

/**
 * Common props used to reference calling declarative client state.
 */
export type CallingBaseSelectorProps = {
  callId: string;
  displayName?: string;
  identifier?: string;
};

export const getCalls = (state: CallClientState): Map<string, Call> => state.calls;

export const getCallsEnded = (state: CallClientState): Call[] => state.callsEnded;

export const getIncomingCalls = (state: CallClientState): Map<string, IncomingCall> => state.incomingCalls;

export const getIncomingCallsEnded = (state: CallClientState): IncomingCall[] => state.incomingCallsEnded;

export const getDeviceManager = (state: CallClientState): DeviceManager => state.deviceManager;

export const getCall = (state: CallClientState, props: CallingBaseSelectorProps): Call | undefined => {
  return state.calls.get(props.callId);
};

export const getDisplayName = (state: CallClientState, props: CallingBaseSelectorProps): string | undefined =>
  props.displayName;

<<<<<<< HEAD
export const getIdentifier = (_state: CallClientState, props: BaseSelectorProps): string | undefined =>
  props.identifier;

export const getUserId = (state: CallClientState): string => state.userId;
=======
export const getIdentifier = (_state: CallClientState, props: CallingBaseSelectorProps): string | undefined =>
  props.identifier;
>>>>>>> 46ec7435
<|MERGE_RESOLUTION|>--- conflicted
+++ resolved
@@ -29,12 +29,7 @@
 export const getDisplayName = (state: CallClientState, props: CallingBaseSelectorProps): string | undefined =>
   props.displayName;
 
-<<<<<<< HEAD
-export const getIdentifier = (_state: CallClientState, props: BaseSelectorProps): string | undefined =>
+export const getIdentifier = (_state: CallClientState, props: CallingBaseSelectorProps): string | undefined =>
   props.identifier;
 
-export const getUserId = (state: CallClientState): string => state.userId;
-=======
-export const getIdentifier = (_state: CallClientState, props: CallingBaseSelectorProps): string | undefined =>
-  props.identifier;
->>>>>>> 46ec7435
+export const getUserId = (state: CallClientState): string => state.userId;