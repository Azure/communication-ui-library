// © Microsoft Corporation. All rights reserved.

import { Call, CallClientState, DeviceManager, IncomingCall } from '@azure/acs-calling-declarative';

/**
 * Common props used to reference declarative client state.
 */
export type BaseSelectorProps = {
  callId: string;
};

export const getCalls = (state: CallClientState): Map<string, Call> => state.calls;

export const getCallsEnded = (state: CallClientState): Call[] => state.callsEnded;

export const getIncomingCalls = (state: CallClientState): Map<string, IncomingCall> => state.incomingCalls;

export const getIncomingCallsEnded = (state: CallClientState): IncomingCall[] => state.incomingCallsEnded;

<<<<<<< HEAD
export const getDeviceManager = (state: CallClientState): DeviceManager => state.deviceManager;
=======
export const getDeviceManager = (state: CallClientState): DeviceManagerState => state.deviceManagerState;

export const getCall = (state: CallClientState, props: BaseSelectorProps): Call | undefined =>
  state.calls.get(props.callId);
>>>>>>> e4768663
<|MERGE_RESOLUTION|>--- conflicted
+++ resolved
@@ -17,11 +17,7 @@
 
 export const getIncomingCallsEnded = (state: CallClientState): IncomingCall[] => state.incomingCallsEnded;
 
-<<<<<<< HEAD
 export const getDeviceManager = (state: CallClientState): DeviceManager => state.deviceManager;
-=======
-export const getDeviceManager = (state: CallClientState): DeviceManagerState => state.deviceManagerState;
 
 export const getCall = (state: CallClientState, props: BaseSelectorProps): Call | undefined =>
-  state.calls.get(props.callId);
->>>>>>> e4768663
+  state.calls.get(props.callId);