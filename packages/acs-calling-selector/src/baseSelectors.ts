// Copyright (c) Microsoft Corporation.
// Licensed under the MIT license.

import { Call, CallClientState, DeviceManager, IncomingCall } from '@azure/acs-calling-declarative';

/**
 * Common props used to reference declarative client state.
 */
export type BaseSelectorProps = {
  callId: string;
  displayName?: string;
  identifier?: string;
};

export const getCalls = (state: CallClientState): Map<string, Call> => state.calls;

export const getCallsEnded = (state: CallClientState): Call[] => state.callsEnded;

export const getIncomingCalls = (state: CallClientState): Map<string, IncomingCall> => state.incomingCalls;

export const getIncomingCallsEnded = (state: CallClientState): IncomingCall[] => state.incomingCallsEnded;

export const getDeviceManager = (state: CallClientState): DeviceManager => state.deviceManager;

<<<<<<< HEAD
export const getCall = (state: CallClientState, props: BaseSelectorProps): Call | undefined =>
  state.calls.get(props.callId);

export const getUserId = (state: CallClientState): string => state.userId;

export const getDisplayName = (state: CallClientState): string | undefined => state.callAgent?.displayName;
=======
export const getCall = (state: CallClientState, props: BaseSelectorProps): Call | undefined => {
  return state.calls.get(props.callId);
};

export const getDisplayName = (state: CallClientState, props: BaseSelectorProps): string | undefined =>
  props.displayName;

export const getIdentifier = (_state: CallClientState, props: BaseSelectorProps): string | undefined =>
  props.identifier;
>>>>>>> 27a23a7a
<|MERGE_RESOLUTION|>--- conflicted
+++ resolved
@@ -22,14 +22,6 @@
 
 export const getDeviceManager = (state: CallClientState): DeviceManager => state.deviceManager;
 
-<<<<<<< HEAD
-export const getCall = (state: CallClientState, props: BaseSelectorProps): Call | undefined =>
-  state.calls.get(props.callId);
-
-export const getUserId = (state: CallClientState): string => state.userId;
-
-export const getDisplayName = (state: CallClientState): string | undefined => state.callAgent?.displayName;
-=======
 export const getCall = (state: CallClientState, props: BaseSelectorProps): Call | undefined => {
   return state.calls.get(props.callId);
 };
@@ -39,4 +31,5 @@
 
 export const getIdentifier = (_state: CallClientState, props: BaseSelectorProps): string | undefined =>
   props.identifier;
->>>>>>> 27a23a7a
+
+export const getUserId = (state: CallClientState): string => state.userId;