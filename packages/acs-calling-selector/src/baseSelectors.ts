--- conflicted
+++ resolved
@@ -20,8 +20,7 @@
 
 export const getIncomingCallsEnded = (state: CallClientState): IncomingCall[] => state.incomingCallsEnded;
 
-<<<<<<< HEAD
-export const getDeviceManager = (state: CallClientState): DeviceManagerState => state.deviceManagerState;
+export const getDeviceManager = (state: CallClientState): DeviceManager => state.deviceManager;
 
 export const getCall = (state: CallClientState, props: BaseSelectorProps): Call | undefined => {
   return state.calls.get(props.callId);
@@ -31,10 +30,4 @@
   props.displayName;
 
 export const getIdentifier = (_state: CallClientState, props: BaseSelectorProps): string | undefined =>
-  props.identifier;
-=======
-export const getDeviceManager = (state: CallClientState): DeviceManager => state.deviceManager;
-
-export const getCall = (state: CallClientState, props: BaseSelectorProps): Call | undefined =>
-  state.calls.get(props.callId);
->>>>>>> 639dbdda
+  props.identifier;