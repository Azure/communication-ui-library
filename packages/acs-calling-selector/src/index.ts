--- conflicted
+++ resolved
@@ -1,17 +1,14 @@
 // Copyright (c) Microsoft Corporation.
 // Licensed under the MIT license.
 
-<<<<<<< HEAD
+export * from './baseSelectors';
+export * from './callControlSelectors';
 export { createDefaultCallingHandlersForComponent } from './handlers/createHandlers';
+export { videoGallerySelector } from './videoGallerySelector';
+export { memoizeFnAll } from './utils/memoizeFnAll';
+
 export type { CallingBaseSelectorProps } from './baseSelectors';
 export type { CommonProperties1 } from './handlers/createHandlers';
-=======
-export { createDefaultHandlersForComponent } from './handlers/createHandlers';
-export type { BaseSelectorProps } from './baseSelectors';
-export * from './baseSelectors';
-export type { CommonProperties } from './handlers/createHandlers';
-export { videoGallerySelector } from './videoGallerySelector';
-
 export type {
   VideoGalleryRemoteParticipant,
   VideoGalleryLocalParticipant,
@@ -20,8 +17,4 @@
   MediaStreamType,
   CreateViewOptions
 } from './types/VideoGallery';
-
-export { memoizeFnAll } from './utils/memoizeFnAll';
-export type { FunctionWithKey, CallbackType } from './utils/memoizeFnAll';
->>>>>>> 27a23a7a
-export * from './callControlSelectors';+export type { FunctionWithKey, CallbackType } from './utils/memoizeFnAll';