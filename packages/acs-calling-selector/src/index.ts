// Copyright (c) Microsoft Corporation.
// Licensed under the MIT license.

export { createDefaultHandlersForComponent } from './handlers/createHandlers';
export type { BaseSelectorProps } from './baseSelectors';
<<<<<<< HEAD
export * from './baseSelectors';
export type { CommonProperties } from './handlers/createHandlers';
export { videoGallerySelector } from './videoGallerySelector';

export type {
  VideoGalleryRemoteParticipant,
  VideoGalleryLocalParticipant,
  VideoGalleryParticipant,
  ScalingMode,
  MediaStreamType,
  CreateViewOptions
} from './types/VideoGallery';

export { memoizeFnAll } from './utils/memoizeFnAll';
export type { FunctionWithKey, CallbackType } from './utils/memoizeFnAll';
=======
export type { CommonProperties } from './handlers/createHandlers';
>>>>>>> 639dbdda
export * from './callControlSelectors';<|MERGE_RESOLUTION|>--- conflicted
+++ resolved
@@ -3,7 +3,6 @@
 
 export { createDefaultHandlersForComponent } from './handlers/createHandlers';
 export type { BaseSelectorProps } from './baseSelectors';
-<<<<<<< HEAD
 export * from './baseSelectors';
 export type { CommonProperties } from './handlers/createHandlers';
 export { videoGallerySelector } from './videoGallerySelector';
@@ -19,7 +18,4 @@
 
 export { memoizeFnAll } from './utils/memoizeFnAll';
 export type { FunctionWithKey, CallbackType } from './utils/memoizeFnAll';
-=======
-export type { CommonProperties } from './handlers/createHandlers';
->>>>>>> 639dbdda
 export * from './callControlSelectors';