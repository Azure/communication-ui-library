--- conflicted
+++ resolved
@@ -5,11 +5,6 @@
 export type { BaseSelectorProps } from './baseSelectors';
 export * from './baseSelectors';
 export type { CommonProperties } from './handlers/createHandlers';
-<<<<<<< HEAD
-export * from './callControlSelectors';
-export * from './participantListSelector';
-export type { WebUIParticipant } from './types/WebUIParticipant';
-=======
 export { videoGallerySelector } from './videoGallerySelector';
 
 export type {
@@ -24,4 +19,5 @@
 export { memoizeFnAll } from './utils/memoizeFnAll';
 export type { FunctionWithKey, CallbackType } from './utils/memoizeFnAll';
 export * from './callControlSelectors';
->>>>>>> 27a23a7a
+export * from './participantListSelector';
+export type { WebUIParticipant } from './types/WebUIParticipant';