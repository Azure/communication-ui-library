// Copyright (c) Microsoft Corporation.
// Licensed under the MIT license.

<<<<<<< HEAD
export { createDefaultCallingHandlersForComponent } from './handlers/createHandlers';
export type { CallingBaseSelectorProps } from './baseSelectors';
export type { CommonProperties1 } from './handlers/createHandlers';
export * from './callControlSelectors';
=======
export * from './baseSelectors';
export * from './callControlSelectors';
export { createDefaultCallingHandlersForComponent } from './handlers/createHandlers';
export { videoGallerySelector } from './videoGallerySelector';
export { memoizeFnAll } from './utils/memoizeFnAll';

export type { CallingBaseSelectorProps } from './baseSelectors';
export type { CommonProperties1 } from './handlers/createHandlers';
export type {
  VideoGalleryRemoteParticipant,
  VideoGalleryLocalParticipant,
  VideoGalleryParticipant,
  ScalingMode,
  MediaStreamType,
  CreateViewOptions
} from './types/VideoGallery';
export type { FunctionWithKey, CallbackType } from './utils/memoizeFnAll';
>>>>>>> 46ec7435
<|MERGE_RESOLUTION|>--- conflicted
+++ resolved
@@ -1,12 +1,6 @@
 // Copyright (c) Microsoft Corporation.
 // Licensed under the MIT license.
 
-<<<<<<< HEAD
-export { createDefaultCallingHandlersForComponent } from './handlers/createHandlers';
-export type { CallingBaseSelectorProps } from './baseSelectors';
-export type { CommonProperties1 } from './handlers/createHandlers';
-export * from './callControlSelectors';
-=======
 export * from './baseSelectors';
 export * from './callControlSelectors';
 export { createDefaultCallingHandlersForComponent } from './handlers/createHandlers';
@@ -23,5 +17,4 @@
   MediaStreamType,
   CreateViewOptions
 } from './types/VideoGallery';
-export type { FunctionWithKey, CallbackType } from './utils/memoizeFnAll';
->>>>>>> 46ec7435
+export type { FunctionWithKey, CallbackType } from './utils/memoizeFnAll';