// Copyright (c) Microsoft Corporation.
// Licensed under the MIT license.

export * from './baseSelectors';
export * from './callControlSelectors';
export { createDefaultCallingHandlersForComponent } from './handlers/createHandlers';
export { videoGallerySelector } from './videoGallerySelector';
export { memoizeFnAll } from './utils/memoizeFnAll';

export type { CallingBaseSelectorProps } from './baseSelectors';
export type { CommonProperties1 } from './handlers/createHandlers';
export type {
  VideoGalleryRemoteParticipant,
  VideoGalleryLocalParticipant,
  VideoGalleryParticipant,
  ScalingMode,
  MediaStreamType,
  CreateViewOptions
} from './types/VideoGallery';
<<<<<<< HEAD

export { memoizeFnAll } from './utils/memoizeFnAll';
export type { FunctionWithKey, CallbackType } from './utils/memoizeFnAll';
export * from './callControlSelectors';
export * from './participantListSelector';
=======
export type { FunctionWithKey, CallbackType } from './utils/memoizeFnAll';
>>>>>>> 46ec7435
<|MERGE_RESOLUTION|>--- conflicted
+++ resolved
@@ -5,6 +5,7 @@
 export * from './callControlSelectors';
 export { createDefaultCallingHandlersForComponent } from './handlers/createHandlers';
 export { videoGallerySelector } from './videoGallerySelector';
+export { participantListSelector } from './participantListSelector';
 export { memoizeFnAll } from './utils/memoizeFnAll';
 
 export type { CallingBaseSelectorProps } from './baseSelectors';
@@ -17,12 +18,4 @@
   MediaStreamType,
   CreateViewOptions
 } from './types/VideoGallery';
-<<<<<<< HEAD
-
-export { memoizeFnAll } from './utils/memoizeFnAll';
-export type { FunctionWithKey, CallbackType } from './utils/memoizeFnAll';
-export * from './callControlSelectors';
-export * from './participantListSelector';
-=======
-export type { FunctionWithKey, CallbackType } from './utils/memoizeFnAll';
->>>>>>> 46ec7435
+export type { FunctionWithKey, CallbackType } from './utils/memoizeFnAll';