--- conflicted
+++ resolved
@@ -16,13 +16,8 @@
   CallAdapter,
   CallAdapterLocator,
   CallCompositeOptions,
-<<<<<<< HEAD
-  CallCompositeIcons,
-  BaseCompositeProps
-=======
   BaseCompositeProps,
   CallCompositeIcons
->>>>>>> c9071d16
 } from '@internal/react-composites';
 import { initializeIcons } from '@fluentui/react';
 
