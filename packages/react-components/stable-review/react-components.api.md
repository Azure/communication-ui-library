## API Report File for "@internal/react-components"

> Do not edit this file. It is a report generated by [API Extractor](https://api-extractor.com/).

```ts

/// <reference types="react" />

import { ComponentSlotStyle } from '@fluentui/react-northstar';
import { IButtonProps } from '@fluentui/react';
import { IButtonStyles } from '@fluentui/react';
import { IContextualMenuItem } from '@fluentui/react';
import { IContextualMenuItemStyles } from '@fluentui/react';
import { IContextualMenuStyles } from '@fluentui/react';
import { IIconProps } from '@fluentui/react';
import { IMessageBarProps } from '@fluentui/react';
import { IPersonaStyleProps } from '@fluentui/react';
import { IPersonaStyles } from '@fluentui/react';
import { IRenderFunction } from '@fluentui/react';
import { IStyle } from '@fluentui/react';
import { IStyleFunctionOrObject } from '@fluentui/react';
import { MessageStatus } from '@internal/acs-ui-common';
import { PartialTheme } from '@fluentui/react';
import { PersonaPresence } from '@fluentui/react';
import { PersonaSize } from '@fluentui/react';
import { default as React_2 } from 'react';
import { Theme } from '@fluentui/react';

// @public
export interface ActiveErrorMessage {
    timestamp?: Date;
    type: ErrorType;
}

// @public
export interface BaseCustomStyles {
    root?: IStyle;
}

// @public
export interface CallingTheme {
    // (undocumented)
    callingPalette: {
        callRed: string;
        callRedDark: string;
        callRedDarker: string;
        iconWhite: string;
    };
}

// @public
export type CallParticipantListParticipant = ParticipantListParticipant & {
    state: 'Idle' | 'Connecting' | 'Ringing' | 'Connected' | 'Hold' | 'InLobby' | 'EarlyMedia' | 'Disconnected';
    isScreenSharing?: boolean;
    isMuted?: boolean;
    isSpeaking?: boolean;
};

// @public
export const CameraButton: (props: CameraButtonProps) => JSX.Element;

// @public
export interface CameraButtonProps extends ControlBarButtonProps {
    localVideoViewOptions?: VideoStreamOptions;
    onToggleCamera?: (options?: VideoStreamOptions) => Promise<void>;
    strings?: Partial<CameraButtonStrings>;
}

// @public
export interface CameraButtonStrings {
    offLabel: string;
    onLabel: string;
    tooltipDisabledContent?: string;
    tooltipOffContent?: string;
    tooltipOnContent?: string;
    tooltipVideoLoadingContent?: string;
}

// @public
export interface ChatMessage extends MessageCommon {
    // (undocumented)
    attached?: MessageAttachedStatus;
    // (undocumented)
    clientMessageId?: string;
    // (undocumented)
    content?: string;
    // (undocumented)
    contentType: MessageContentType;
    // (undocumented)
    deletedOn?: Date;
    // (undocumented)
    editedOn?: Date;
    // (undocumented)
    messageType: 'chat';
    metadata?: Record<string, string>;
    // (undocumented)
    mine?: boolean;
    // (undocumented)
    readNumber?: number;
    // (undocumented)
    senderDisplayName?: string;
    // (undocumented)
    senderId?: string;
    // (undocumented)
    status?: MessageStatus;
}

// @public
export type CommunicationParticipant = {
    userId: string;
    displayName?: string;
};

// @public
export const COMPONENT_LOCALE_DE_DE: ComponentLocale;

// @public
export const COMPONENT_LOCALE_EN_GB: ComponentLocale;

// @public
export const COMPONENT_LOCALE_EN_US: ComponentLocale;

// @public
export const COMPONENT_LOCALE_ES_ES: ComponentLocale;

// @public
export const COMPONENT_LOCALE_FR_FR: ComponentLocale;

// @public
export const COMPONENT_LOCALE_IT_IT: ComponentLocale;

// @public
export const COMPONENT_LOCALE_JA_JP: ComponentLocale;

// @public
export const COMPONENT_LOCALE_KO_KR: ComponentLocale;

// @public
export const COMPONENT_LOCALE_NL_NL: ComponentLocale;

// @public
export const COMPONENT_LOCALE_PT_BR: ComponentLocale;

// @public
export const COMPONENT_LOCALE_RU_RU: ComponentLocale;

// @public
export const COMPONENT_LOCALE_TR_TR: ComponentLocale;

// @public
export const COMPONENT_LOCALE_ZH_CN: ComponentLocale;

// @public
export const COMPONENT_LOCALE_ZH_TW: ComponentLocale;

// @public
export type ComponentIcons = Record<keyof typeof DEFAULT_COMPONENT_ICONS, JSX.Element>;

// @public
export interface ComponentLocale {
    strings: ComponentStrings;
}

// @public
export interface ComponentStrings {
    cameraButton: CameraButtonStrings;
    devicesButton: DevicesButtonStrings;
    endCallButton: EndCallButtonStrings;
    errorBar: ErrorBarStrings;
    messageStatusIndicator: MessageStatusIndicatorStrings;
    messageThread: MessageThreadStrings;
    microphoneButton: MicrophoneButtonStrings;
    participantItem: ParticipantItemStrings;
    participantsButton: ParticipantsButtonStrings;
    screenShareButton: ScreenShareButtonStrings;
    sendBox: SendBoxStrings;
    typingIndicator: TypingIndicatorStrings;
    videoGallery: VideoGalleryStrings;
}

// @public
export interface ContentSystemMessage extends SystemMessageCommon {
    // (undocumented)
    content: string;
    // (undocumented)
    systemMessageType: 'content';
}

// @public
export const ControlBar: (props: ControlBarProps) => JSX.Element;

// @public
export const ControlBarButton: (props: ControlBarButtonProps) => JSX.Element;

// @public
export interface ControlBarButtonProps extends IButtonProps {
    labelKey?: string;
    onRenderOffIcon?: IRenderFunction<IButtonProps>;
    onRenderOnIcon?: IRenderFunction<IButtonProps>;
    showLabel?: boolean;
    strings?: ControlBarButtonStrings;
    styles?: ControlBarButtonStyles;
    tooltipId?: string;
}

// @public
export interface ControlBarButtonStrings {
    label?: string;
    offLabel?: string;
    onLabel?: string;
    tooltipContent?: string;
    tooltipDisabledContent?: string;
    tooltipOffContent?: string;
    tooltipOnContent?: string;
}

// @public
export type ControlBarButtonStyles = IButtonStyles;

// @public
export type ControlBarLayout = 'horizontal' | 'vertical' | 'dockedTop' | 'dockedBottom' | 'dockedLeft' | 'dockedRight' | 'floatingTop' | 'floatingBottom' | 'floatingLeft' | 'floatingRight';

// @public
export interface ControlBarProps {
    children?: React_2.ReactNode;
    layout?: ControlBarLayout;
    styles?: BaseCustomStyles;
}

// @public
export type CustomAvatarOptions = {
    coinSize?: number;
    hidePersonaDetails?: boolean;
    initialsTextColor?: string;
    noVideoAvailableAriaLabel?: string;
    presence?: PersonaPresence;
    size?: PersonaSize;
    styles?: IStyleFunctionOrObject<IPersonaStyleProps, IPersonaStyles>;
    text?: string;
};

// @public
export interface CustomMessage extends MessageCommon {
    // (undocumented)
    content: string;
    // (undocumented)
    messageType: 'custom';
}

// @public
export const darkTheme: PartialTheme & CallingTheme;

// @public
export const DEFAULT_COMPONENT_ICONS: {
    ControlButtonCameraOff: JSX.Element;
    ControlButtonCameraOn: JSX.Element;
    ControlButtonEndCall: JSX.Element;
    ControlButtonMicOff: JSX.Element;
    ControlButtonMicOn: JSX.Element;
    ControlButtonOptions: JSX.Element;
    ControlButtonParticipants: JSX.Element;
    ControlButtonScreenShareStart: JSX.Element;
    ControlButtonScreenShareStop: JSX.Element;
    EditBoxCancel: JSX.Element;
    EditBoxSubmit: JSX.Element;
    ErrorBarCallCameraAccessDenied: JSX.Element;
    ErrorBarCallCameraAlreadyInUse: JSX.Element;
    ErrorBarCallLocalVideoFreeze: JSX.Element;
    ErrorBarCallMacOsCameraAccessDenied: JSX.Element;
    ErrorBarCallMacOsMicrophoneAccessDenied: JSX.Element;
    ErrorBarCallMicrophoneAccessDenied: JSX.Element;
    ErrorBarCallMicrophoneMutedBySystem: JSX.Element;
    ErrorBarCallNetworkQualityLow: JSX.Element;
    ErrorBarCallNoMicrophoneFound: JSX.Element;
    ErrorBarCallNoSpeakerFound: JSX.Element;
    HorizontalGalleryLeftButton: JSX.Element;
    HorizontalGalleryRightButton: JSX.Element;
    MessageDelivered: JSX.Element;
    MessageEdit: JSX.Element;
    MessageFailed: JSX.Element;
    MessageRemove: JSX.Element;
    MessageSeen: JSX.Element;
    MessageSending: JSX.Element;
    OptionsCamera: JSX.Element;
    OptionsMic: JSX.Element;
    OptionsSpeaker: JSX.Element;
    ParticipantItemMicOff: JSX.Element;
    ParticipantItemOptions: JSX.Element;
    ParticipantItemOptionsHovered: JSX.Element;
    ParticipantItemScreenShareStart: JSX.Element;
    SendBoxSend: JSX.Element;
    SendBoxSendHovered: JSX.Element;
    VideoTileMicOff: JSX.Element;
};

// @public
export const DevicesButton: (props: DevicesButtonProps) => JSX.Element;

// @public
export interface DevicesButtonContextualMenuStyles extends IContextualMenuStyles {
    menuItemStyles?: IContextualMenuItemStyles;
}

// @public
export interface DevicesButtonProps extends ControlBarButtonProps {
    cameras?: OptionsDevice[];
    microphones?: OptionsDevice[];
    onSelectCamera?: (device: OptionsDevice) => Promise<void>;
    onSelectMicrophone?: (device: OptionsDevice) => Promise<void>;
    onSelectSpeaker?: (device: OptionsDevice) => Promise<void>;
    selectedCamera?: OptionsDevice;
    selectedMicrophone?: OptionsDevice;
    selectedSpeaker?: OptionsDevice;
    speakers?: OptionsDevice[];
    strings?: Partial<DevicesButtonStrings>;
    styles?: DevicesButtonStyles;
}

// @public
export interface DevicesButtonStrings {
    cameraMenuTitle: string;
    cameraMenuTooltip: string;
    label: string;
    microphoneMenuTitle: string;
    microphoneMenuTooltip: string;
    speakerMenuTitle: string;
    speakerMenuTooltip: string;
    tooltipContent?: string;
}

// @public
export interface DevicesButtonStyles extends ControlBarButtonStyles {
    menuStyles?: Partial<DevicesButtonContextualMenuStyles>;
}

// @internal
export const _DrawerMenu: (props: _DrawerMenuProps) => JSX.Element;

// @internal
export interface _DrawerMenuItemProps {
    // (undocumented)
    iconProps?: IIconProps;
    // (undocumented)
<<<<<<< HEAD
    itemKey: string;
=======
    key: string;
>>>>>>> d10ee0cf
    // (undocumented)
    onItemClick?: (ev?: React_2.MouseEvent<HTMLElement> | React_2.KeyboardEvent<HTMLElement>, itemKey?: string) => void;
    // (undocumented)
    styles?: BaseCustomStyles;
    // (undocumented)
    subMenuProps?: _DrawerMenuItemProps[];
    // (undocumented)
    text?: string;
}

// @internal
export interface _DrawerMenuProps {
    // (undocumented)
    items: _DrawerMenuItemProps[];
    onLightDismiss: () => void;
    // (undocumented)
    styles?: _DrawerMenuStyles;
}

// @internal
export interface _DrawerMenuStyles extends BaseCustomStyles {
    drawerSurfaceStyles?: _DrawerSurfaceStyles;
}

// @internal
export const _DrawerSurface: (props: _DrawerSurfaceProps) => JSX.Element;

// @internal
export interface _DrawerSurfaceProps {
    children: React_2.ReactNode;
    onLightDismiss: () => void;
    styles?: _DrawerSurfaceStyles;
}

// @internal
export interface _DrawerSurfaceStyles extends BaseCustomStyles {
    drawerContentContainer?: BaseCustomStyles;
    drawerContentRoot?: BaseCustomStyles;
    lightDismissRoot?: BaseCustomStyles;
}

// @public
export const EndCallButton: (props: EndCallButtonProps) => JSX.Element;

// @public
export interface EndCallButtonProps extends ControlBarButtonProps {
    onHangUp?: () => Promise<void>;
    strings?: EndCallButtonStrings;
}

// @public
export interface EndCallButtonStrings {
    label: string;
    tooltipContent?: string;
}

// @public
export const ErrorBar: (props: ErrorBarProps) => JSX.Element;

// @public
export interface ErrorBarProps extends IMessageBarProps {
    activeErrorMessages: ActiveErrorMessage[];
    strings?: ErrorBarStrings;
}

// @public
export interface ErrorBarStrings {
    accessDenied: string;
    callCameraAccessDenied: string;
    callCameraAlreadyInUse: string;
    callLocalVideoFreeze: string;
    callMacOsCameraAccessDenied: string;
    callMacOsMicrophoneAccessDenied: string;
    callMacOsScreenShareAccessDenied: string;
    callMicrophoneAccessDenied: string;
    callMicrophoneMutedBySystem: string;
    callNetworkQualityLow: string;
    callNoMicrophoneFound: string;
    callNoSpeakerFound: string;
    muteGeneric: string;
    sendMessageGeneric: string;
    sendMessageNotInChatThread: string;
    startScreenShareGeneric: string;
    startVideoGeneric: string;
    stopScreenShareGeneric: string;
    stopVideoGeneric: string;
    unableToReachChatService: string;
    unmuteGeneric: string;
    userNotInChatThread: string;
}

// @public
export type ErrorType = keyof ErrorBarStrings;

// @public
export const FluentThemeProvider: (props: FluentThemeProviderProps) => JSX.Element;

// @public
export interface FluentThemeProviderProps {
    children: React_2.ReactNode;
    fluentTheme?: PartialTheme | Theme;
    rtl?: boolean;
}

// @public
export const GridLayout: (props: GridLayoutProps) => JSX.Element;

// @public
export interface GridLayoutProps {
    // (undocumented)
    children: React_2.ReactNode;
    styles?: BaseCustomStyles;
}

// @public
export interface GridLayoutStyles extends BaseCustomStyles {
    children?: IStyle;
}

// @public
export interface HorizontalGalleryStyles extends BaseCustomStyles {
    children?: IStyle;
    nextButton?: IStyle;
    previousButton?: IStyle;
}

// @internal
export const _IdentifierProvider: (props: _IdentifierProviderProps) => JSX.Element;

// @internal
export interface _IdentifierProviderProps {
    // (undocumented)
    children: React_2.ReactNode;
    // (undocumented)
    identifiers?: _Identifiers;
}

// @internal
export interface _Identifiers {
    horizontalGalleryLeftNavButton: string;
    horizontalGalleryRightNavButton: string;
    messageContent: string;
    messageTimestamp: string;
    participantButtonPeopleMenuItem: string;
    participantItemMenuButton: string;
    participantList: string;
    participantListPeopleButton: string;
    participantListRemoveParticipantButton: string;
    sendboxTextField: string;
    typingIndicator: string;
    videoGallery: string;
    videoTile: string;
}

// @public
export interface JumpToNewMessageButtonProps {
    onClick: () => void;
    text: string;
}

// @public
export const lightTheme: PartialTheme & CallingTheme;

// @public
export const LocalizationProvider: (props: LocalizationProviderProps) => JSX.Element;

// @public
export type LocalizationProviderProps = {
    locale: ComponentLocale;
    children: React_2.ReactNode;
};

// Warning: (ae-internal-missing-underscore) The name "LocalVideoCameraCycleButton" should be prefixed with an underscore because the declaration is marked as @internal
//
// @internal
export const LocalVideoCameraCycleButton: (props: LocalVideoCameraCycleButtonProps) => JSX.Element;

// @beta (undocumented)
export interface LocalVideoCameraCycleButtonProps {
    cameras?: OptionsDevice[];
    label?: string;
    onSelectCamera?: (device: OptionsDevice) => Promise<void>;
    selectedCamera?: OptionsDevice;
}

// @public
export type Message = ChatMessage | SystemMessage | CustomMessage;

// @public
export type MessageAttachedStatus = 'bottom' | 'top' | boolean;

// @public
export interface MessageCommon {
    // (undocumented)
    createdOn: Date;
    // (undocumented)
    messageId: string;
}

// @public
export type MessageContentType = 'text' | 'html' | 'richtext/html' | 'unknown';

// @public
export type MessageProps = {
    message: Message;
    strings: MessageThreadStrings;
    messageContainerStyle?: ComponentSlotStyle;
    showDate?: boolean;
    disableEditing?: boolean;
    onUpdateMessage?: (messageId: string, content: string) => Promise<void>;
    onDeleteMessage?: (messageId: string) => Promise<void>;
};

// @public
export type MessageRenderer = (props: MessageProps) => JSX.Element;

// @public
export const MessageStatusIndicator: (props: MessageStatusIndicatorProps) => JSX.Element;

// @public
export interface MessageStatusIndicatorProps {
    messageThreadReadCount?: number;
    remoteParticipantsCount?: number;
    status?: MessageStatus;
    strings?: MessageStatusIndicatorStrings;
    styles?: BaseCustomStyles;
}

// @public
export interface MessageStatusIndicatorStrings {
    deliveredAriaLabel?: string;
    deliveredTooltipText: string;
    failedToSendAriaLabel?: string;
    failedToSendTooltipText: string;
    readByTooltipText?: string;
    seenAriaLabel?: string;
    seenTooltipText: string;
    sendingAriaLabel?: string;
    sendingTooltipText: string;
}

// @public
export const MessageThread: (props: MessageThreadProps) => JSX.Element;

// @public
export type MessageThreadProps = {
    userId: string;
    messages: (ChatMessage | SystemMessage | CustomMessage)[];
    messageThreadParticipantCount?: number;
    styles?: MessageThreadStyles;
    disableJumpToNewMessageButton?: boolean;
    showMessageDate?: boolean;
    showMessageStatus?: boolean;
    numberOfChatMessagesToReload?: number;
    onMessageSeen?: (messageId: string) => Promise<void>;
    onRenderMessageStatus?: (messageStatusIndicatorProps: MessageStatusIndicatorProps) => JSX.Element | null;
    onRenderAvatar?: OnRenderAvatarCallback;
    onRenderJumpToNewMessageButton?: (newMessageButtonProps: JumpToNewMessageButtonProps) => JSX.Element;
    onLoadPreviousChatMessages?: (messagesToLoad: number) => Promise<boolean>;
    onRenderMessage?: (messageProps: MessageProps, messageRenderer?: MessageRenderer) => JSX.Element;
    onUpdateMessage?: (messageId: string, content: string) => Promise<void>;
    onDeleteMessage?: (messageId: string) => Promise<void>;
    disableEditing?: boolean;
    strings?: Partial<MessageThreadStrings>;
};

// @public
export interface MessageThreadStrings {
    editBoxCancelButton: string;
    editBoxPlaceholderText: string;
    editBoxSubmitButton: string;
    editBoxTextLimit: string;
    editedTag: string;
    editMessage: string;
    friday: string;
    liveAuthorIntro: string;
    messageReadCount?: string;
    monday: string;
    newMessagesIndicator: string;
    noDisplayNameSub: string;
    participantJoined: string;
    participantLeft: string;
    removeMessage: string;
    saturday: string;
    sunday: string;
    thursday: string;
    tuesday: string;
    wednesday: string;
    yesterday: string;
}

// @public
export interface MessageThreadStyles extends BaseCustomStyles {
    chatContainer?: ComponentSlotStyle;
    chatItemMessageContainer?: ComponentSlotStyle;
    chatMessageContainer?: ComponentSlotStyle;
    loadPreviousMessagesButtonContainer?: IStyle;
    messageStatusContainer?: (mine: boolean) => IStyle;
    myChatItemMessageContainer?: ComponentSlotStyle;
    myChatMessageContainer?: ComponentSlotStyle;
    newMessageButtonContainer?: IStyle;
    systemMessageContainer?: ComponentSlotStyle;
}

// @public
export const MicrophoneButton: (props: MicrophoneButtonProps) => JSX.Element;

// @public
export interface MicrophoneButtonProps extends ControlBarButtonProps {
    onToggleMicrophone?: () => Promise<void>;
    strings?: Partial<MicrophoneButtonStrings>;
}

// @public
export interface MicrophoneButtonStrings {
    offLabel: string;
    onLabel: string;
    tooltipDisabledContent?: string;
    tooltipOffContent?: string;
    tooltipOnContent?: string;
}

// @public
export type OnRenderAvatarCallback = (
userId?: string, options?: CustomAvatarOptions,
defaultOnRender?: (props: CustomAvatarOptions) => JSX.Element) => JSX.Element;

// @public
export interface OptionsDevice {
    id: string;
    name: string;
}

// @public
export interface ParticipantAddedSystemMessage extends SystemMessageCommon {
    // (undocumented)
    participants: CommunicationParticipant[];
    // (undocumented)
    systemMessageType: 'participantAdded';
}

// @public
export const ParticipantItem: (props: ParticipantItemProps) => JSX.Element;

// @public
export interface ParticipantItemProps {
    displayName: string;
    me?: boolean;
    menuItems?: IContextualMenuItem[];
    onRenderAvatar?: OnRenderAvatarCallback;
    onRenderIcon?: (props?: ParticipantItemProps) => JSX.Element | null;
    presence?: PersonaPresence;
    strings?: Partial<ParticipantItemStrings>;
    styles?: ParticipantItemStyles;
    userId?: string;
}

// @public
export interface ParticipantItemStrings {
    isMeText: string;
    menuTitle: string;
    mutedIconLabel: string;
    removeButtonLabel: string;
    sharingIconLabel: string;
}

// @public
export interface ParticipantItemStyles extends BaseCustomStyles {
    avatar?: IStyle;
    iconContainer?: IStyle;
    me?: IStyle;
    menu?: IStyle;
}

// @public
export const ParticipantList: (props: ParticipantListProps) => JSX.Element;

// @public
export interface ParticipantListItemStyles extends ParticipantItemStyles {
    participantSubMenuItemsStyles?: IContextualMenuItemStyles;
}

// @public
export type ParticipantListParticipant = CommunicationParticipant & {
    isRemovable: boolean;
};

// @public
export type ParticipantListProps = {
    participants: ParticipantListParticipant[];
    myUserId?: string;
    excludeMe?: boolean;
    onRenderParticipant?: (participant: ParticipantListParticipant) => JSX.Element | null;
    onRenderAvatar?: OnRenderAvatarCallback;
    onRemoveParticipant?: (userId: string) => void;
    onFetchParticipantMenuItems?: ParticipantMenuItemsCallback;
    styles?: ParticipantListStyles;
};

// @public
export interface ParticipantListStyles extends BaseCustomStyles {
    participantItemStyles?: ParticipantListItemStyles;
}

// @public
export type ParticipantMenuItemsCallback = (participantUserId: string, userId?: string, defaultMenuItems?: IContextualMenuItem[]) => IContextualMenuItem[];

// @public
export interface ParticipantRemovedSystemMessage extends SystemMessageCommon {
    // (undocumented)
    participants: CommunicationParticipant[];
    // (undocumented)
    systemMessageType: 'participantRemoved';
}

// @public
export const ParticipantsButton: (props: ParticipantsButtonProps) => JSX.Element;

// @public
export interface ParticipantsButtonContextualMenuStyles extends IContextualMenuStyles {
    menuItemStyles?: IContextualMenuItemStyles;
    participantListStyles?: ParticipantListStyles;
}

// @public
export interface ParticipantsButtonProps extends ControlBarButtonProps {
    callInvitationURL?: string;
    excludeMe?: boolean;
    myUserId?: string;
    onFetchParticipantMenuItems?: ParticipantMenuItemsCallback;
    onMuteAll?: () => void;
    onRemoveParticipant?: (userId: string) => void;
    onRenderAvatar?: OnRenderAvatarCallback;
    onRenderParticipant?: (participant: CommunicationParticipant) => JSX.Element | null;
    onRenderParticipantList?: (props: ParticipantListProps) => JSX.Element | null;
    participants: ParticipantListParticipant[];
    strings?: Partial<ParticipantsButtonStrings>;
    styles?: ParticipantsButtonStyles;
}

// @public
export interface ParticipantsButtonStrings {
    copyInviteLinkButtonLabel: string;
    label: string;
    menuHeader: string;
    muteAllButtonLabel: string;
    participantsListButtonLabel: string;
    tooltipContent?: string;
}

// @public
export interface ParticipantsButtonStyles extends ControlBarButtonStyles {
    menuStyles?: Partial<ParticipantsButtonContextualMenuStyles>;
}

// @internal
export const _PictureInPictureInPicture: (props: _PictureInPictureInPictureProps) => JSX.Element;

// @internal
export interface _PictureInPictureInPictureProps {
    onClick?: () => void;
    // (undocumented)
    primaryTile: _PictureInPictureInPictureTileProps;
    // (undocumented)
    secondaryTile?: _PictureInPictureInPictureTileProps;
    // (undocumented)
    strings: _PictureInPictureInPictureStrings;
}

// @internal
export interface _PictureInPictureInPictureStrings {
    rootAriaLabel: string;
}

// @internal (undocumented)
export interface _PictureInPictureInPictureTileProps extends Pick<VideoTileProps, 'styles' | 'displayName' | 'renderElement' | 'isMirrored' | 'noVideoAvailableAriaLabel'> {
    // (undocumented)
    orientation: _TileOrientation;
}

// @public
export const ScreenShareButton: (props: ScreenShareButtonProps) => JSX.Element;

// @public
export interface ScreenShareButtonProps extends ControlBarButtonProps {
    onToggleScreenShare?: () => Promise<void>;
    strings?: Partial<ScreenShareButtonStrings>;
}

// @public
export interface ScreenShareButtonStrings {
    offLabel: string;
    onLabel: string;
    tooltipDisabledContent?: string;
    tooltipOffContent?: string;
    tooltipOnContent?: string;
}

// @public
export const SendBox: (props: SendBoxProps) => JSX.Element;

// @public
export interface SendBoxProps {
    autoFocus?: 'sendBoxTextField' | false;
    disabled?: boolean;
    onRenderIcon?: (isHover: boolean) => JSX.Element;
    onRenderSystemMessage?: (systemMessage: string | undefined) => React_2.ReactElement;
    onSendMessage?: (content: string) => Promise<void>;
    onTyping?: () => Promise<void>;
    strings?: Partial<SendBoxStrings>;
    styles?: SendBoxStylesProps;
    supportNewline?: boolean;
    systemMessage?: string;
}

// @public
export interface SendBoxStrings {
    placeholderText: string;
    sendButtonAriaLabel: string;
    textTooLong: string;
}

// @public
export interface SendBoxStylesProps extends BaseCustomStyles {
    sendMessageIcon?: IStyle;
    sendMessageIconContainer?: IStyle;
    systemMessage?: IStyle;
    textField?: IStyle;
    textFieldContainer?: IStyle;
}

// @public
export const StreamMedia: (props: StreamMediaProps) => JSX.Element;

// @public
export interface StreamMediaProps {
    isMirrored?: boolean;
    styles?: BaseCustomStyles;
    videoStreamElement: HTMLElement | null;
}

// @public
export type SystemMessage = ParticipantAddedSystemMessage | ParticipantRemovedSystemMessage | TopicUpdatedSystemMessage | ContentSystemMessage;

// @public
export interface SystemMessageCommon extends MessageCommon {
    // (undocumented)
    iconName: string;
    // (undocumented)
    messageType: 'system';
}

// @internal (undocumented)
export type _TileOrientation = 'portrait' | 'landscape';

// @public
export interface TopicUpdatedSystemMessage extends SystemMessageCommon {
    // (undocumented)
    systemMessageType: 'topicUpdated';
    // (undocumented)
    topic: string;
}

// @public
export const TypingIndicator: (props: TypingIndicatorProps) => JSX.Element;

// @public
export interface TypingIndicatorProps {
    onRenderUser?: (users: CommunicationParticipant) => JSX.Element;
    strings?: Partial<TypingIndicatorStrings>;
    styles?: TypingIndicatorStylesProps;
    typingUsers: CommunicationParticipant[];
}

// @public
export interface TypingIndicatorStrings {
    delimiter: string;
    multipleUsers: string;
    multipleUsersAbbreviateMany: string;
    multipleUsersAbbreviateOne: string;
    singleUser: string;
}

// @public
export interface TypingIndicatorStylesProps extends BaseCustomStyles {
    typingString?: IStyle;
    typingUserDisplayName?: IStyle;
}

// @public
export const useTheme: () => Theme;

// @public
export const VideoGallery: (props: VideoGalleryProps) => JSX.Element;

// @public
export type VideoGalleryLocalParticipant = VideoGalleryParticipant;

// @public
export type VideoGalleryParticipant = {
    userId: string;
    isMuted?: boolean;
    displayName?: string;
    videoStream?: VideoGalleryStream;
    isScreenSharingOn?: boolean;
};

// @public
export interface VideoGalleryProps {
    dominantSpeakers?: string[];
    layout?: 'default' | 'floatingLocalVideo';
    localParticipant: VideoGalleryLocalParticipant;
    localVideoViewOptions?: VideoStreamOptions;
    maxRemoteVideoStreams?: number;
    onCreateLocalStreamView?: (options?: VideoStreamOptions) => Promise<void>;
    onCreateRemoteStreamView?: (userId: string, options?: VideoStreamOptions) => Promise<void>;
    onDisposeLocalStreamView?: () => void;
    onDisposeRemoteStreamView?: (userId: string) => Promise<void>;
    onRenderAvatar?: OnRenderAvatarCallback;
    onRenderLocalVideoTile?: (localParticipant: VideoGalleryLocalParticipant) => JSX.Element;
    onRenderRemoteVideoTile?: (remoteParticipant: VideoGalleryRemoteParticipant) => JSX.Element;
    remoteParticipants?: VideoGalleryRemoteParticipant[];
    remoteVideoViewOptions?: VideoStreamOptions;
    showMuteIndicator?: boolean;
    strings?: Partial<VideoGalleryStrings>;
    styles?: VideoGalleryStyles;
}

// @public
export interface VideoGalleryRemoteParticipant extends VideoGalleryParticipant {
    isSpeaking?: boolean;
    screenShareStream?: VideoGalleryStream;
}

// @public
export interface VideoGalleryStream {
    id?: number;
    isAvailable?: boolean;
    isMirrored?: boolean;
    renderElement?: HTMLElement;
}

// @public
export interface VideoGalleryStrings {
    localVideoLabel: string;
    screenIsBeingSharedMessage: string;
    screenShareLoadingMessage: string;
}

// @public
export interface VideoGalleryStyles extends BaseCustomStyles {
    gridLayout?: GridLayoutStyles;
    horizontalGallery?: HorizontalGalleryStyles;
    localVideo?: IStyle;
}

// @public
export interface VideoStreamOptions {
    isMirrored?: boolean;
    scalingMode?: 'Stretch' | 'Crop' | 'Fit';
}

// @public
export const VideoTile: (props: VideoTileProps) => JSX.Element;

// @public
export interface VideoTileProps {
    children?: React_2.ReactNode;
    displayName?: string;
    initialsName?: string;
    isMirrored?: boolean;
    isMuted?: boolean;
    isSpeaking?: boolean;
    noVideoAvailableAriaLabel?: string;
    onRenderPlaceholder?: OnRenderAvatarCallback;
    personaMaxSize?: number;
    personaMinSize?: number;
    renderElement?: JSX.Element | null;
    showLabel?: boolean;
    showMuteIndicator?: boolean;
    styles?: VideoTileStylesProps;
    userId?: string;
}

// @public
export interface VideoTileStylesProps extends BaseCustomStyles {
    displayNameContainer?: IStyle;
    overlayContainer?: IStyle;
    videoContainer?: IStyle;
}

// (No @packageDocumentation comment for this package)

```<|MERGE_RESOLUTION|>--- conflicted
+++ resolved
@@ -341,11 +341,7 @@
     // (undocumented)
     iconProps?: IIconProps;
     // (undocumented)
-<<<<<<< HEAD
     itemKey: string;
-=======
-    key: string;
->>>>>>> d10ee0cf
     // (undocumented)
     onItemClick?: (ev?: React_2.MouseEvent<HTMLElement> | React_2.KeyboardEvent<HTMLElement>, itemKey?: string) => void;
     // (undocumented)
