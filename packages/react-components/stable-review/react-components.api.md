--- conflicted
+++ resolved
@@ -348,11 +348,8 @@
     itemKey: string;
     // (undocumented)
     onItemClick?: (ev?: React_2.MouseEvent<HTMLElement> | React_2.KeyboardEvent<HTMLElement>, itemKey?: string) => void;
-<<<<<<< HEAD
+    secondaryIconProps?: IIconProps;
     secondaryText?: string;
-=======
-    secondaryIconProps?: IIconProps;
->>>>>>> c683af8c
     // (undocumented)
     styles?: BaseCustomStyles;
     // (undocumented)
