// Copyright (c) Microsoft Corporation.
// Licensed under the MIT license.

import React, { useState, useCallback } from 'react';
import { useLocale } from '../localization';
import { ControlBarButton, ControlBarButtonProps } from './ControlBarButton';
import { HighContrastAwareIcon } from './HighContrastAwareIcon';

import { IContextualMenuItemStyles, IContextualMenuStyles } from '@fluentui/react';
import { ControlBarButtonStyles } from './ControlBarButton';
import { OptionsDevice, generateDefaultDeviceMenuProps } from './DevicesButton';
import { Announcer } from './Announcer';

/**
 * Strings of {@link MicrophoneButton} that can be overridden.
 *
 * @public
 */
export interface MicrophoneButtonStrings {
  /** Label when button is on. */
  onLabel: string;
  /** Label when button is off. */
  offLabel: string;
  /** * Tooltip content when the button is disabled. */
  tooltipDisabledContent?: string;
  /** Tooltip content when the button is on. */
  tooltipOnContent?: string;
  /** Tooltip content when the button is off. */
  tooltipOffContent?: string;
  /**
   * Title of microphone menu
   */
  microphoneMenuTitle?: string;
  /**
   * Title of speaker menu
   */
  speakerMenuTitle?: string;
  /**
   * Tooltip of microphone menu
   */
  microphoneMenuTooltip?: string;
  /**
   * Tooltip of speaker menu
   */
  speakerMenuTooltip?: string;
  /**
   * Description of microphone button split button role
   */
  microphoneButtonSplitRoleDescription: string;
  /**
   * Microphone split button aria label when mic is enabled.
   */
  onSplitButtonAriaLabel?: string;
  /**
   * Microphone split button aria label when mic is disabled.
   */
  offSplitButtonAriaLabel?: string;
  /**
   * Microphone action turned on string for announcer
   */
  microphoneActionTurnedOnAnnouncement: string;
  /**
   * Microphone action turned off string for announcer
   */
  microphoneActionTurnedOffAnnouncement: string;
}

/**
 * Styles for {@link MicrophoneButton}
 *
 * @public
 */
export interface MicrophoneButtonStyles extends ControlBarButtonStyles {
  /**
   * Styles for the {@link MicrophoneButton} menu.
   */
  menuStyles?: Partial<MicrophoneButtonContextualMenuStyles>;
}

/**
 * Styles for the {@link MicrophoneButton} menu.
 *
 * @public
 */
export interface MicrophoneButtonContextualMenuStyles extends IContextualMenuStyles {
  /**
   * Styles for the items inside the {@link MicrophoneButton} button menu.
   */
  menuItemStyles?: IContextualMenuItemStyles;
}

/**
 * Props for {@link MicrophoneButton}.
 *
 * @public
 */
export interface MicrophoneButtonProps extends ControlBarButtonProps {
  /**
   * Utility property for using this component with `communication react eventHandlers`.
   * Maps directly to the `onClick` property.
   */
  onToggleMicrophone?: () => Promise<void>;
  /**
   * Available microphones for selection
   */
  microphones?: OptionsDevice[];
  /**
   * Available speakers for selection
   */
  speakers?: OptionsDevice[];
  /**
   * Microphone that is shown as currently selected
   */
  selectedMicrophone?: OptionsDevice;
  /**
   * Speaker that is shown as currently selected
   */
  selectedSpeaker?: OptionsDevice;
  /**
   * Callback when a microphone is selected
   */
  onSelectMicrophone?: (device: OptionsDevice) => Promise<void>;
  /**
   * Speaker when a speaker is selected
   */
  onSelectSpeaker?: (device: OptionsDevice) => Promise<void>;
  /**
   * Whether to use a {@link SplitButton} with a {@link IContextualMenu} for device selection.
   *
   * default: false
   */
  enableDeviceSelectionMenu?: boolean;
  /**
   * Optional strings to override in component
   */
  strings?: Partial<MicrophoneButtonStrings>;
  /**
   * Styles for {@link MicrophoneButton} and the device selection flyout.
   */
  styles?: Partial<MicrophoneButtonStyles>;
}

/**
 * A button to turn microphone on / off.
 *
 * Can be used with {@link ControlBar}.
 *
 * @public
 */
export const MicrophoneButton = (props: MicrophoneButtonProps): JSX.Element => {
  const { onToggleMicrophone } = props;
  const localeStrings = useLocale().strings.microphoneButton;
  const strings = { ...localeStrings, ...props.strings };
  const [announcerString, setAnnouncerString] = useState<string | undefined>(undefined);
  const onRenderMicOnIcon = (): JSX.Element => {
    return <HighContrastAwareIcon disabled={props.disabled} iconName="ControlButtonMicOn" />;
  };
  const onRenderMicOffIcon = (): JSX.Element => {
    return <HighContrastAwareIcon disabled={props.disabled} iconName="ControlButtonMicOff" />;
  };

  const isMicOn = props.checked;

  const splitButtonAriaString = isMicOn ? strings.onSplitButtonAriaLabel : strings.offSplitButtonAriaLabel;

  const toggleAnnouncerString = useCallback(
    (isMicOn: boolean) => {
      setAnnouncerString(
        !isMicOn ? strings.microphoneActionTurnedOffAnnouncement : strings.microphoneActionTurnedOnAnnouncement
      );
    },
    [strings.microphoneActionTurnedOffAnnouncement, strings.microphoneActionTurnedOnAnnouncement]
  );

  const onToggleClick = useCallback(async () => {
    if (onToggleMicrophone) {
      try {
        await onToggleMicrophone();
        // allows for the setting of narrator strings triggering the announcer when microphone is turned on or off.
        toggleAnnouncerString(!isMicOn);
        // eslint-disable-next-line no-empty
      } finally {
      }
    }
  }, [isMicOn, onToggleMicrophone, toggleAnnouncerString]);

  return (
    <>
      <Announcer announcementString={announcerString} ariaLive={'polite'} />
      <ControlBarButton
        {...props}
        onClick={props.onToggleMicrophone ? onToggleClick : props.onClick}
        onRenderOnIcon={props.onRenderOnIcon ?? onRenderMicOnIcon}
        onRenderOffIcon={props.onRenderOffIcon ?? onRenderMicOffIcon}
        strings={strings}
        labelKey={props.labelKey ?? 'microphoneButtonLabel'}
        menuProps={
<<<<<<< HEAD
          !!props.menuProps && !!props.enableDeviceSelectionMenu
            ? generateDefaultDeviceMenuProps({ ...props, styles: props.styles?.menuStyles }, strings)
            : undefined
=======
          props.menuProps ??
          (props.enableDeviceSelectionMenu
            ? generateDefaultDeviceMenuProps({ ...props, styles: props.styles?.menuStyles }, strings)
            : undefined)
>>>>>>> 9a85af93
        }
        menuIconProps={props.menuIconProps ?? !props.enableDeviceSelectionMenu ? { hidden: true } : undefined}
        split={props.split ?? props.enableDeviceSelectionMenu}
        aria-roledescription={
          props.enableDeviceSelectionMenu ? strings.microphoneButtonSplitRoleDescription : undefined
        }
        splitButtonAriaLabel={props.enableDeviceSelectionMenu ? splitButtonAriaString : undefined}
      />
    </>
  );
};<|MERGE_RESOLUTION|>--- conflicted
+++ resolved
@@ -195,16 +195,10 @@
         strings={strings}
         labelKey={props.labelKey ?? 'microphoneButtonLabel'}
         menuProps={
-<<<<<<< HEAD
-          !!props.menuProps && !!props.enableDeviceSelectionMenu
-            ? generateDefaultDeviceMenuProps({ ...props, styles: props.styles?.menuStyles }, strings)
-            : undefined
-=======
           props.menuProps ??
           (props.enableDeviceSelectionMenu
             ? generateDefaultDeviceMenuProps({ ...props, styles: props.styles?.menuStyles }, strings)
             : undefined)
->>>>>>> 9a85af93
         }
         menuIconProps={props.menuIconProps ?? !props.enableDeviceSelectionMenu ? { hidden: true } : undefined}
         split={props.split ?? props.enableDeviceSelectionMenu}
