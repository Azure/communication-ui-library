// Copyright (c) Microsoft Corporation.
// Licensed under the MIT license.

import { IContextualMenuProps } from '@fluentui/react';
import React, { useState, useCallback } from 'react';
import { useLocale } from '../localization';
import { ControlBarButton, ControlBarButtonProps } from './ControlBarButton';
import { HighContrastAwareIcon } from './HighContrastAwareIcon';

/* @conditional-compile-remove(call-with-chat-composite) @conditional-compile-remove(control-bar-split-buttons) */
import { IContextualMenuItemStyles, IContextualMenuStyles } from '@fluentui/react';
/* @conditional-compile-remove(call-with-chat-composite) @conditional-compile-remove(control-bar-split-buttons) */
import { ControlBarButtonStyles } from './ControlBarButton';
/* @conditional-compile-remove(call-with-chat-composite) @conditional-compile-remove(control-bar-split-buttons) */
import { OptionsDevice, generateDefaultDeviceMenuProps } from './DevicesButton';
import { Announcer } from './Announcer';

/**
 * Strings of {@link MicrophoneButton} that can be overridden.
 *
 * @public
 */
export interface MicrophoneButtonStrings {
  /** Label when button is on. */
  onLabel: string;
  /** Label when button is off. */
  offLabel: string;
  /** * Tooltip content when the button is disabled. */
  tooltipDisabledContent?: string;
  /** Tooltip content when the button is on. */
  tooltipOnContent?: string;
  /** Tooltip content when the button is off. */
  tooltipOffContent?: string;
  /* @conditional-compile-remove(call-with-chat-composite) @conditional-compile-remove(control-bar-split-buttons) */
  /**
   * Title of microphone menu
   */
  microphoneMenuTitle?: string;
  /* @conditional-compile-remove(call-with-chat-composite) @conditional-compile-remove(control-bar-split-buttons) */
  /**
   * Title of speaker menu
   */
  speakerMenuTitle?: string;
  /* @conditional-compile-remove(call-with-chat-composite) @conditional-compile-remove(control-bar-split-buttons) */
  /**
   * Tooltip of microphone menu
   */
  microphoneMenuTooltip?: string;
  /* @conditional-compile-remove(call-with-chat-composite) @conditional-compile-remove(control-bar-split-buttons) */
  /**
   * Tooltip of speaker menu
   */
  speakerMenuTooltip?: string;
  /* @conditional-compile-remove(control-bar-split-buttons) */
  /**
   * Description of microphone button split button role
   */
<<<<<<< HEAD
  microphoneButtonSplitRoleDescription: string;
  /* @conditional-compile-remove(control-bar-split-buttons) */
  /**
   * Microphone split button aria label.
   */
  microphoneButtonSplitAriaLabel?: string;
=======
  microphoneButtonSplitRoleDescription?: string;
  /**
   * Microphone action turned on string for announcer
   */
  microphoneActionTurnedOnAnnouncement: string;
  /**
   * Microphone action turned off string for announcer
   */
  microphoneActionTurnedOffAnnouncement: string;
>>>>>>> 2459e4f9
}

/* @conditional-compile-remove(call-with-chat-composite) @conditional-compile-remove(control-bar-split-buttons) */
/**
 * Styles for {@link MicrophoneButton}
 *
 * @public
 */
export interface MicrophoneButtonStyles extends ControlBarButtonStyles {
  /**
   * Styles for the {@link MicrophoneButton} menu.
   */
  menuStyles?: Partial<MicrophoneButtonContextualMenuStyles>;
}

/* @conditional-compile-remove(call-with-chat-composite) @conditional-compile-remove(control-bar-split-buttons) */
/**
 * Styles for the {@link MicrophoneButton} menu.
 *
 * @public
 */
export interface MicrophoneButtonContextualMenuStyles extends IContextualMenuStyles {
  /**
   * Styles for the items inside the {@link MicrophoneButton} button menu.
   */
  menuItemStyles?: IContextualMenuItemStyles;
}

/**
 * Props for {@link MicrophoneButton}.
 *
 * @public
 */
export interface MicrophoneButtonProps extends ControlBarButtonProps {
  /**
   * Utility property for using this component with `communication react eventHandlers`.
   * Maps directly to the `onClick` property.
   */
  onToggleMicrophone?: () => Promise<void>;
  /* @conditional-compile-remove(call-with-chat-composite) @conditional-compile-remove(control-bar-split-buttons) */
  /**
   * Available microphones for selection
   */
  microphones?: OptionsDevice[];
  /* @conditional-compile-remove(call-with-chat-composite) @conditional-compile-remove(control-bar-split-buttons) */
  /**
   * Available speakers for selection
   */
  speakers?: OptionsDevice[];
  /* @conditional-compile-remove(call-with-chat-composite) @conditional-compile-remove(control-bar-split-buttons) */
  /**
   * Microphone that is shown as currently selected
   */
  selectedMicrophone?: OptionsDevice;
  /* @conditional-compile-remove(call-with-chat-composite) @conditional-compile-remove(control-bar-split-buttons) */
  /**
   * Speaker that is shown as currently selected
   */
  selectedSpeaker?: OptionsDevice;
  /* @conditional-compile-remove(call-with-chat-composite) @conditional-compile-remove(control-bar-split-buttons) */
  /**
   * Callback when a microphone is selected
   */
  onSelectMicrophone?: (device: OptionsDevice) => Promise<void>;
  /* @conditional-compile-remove(call-with-chat-composite) @conditional-compile-remove(control-bar-split-buttons) */
  /**
   * Speaker when a speaker is selected
   */
  onSelectSpeaker?: (device: OptionsDevice) => Promise<void>;
  /* @conditional-compile-remove(call-with-chat-composite) @conditional-compile-remove(control-bar-split-buttons) */
  /**
   * Whether to use a {@link SplitButton} with a {@link IContextualMenu} for device selection.
   *
   * default: false
   */
  enableDeviceSelectionMenu?: boolean;
  /**
   * Optional strings to override in component
   */
  strings?: Partial<MicrophoneButtonStrings>;
  /* @conditional-compile-remove(call-with-chat-composite) @conditional-compile-remove(control-bar-split-buttons) */
  /**
   * Styles for {@link MicrophoneButton} and the device selection flyout.
   */
  styles?: Partial<MicrophoneButtonStyles>;
}

/**
 * A button to turn microphone on / off.
 *
 * Can be used with {@link ControlBar}.
 *
 * @public
 */
export const MicrophoneButton = (props: MicrophoneButtonProps): JSX.Element => {
  const { onToggleMicrophone } = props;
  const localeStrings = useLocale().strings.microphoneButton;
  const strings = { ...localeStrings, ...props.strings };
  const [announcerString, setAnnouncerString] = useState<string | undefined>(undefined);
  const onRenderMicOnIcon = (): JSX.Element => {
    return <HighContrastAwareIcon disabled={props.disabled} iconName="ControlButtonMicOn" />;
  };
  const onRenderMicOffIcon = (): JSX.Element => {
    return <HighContrastAwareIcon disabled={props.disabled} iconName="ControlButtonMicOff" />;
  };

  const isMicOn = props.checked;

  const toggleAnnouncerString = useCallback(
    (isMicOn: boolean) => {
      setAnnouncerString(
        !isMicOn ? strings.microphoneActionTurnedOffAnnouncement : strings.microphoneActionTurnedOnAnnouncement
      );
    },
    [strings.microphoneActionTurnedOffAnnouncement, strings.microphoneActionTurnedOnAnnouncement]
  );

<<<<<<< HEAD
  return (
    <ControlBarButton
      {...props}
      onClick={props.onToggleMicrophone ?? props.onClick}
      onRenderOnIcon={props.onRenderOnIcon ?? onRenderMicOnIcon}
      onRenderOffIcon={props.onRenderOffIcon ?? onRenderMicOffIcon}
      strings={strings}
      labelKey={props.labelKey ?? 'microphoneButtonLabel'}
      menuProps={props.menuProps ?? generateDefaultDeviceMenuPropsTrampoline(props, strings)}
      menuIconProps={props.menuIconProps ?? !enableDeviceSelectionMenuTrampoline(props) ? { hidden: true } : undefined}
      split={props.split ?? enableDeviceSelectionMenuTrampoline(props)}
      aria-roledescription={
        enableDeviceSelectionMenuTrampoline(props) ? strings.microphoneButtonSplitRoleDescription : undefined
      }
      splitButtonAriaLabel={
        enableDeviceSelectionMenuTrampoline(props) ? strings.microphoneButtonSplitAriaLabel : undefined
      }
    />
=======
  const onToggleClick = useCallback(async () => {
    if (onToggleMicrophone) {
      try {
        await onToggleMicrophone();
        // allows for the setting of narrator strings triggering the announcer when microphone is turned on or off.
        toggleAnnouncerString(!isMicOn);
        // eslint-disable-next-line no-empty
      } finally {
      }
    }
  }, [isMicOn, onToggleMicrophone, toggleAnnouncerString]);

  return (
    <>
      <Announcer announcementString={announcerString} ariaLive={'polite'} />
      <ControlBarButton
        {...props}
        onClick={props.onToggleMicrophone ? onToggleClick : props.onClick}
        onRenderOnIcon={props.onRenderOnIcon ?? onRenderMicOnIcon}
        onRenderOffIcon={props.onRenderOffIcon ?? onRenderMicOffIcon}
        strings={strings}
        labelKey={props.labelKey ?? 'microphoneButtonLabel'}
        menuProps={props.menuProps ?? generateDefaultDeviceMenuPropsTrampoline(props, strings)}
        menuIconProps={
          props.menuIconProps ?? !enableDeviceSelectionMenuTrampoline(props) ? { hidden: true } : undefined
        }
        split={props.split ?? enableDeviceSelectionMenuTrampoline(props)}
        ariaDescription={
          enableDeviceSelectionMenuTrampoline(props) ? strings.microphoneButtonSplitRoleDescription : undefined
        }
      />
    </>
>>>>>>> 2459e4f9
  );
};

const generateDefaultDeviceMenuPropsTrampoline = (
  props: MicrophoneButtonProps,
  strings: MicrophoneButtonStrings
): IContextualMenuProps | undefined => {
  /* @conditional-compile-remove(call-with-chat-composite) @conditional-compile-remove(control-bar-split-buttons) */
  if (props.enableDeviceSelectionMenu) {
    return generateDefaultDeviceMenuProps({ ...props, styles: props.styles?.menuStyles }, strings);
  }
  return undefined;
};

const enableDeviceSelectionMenuTrampoline = (props: MicrophoneButtonProps): boolean => {
  /* @conditional-compile-remove(call-with-chat-composite) @conditional-compile-remove(control-bar-split-buttons) */
  if (props.enableDeviceSelectionMenu) {
    return true;
  }
  return false;
};<|MERGE_RESOLUTION|>--- conflicted
+++ resolved
@@ -55,15 +55,12 @@
   /**
    * Description of microphone button split button role
    */
-<<<<<<< HEAD
   microphoneButtonSplitRoleDescription: string;
   /* @conditional-compile-remove(control-bar-split-buttons) */
   /**
    * Microphone split button aria label.
    */
   microphoneButtonSplitAriaLabel?: string;
-=======
-  microphoneButtonSplitRoleDescription?: string;
   /**
    * Microphone action turned on string for announcer
    */
@@ -72,7 +69,6 @@
    * Microphone action turned off string for announcer
    */
   microphoneActionTurnedOffAnnouncement: string;
->>>>>>> 2459e4f9
 }
 
 /* @conditional-compile-remove(call-with-chat-composite) @conditional-compile-remove(control-bar-split-buttons) */
@@ -190,26 +186,6 @@
     [strings.microphoneActionTurnedOffAnnouncement, strings.microphoneActionTurnedOnAnnouncement]
   );
 
-<<<<<<< HEAD
-  return (
-    <ControlBarButton
-      {...props}
-      onClick={props.onToggleMicrophone ?? props.onClick}
-      onRenderOnIcon={props.onRenderOnIcon ?? onRenderMicOnIcon}
-      onRenderOffIcon={props.onRenderOffIcon ?? onRenderMicOffIcon}
-      strings={strings}
-      labelKey={props.labelKey ?? 'microphoneButtonLabel'}
-      menuProps={props.menuProps ?? generateDefaultDeviceMenuPropsTrampoline(props, strings)}
-      menuIconProps={props.menuIconProps ?? !enableDeviceSelectionMenuTrampoline(props) ? { hidden: true } : undefined}
-      split={props.split ?? enableDeviceSelectionMenuTrampoline(props)}
-      aria-roledescription={
-        enableDeviceSelectionMenuTrampoline(props) ? strings.microphoneButtonSplitRoleDescription : undefined
-      }
-      splitButtonAriaLabel={
-        enableDeviceSelectionMenuTrampoline(props) ? strings.microphoneButtonSplitAriaLabel : undefined
-      }
-    />
-=======
   const onToggleClick = useCallback(async () => {
     if (onToggleMicrophone) {
       try {
@@ -237,12 +213,14 @@
           props.menuIconProps ?? !enableDeviceSelectionMenuTrampoline(props) ? { hidden: true } : undefined
         }
         split={props.split ?? enableDeviceSelectionMenuTrampoline(props)}
-        ariaDescription={
+        aria-roledescription={
           enableDeviceSelectionMenuTrampoline(props) ? strings.microphoneButtonSplitRoleDescription : undefined
+        }
+        splitButtonAriaLabel={
+          enableDeviceSelectionMenuTrampoline(props) ? strings.microphoneButtonSplitAriaLabel : undefined
         }
       />
     </>
->>>>>>> 2459e4f9
   );
 };
 
