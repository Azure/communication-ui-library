--- conflicted
+++ resolved
@@ -26,13 +26,10 @@
   controlBarHeightRem?: number;
   /** container is shorter than 480 px. */
   isShort?: boolean;
-<<<<<<< HEAD
+  /** Function to set which tiles to give video to in the children. */
+  onFetchTilesToRender?: (indexes: number[]) => void;
   /** event to listen for children per page changes */
   onChildrenPerPageChange?: (childrenPerPage: number) => void;
-=======
-  /** Function to set which tiles to give video to in the children. */
-  onFetchTilesToRender?: (indexes: number[]) => void;
->>>>>>> 297faeef
 }
 
 /**
@@ -50,11 +47,8 @@
     gapHeightRem,
     controlBarHeightRem,
     isShort,
-<<<<<<< HEAD
+    onFetchTilesToRender,
     onChildrenPerPageChange
-=======
-    onFetchTilesToRender
->>>>>>> 297faeef
   } = props;
   const containerRef = useRef<HTMLDivElement>(null);
   const containerHeight = _useContainerHeight(containerRef);
