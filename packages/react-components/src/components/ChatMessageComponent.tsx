--- conflicted
+++ resolved
@@ -14,7 +14,7 @@
 import { Chat, Text, ComponentSlotStyle, MoreIcon, MenuProps, Ref } from '@fluentui/react-northstar';
 import { _formatString } from '@internal/acs-ui-common';
 import { Parser } from 'html-to-react';
-import React, { useEffect, useMemo, useRef, useState } from 'react';
+import React, { useMemo, useRef, useState } from 'react';
 import { LiveMessage } from 'react-aria-live';
 import Linkify from 'react-linkify';
 import { EditBox } from './EditBox';
@@ -110,20 +110,8 @@
   const messageActionButtonRef = useRef<HTMLElement | null>(null);
   const [isEditing, setIsEditing] = useState(false);
 
-<<<<<<< HEAD
   // We do not show the chat message action button if the chat message is selected via touch
   const [showChatMessageActionButton, setShowChatMessageActionButton] = useState(true);
-=======
-  const longPressProps = useLongPress(() => console.log('Long press finished'), {
-    captureEvent: true,
-    cancelOnMovement: true,
-    detect: LongPressDetectEvents.TOUCH
-  });
-
-  const menuClass = mergeStyles(chatActionsCSS, {
-    'ul&': { boxShadow: theme.effects.elevation4, backgroundColor: theme.palette.white }
-  });
->>>>>>> 5faa95d7
 
   // The chat message action flyout should target the Chat.Message action menu if clicked,
   // or target the chat message if opened via long touch press.
@@ -181,7 +169,6 @@
   const messageContentItem = GenerateMessageContent(message, strings.liveAuthorIntro);
 
   const chatMessage = (
-<<<<<<< HEAD
     <>
       <div ref={messageRef} {...longTouchPressProps}>
         <Chat.Message
@@ -220,31 +207,6 @@
         strings={strings}
       />
     </>
-=======
-    <div {...longPressProps}>
-      <Chat.Message
-        className={mergeStyles(messageContainerStyle as IStyle)}
-        styles={messageContainerStyle}
-        content={messageContentItem}
-        author={<Text className={chatMessageDateStyle}>{message.senderDisplayName}</Text>}
-        mine={message.mine}
-        timestamp={
-          <Text data-ui-id={ids.messageTimestamp}>
-            {message.createdOn
-              ? showDate
-                ? formatTimestampForChatMessage(message.createdOn, new Date(), strings)
-                : formatTimeForChatMessage(message.createdOn)
-              : undefined}
-          </Text>
-        }
-        details={
-          message.editedOn ? <div className={chatMessageEditedTagStyle(theme)}>{strings.editedTag}</div> : undefined
-        }
-        positionActionMenu={false}
-        actionMenu={!disableEditing && message.status !== 'sending' && message.mine ? actionMenu : undefined}
-      />
-    </div>
->>>>>>> 5faa95d7
   );
 
   return chatMessage;
