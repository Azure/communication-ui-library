// Copyright (c) Microsoft Corporation.
// Licensed under the MIT License.

import React, { useCallback, useEffect, useMemo, useRef, useState } from 'react';
import { Icon, IStyle, mergeStyles, PrimaryButton } from '@fluentui/react';
import { Chat } from '@fluentui-contrib/react-chat';
import { mergeClasses } from '@fluentui/react-components';
import {
  DownIconStyle,
  newMessageButtonContainerStyle,
  messageThreadContainerStyle,
  messageThreadWrapperContainerStyle,
  useChatStyles,
  buttonWithIconStyles,
  newMessageButtonStyle
} from './styles/MessageThread.styles';
import { delay } from './utils/delay';
import {
  BaseCustomStyles,
  ChatMessage,
  CustomMessage,
  SystemMessage,
  OnRenderAvatarCallback,
  Message,
  ReadReceiptsBySenderId,
  ComponentSlotStyle
} from '../types';
/* @conditional-compile-remove(data-loss-prevention) */
import { BlockedMessage } from '../types';
import { MessageStatusIndicator, MessageStatusIndicatorProps } from './MessageStatusIndicator';
import { memoizeFnAll, MessageStatus } from '@internal/acs-ui-common';
import { useLocale } from '../localization/LocalizationProvider';
import { isNarrowWidth, _useContainerWidth } from './utils/responsive';
import getParticipantsWhoHaveReadMessage from './utils/getParticipantsWhoHaveReadMessage';
/* @conditional-compile-remove(file-sharing) */
import { FileDownloadHandler } from './FileDownloadCards';
<<<<<<< HEAD

import { FileMetadata } from './FileDownloadCards';

=======
/* @conditional-compile-remove(file-sharing) */ /* @conditional-compile-remove(teams-inline-images-and-file-sharing) */
import { AttachmentMetadata } from './FileDownloadCards';
/* @conditional-compile-remove(teams-inline-images-and-file-sharing) */
>>>>>>> 71f3f190
import { AttachmentDownloadResult } from './FileDownloadCards';
import { useTheme } from '../theming';
import { FluentV9ThemeProvider } from './../theming/FluentV9ThemeProvider';
import LiveAnnouncer from './Announcer/LiveAnnouncer';
/* @conditional-compile-remove(mention) */
import { MentionOptions } from './MentionPopover';

import { initializeFileTypeIcons } from '@fluentui/react-file-type-icons';
import { createStyleFromV8Style } from './styles/v8StyleShim';
import {
  ChatMessageComponentWrapper,
  ChatMessageComponentWrapperProps
} from './ChatMessage/ChatMessageComponentWrapper';

const isMessageSame = (first: ChatMessage, second: ChatMessage): boolean => {
  return (
    first.messageId === second.messageId &&
    first.content === second.content &&
    first.contentType === second.contentType &&
    JSON.stringify(first.createdOn) === JSON.stringify(second.createdOn) &&
    first.senderId === second.senderId &&
    first.senderDisplayName === second.senderDisplayName &&
    first.status === second.status
  );
};

/**
 * Get the latest message from the message array.
 *
 * @param messages
 */
const getLatestChatMessage = (messages: Message[]): ChatMessage | undefined => {
  for (let i = messages.length - 1; i >= 0; i--) {
    const message = messages[i];
    if (message.messageType === 'chat' && !!message.createdOn) {
      return message;
    }
  }
  return undefined;
};

/**
 * Compare latestMessageFromPreviousMessages & latestMessageFromNewMessages to see if the new message is not from
 * current user.
 */
const isThereNewMessageNotFromCurrentUser = (
  userId: string,
  latestMessageFromPreviousMessages?: ChatMessage,
  latestMessageFromNewMessages?: ChatMessage
): boolean => {
  if (latestMessageFromNewMessages === undefined) {
    return false;
  }
  if (latestMessageFromPreviousMessages === undefined) {
    return latestMessageFromNewMessages.senderId !== userId;
  }
  return (
    !isMessageSame(latestMessageFromNewMessages, latestMessageFromPreviousMessages) &&
    latestMessageFromNewMessages.senderId !== userId
  );
};

/**
 * Returns true if the current user sent the latest message and false otherwise. It will ignore messages that have no
 * sender, messages that have failed to send, and messages from the current user that is marked as SEEN. This is meant
 * as an indirect way to detect if user is at bottom of the chat when the component updates with new messages. If we
 * updated this component due to current user sending a message we want to then call scrollToBottom.
 */
const didUserSendTheLatestMessage = (
  userId: string,
  latestMessageFromPreviousMessages?: ChatMessage,
  latestMessageFromNewMessages?: ChatMessage
): boolean => {
  if (latestMessageFromNewMessages === undefined) {
    return false;
  }
  if (latestMessageFromPreviousMessages === undefined) {
    return latestMessageFromNewMessages.senderId === userId;
  }
  return (
    !isMessageSame(latestMessageFromNewMessages, latestMessageFromPreviousMessages) &&
    latestMessageFromNewMessages.senderId === userId
  );
};

/**
 * Fluent styles for {@link MessageThread}.
 *
 * @public
 */
export interface MessageThreadStyles extends BaseCustomStyles {
  /** Styles for load previous messages container. */
  loadPreviousMessagesButtonContainer?: IStyle;
  /** Styles for new message container. */
  newMessageButtonContainer?: IStyle;
  /** Styles for chat container. */
  chatContainer?: ComponentSlotStyle;
  /** styles for my chat items.  */
  myChatItemMessageContainer?: ComponentSlotStyle;
  /** styles for chat items.  */
  chatItemMessageContainer?: ComponentSlotStyle;
  /** Styles for my chat message container. */
  myChatMessageContainer?: ComponentSlotStyle;
  /** Styles for my chat message container in case of failure. */
  failedMyChatMessageContainer?: ComponentSlotStyle;
  /** Styles for chat message container. */
  chatMessageContainer?: ComponentSlotStyle;
  /** Styles for system message container. */
  systemMessageContainer?: ComponentSlotStyle;
  /** Styles for blocked message container. */
  /* @conditional-compile-remove(data-loss-prevention) */
  blockedMessageContainer?: ComponentSlotStyle;
  /** Styles for message status indicator container. */
  messageStatusContainer?: (mine: boolean) => IStyle;
}

/**
 * Strings of {@link MessageThread} that can be overridden.
 *
 * @public
 */
export interface MessageThreadStrings {
  /** String for Sunday */
  sunday: string;
  /** String for Monday */
  monday: string;
  /** String for Tuesday */
  tuesday: string;
  /** String for Wednesday */
  wednesday: string;
  /** String for Thursday */
  thursday: string;
  /** String for Friday */
  friday: string;
  /** String for Saturday */
  saturday: string;
  /** String for Yesterday */
  yesterday: string;
  /** String for participants joined */
  participantJoined: string;
  /** String for participants left */
  participantLeft: string;
  /** Tag shown on a message that has been edited */
  editedTag: string;
  /** String for editing message in floating menu */
  editMessage: string;
  /** String for removing message in floating menu */
  removeMessage: string;
  /** String for resending failed message in floating menu */
  resendMessage?: string;
  /** String for indicating failed to send messages */
  failToSendTag?: string;
  /** String for LiveMessage introduction for the Chat Message */
  liveAuthorIntro: string;
  /** String for aria text of remote user's message content */
  messageContentAriaText: string;
  /** String for aria text of local user's message content */
  messageContentMineAriaText: string;
  /** String for warning on text limit exceeded in EditBox*/
  editBoxTextLimit: string;
  /** String for placeholder text in EditBox when there is no user input*/
  editBoxPlaceholderText: string;
  /** String for new messages indicator*/
  newMessagesIndicator: string;
  /** String for showing message read status in floating menu */
  messageReadCount?: string;
  /** String for replacing display name when there is none*/
  noDisplayNameSub: string;
  /** String for Cancel button in EditBox*/
  editBoxCancelButton: string;
  /** String for Submit in EditBox when there is no user input*/
  editBoxSubmitButton: string;
  /** String for action menu indicating there are more options */
  actionMenuMoreOptions?: string;
  /** String for download file button in file card */
  downloadFile: string;
  /* @conditional-compile-remove(data-loss-prevention) */
  /** String for policy violation message removal */
  blockedWarningText: string;
  /* @conditional-compile-remove(data-loss-prevention) */
  /** String for policy violation message removal details link */
  blockedWarningLinkText: string;

  /** String for aria text in file attachment group*/
  fileCardGroupMessage: string;
}

/**
 * Arguments for {@link MessageThreadProps.onRenderJumpToNewMessageButton}.
 *
 * @public
 */
export interface JumpToNewMessageButtonProps {
  /** String for button text */
  text: string;
  /** Callback for when button is clicked */
  onClick: () => void;
}

const DefaultJumpToNewMessageButton = (props: JumpToNewMessageButtonProps): JSX.Element => {
  const { text, onClick } = props;
  return (
    <PrimaryButton
      className={newMessageButtonStyle}
      styles={buttonWithIconStyles}
      text={text}
      onClick={onClick}
      onRenderIcon={() => <Icon iconName="Down" className={DownIconStyle} />}
    />
  );
};

/**
 * A component to render a single message.
 *
 * @public
 */
export type MessageRenderer = (props: MessageProps) => JSX.Element;

const memoizeAllMessages = memoizeFnAll(
  (
    message: Message,
    showMessageDate: boolean,
    showMessageStatus: boolean,
    strings: MessageThreadStrings,
    index: number,
    onUpdateMessage?: UpdateMessageCallback,
    onCancelEditMessage?: CancelEditCallback,
    onDeleteMessage?: (messageId: string) => Promise<void>,
    onSendMessage?: (content: string) => Promise<void>,
    disableEditing?: boolean,
    lastSeenChatMessage?: string,
    lastSendingChatMessage?: string,
    lastDeliveredChatMessage?: string
  ): _ChatMessageProps => {
    let key: string | undefined = message.messageId;
    let statusToRender: MessageStatus | undefined = undefined;

    if (
      message.messageType === 'chat' ||
      /* @conditional-compile-remove(data-loss-prevention) */ message.messageType === 'blocked'
    ) {
      if ((!message.messageId || message.messageId === '') && 'clientMessageId' in message) {
        key = message.clientMessageId;
      }
      if (showMessageStatus && message.mine) {
        switch (message.messageId) {
          case lastSeenChatMessage: {
            statusToRender = 'seen';
            break;
          }
          case lastSendingChatMessage: {
            statusToRender = 'sending';
            break;
          }
          case lastDeliveredChatMessage: {
            statusToRender = 'delivered';
            break;
          }
        }
      }
      if (message.mine && message.status === 'failed') {
        statusToRender = 'failed';
      }
    }
    return {
      key: key ?? 'id_' + index,
      statusToRender,
      message,
      strings,
      showDate: showMessageDate,
      onUpdateMessage,
      onCancelEditMessage,
      onDeleteMessage,
      onSendMessage,
      disableEditing,
      showMessageStatus
    };
  }
);

const getLastChatMessageIdWithStatus = (messages: Message[], status: MessageStatus): string | undefined => {
  for (let i = messages.length - 1; i >= 0; i--) {
    const message = messages[i];
    if (message.messageType === 'chat' && message.status === status && message.mine) {
      return message.messageId;
    }
  }
  return undefined;
};

/**
 * @public
 * Callback function run when a message is updated.
 */
export type UpdateMessageCallback = (
  messageId: string,
  content: string,
  /* @conditional-compile-remove(file-sharing) */
  options?: {
    /* @conditional-compile-remove(file-sharing) */
    metadata?: Record<string, string>;
    attachmentMetadata?: AttachmentMetadata[];
  }
) => Promise<void>;
/**
 * @public
 * Callback function run when a message edit is cancelled.
 */
export type CancelEditCallback = (messageId: string) => void;

/**
 * Props for {@link MessageThread}.
 *
 * @public
 */
export type MessageThreadProps = {
  /**
   * UserId of the current user.
   */
  userId: string;
  /**
   * Messages to render in message thread. A message can be of type `ChatMessage`, `SystemMessage`, `BlockedMessage` or `CustomMessage`.
   */
  messages: (
    | ChatMessage
    | SystemMessage
    | CustomMessage
    | /* @conditional-compile-remove(data-loss-prevention) */ BlockedMessage
  )[];
  /**
   * number of participants in the thread
   */
  participantCount?: number;
  /**
   * read receipts for each sender in the chat
   */
  readReceiptsBySenderId?: ReadReceiptsBySenderId;
  /**
   * Allows users to pass an object containing custom CSS styles.
   * @Example
   * ```
   * <MessageThread styles={{ root: { background: 'blue' } }} />
   * ```
   */
  styles?: MessageThreadStyles;
  /**
   * Whether the new message button is disabled or not.
   *
   * @defaultValue `false`
   */
  disableJumpToNewMessageButton?: boolean;
  /**
   * Whether the date of each message is displayed or not.
   * It is ignored when onDisplayDateTimeString is supplied.
   *
   * @defaultValue `false`
   */
  showMessageDate?: boolean;
  /**
   * Whether the status indicator for each message is displayed or not.
   *
   * @defaultValue `false`
   */
  showMessageStatus?: boolean;
  /**
   * Number of chat messages to reload each time onLoadPreviousChatMessages is called.
   *
   * @defaultValue 0
   */
  numberOfChatMessagesToReload?: number;
  /**
   * Optional callback to override actions on message being seen.
   *
   * @param messageId - message Id
   */
  onMessageSeen?: (messageId: string) => Promise<void>;
  /**
   * Optional callback to override render of the message status indicator.
   *
   * @param messageStatusIndicatorProps - props of type MessageStatusIndicatorProps
   */
  onRenderMessageStatus?: (messageStatusIndicatorProps: MessageStatusIndicatorProps) => JSX.Element | null;
  /**
   * Optional callback to override render of the avatar.
   *
   * @param userId - user Id
   */
  onRenderAvatar?: OnRenderAvatarCallback;
  /**
   * Optional callback to override render of the button for jumping to the new message.
   *
   * @param newMessageButtonProps - button props of type JumpToNewMessageButtonProps 0  */
  onRenderJumpToNewMessageButton?: (newMessageButtonProps: JumpToNewMessageButtonProps) => JSX.Element;
  /**
   * Optional callback to override loading of previous messages.
   * It accepts the number of history chat messages that we want to load and return a boolean Promise indicating if we have got all the history messages.
   * If the promise resolves to `true`, we have load all chat messages into the message thread and `loadPreviousMessagesButton` will not be rendered anymore.
   */
  onLoadPreviousChatMessages?: (messagesToLoad: number) => Promise<boolean>;
  /**
   * Optional callback to override render of a message.
   *
   * @param messageProps - props of type {@link communication-react#MessageProps}
   * @param defaultOnRender - default render of type {@link communication-react#MessageRenderer}
   *
   * @remarks
   * `messageRenderer` is not provided for `CustomMessage` and thus only available for `ChatMessage` and `SystemMessage`.
   */
  onRenderMessage?: (messageProps: MessageProps, messageRenderer?: MessageRenderer) => JSX.Element;
  /* @conditional-compile-remove(file-sharing) */
  /**
   * Optional callback to render attached files in the message component.
   * @beta
   */
  onRenderFileDownloads?: (userId: string, message: ChatMessage) => JSX.Element;

  /**
   * Optional callback to retrieve the inline image in a message.
   * @param attachment - AttachmentMetadata object we want to render
   * @beta
   */
  onFetchAttachments?: (attachments: AttachmentMetadata[]) => Promise<AttachmentDownloadResult[]>;
  /**
   * Optional callback to edit a message.
   *
   * @param messageId - message id from chatClient
   * @param content - new content of the message
   *
   */
  onUpdateMessage?: UpdateMessageCallback;

  /**
   * Optional callback for when a message edit is cancelled.
   *
   * @param messageId - message id from chatClient
   */
  onCancelEditMessage?: CancelEditCallback;
  /**
   * Optional callback to delete a message.
   *
   * @param messageId - message id from chatClient
   *
   */
  onDeleteMessage?: (messageId: string) => Promise<void>;

  /**
   * Optional callback to send a message.
   *
   * @param content - message body to send
   *
   */
  onSendMessage?: (content: string) => Promise<void>;

  /**
  /**
   * Disable editing messages.
   *
   * @remarks This removes the action menu on messages.
   *
   * @defaultValue `false`
   */
  disableEditing?: boolean;

  /**
   * Optional strings to override in component
   */
  strings?: Partial<MessageThreadStrings>;

  /* @conditional-compile-remove(file-sharing) */
  /**
   * @beta
   * Optional function called when someone clicks on the file download icon.
   * If file attachments are defined in the `message.metadata` property using the `fileSharingMetadata` key,
   * this function will be called with the data inside `fileSharingMetadata` key.
   */
  fileDownloadHandler?: FileDownloadHandler;

  /* @conditional-compile-remove(date-time-customization) */
  /**
   * Optional function to provide customized date format.
   * @beta
   */
  onDisplayDateTimeString?: (messageDate: Date) => string;
  /* @conditional-compile-remove(mention) */
  /**
   * Optional props needed to lookup a mention query and display mentions
   * @beta
   */
  mentionOptions?: MentionOptions;

  /**
   * Optional callback called when an inline image is clicked.
   * @beta
   */
  onInlineImageClicked?: (attachmentId: string, messageId: string) => Promise<void>;
};

/**
 * Props to render a single message.
 *
 * See {@link MessageRenderer}.
 *
 * @public
 */
export type MessageProps = {
  /**
   * Message to render. It can type `ChatMessage` or `SystemMessage`, `BlockedMessage` or `CustomMessage`.
   */
  message: Message;
  /**
   * Strings from parent MessageThread component
   */
  strings: MessageThreadStrings;
  /**
   * Custom CSS styles for chat message container.
   */
  messageContainerStyle?: ComponentSlotStyle;
  /**
   * Whether the date of a message is displayed or not.
   *
   * @defaultValue `false`
   */
  showDate?: boolean;
  /**
   * Disable editing messages.
   *
   * @remarks This removes the action menu on messages.
   *
   * @defaultValue `false`
   */
  disableEditing?: boolean;
  /**
   * Optional callback to edit a message.
   *
   * @param messageId - message id from chatClient
   * @param content - new content of the message
   */
  onUpdateMessage?: UpdateMessageCallback;

  /**
   * Optional callback for when a message edit is cancelled.
   *
   * @param messageId - message id from chatClient
   */
  onCancelEditMessage?: CancelEditCallback;
  /**
   * Optional callback to delete a message.
   *
   * @param messageId - message id from chatClient
   *
   */
  onDeleteMessage?: (messageId: string) => Promise<void>;

  /**
   * Optional callback to send a message.
   *
   * @param messageId - message id from chatClient
   *
   */
  onSendMessage?: (messageId: string) => Promise<void>;
};

/**
 * @internal
 */
export type _ChatMessageProps = MessageProps & {
  key: string;
  statusToRender: MessageStatus | undefined;
  showMessageStatus?: boolean;
};

/**
 * `MessageThread` allows you to easily create a component for rendering chat messages, handling scrolling behavior of new/old messages and customizing icons & controls inside the chat thread.
 * @param props - of type MessageThreadProps
 *
 * Users will need to provide at least chat messages and userId to render the `MessageThread` component.
 * Users can also customize `MessageThread` by passing in their own Avatar, `MessageStatusIndicator` icon, `JumpToNewMessageButton`, `LoadPreviousMessagesButton` and the behavior of these controls.
 *
 * `MessageThread` internally uses the `Chat` component from `@fluentui-contrib/chat`. You can checkout the details about these components [here](https://microsoft.github.io/fluentui-contrib/react-chat/).
 *
 * @public
 */
export const MessageThread = (props: MessageThreadProps): JSX.Element => {
  const theme = useTheme();

  const chatBody = useMemo(() => {
    return (
      <FluentV9ThemeProvider v8Theme={theme}>
        {/* Wrapper is required to call "useClasses" hook with proper context values */}
        <MessageThreadWrapper {...props} />
      </FluentV9ThemeProvider>
    );
  }, [theme, props]);

  return <div className={mergeStyles(messageThreadContainerStyle, props.styles?.root)}>{chatBody}</div>;
};

/**
 * @private
 */
export const MessageThreadWrapper = (props: MessageThreadProps): JSX.Element => {
  const {
    messages: newMessages,
    userId,
    participantCount,
    readReceiptsBySenderId,
    styles,
    disableJumpToNewMessageButton = false,
    showMessageDate = false,
    showMessageStatus = false,
    numberOfChatMessagesToReload = 5,
    onMessageSeen,
    onRenderMessageStatus,
    onRenderAvatar,
    onLoadPreviousChatMessages,
    onRenderJumpToNewMessageButton,
    onRenderMessage,
    onUpdateMessage,
    onCancelEditMessage,
    onDeleteMessage,
    onSendMessage,
    /* @conditional-compile-remove(date-time-customization) */
    onDisplayDateTimeString,

    onFetchAttachments,
    /* @conditional-compile-remove(mention) */
    mentionOptions,
<<<<<<< HEAD

    onInlineImageClicked
=======
    /* @conditional-compile-remove(image-gallery) */
    onInlineImageClicked,
    /* @conditional-compile-remove(file-sharing) */
    onRenderFileDownloads
>>>>>>> 71f3f190
  } = props;
  // We need this state to wait for one tick and scroll to bottom after messages have been initialized.
  // Otherwise chatScrollDivRef.current.clientHeight is wrong if we scroll to bottom before messages are initialized.
  const [chatMessagesInitialized, setChatMessagesInitialized] = useState<boolean>(false);
  const [isAtBottomOfScroll, setIsAtBottomOfScroll] = useState<boolean>(true);
  const [forceUpdate, setForceUpdate] = useState<number>(0);

  // Used to decide if should auto scroll to bottom or show "new message" button
  const [latestPreviousChatMessage, setLatestPreviousChatMessage] = useState<ChatMessage | undefined>(undefined);
  const [latestCurrentChatMessage, setLatestCurrentChatMessage] = useState<ChatMessage | undefined>(undefined);
  const [existsNewChatMessage, setExistsNewChatMessage] = useState<boolean>(false);

  const [lastSeenChatMessage, setLastSeenChatMessage] = useState<string | undefined>(undefined);
  const [lastDeliveredChatMessage, setLastDeliveredChatMessage] = useState<string | undefined>(undefined);
  const [lastSendingChatMessage, setLastSendingChatMessage] = useState<string | undefined>(undefined);

  // readCount and participantCount will only need to be updated on-fly when user hover on an indicator
  const [readCountForHoveredIndicator, setReadCountForHoveredIndicator] = useState<number | undefined>(undefined);

  const [inlineAttachments, setInlineAttachments] = useState<Record<string, Record<string, string>>>({});

  const onFetchInlineAttachment = useCallback(
    async (attachments: AttachmentMetadata[], messageId: string): Promise<void> => {
      if (!onFetchAttachments || attachments.length === 0) {
        return;
      }
      const attachmentDownloadResult = await onFetchAttachments(attachments);

      if (attachmentDownloadResult.length > 0) {
        setInlineAttachments((prev) => {
          // The new state should always be based on the previous one
          // otherwise there can be issues with renders
          const listOfAttachments = prev[messageId] ?? {};
          for (const result of attachmentDownloadResult) {
            const { attachmentId, blobUrl } = result;
            listOfAttachments[attachmentId] = blobUrl;
          }
          return { ...prev, [messageId]: listOfAttachments };
        });
      }
    },
    [onFetchAttachments]
  );

  const isAllChatMessagesLoadedRef = useRef(false);
  // isAllChatMessagesLoadedRef needs to be updated every time when a new adapter is set in order to display correct data
  // onLoadPreviousChatMessages is updated when a new adapter is set
  useEffect(() => {
    if (onLoadPreviousChatMessages) {
      isAllChatMessagesLoadedRef.current = false;
    }
  }, [onLoadPreviousChatMessages]);

  useEffect(() => {
    initializeFileTypeIcons();
  }, []);

  const previousTopRef = useRef<number>(-1);
  const previousHeightRef = useRef<number>(-1);

  const messageIdSeenByMeRef = useRef<string>('');

  const chatScrollDivRef = useRef<HTMLDivElement>(null);
  const isLoadingChatMessagesRef = useRef(false);

  const messages = useMemo(() => {
    return newMessages;
  }, [newMessages]);

  const messagesRef = useRef(messages);
  const setMessagesRef = (messagesWithAttachedValue: Message[]): void => {
    messagesRef.current = messagesWithAttachedValue;
  };

  const isAtBottomOfScrollRef = useRef(isAtBottomOfScroll);
  const setIsAtBottomOfScrollRef = (isAtBottomOfScrollValue: boolean): void => {
    isAtBottomOfScrollRef.current = isAtBottomOfScrollValue;
    setIsAtBottomOfScroll(isAtBottomOfScrollValue);
  };

  const chatMessagesInitializedRef = useRef(chatMessagesInitialized);
  const setChatMessagesInitializedRef = (chatMessagesInitialized: boolean): void => {
    chatMessagesInitializedRef.current = chatMessagesInitialized;
    setChatMessagesInitialized(chatMessagesInitialized);
  };

  const chatThreadRef = useRef<HTMLDivElement>(null);

  // When the chat thread is narrow, we perform space optimizations such as overlapping
  // the avatar on top of the chat message and moving the chat accept/reject edit buttons
  // to a new line
  const chatThreadWidth = _useContainerWidth(chatThreadRef);
  const isNarrow = chatThreadWidth ? isNarrowWidth(chatThreadWidth) : false;

  /**
   * ClientHeight controls the number of messages to render. However ClientHeight will not be initialized after the
   * first render (not sure but I guess Fluent is updating it in hook which is after render maybe?) so we need to
   * trigger a re-render until ClientHeight is initialized. This force re-render should only happen once.
   */
  const clientHeight = chatThreadRef.current?.clientHeight;

  // we try to only send those message status if user is scrolled to the bottom.
  const sendMessageStatusIfAtBottom = useCallback(async (): Promise<void> => {
    if (
      !isAtBottomOfScrollRef.current ||
      !document.hasFocus() ||
      !messagesRef.current ||
      messagesRef.current.length === 0 ||
      !showMessageStatus
    ) {
      return;
    }
    const messagesWithId = messagesRef.current.filter((message) => {
      return message.messageType === 'chat' && !message.mine && !!message.messageId;
    });
    if (messagesWithId.length === 0) {
      return;
    }
    const lastMessage: ChatMessage = messagesWithId[messagesWithId.length - 1] as ChatMessage;
    try {
      if (
        onMessageSeen &&
        lastMessage &&
        lastMessage.messageId &&
        lastMessage.messageId !== messageIdSeenByMeRef.current
      ) {
        await onMessageSeen(lastMessage.messageId);
        messageIdSeenByMeRef.current = lastMessage.messageId;
      }
    } catch (e) {
      console.log('onMessageSeen Error', lastMessage, e);
    }
  }, [showMessageStatus, onMessageSeen]);

  const scrollToBottom = useCallback((): void => {
    if (chatScrollDivRef.current) {
      chatScrollDivRef.current.scrollTop = chatScrollDivRef.current.scrollHeight;
    }
    setExistsNewChatMessage(false);
    setIsAtBottomOfScrollRef(true);
    sendMessageStatusIfAtBottom();
  }, [sendMessageStatusIfAtBottom]);

  const handleScrollToTheBottom = useCallback((): void => {
    if (!chatScrollDivRef.current) {
      return;
    }

    const atBottom =
      Math.ceil(chatScrollDivRef.current.scrollTop) >=
      chatScrollDivRef.current.scrollHeight - chatScrollDivRef.current.clientHeight;
    if (atBottom) {
      sendMessageStatusIfAtBottom();
      if (!isAtBottomOfScrollRef.current) {
        scrollToBottom();
      }
    }
    setIsAtBottomOfScrollRef(atBottom);
  }, [scrollToBottom, sendMessageStatusIfAtBottom]);

  // Infinite scrolling + threadInitialize function
  const fetchNewMessageWhenAtTop = useCallback(async () => {
    if (!isLoadingChatMessagesRef.current) {
      if (onLoadPreviousChatMessages) {
        isLoadingChatMessagesRef.current = true;
        try {
          // Fetch message until scrollTop reach the threshold for fetching new message
          while (
            !isAllChatMessagesLoadedRef.current &&
            chatScrollDivRef.current &&
            chatScrollDivRef.current.scrollTop <= 500
          ) {
            isAllChatMessagesLoadedRef.current = await onLoadPreviousChatMessages(numberOfChatMessagesToReload);
            await delay(200);
          }
        } finally {
          // Set isLoadingChatMessagesRef to false after messages are fetched
          isLoadingChatMessagesRef.current = false;
        }
      }
    }
  }, [numberOfChatMessagesToReload, onLoadPreviousChatMessages]);

  // The below 2 of useEffects are design for fixing infinite scrolling problem
  // Scrolling element will behave differently when scrollTop = 0(it sticks at the top)
  // we need to get previousTop before it prepend contents
  // Execute order [newMessage useEffect] => get previousTop => dom update => [messages useEffect]
  useEffect(() => {
    console.log('newMessages', newMessages);

    if (!chatScrollDivRef.current) {
      return;
    }
    previousTopRef.current = chatScrollDivRef.current.scrollTop;
    previousHeightRef.current = chatScrollDivRef.current.scrollHeight;
  }, [newMessages]);

  useEffect(() => {
    if (!chatScrollDivRef.current) {
      return;
    }
    chatScrollDivRef.current.scrollTop =
      chatScrollDivRef.current.scrollHeight - (previousHeightRef.current - previousTopRef.current);
  }, [messages]);

  // Fetch more messages to make the scroll bar appear, infinity scroll is then handled in the handleScroll function.
  useEffect(() => {
    fetchNewMessageWhenAtTop();
  }, [fetchNewMessageWhenAtTop]);

  /**
   * One time run useEffects. Sets up listeners when component is mounted and tears down listeners when component
   * unmounts unless these function changed
   */
  useEffect(() => {
    window && window.addEventListener('click', sendMessageStatusIfAtBottom);
    window && window.addEventListener('focus', sendMessageStatusIfAtBottom);
    return () => {
      window && window.removeEventListener('click', sendMessageStatusIfAtBottom);
      window && window.removeEventListener('focus', sendMessageStatusIfAtBottom);
    };
  }, [sendMessageStatusIfAtBottom]);

  useEffect(() => {
    const chatScrollDiv = chatScrollDivRef.current;
    chatScrollDiv?.addEventListener('scroll', handleScrollToTheBottom);
    chatScrollDiv?.addEventListener('scroll', fetchNewMessageWhenAtTop);

    return () => {
      chatScrollDiv?.removeEventListener('scroll', handleScrollToTheBottom);
      chatScrollDiv?.removeEventListener('scroll', fetchNewMessageWhenAtTop);
    };
  }, [fetchNewMessageWhenAtTop, handleScrollToTheBottom]);

  useEffect(() => {
    if (clientHeight === undefined) {
      setForceUpdate(forceUpdate + 1);
      return;
    }
    // Only scroll to bottom if isAtBottomOfScrollRef is true
    isAtBottomOfScrollRef.current && scrollToBottom();
  }, [clientHeight, forceUpdate, scrollToBottom, chatMessagesInitialized]);

  /**
   * This needs to run to update latestPreviousChatMessage & latestCurrentChatMessage.
   * These two states are used to manipulate scrollbar
   */
  useEffect(() => {
    setLatestPreviousChatMessage(getLatestChatMessage(messagesRef.current));
    setLatestCurrentChatMessage(getLatestChatMessage(newMessages));
    setMessagesRef(newMessages);
    !chatMessagesInitializedRef.current && setChatMessagesInitializedRef(true);
    setLastDeliveredChatMessage(getLastChatMessageIdWithStatus(newMessages, 'delivered'));
    setLastSeenChatMessage(getLastChatMessageIdWithStatus(newMessages, 'seen'));
    setLastSendingChatMessage(getLastChatMessageIdWithStatus(newMessages, 'sending'));
  }, [newMessages]);

  /**
   * This needs to run after messages are rendered so we can manipulate the scroll bar.
   */
  useEffect(() => {
    // If user just sent the latest message then we assume we can move user to bottom of scroll.
    if (
      isThereNewMessageNotFromCurrentUser(userId, latestPreviousChatMessage, latestCurrentChatMessage) &&
      !isAtBottomOfScrollRef.current
    ) {
      setExistsNewChatMessage(true);
    } else if (
      didUserSendTheLatestMessage(userId, latestPreviousChatMessage, latestCurrentChatMessage) ||
      isAtBottomOfScrollRef.current
    ) {
      scrollToBottom();
    }
    // eslint-disable-next-line react-hooks/exhaustive-deps
  }, [messages]);

  const participantCountRef = useRef(participantCount);
  const readReceiptsBySenderIdRef = useRef(readReceiptsBySenderId);

  participantCountRef.current = participantCount;
  readReceiptsBySenderIdRef.current = readReceiptsBySenderId;

  const onActionButtonClickMemo = useCallback(
    (message: ChatMessage, setMessageReadBy: (readBy: { id: string; displayName: string }[]) => void) => {
      if (participantCountRef.current && participantCountRef.current - 1 > 1 && readReceiptsBySenderIdRef.current) {
        setMessageReadBy(getParticipantsWhoHaveReadMessage(message, readReceiptsBySenderIdRef.current));
      }
    },
    []
  );

  const localeStrings = useLocale().strings.messageThread;
  const strings = useMemo(() => ({ ...localeStrings, ...props.strings }), [localeStrings, props.strings]);
<<<<<<< HEAD
  // To rerender the defaultChatMessageRenderer if app running across days(every new day chat time stamp need to be regenerated)
  const defaultChatMessageRenderer = useCallback(
    (messageProps: MessageProps) => {
      if (inlineAttachments[messageProps.message.messageId] === undefined) {
        setInlineAttachments((prev) => ({ ...prev, [messageProps.message.messageId]: {} }));
      }
      if (
        messageProps.message.messageType === 'chat' ||
        /* @conditional-compile-remove(data-loss-prevention) */ messageProps.message.messageType === 'blocked'
      ) {
        return (
          <ChatMessageComponent
            {...messageProps}
            onRenderFileDownloads={onRenderFileDownloads}
            /* @conditional-compile-remove(file-sharing) */
            strings={strings}
            message={messageProps.message}
            userId={props.userId}
            remoteParticipantsCount={participantCount ? participantCount - 1 : 0}
            shouldOverlapAvatarAndMessage={isNarrow}
            onRenderAvatar={onRenderAvatar}
            showMessageStatus={showMessageStatus}
            messageStatus={messageProps.message.status}
            onActionButtonClick={onActionButtonClickMemo}
            /* @conditional-compile-remove(date-time-customization) */
            onDisplayDateTimeString={onDisplayDateTimeString}
            onFetchAttachments={onFetchInlineAttachment}
            onInlineImageClicked={onInlineImageClicked}
            attachmentsMap={inlineAttachments[messageProps.message.messageId] ?? {}}
            /* @conditional-compile-remove(mention) */
            mentionOptions={mentionOptions}
          />
        );
      }
      return <></>;
    },
    [
      onRenderFileDownloads,
      /* @conditional-compile-remove(file-sharing) */
      strings,
      props.userId,
      participantCount,
      isNarrow,
      onRenderAvatar,
      showMessageStatus,
      onActionButtonClickMemo,
      /* @conditional-compile-remove(date-time-customization) */
      onDisplayDateTimeString,

      onFetchInlineAttachment,

      onInlineImageClicked,

      inlineAttachments,
      /* @conditional-compile-remove(mention) */
      mentionOptions
    ]
  );
=======
>>>>>>> 71f3f190

  const defaultStatusRenderer = useCallback(
    (
      message: ChatMessage | /* @conditional-compile-remove(data-loss-prevention) */ BlockedMessage,
      participantCount: number,
      readCount: number,
      status?: MessageStatus
    ) => {
      const onToggleToolTip = (isToggled: boolean): void => {
        if (isToggled && readReceiptsBySenderIdRef.current) {
          setReadCountForHoveredIndicator(
            getParticipantsWhoHaveReadMessage(message, readReceiptsBySenderIdRef.current).length
          );
        } else {
          setReadCountForHoveredIndicator(undefined);
        }
      };
      return (
        <MessageStatusIndicator
          status={status}
          readCount={readCount}
          onToggleToolTip={onToggleToolTip}
          // -1 because participant count does not include myself
          remoteParticipantsCount={participantCount ? participantCount - 1 : 0}
        />
      );
    },
    []
  );

  const theme = useTheme();

  const messagesToDisplay = useMemo(() => {
    return memoizeAllMessages((memoizedMessageFn) => {
      return messages.map((message: Message, index: number): _ChatMessageProps => {
        return memoizedMessageFn(
          message,
          showMessageDate,
          showMessageStatus,
          strings,
          index,
          onUpdateMessage,
          onCancelEditMessage,
          onDeleteMessage,
          onSendMessage,
          props.disableEditing,
          lastDeliveredChatMessage,
          lastSeenChatMessage,
          lastSendingChatMessage
        );
      });
    });
  }, [
    lastDeliveredChatMessage,
    lastSeenChatMessage,
    lastSendingChatMessage,
    messages,
    onCancelEditMessage,
    onDeleteMessage,
    onSendMessage,
    onUpdateMessage,
    props.disableEditing,
    showMessageDate,
    showMessageStatus,
    strings
  ]);

  const classes = useChatStyles();

  return (
    <div className={mergeStyles(messageThreadWrapperContainerStyle)} ref={chatThreadRef}>
      {/* Always ensure New Messages button is above the chat body element in the DOM tree. This is to ensure correct
        tab ordering. Because the New Messages button floats on top of the chat body it is in a higher z-index and
        thus Users should be able to tab navigate to the new messages button _before_ tab focus is taken to the chat body.*/}
      {existsNewChatMessage && !disableJumpToNewMessageButton && (
        <div className={mergeStyles(newMessageButtonContainerStyle, styles?.newMessageButtonContainer)}>
          {onRenderJumpToNewMessageButton ? (
            onRenderJumpToNewMessageButton({ text: strings.newMessagesIndicator, onClick: scrollToBottom })
          ) : (
            <DefaultJumpToNewMessageButton text={strings.newMessagesIndicator} onClick={scrollToBottom} />
          )}
        </div>
      )}
      <LiveAnnouncer>
        <FluentV9ThemeProvider v8Theme={theme}>
          <Chat
            // styles?.chatContainer used in className and style prop as style prop can't handle CSS selectors
            className={mergeClasses(classes.root, mergeStyles(styles?.chatContainer))}
            ref={chatScrollDivRef}
            style={{ ...createStyleFromV8Style(styles?.chatContainer) }}
          >
            {messagesToDisplay.map((message: _ChatMessageProps): JSX.Element => {
              return (
                <MemoChatMessageComponentWrapper
                  {...message}
                  userId={userId}
                  key={message.key}
                  styles={styles}
                  shouldOverlapAvatarAndMessage={isNarrow}
                  strings={strings}
                  onRenderAvatar={onRenderAvatar}
                  onRenderMessage={onRenderMessage}
                  onRenderMessageStatus={onRenderMessageStatus}
                  defaultStatusRenderer={defaultStatusRenderer}
                  onActionButtonClick={onActionButtonClickMemo}
                  readCount={readCountForHoveredIndicator}
                  participantCount={participantCount}
                  /* @conditional-compile-remove(file-sharing) */
                  fileDownloadHandler={props.fileDownloadHandler}
                  /* @conditional-compile-remove(teams-inline-images-and-file-sharing) */
                  onFetchInlineAttachment={onFetchInlineAttachment}
                  /* @conditional-compile-remove(teams-inline-images-and-file-sharing) */
                  inlineAttachments={inlineAttachments}
                  /* @conditional-compile-remove(image-gallery) */
                  onInlineImageClicked={onInlineImageClicked}
                  /* @conditional-compile-remove(date-time-customization) */
                  onDisplayDateTimeString={onDisplayDateTimeString}
                  /* @conditional-compile-remove(mention) */
                  mentionOptions={mentionOptions}
                  /* @conditional-compile-remove(file-sharing) */
                  onRenderFileDownloads={onRenderFileDownloads}
                />
              );
            })}
          </Chat>
        </FluentV9ThemeProvider>
      </LiveAnnouncer>
    </div>
  );
};

const MemoChatMessageComponentWrapper = React.memo((obj: ChatMessageComponentWrapperProps): JSX.Element => {
  return <ChatMessageComponentWrapper {...obj} />;
});<|MERGE_RESOLUTION|>--- conflicted
+++ resolved
@@ -34,15 +34,9 @@
 import getParticipantsWhoHaveReadMessage from './utils/getParticipantsWhoHaveReadMessage';
 /* @conditional-compile-remove(file-sharing) */
 import { FileDownloadHandler } from './FileDownloadCards';
-<<<<<<< HEAD
-
-import { FileMetadata } from './FileDownloadCards';
-
-=======
 /* @conditional-compile-remove(file-sharing) */ /* @conditional-compile-remove(teams-inline-images-and-file-sharing) */
 import { AttachmentMetadata } from './FileDownloadCards';
 /* @conditional-compile-remove(teams-inline-images-and-file-sharing) */
->>>>>>> 71f3f190
 import { AttachmentDownloadResult } from './FileDownloadCards';
 import { useTheme } from '../theming';
 import { FluentV9ThemeProvider } from './../theming/FluentV9ThemeProvider';
@@ -671,15 +665,10 @@
     onFetchAttachments,
     /* @conditional-compile-remove(mention) */
     mentionOptions,
-<<<<<<< HEAD
-
-    onInlineImageClicked
-=======
     /* @conditional-compile-remove(image-gallery) */
     onInlineImageClicked,
     /* @conditional-compile-remove(file-sharing) */
     onRenderFileDownloads
->>>>>>> 71f3f190
   } = props;
   // We need this state to wait for one tick and scroll to bottom after messages have been initialized.
   // Otherwise chatScrollDivRef.current.clientHeight is wrong if we scroll to bottom before messages are initialized.
@@ -973,67 +962,6 @@
 
   const localeStrings = useLocale().strings.messageThread;
   const strings = useMemo(() => ({ ...localeStrings, ...props.strings }), [localeStrings, props.strings]);
-<<<<<<< HEAD
-  // To rerender the defaultChatMessageRenderer if app running across days(every new day chat time stamp need to be regenerated)
-  const defaultChatMessageRenderer = useCallback(
-    (messageProps: MessageProps) => {
-      if (inlineAttachments[messageProps.message.messageId] === undefined) {
-        setInlineAttachments((prev) => ({ ...prev, [messageProps.message.messageId]: {} }));
-      }
-      if (
-        messageProps.message.messageType === 'chat' ||
-        /* @conditional-compile-remove(data-loss-prevention) */ messageProps.message.messageType === 'blocked'
-      ) {
-        return (
-          <ChatMessageComponent
-            {...messageProps}
-            onRenderFileDownloads={onRenderFileDownloads}
-            /* @conditional-compile-remove(file-sharing) */
-            strings={strings}
-            message={messageProps.message}
-            userId={props.userId}
-            remoteParticipantsCount={participantCount ? participantCount - 1 : 0}
-            shouldOverlapAvatarAndMessage={isNarrow}
-            onRenderAvatar={onRenderAvatar}
-            showMessageStatus={showMessageStatus}
-            messageStatus={messageProps.message.status}
-            onActionButtonClick={onActionButtonClickMemo}
-            /* @conditional-compile-remove(date-time-customization) */
-            onDisplayDateTimeString={onDisplayDateTimeString}
-            onFetchAttachments={onFetchInlineAttachment}
-            onInlineImageClicked={onInlineImageClicked}
-            attachmentsMap={inlineAttachments[messageProps.message.messageId] ?? {}}
-            /* @conditional-compile-remove(mention) */
-            mentionOptions={mentionOptions}
-          />
-        );
-      }
-      return <></>;
-    },
-    [
-      onRenderFileDownloads,
-      /* @conditional-compile-remove(file-sharing) */
-      strings,
-      props.userId,
-      participantCount,
-      isNarrow,
-      onRenderAvatar,
-      showMessageStatus,
-      onActionButtonClickMemo,
-      /* @conditional-compile-remove(date-time-customization) */
-      onDisplayDateTimeString,
-
-      onFetchInlineAttachment,
-
-      onInlineImageClicked,
-
-      inlineAttachments,
-      /* @conditional-compile-remove(mention) */
-      mentionOptions
-    ]
-  );
-=======
->>>>>>> 71f3f190
 
   const defaultStatusRenderer = useCallback(
     (
