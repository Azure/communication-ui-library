--- conflicted
+++ resolved
@@ -41,10 +41,6 @@
 import LiveAnnouncer from './Announcer/LiveAnnouncer';
 /* @conditional-compile-remove(mention) */
 import { MentionOptions } from './MentionPopover';
-<<<<<<< HEAD
-=======
-import { initializeFileTypeIcons } from '@fluentui/react-file-type-icons';
->>>>>>> c5245d92
 import { createStyleFromV8Style } from './styles/v8StyleShim';
 import {
   ChatMessageComponentWrapper,
@@ -748,13 +744,6 @@
     }
   }, [onLoadPreviousChatMessages]);
 
-<<<<<<< HEAD
-=======
-  useEffect(() => {
-    initializeFileTypeIcons();
-  }, []);
-
->>>>>>> c5245d92
   const previousTopRef = useRef<number>(-1);
   const previousHeightRef = useRef<number>(-1);
 
