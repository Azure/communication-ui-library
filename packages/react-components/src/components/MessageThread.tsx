// Copyright (c) Microsoft Corporation.
// Licensed under the MIT license.

import React, { useCallback, useEffect, useMemo, useRef, useState } from 'react';
import {
  Chat,
  ChatItemProps,
  Flex,
  Ref,
  ShorthandValue,
  mergeStyles as mergeNorthstarThemes
} from '@fluentui/react-northstar';
import {
  DownIconStyle,
  newMessageButtonContainerStyle,
  messageThreadContainerStyle,
  chatStyle,
  buttonWithIconStyles,
  newMessageButtonStyle,
  messageStatusContainerStyle,
  noMessageStatusStyle,
  defaultChatItemMessageContainer,
  defaultMyChatMessageContainer,
  defaultChatMessageContainer,
  gutterWithAvatar,
  gutterWithHiddenAvatar,
  FailedMyChatMessageContainer
} from './styles/MessageThread.styles';
/* @conditional-compile-remove(data-loss-prevention) */
import { defaultBlockedMessageStyleContainer } from './styles/MessageThread.styles';
import {
  Icon,
  IStyle,
  mergeStyles,
  Persona,
  PersonaSize,
  PrimaryButton,
  Stack,
  IPersona,
  Theme
} from '@fluentui/react';
import { ComponentSlotStyle } from '@fluentui/react-northstar';
import { LiveAnnouncer } from 'react-aria-live';
import { delay } from './utils/delay';
import {
  BaseCustomStyles,
  ChatMessage,
  CustomMessage,
  SystemMessage,
  CommunicationParticipant,
  OnRenderAvatarCallback,
  ParticipantAddedSystemMessage,
  ParticipantRemovedSystemMessage,
  Message,
  ReadReceiptsBySenderId
} from '../types';
/* @conditional-compile-remove(data-loss-prevention) */
import { BlockedMessage } from '../types';
import { MessageStatusIndicator, MessageStatusIndicatorProps } from './MessageStatusIndicator';
import { memoizeFnAll, MessageStatus } from '@internal/acs-ui-common';
import { SystemMessage as SystemMessageComponent, SystemMessageIconTypes } from './SystemMessage';
import { ChatMessageComponent } from './ChatMessage/ChatMessageComponent';
import { useLocale } from '../localization/LocalizationProvider';
import { isNarrowWidth, _useContainerWidth } from './utils/responsive';
import getParticipantsWhoHaveReadMessage from './utils/getParticipantsWhoHaveReadMessage';
/* @conditional-compile-remove(file-sharing) */
import { FileDownloadHandler } from './FileDownloadCards';
/* @conditional-compile-remove(file-sharing) */ /* @conditional-compile-remove(teams-inline-images) */
import { FileMetadata } from './FileDownloadCards';
/* @conditional-compile-remove(teams-inline-images) */
import { AttachmentDownloadResult } from './FileDownloadCards';
import { useTheme } from '../theming';
/* @conditional-compile-remove(at-mention) */
import { AtMentionOptions } from './AtMentionFlyout';

const isMessageSame = (first: ChatMessage, second: ChatMessage): boolean => {
  return (
    first.messageId === second.messageId &&
    first.content === second.content &&
    first.contentType === second.contentType &&
    JSON.stringify(first.createdOn) === JSON.stringify(second.createdOn) &&
    first.senderId === second.senderId &&
    first.senderDisplayName === second.senderDisplayName &&
    first.status === second.status
  );
};

/**
 * Get the latest message from the message array.
 *
 * @param messages
 */
const getLatestChatMessage = (messages: Message[]): ChatMessage | undefined => {
  for (let i = messages.length - 1; i >= 0; i--) {
    const message = messages[i];
    if (message.messageType === 'chat' && !!message.createdOn) {
      return message;
    }
  }
  return undefined;
};

/**
 * Compare latestMessageFromPreviousMessages & latestMessageFromNewMessages to see if the new message is not from
 * current user.
 */
const isThereNewMessageNotFromCurrentUser = (
  userId: string,
  latestMessageFromPreviousMessages?: ChatMessage,
  latestMessageFromNewMessages?: ChatMessage
): boolean => {
  if (latestMessageFromNewMessages === undefined) {
    return false;
  }
  if (latestMessageFromPreviousMessages === undefined) {
    return latestMessageFromNewMessages.senderId !== userId;
  }
  return (
    !isMessageSame(latestMessageFromNewMessages, latestMessageFromPreviousMessages) &&
    latestMessageFromNewMessages.senderId !== userId
  );
};

/**
 * Returns true if the current user sent the latest message and false otherwise. It will ignore messages that have no
 * sender, messages that have failed to send, and messages from the current user that is marked as SEEN. This is meant
 * as an indirect way to detect if user is at bottom of the chat when the component updates with new messages. If we
 * updated this component due to current user sending a message we want to then call scrollToBottom.
 */
const didUserSendTheLatestMessage = (
  userId: string,
  latestMessageFromPreviousMessages?: ChatMessage,
  latestMessageFromNewMessages?: ChatMessage
): boolean => {
  if (latestMessageFromNewMessages === undefined) {
    return false;
  }
  if (latestMessageFromPreviousMessages === undefined) {
    return latestMessageFromNewMessages.senderId === userId;
  }
  return (
    !isMessageSame(latestMessageFromNewMessages, latestMessageFromPreviousMessages) &&
    latestMessageFromNewMessages.senderId === userId
  );
};

/**
 * Fluent styles for {@link MessageThread}.
 *
 * @public
 */
export interface MessageThreadStyles extends BaseCustomStyles {
  /** Styles for load previous messages container. */
  loadPreviousMessagesButtonContainer?: IStyle;
  /** Styles for new message container. */
  newMessageButtonContainer?: IStyle;
  /** Styles for chat container. */
  chatContainer?: ComponentSlotStyle;
  /** styles for my chat items.  */
  myChatItemMessageContainer?: ComponentSlotStyle;
  /** styles for chat items.  */
  chatItemMessageContainer?: ComponentSlotStyle;
  /** Styles for my chat message container. */
  myChatMessageContainer?: ComponentSlotStyle;
  /** Styles for my chat message container in case of failure. */
  failedMyChatMessageContainer?: ComponentSlotStyle;
  /** Styles for chat message container. */
  chatMessageContainer?: ComponentSlotStyle;
  /** Styles for system message container. */
  systemMessageContainer?: ComponentSlotStyle;
  /** Styles for blocked message container. */
  /* @conditional-compile-remove(data-loss-prevention) */
  blockedMessageContainer?: ComponentSlotStyle;
  /** Styles for message status indicator container. */
  messageStatusContainer?: (mine: boolean) => IStyle;
}

/**
 * Strings of {@link MessageThread} that can be overridden.
 *
 * @public
 */
export interface MessageThreadStrings {
  /** String for Sunday */
  sunday: string;
  /** String for Monday */
  monday: string;
  /** String for Tuesday */
  tuesday: string;
  /** String for Wednesday */
  wednesday: string;
  /** String for Thursday */
  thursday: string;
  /** String for Friday */
  friday: string;
  /** String for Saturday */
  saturday: string;
  /** String for Yesterday */
  yesterday: string;
  /** String for participants joined */
  participantJoined: string;
  /** String for participants left */
  participantLeft: string;
  /** Tag shown on a message that has been edited */
  editedTag: string;
  /** String for editing message in floating menu */
  editMessage: string;
  /** String for removing message in floating menu */
  removeMessage: string;
  /** String for resending failed message in floating menu */
  resendMessage?: string;
  /** String for indicating failed to send messages */
  failToSendTag?: string;
  /** String for LiveMessage introduction for the Chat Message */
  liveAuthorIntro: string;
  /** String for aria text of remote user's message content */
  messageContentAriaText: string;
  /** String for aria text of local user's message content */
  messageContentMineAriaText: string;
  /** String for warning on text limit exceeded in EditBox*/
  editBoxTextLimit: string;
  /** String for placeholder text in EditBox when there is no user input*/
  editBoxPlaceholderText: string;
  /** String for new messages indicator*/
  newMessagesIndicator: string;
  /** String for showing message read status in floating menu */
  messageReadCount?: string;
  /** String for replacing display name when there is none*/
  noDisplayNameSub: string;
  /** String for Cancel button in EditBox*/
  editBoxCancelButton: string;
  /** String for Submit in EditBox when there is no user input*/
  editBoxSubmitButton: string;
  /** String for action menu indicating there are more options */
  actionMenuMoreOptions?: string;
  /* @conditional-compile-remove(file-sharing) */
  /** String for download file button in file card */
  downloadFile: string;
  /* @conditional-compile-remove(data-loss-prevention) */
  /** String for policy violation message removal */
  blockedWarningText: string;
  /* @conditional-compile-remove(data-loss-prevention) */
  /** String for policy violation message removal details link */
  blockedWarningLinkText: string;
}

/**
 * Arguments for {@link MessageThreadProps.onRenderJumpToNewMessageButton}.
 *
 * @public
 */
export interface JumpToNewMessageButtonProps {
  /** String for button text */
  text: string;
  /** Callback for when button is clicked */
  onClick: () => void;
}

const DefaultJumpToNewMessageButton = (props: JumpToNewMessageButtonProps): JSX.Element => {
  const { text, onClick } = props;
  return (
    <PrimaryButton
      className={newMessageButtonStyle}
      styles={buttonWithIconStyles}
      text={text}
      onClick={onClick}
      onRenderIcon={() => <Icon iconName="Down" className={DownIconStyle} />}
    />
  );
};

const generateParticipantsStr = (participants: CommunicationParticipant[], defaultName: string): string =>
  participants
    .map(
      (participant) =>
        `${!participant.displayName || participant.displayName === '' ? defaultName : participant.displayName}`
    )
    .join(', ');

/**
 * A component to render a single message.
 *
 * @public
 */
export type MessageRenderer = (props: MessageProps) => JSX.Element;

const ParticipantSystemMessageComponent = ({
  message,
  style,
  defaultName
}: {
  message: ParticipantAddedSystemMessage | ParticipantRemovedSystemMessage;
  style?: ComponentSlotStyle;
  defaultName: string;
}): JSX.Element => {
  const { strings } = useLocale();
  const participantsStr = generateParticipantsStr(message.participants, defaultName);
  const messageSuffix =
    message.systemMessageType === 'participantAdded'
      ? strings.messageThread.participantJoined
      : strings.messageThread.participantLeft;

  if (participantsStr !== '') {
    return (
      <SystemMessageComponent
        iconName={(message.iconName ? message.iconName : '') as SystemMessageIconTypes}
        content={`${participantsStr} ${messageSuffix}`}
        containerStyle={style}
      />
    );
  }
  return <></>;
};

const DefaultSystemMessage: MessageRenderer = (props: MessageProps) => {
  const message = props.message;
  switch (message.messageType) {
    case 'system':
      switch (message.systemMessageType) {
        case 'content':
          return (
            <SystemMessageComponent
              iconName={(message.iconName ? message.iconName : '') as SystemMessageIconTypes}
              content={message.content ?? ''}
              containerStyle={props?.messageContainerStyle}
            />
          );
        case 'participantAdded':
        case 'participantRemoved':
          return (
            <ParticipantSystemMessageComponent
              message={message}
              style={props.messageContainerStyle}
              defaultName={props.strings.noDisplayNameSub}
            />
          );
      }
  }
  return <></>;
};

const memoizeAllMessages = memoizeFnAll(
  (
    _messageKey: string,
    message: Message,
    showMessageDate: boolean,
    showMessageStatus: boolean,
    onRenderAvatar: OnRenderAvatarCallback | undefined,
    shouldOverlapAvatarAndMessage: boolean,
    styles: MessageThreadStyles | undefined,
    onRenderMessageStatus:
      | ((messageStatusIndicatorProps: MessageStatusIndicatorProps) => JSX.Element | null)
      | undefined,
    defaultStatusRenderer: (
      message: ChatMessage | /* @conditional-compile-remove(data-loss-prevention) */ BlockedMessage,
      status: MessageStatus,
      participantCount: number,
      readCount: number
    ) => JSX.Element,
    defaultChatMessageRenderer: (message: MessageProps) => JSX.Element,
    strings: MessageThreadStrings,
    theme: Theme,
    _attached?: boolean | string,
    statusToRender?: MessageStatus,
    participantCount?: number,
    readCount?: number,
    onRenderMessage?: (message: MessageProps, defaultOnRender?: MessageRenderer) => JSX.Element,
    onUpdateMessage?: UpdateMessageCallback,
    onCancelMessageEdit?: CancelEditCallback,
    onDeleteMessage?: (messageId: string) => Promise<void>,
    onSendMessage?: (content: string) => Promise<void>,
    disableEditing?: boolean
  ): ShorthandValue<ChatItemProps> => {
    const messageProps: MessageProps = {
      message,
      strings,
      showDate: showMessageDate,
      onUpdateMessage,
      onCancelMessageEdit,
      onDeleteMessage,
      onSendMessage,
      disableEditing
    };

    const chatMessageItemProps = (
      message: ChatMessage | /* @conditional-compile-remove(data-loss-prevention) */ BlockedMessage,
      messageProps: MessageProps
    ): ShorthandValue<ChatItemProps> => {
      const chatMessageComponent =
        onRenderMessage === undefined
          ? defaultChatMessageRenderer(messageProps)
          : onRenderMessage(messageProps, defaultChatMessageRenderer);

      const personaOptions: IPersona = {
        hidePersonaDetails: true,
        size: PersonaSize.size32,
        text: message.senderDisplayName,
        showOverflowTooltip: false
      };

      const chatItemMessageStyle =
        (message.mine ? styles?.myChatItemMessageContainer : styles?.chatItemMessageContainer) ||
        defaultChatItemMessageContainer(shouldOverlapAvatarAndMessage);

      const chatGutterStyles =
        message.attached === 'top' || message.attached === false ? gutterWithAvatar : gutterWithHiddenAvatar;

      return {
        gutter: {
          styles: chatGutterStyles,
          content: message.mine ? (
            ''
          ) : onRenderAvatar ? (
            onRenderAvatar(message.senderId ?? '', personaOptions)
          ) : (
            <Persona {...personaOptions} />
          )
        },
        contentPosition: message.mine ? 'end' : 'start',
        message: {
          styles: chatItemMessageStyle,
          content: (
            <Flex hAlign={message.mine ? 'end' : undefined} vAlign="end">
              {chatMessageComponent}
              <div
                className={mergeStyles(
                  messageStatusContainerStyle(message.mine ?? false),
                  styles?.messageStatusContainer ? styles.messageStatusContainer(message.mine ?? false) : ''
                )}
              >
                {showMessageStatus && statusToRender ? (
                  onRenderMessageStatus ? (
                    onRenderMessageStatus({ status: statusToRender })
                  ) : (
                    defaultStatusRenderer(message, statusToRender, participantCount ?? 0, readCount ?? 0)
                  )
                ) : (
                  <div className={mergeStyles(noMessageStatusStyle)} />
                )}
              </div>
            </Flex>
          )
        },
        attached: message.attached,
        key: _messageKey
      };
    };

    /* @conditional-compile-remove(data-loss-prevention) */
    // Similar logic as switch statement case 'chat', if statement for conditional compile (merge logic to switch case when stablize)
    if (message.messageType === 'blocked') {
      const myChatMessageStyle =
        message.status === 'failed'
          ? styles?.failedMyChatMessageContainer ?? styles?.myChatMessageContainer ?? FailedMyChatMessageContainer
          : styles?.myChatMessageContainer ?? defaultBlockedMessageStyleContainer(theme);
      const blockedMessageStyle = styles?.blockedMessageContainer ?? defaultBlockedMessageStyleContainer(theme);
      messageProps.messageContainerStyle = message.mine ? myChatMessageStyle : blockedMessageStyle;
      return chatMessageItemProps(message, messageProps);
    }

    switch (message.messageType) {
      case 'chat': {
        const myChatMessageStyle =
          message.status === 'failed'
            ? styles?.failedMyChatMessageContainer ?? styles?.myChatMessageContainer ?? FailedMyChatMessageContainer
            : styles?.myChatMessageContainer ?? defaultMyChatMessageContainer;
        const chatMessageStyle = styles?.chatMessageContainer ?? defaultChatMessageContainer(theme);
        messageProps.messageContainerStyle = message.mine ? myChatMessageStyle : chatMessageStyle;

        return chatMessageItemProps(message, messageProps);
      }

      case 'system': {
        messageProps.messageContainerStyle = styles?.systemMessageContainer;
        const systemMessageComponent =
          onRenderMessage === undefined ? (
            <DefaultSystemMessage {...messageProps} />
          ) : (
            onRenderMessage(messageProps, (props) => <DefaultSystemMessage {...props} />)
          );
        return {
          children: systemMessageComponent,
          key: _messageKey
        };
      }

      default: {
        // We do not handle custom type message by default, users can handle custom type by using onRenderMessage function.
        const customMessageComponent = onRenderMessage === undefined ? <></> : onRenderMessage(messageProps);
        return {
          children: customMessageComponent,
          key: _messageKey
        };
      }
    }
  }
);

const getLastChatMessageIdWithStatus = (messages: Message[], status: MessageStatus): string | undefined => {
  for (let i = messages.length - 1; i >= 0; i--) {
    const message = messages[i];
    if (message.messageType === 'chat' && message.status === status && message.mine) {
      return message.messageId;
    }
  }
  return undefined;
};

/**
 * @public
 * Callback function run when a message is updated.
 */
export type UpdateMessageCallback = (
  messageId: string,
  content: string,
  /* @conditional-compile-remove(file-sharing) */
  metadata?: Record<string, string>,
  /* @conditional-compile-remove(file-sharing) */
  options?: {
    attachedFilesMetadata?: FileMetadata[];
  }
) => Promise<void>;
/**
 * @public
 * Callback function run when a message edit is cancelled.
 */
export type CancelEditCallback = (
  messageId: string,
  /* @conditional-compile-remove(file-sharing) */
  metadata?: Record<string, string>,
  /* @conditional-compile-remove(file-sharing) */
  options?: {
    attachedFilesMetadata?: FileMetadata[];
  }
) => void;

/**
 * Props for {@link MessageThread}.
 *
 * @public
 */
export type MessageThreadProps = {
  /**
   * UserId of the current user.
   */
  userId: string;
  /**
   * Messages to render in message thread. A message can be of type `ChatMessage`, `SystemMessage`, `BlockedMessage` or `CustomMessage`.
   */
  messages: (
    | ChatMessage
    | SystemMessage
    | CustomMessage
    | /* @conditional-compile-remove(data-loss-prevention) */ BlockedMessage
  )[];
  /**
   * number of participants in the thread
   */
  participantCount?: number;
  /**
   * read receipts for each sender in the chat
   */
  readReceiptsBySenderId?: ReadReceiptsBySenderId;
  /**
   * Allows users to pass an object containing custom CSS styles.
   * @Example
   * ```
   * <MessageThread styles={{ root: { background: 'blue' } }} />
   * ```
   */
  styles?: MessageThreadStyles;
  /**
   * Whether the new message button is disabled or not.
   *
   * @defaultValue `false`
   */
  disableJumpToNewMessageButton?: boolean;
  /**
   * Whether the date of each message is displayed or not.
   * It is ignored when onDisplayDateTimeString is supplied.
   *
   * @defaultValue `false`
   */
  showMessageDate?: boolean;
  /**
   * Whether the status indicator for each message is displayed or not.
   *
   * @defaultValue `false`
   */
  showMessageStatus?: boolean;
  /**
   * Number of chat messages to reload each time onLoadPreviousChatMessages is called.
   *
   * @defaultValue 0
   */
  numberOfChatMessagesToReload?: number;
  /**
   * Optional callback to override actions on message being seen.
   *
   * @param messageId - message Id
   */
  onMessageSeen?: (messageId: string) => Promise<void>;
  /**
   * Optional callback to override render of the message status indicator.
   *
   * @param messageStatusIndicatorProps - props of type MessageStatusIndicatorProps
   */
  onRenderMessageStatus?: (messageStatusIndicatorProps: MessageStatusIndicatorProps) => JSX.Element | null;
  /**
   * Optional callback to override render of the avatar.
   *
   * @param userId - user Id
   */
  onRenderAvatar?: OnRenderAvatarCallback;
  /**
   * Optional callback to override render of the button for jumping to the new message.
   *
   * @param newMessageButtonProps - button props of type JumpToNewMessageButtonProps
   */
  onRenderJumpToNewMessageButton?: (newMessageButtonProps: JumpToNewMessageButtonProps) => JSX.Element;
  /**
   * Optional callback to override loading of previous messages.
   * It accepts the number of history chat messages that we want to load and return a boolean Promise indicating if we have got all the history messages.
   * If the promise resolves to `true`, we have load all chat messages into the message thread and `loadPreviousMessagesButton` will not be rendered anymore.
   */
  onLoadPreviousChatMessages?: (messagesToLoad: number) => Promise<boolean>;
  /**
   * Optional callback to override render of a message.
   *
   * @param messageProps - props of type {@link communication-react#MessageProps}
   * @param defaultOnRender - default render of type {@link communication-react#MessageRenderer}
   *
   * @remarks
   * `messageRenderer` is not provided for `CustomMessage` and thus only available for `ChatMessage` and `SystemMessage`.
   */
  onRenderMessage?: (messageProps: MessageProps, messageRenderer?: MessageRenderer) => JSX.Element;
  /* @conditional-compile-remove(file-sharing) */
  /**
   * Optional callback to render uploaded files in the message component.
   * @beta
   */
  onRenderFileDownloads?: (userId: string, message: ChatMessage) => JSX.Element;
  /* @conditional-compile-remove(teams-inline-images) */
  /**
   * Optional callback to retrieve the inline image in a message.
   * @param attachment - FileMetadata object we want to render
   * @beta
   */
<<<<<<< HEAD
  onFetchAttachments?: (attachment: FileMetadata) => Promise<AttachmentDownloadResult | undefined>;
=======
  onFetchAttachments?: (attachment: FileMetadata) => Promise<AttachmentDownloadResult[]>;
>>>>>>> e60445a0
  /**
   * Optional callback to edit a message.
   *
   * @param messageId - message id from chatClient
   * @param content - new content of the message
   *
   */
  onUpdateMessage?: UpdateMessageCallback;

  /**
   * Optional callback for when a message edit is cancelled.
   *
   * @param messageId - message id from chatClient
   */
  onCancelMessageEdit?: CancelEditCallback;
  /**
   * Optional callback to delete a message.
   *
   * @param messageId - message id from chatClient
   *
   */
  onDeleteMessage?: (messageId: string) => Promise<void>;

  /**
   * Optional callback to send a message.
   *
   * @param content - message body to send
   *
   */
  onSendMessage?: (content: string) => Promise<void>;

  /**
  /**
   * Disable editing messages.
   *
   * @remarks This removes the action menu on messages.
   *
   * @defaultValue `false`
   */
  disableEditing?: boolean;

  /**
   * Optional strings to override in component
   */
  strings?: Partial<MessageThreadStrings>;

  /* @conditional-compile-remove(file-sharing) */
  /**
   * @beta
   * Optional function called when someone clicks on the file download icon.
   * If file attachments are defined in the `message.metadata` property using the `fileSharingMetadata` key,
   * this function will be called with the data inside `fileSharingMetadata` key.
   */
  fileDownloadHandler?: FileDownloadHandler;

  /* @conditional-compile-remove(date-time-customization) */
  /**
   * Optional function to provide customized date format.
   * @beta
   */
  onDisplayDateTimeString?: (messageDate: Date) => string;
  /* @conditional-compile-remove(at-mention) */
  /**
   * Optional props needed to lookup suggestions and display mentions in the at mention scenario.
   * @beta
   */
  atMentionOptions?: AtMentionOptions;
};

/**
 * Props to render a single message.
 *
 * See {@link MessageRenderer}.
 *
 * @public
 */
export type MessageProps = {
  /**
   * Message to render. It can type `ChatMessage` or `SystemMessage`, `BlockedMessage` or `CustomMessage`.
   */
  message: Message;
  /**
   * Strings from parent MessageThread component
   */
  strings: MessageThreadStrings;
  /**
   * Custom CSS styles for chat message container.
   */
  messageContainerStyle?: ComponentSlotStyle;
  /**
   * Whether the date of a message is displayed or not.
   *
   * @defaultValue `false`
   */
  showDate?: boolean;
  /**
   * Disable editing messages.
   *
   * @remarks This removes the action menu on messages.
   *
   * @defaultValue `false`
   */
  disableEditing?: boolean;
  /**
   * Optional callback to edit a message.
   *
   * @param messageId - message id from chatClient
   * @param content - new content of the message
   */
  onUpdateMessage?: UpdateMessageCallback;

  /**
   * Optional callback for when a message edit is cancelled.
   *
   * @param messageId - message id from chatClient
   */
  onCancelMessageEdit?: CancelEditCallback;
  /**
   * Optional callback to delete a message.
   *
   * @param messageId - message id from chatClient
   *
   */
  onDeleteMessage?: (messageId: string) => Promise<void>;

  /**
   * Optional callback to send a message.
   *
   * @param messageId - message id from chatClient
   *
   */
  onSendMessage?: (messageId: string) => Promise<void>;
};

/**
 * `MessageThread` allows you to easily create a component for rendering chat messages, handling scrolling behavior of new/old messages and customizing icons & controls inside the chat thread.
 * @param props - of type MessageThreadProps
 *
 * Users will need to provide at least chat messages and userId to render the `MessageThread` component.
 * Users can also customize `MessageThread` by passing in their own Avatar, `MessageStatusIndicator` icon, `JumpToNewMessageButton`, `LoadPreviousMessagesButton` and the behavior of these controls.
 *
 * `MessageThread` internally uses the `Chat` & `Chat.Message` component from `@fluentui/react-northstar`. You can checkout the details about these [two components](https://fluentsite.z22.web.core.windows.net/0.53.0/components/chat/props).
 *
 * @public
 */
export const MessageThread = (props: MessageThreadProps): JSX.Element => {
  const {
    messages: newMessages,
    userId,
    participantCount,
    readReceiptsBySenderId,
    styles,
    disableJumpToNewMessageButton = false,
    showMessageDate = false,
    showMessageStatus = false,
    numberOfChatMessagesToReload = 5,
    onMessageSeen,
    onRenderMessageStatus,
    onRenderAvatar,
    onLoadPreviousChatMessages,
    onRenderJumpToNewMessageButton,
    onRenderMessage,
    onUpdateMessage,
    onCancelMessageEdit,
    onDeleteMessage,
    onSendMessage,
    /* @conditional-compile-remove(date-time-customization) */
    onDisplayDateTimeString,
    /* @conditional-compile-remove(teams-inline-images) */
    onFetchAttachments
  } = props;
  const onRenderFileDownloads = onRenderFileDownloadsTrampoline(props);

  const [messages, setMessages] = useState<Message[]>([]);
  // We need this state to wait for one tick and scroll to bottom after messages have been initialized.
  // Otherwise chatScrollDivRef.current.clientHeight is wrong if we scroll to bottom before messages are initialized.
  const [chatMessagesInitialized, setChatMessagesInitialized] = useState<boolean>(false);
  const [isAtBottomOfScroll, setIsAtBottomOfScroll] = useState<boolean>(true);
  const [forceUpdate, setForceUpdate] = useState<number>(0);

  // Used to decide if should auto scroll to bottom or show "new message" button
  const [latestPreviousChatMessage, setLatestPreviousChatMessage] = useState<ChatMessage | undefined>(undefined);
  const [latestCurrentChatMessage, setLatestCurrentChatMessage] = useState<ChatMessage | undefined>(undefined);
  const [existsNewChatMessage, setExistsNewChatMessage] = useState<boolean>(false);

  const [lastSeenChatMessage, setLastSeenChatMessage] = useState<string | undefined>(undefined);
  const [lastDeliveredChatMessage, setLastDeliveredChatMessage] = useState<string | undefined>(undefined);
  const [lastSendingChatMessage, setLastSendingChatMessage] = useState<string | undefined>(undefined);

  // readCount and participantCount will only need to be updated on-fly when user hover on an indicator
  const [readCountForHoveredIndicator, setReadCountForHoveredIndicator] = useState<number | undefined>(undefined);

  /* @conditional-compile-remove(teams-inline-images) */
  const [inlineAttachments, setInlineAttachments] = useState<Record<string, string>>({});
  /* @conditional-compile-remove(teams-inline-images) */
  const onFetchInlineAttachment = useCallback(
    async (attachment: FileMetadata): Promise<void> => {
      if (!onFetchAttachments || attachment.id in inlineAttachments) {
        return;
      }
      const attachmentDownloadResult = await onFetchAttachments(attachment);
<<<<<<< HEAD
      if (attachmentDownloadResult) {
        setInlineAttachments((prev) => ({ ...prev, [attachment.id]: attachmentDownloadResult.blobUrl }));
=======
      if (attachmentDownloadResult[0]) {
        setInlineAttachments((prev) => ({ ...prev, [attachment.id]: attachmentDownloadResult[0].blobUrl }));
>>>>>>> e60445a0
      }
    },
    [inlineAttachments, onFetchAttachments]
  );

  const isAllChatMessagesLoadedRef = useRef(false);
  // isAllChatMessagesLoadedRef needs to be updated every time when a new adapter is set in order to display correct data
  // onLoadPreviousChatMessages is updated when a new adapter is set
  useEffect(() => {
    if (onLoadPreviousChatMessages) {
      isAllChatMessagesLoadedRef.current = false;
    }
  }, [onLoadPreviousChatMessages]);

  const previousTopRef = useRef<number>(-1);
  const previousHeightRef = useRef<number>(-1);

  const messageIdSeenByMeRef = useRef<string>('');

  const chatScrollDivRef = useRef<HTMLElement>(null);
  const chatThreadRef = useRef<HTMLElement>(null);
  const isLoadingChatMessagesRef = useRef(false);

  // When the chat thread is narrow, we perform space optimizations such as overlapping
  // the avatar on top of the chat message and moving the chat accept/reject edit buttons
  // to a new line
  const chatThreadWidth = _useContainerWidth(chatThreadRef);
  const isNarrow = chatThreadWidth ? isNarrowWidth(chatThreadWidth) : false;

  const messagesRef = useRef(messages);
  const setMessagesRef = (messagesWithAttachedValue: Message[]): void => {
    messagesRef.current = messagesWithAttachedValue;
    setMessages(messagesWithAttachedValue);
  };

  const isAtBottomOfScrollRef = useRef(isAtBottomOfScroll);
  const setIsAtBottomOfScrollRef = (isAtBottomOfScrollValue: boolean): void => {
    isAtBottomOfScrollRef.current = isAtBottomOfScrollValue;
    setIsAtBottomOfScroll(isAtBottomOfScrollValue);
  };

  const chatMessagesInitializedRef = useRef(chatMessagesInitialized);
  const setChatMessagesInitializedRef = (chatMessagesInitialized: boolean): void => {
    chatMessagesInitializedRef.current = chatMessagesInitialized;
    setChatMessagesInitialized(chatMessagesInitialized);
  };

  // we try to only send those message status if user is scrolled to the bottom.
  const sendMessageStatusIfAtBottom = useCallback(async (): Promise<void> => {
    if (
      !isAtBottomOfScrollRef.current ||
      !document.hasFocus() ||
      !messagesRef.current ||
      messagesRef.current.length === 0 ||
      !showMessageStatus
    ) {
      return;
    }
    const messagesWithId = messagesRef.current.filter((message) => {
      return message.messageType === 'chat' && !message.mine && !!message.messageId;
    });
    if (messagesWithId.length === 0) {
      return;
    }
    const lastMessage: ChatMessage = messagesWithId[messagesWithId.length - 1] as ChatMessage;
    try {
      if (
        onMessageSeen &&
        lastMessage &&
        lastMessage.messageId &&
        lastMessage.messageId !== messageIdSeenByMeRef.current
      ) {
        await onMessageSeen(lastMessage.messageId);
        messageIdSeenByMeRef.current = lastMessage.messageId;
      }
    } catch (e) {
      console.log('onMessageSeen Error', lastMessage, e);
    }
  }, [showMessageStatus, onMessageSeen]);

  const scrollToBottom = useCallback((): void => {
    if (chatScrollDivRef.current) {
      chatScrollDivRef.current.scrollTop = chatScrollDivRef.current.scrollHeight;
    }
    setExistsNewChatMessage(false);
    setIsAtBottomOfScrollRef(true);
    sendMessageStatusIfAtBottom();
  }, [sendMessageStatusIfAtBottom]);

  const handleScrollToTheBottom = useCallback((): void => {
    if (!chatScrollDivRef.current) {
      return;
    }

    const atBottom =
      Math.ceil(chatScrollDivRef.current.scrollTop) >=
      chatScrollDivRef.current.scrollHeight - chatScrollDivRef.current.clientHeight;
    if (atBottom) {
      sendMessageStatusIfAtBottom();
      if (!isAtBottomOfScrollRef.current) {
        scrollToBottom();
      }
    }
    setIsAtBottomOfScrollRef(atBottom);
  }, [scrollToBottom, sendMessageStatusIfAtBottom]);

  // Infinite scrolling + threadInitialize function
  const fetchNewMessageWhenAtTop = useCallback(async () => {
    if (!isLoadingChatMessagesRef.current) {
      if (onLoadPreviousChatMessages) {
        isLoadingChatMessagesRef.current = true;
        try {
          // Fetch message until scrollTop reach the threshold for fetching new message
          while (
            !isAllChatMessagesLoadedRef.current &&
            chatScrollDivRef.current &&
            chatScrollDivRef.current.scrollTop <= 500
          ) {
            isAllChatMessagesLoadedRef.current = await onLoadPreviousChatMessages(numberOfChatMessagesToReload);
            await delay(200);
          }
        } finally {
          // Set isLoadingChatMessagesRef to false after messages are fetched
          isLoadingChatMessagesRef.current = false;
        }
      }
    }
  }, [numberOfChatMessagesToReload, onLoadPreviousChatMessages]);

  // The below 2 of useEffects are design for fixing infinite scrolling problem
  // Scrolling element will behave differently when scrollTop = 0(it sticks at the top)
  // we need to get previousTop before it prepend contents
  // Execute order [newMessage useEffect] => get previousTop => dom update => [messages useEffect]
  useEffect(() => {
    if (!chatScrollDivRef.current) {
      return;
    }
    previousTopRef.current = chatScrollDivRef.current.scrollTop;
    previousHeightRef.current = chatScrollDivRef.current.scrollHeight;
  }, [newMessages]);

  useEffect(() => {
    if (!chatScrollDivRef.current) {
      return;
    }
    chatScrollDivRef.current.scrollTop =
      chatScrollDivRef.current.scrollHeight - (previousHeightRef.current - previousTopRef.current);
  }, [messages]);

  // Fetch more messages to make the scroll bar appear, infinity scroll is then handled in the handleScroll function.
  useEffect(() => {
    fetchNewMessageWhenAtTop();
  }, [fetchNewMessageWhenAtTop]);

  /**
   * One time run useEffects. Sets up listeners when component is mounted and tears down listeners when component
   * unmounts unless these function changed
   */
  useEffect(() => {
    window && window.addEventListener('click', sendMessageStatusIfAtBottom);
    window && window.addEventListener('focus', sendMessageStatusIfAtBottom);
    return () => {
      window && window.removeEventListener('click', sendMessageStatusIfAtBottom);
      window && window.removeEventListener('focus', sendMessageStatusIfAtBottom);
    };
  }, [sendMessageStatusIfAtBottom]);

  useEffect(() => {
    const chatScrollDiv = chatScrollDivRef.current;
    chatScrollDiv?.addEventListener('scroll', handleScrollToTheBottom);
    chatScrollDiv?.addEventListener('scroll', fetchNewMessageWhenAtTop);

    return () => {
      chatScrollDiv?.removeEventListener('scroll', handleScrollToTheBottom);
      chatScrollDiv?.removeEventListener('scroll', fetchNewMessageWhenAtTop);
    };
  }, [fetchNewMessageWhenAtTop, handleScrollToTheBottom]);

  /**
   * ClientHeight controls the number of messages to render. However ClientHeight will not be initialized after the
   * first render (not sure but I guess Fluent is updating it in hook which is after render maybe?) so we need to
   * trigger a re-render until ClientHeight is initialized. This force re-render should only happen once.
   */
  const clientHeight = chatThreadRef.current?.clientHeight;
  useEffect(() => {
    if (clientHeight === undefined) {
      setForceUpdate(forceUpdate + 1);
      return;
    }
    // Only scroll to bottom if isAtBottomOfScrollRef is true
    isAtBottomOfScrollRef.current && scrollToBottom();
  }, [clientHeight, forceUpdate, scrollToBottom, chatMessagesInitialized]);

  /**
   * This needs to run to update latestPreviousChatMessage & latestCurrentChatMessage.
   * These two states are used to manipulate scrollbar
   */
  useEffect(() => {
    setLatestPreviousChatMessage(getLatestChatMessage(messagesRef.current));
    setLatestCurrentChatMessage(getLatestChatMessage(newMessages));
    setMessagesRef(newMessages);
    !chatMessagesInitializedRef.current && setChatMessagesInitializedRef(true);
    setLastDeliveredChatMessage(getLastChatMessageIdWithStatus(newMessages, 'delivered'));
    setLastSeenChatMessage(getLastChatMessageIdWithStatus(newMessages, 'seen'));
    setLastSendingChatMessage(getLastChatMessageIdWithStatus(newMessages, 'sending'));
  }, [newMessages]);

  /**
   * This needs to run after messages are rendered so we can manipulate the scroll bar.
   */
  useEffect(() => {
    // If user just sent the latest message then we assume we can move user to bottom of scroll.
    if (
      isThereNewMessageNotFromCurrentUser(userId, latestPreviousChatMessage, latestCurrentChatMessage) &&
      !isAtBottomOfScrollRef.current
    ) {
      setExistsNewChatMessage(true);
    } else if (
      didUserSendTheLatestMessage(userId, latestPreviousChatMessage, latestCurrentChatMessage) ||
      isAtBottomOfScrollRef.current
    ) {
      scrollToBottom();
    }
    // eslint-disable-next-line react-hooks/exhaustive-deps
  }, [messages]);

  const participantCountRef = useRef(participantCount);
  const readReceiptsBySenderIdRef = useRef(readReceiptsBySenderId);

  participantCountRef.current = participantCount;
  readReceiptsBySenderIdRef.current = readReceiptsBySenderId;

  const onActionButtonClickMemo = useCallback(
    (message: ChatMessage, setMessageReadBy: (readBy: { id: string; displayName: string }[]) => void) => {
      if (participantCountRef.current && participantCountRef.current - 1 > 1 && readReceiptsBySenderIdRef.current) {
        setMessageReadBy(getParticipantsWhoHaveReadMessage(message, readReceiptsBySenderIdRef.current));
      }
    },
    []
  );

  const localeStrings = useLocale().strings.messageThread;
  const strings = useMemo(() => ({ ...localeStrings, ...props.strings }), [localeStrings, props.strings]);
  // To rerender the defaultChatMessageRenderer if app running across days(every new day chat time stamp need to be regenerated)
  const defaultChatMessageRenderer = useCallback(
    (messageProps: MessageProps) => {
      if (
        messageProps.message.messageType === 'chat' ||
        /* @conditional-compile-remove(data-loss-prevention) */ messageProps.message.messageType === 'blocked'
      ) {
        return (
          <ChatMessageComponent
            {...messageProps}
            onRenderFileDownloads={onRenderFileDownloads}
            /* @conditional-compile-remove(file-sharing) */
            strings={strings}
            message={messageProps.message}
            userId={props.userId}
            remoteParticipantsCount={participantCount ? participantCount - 1 : 0}
            inlineAcceptRejectEditButtons={!isNarrow}
            onRenderAvatar={onRenderAvatar}
            showMessageStatus={showMessageStatus}
            messageStatus={messageProps.message.status}
            onActionButtonClick={onActionButtonClickMemo}
            /* @conditional-compile-remove(date-time-customization) */
            onDisplayDateTimeString={onDisplayDateTimeString}
            /* @conditional-compile-remove(teams-inline-images) */
            onFetchAttachments={onFetchInlineAttachment}
            /* @conditional-compile-remove(teams-inline-images) */
            attachmentsMap={inlineAttachments}
          />
        );
      }
      return <></>;
    },
    [
      onRenderFileDownloads,
      /* @conditional-compile-remove(file-sharing) */
      strings,
      props.userId,
      participantCount,
      isNarrow,
      onRenderAvatar,
      showMessageStatus,
      onActionButtonClickMemo,
      /* @conditional-compile-remove(date-time-customization) */
      onDisplayDateTimeString,
      /* @conditional-compile-remove(teams-inline-images) */
      onFetchInlineAttachment,
      /* @conditional-compile-remove(teams-inline-images) */
      inlineAttachments
    ]
  );

  const defaultStatusRenderer = useCallback(
    (
      message: ChatMessage | /* @conditional-compile-remove(data-loss-prevention) */ BlockedMessage,
      status: MessageStatus,
      participantCount: number,
      readCount: number
    ) => {
      const onToggleToolTip = (isToggled: boolean): void => {
        if (isToggled && readReceiptsBySenderIdRef.current) {
          setReadCountForHoveredIndicator(
            getParticipantsWhoHaveReadMessage(message, readReceiptsBySenderIdRef.current).length
          );
        } else {
          setReadCountForHoveredIndicator(undefined);
        }
      };
      return (
        <MessageStatusIndicator
          status={status}
          readCount={readCount}
          onToggleToolTip={onToggleToolTip}
          // -1 because participant count does not include myself
          remoteParticipantsCount={participantCount ? participantCount - 1 : 0}
        />
      );
    },
    []
  );

  const theme = useTheme();

  const messagesToDisplay = useMemo(
    () =>
      memoizeAllMessages((memoizedMessageFn) => {
        return messages.map((message: Message, index: number): ShorthandValue<ChatItemProps> => {
          let key: string | undefined = message.messageId;
          let statusToRender: MessageStatus | undefined = undefined;

          if (
            message.messageType === 'chat' ||
            /* @conditional-compile-remove(data-loss-prevention) */ message.messageType === 'blocked'
          ) {
            if ((!message.messageId || message.messageId === '') && 'clientMessageId' in message) {
              key = message.clientMessageId;
            }
            if (showMessageStatus && message.mine) {
              switch (message.messageId) {
                case lastSeenChatMessage: {
                  statusToRender = 'seen';
                  break;
                }
                case lastSendingChatMessage: {
                  statusToRender = 'sending';
                  break;
                }
                case lastDeliveredChatMessage: {
                  statusToRender = 'delivered';
                  break;
                }
              }
            }
            if (message.mine && message.status === 'failed') {
              statusToRender = 'failed';
            }
          }

          return memoizedMessageFn(
            key ?? 'id_' + index,
            message,
            showMessageDate,
            showMessageStatus,
            onRenderAvatar,
            isNarrow,
            styles,
            onRenderMessageStatus,
            defaultStatusRenderer,
            defaultChatMessageRenderer,
            strings,
            theme,
            // Temporary solution to make sure we re-render if attach attribute is changed.
            // The proper fix should be in selector.
            message.messageType === 'chat' ||
              /* @conditional-compile-remove(data-loss-prevention) */ message.messageType === 'blocked'
              ? message.attached
              : undefined,
            statusToRender,
            participantCount,
            readCountForHoveredIndicator,
            onRenderMessage,
            onUpdateMessage,
            onCancelMessageEdit,
            onDeleteMessage,
            onSendMessage,
            props.disableEditing
          );
        });
      }),
    [
      messages,
      showMessageDate,
      showMessageStatus,
      onRenderAvatar,
      isNarrow,
      styles,
      onRenderMessageStatus,
      defaultStatusRenderer,
      defaultChatMessageRenderer,
      strings,
      theme,
      participantCount,
      readCountForHoveredIndicator,
      onRenderMessage,
      onUpdateMessage,
      onCancelMessageEdit,
      onDeleteMessage,
      onSendMessage,
      lastSeenChatMessage,
      lastSendingChatMessage,
      lastDeliveredChatMessage,
      props.disableEditing
    ]
  );

  const chatBody = useMemo(() => {
    return (
      <LiveAnnouncer>
        <Chat
          styles={mergeNorthstarThemes(chatStyle, linkStyles(theme), styles?.chatContainer ?? {})}
          items={messagesToDisplay}
        />
      </LiveAnnouncer>
    );
  }, [theme, styles?.chatContainer, messagesToDisplay]);

  return (
    <Ref innerRef={chatThreadRef}>
      <Stack className={mergeStyles(messageThreadContainerStyle, styles?.root)} grow>
        {/* Always ensure New Messages button is above the chat body element in the DOM tree. This is to ensure correct
            tab ordering. Because the New Messages button floats on top of the chat body it is in a higher z-index and
            thus Users should be able to tab navigate to the new messages button _before_ tab focus is taken to the chat body.*/}
        {existsNewChatMessage && !disableJumpToNewMessageButton && (
          <div className={mergeStyles(newMessageButtonContainerStyle, styles?.newMessageButtonContainer)}>
            {onRenderJumpToNewMessageButton ? (
              onRenderJumpToNewMessageButton({ text: strings.newMessagesIndicator, onClick: scrollToBottom })
            ) : (
              <DefaultJumpToNewMessageButton text={strings.newMessagesIndicator} onClick={scrollToBottom} />
            )}
          </div>
        )}

        <Ref innerRef={chatScrollDivRef}>{chatBody}</Ref>
      </Stack>
    </Ref>
  );
};

const onRenderFileDownloadsTrampoline = (
  props: MessageThreadProps
): ((userId: string, message: ChatMessage) => JSX.Element) | undefined => {
  /* @conditional-compile-remove(file-sharing) */
  return props.onRenderFileDownloads;
  return undefined;
};

const linkStyles = (theme: Theme): ComponentSlotStyle => {
  return {
    '& a:link': {
      color: theme.palette.themePrimary
    },
    '& a:visited': {
      color: theme.palette.themeDarker
    },
    '& a:hover': {
      color: theme.palette.themeDarker
    },
    '& a:selected': {
      color: theme.palette.themeDarker
    }
  };
};<|MERGE_RESOLUTION|>--- conflicted
+++ resolved
@@ -646,11 +646,7 @@
    * @param attachment - FileMetadata object we want to render
    * @beta
    */
-<<<<<<< HEAD
-  onFetchAttachments?: (attachment: FileMetadata) => Promise<AttachmentDownloadResult | undefined>;
-=======
   onFetchAttachments?: (attachment: FileMetadata) => Promise<AttachmentDownloadResult[]>;
->>>>>>> e60445a0
   /**
    * Optional callback to edit a message.
    *
@@ -852,13 +848,8 @@
         return;
       }
       const attachmentDownloadResult = await onFetchAttachments(attachment);
-<<<<<<< HEAD
-      if (attachmentDownloadResult) {
-        setInlineAttachments((prev) => ({ ...prev, [attachment.id]: attachmentDownloadResult.blobUrl }));
-=======
       if (attachmentDownloadResult[0]) {
         setInlineAttachments((prev) => ({ ...prev, [attachment.id]: attachmentDownloadResult[0].blobUrl }));
->>>>>>> e60445a0
       }
     },
     [inlineAttachments, onFetchAttachments]
