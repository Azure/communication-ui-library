// Copyright (c) Microsoft Corporation.
// Licensed under the MIT license.

import React, { useCallback, useEffect, useMemo, useRef, useState } from 'react';
import { Chat } from '@fluentui-contrib/react-chat';
import { mergeClasses, FluentProvider } from '@fluentui/react-components';
import {
  DownIconStyle,
  newMessageButtonContainerStyle,
  messageThreadContainerStyle,
  useChatStyles,
  buttonWithIconStyles,
  newMessageButtonStyle,
  noMessageStatusStyle,
  defaultMyChatMessageContainer,
  defaultChatMessageContainer,
  FailedMyChatMessageContainer
} from './styles/MessageThread.styles';
/* @conditional-compile-remove(data-loss-prevention) */
import { defaultBlockedMessageStyleContainer } from './styles/MessageThread.styles';
import { Icon, IStyle, mergeStyles, PrimaryButton, Theme } from '@fluentui/react';
import { delay } from './utils/delay';
import {
  BaseCustomStyles,
  ChatMessage,
  CustomMessage,
  SystemMessage,
  CommunicationParticipant,
  OnRenderAvatarCallback,
  ParticipantAddedSystemMessage,
  ParticipantRemovedSystemMessage,
  Message,
  ReadReceiptsBySenderId,
  ComponentSlotStyle
} from '../types';
/* @conditional-compile-remove(data-loss-prevention) */
import { BlockedMessage } from '../types';
import { MessageStatusIndicator, MessageStatusIndicatorProps } from './MessageStatusIndicator';
import { memoizeFnAll, MessageStatus } from '@internal/acs-ui-common';
import { SystemMessage as SystemMessageComponent, SystemMessageIconTypes } from './SystemMessage';
import { ChatMessageComponent } from './ChatMessage/ChatMessageComponent';
import { useLocale } from '../localization/LocalizationProvider';
import { isNarrowWidth, _useContainerWidth } from './utils/responsive';
import getParticipantsWhoHaveReadMessage from './utils/getParticipantsWhoHaveReadMessage';
/* @conditional-compile-remove(file-sharing) */
import { FileDownloadHandler } from './FileDownloadCards';
/* @conditional-compile-remove(file-sharing) */ /* @conditional-compile-remove(teams-inline-images-and-file-sharing) */
import { FileMetadata } from './FileDownloadCards';
/* @conditional-compile-remove(teams-inline-images-and-file-sharing) */
import { AttachmentDownloadResult } from './FileDownloadCards';
import { useTheme } from '../theming';
import { createV9Theme, useFluentV9Wrapper } from './../theming/v9ThemeShim';
import LiveAnnouncer from './Announcer/LiveAnnouncer';
/* @conditional-compile-remove(mention) */
import { MentionOptions } from './MentionPopover';
/* @conditional-compile-remove(file-sharing) */ /* @conditional-compile-remove(teams-inline-images-and-file-sharing) */
import { initializeFileTypeIcons } from '@fluentui/react-file-type-icons';

const isMessageSame = (first: ChatMessage, second: ChatMessage): boolean => {
  return (
    first.messageId === second.messageId &&
    first.content === second.content &&
    first.contentType === second.contentType &&
    JSON.stringify(first.createdOn) === JSON.stringify(second.createdOn) &&
    first.senderId === second.senderId &&
    first.senderDisplayName === second.senderDisplayName &&
    first.status === second.status
  );
};

/**
 * Get the latest message from the message array.
 *
 * @param messages
 */
const getLatestChatMessage = (messages: Message[]): ChatMessage | undefined => {
  for (let i = messages.length - 1; i >= 0; i--) {
    const message = messages[i];
    if (message.messageType === 'chat' && !!message.createdOn) {
      return message;
    }
  }
  return undefined;
};

/**
 * Compare latestMessageFromPreviousMessages & latestMessageFromNewMessages to see if the new message is not from
 * current user.
 */
const isThereNewMessageNotFromCurrentUser = (
  userId: string,
  latestMessageFromPreviousMessages?: ChatMessage,
  latestMessageFromNewMessages?: ChatMessage
): boolean => {
  if (latestMessageFromNewMessages === undefined) {
    return false;
  }
  if (latestMessageFromPreviousMessages === undefined) {
    return latestMessageFromNewMessages.senderId !== userId;
  }
  return (
    !isMessageSame(latestMessageFromNewMessages, latestMessageFromPreviousMessages) &&
    latestMessageFromNewMessages.senderId !== userId
  );
};

/**
 * Returns true if the current user sent the latest message and false otherwise. It will ignore messages that have no
 * sender, messages that have failed to send, and messages from the current user that is marked as SEEN. This is meant
 * as an indirect way to detect if user is at bottom of the chat when the component updates with new messages. If we
 * updated this component due to current user sending a message we want to then call scrollToBottom.
 */
const didUserSendTheLatestMessage = (
  userId: string,
  latestMessageFromPreviousMessages?: ChatMessage,
  latestMessageFromNewMessages?: ChatMessage
): boolean => {
  if (latestMessageFromNewMessages === undefined) {
    return false;
  }
  if (latestMessageFromPreviousMessages === undefined) {
    return latestMessageFromNewMessages.senderId === userId;
  }
  return (
    !isMessageSame(latestMessageFromNewMessages, latestMessageFromPreviousMessages) &&
    latestMessageFromNewMessages.senderId === userId
  );
};

/**
 * Fluent styles for {@link MessageThread}.
 *
 * @public
 */
export interface MessageThreadStyles extends BaseCustomStyles {
  /** Styles for load previous messages container. */
  loadPreviousMessagesButtonContainer?: IStyle;
  /** Styles for new message container. */
  newMessageButtonContainer?: IStyle;
  /** Styles for chat container. */
  chatContainer?: ComponentSlotStyle;
  /** styles for my chat items.  */
  myChatItemMessageContainer?: ComponentSlotStyle;
  /** styles for chat items.  */
  chatItemMessageContainer?: ComponentSlotStyle;
  /** Styles for my chat message container. */
  myChatMessageContainer?: ComponentSlotStyle;
  /** Styles for my chat message container in case of failure. */
  failedMyChatMessageContainer?: ComponentSlotStyle;
  /** Styles for chat message container. */
  chatMessageContainer?: ComponentSlotStyle;
  /** Styles for system message container. */
  systemMessageContainer?: ComponentSlotStyle;
  /** Styles for blocked message container. */
  /* @conditional-compile-remove(data-loss-prevention) */
  blockedMessageContainer?: ComponentSlotStyle;
  /** Styles for message status indicator container. */
  messageStatusContainer?: (mine: boolean) => IStyle;
}

/**
 * Strings of {@link MessageThread} that can be overridden.
 *
 * @public
 */
export interface MessageThreadStrings {
  /** String for Sunday */
  sunday: string;
  /** String for Monday */
  monday: string;
  /** String for Tuesday */
  tuesday: string;
  /** String for Wednesday */
  wednesday: string;
  /** String for Thursday */
  thursday: string;
  /** String for Friday */
  friday: string;
  /** String for Saturday */
  saturday: string;
  /** String for Yesterday */
  yesterday: string;
  /** String for participants joined */
  participantJoined: string;
  /** String for participants left */
  participantLeft: string;
  /** Tag shown on a message that has been edited */
  editedTag: string;
  /** String for editing message in floating menu */
  editMessage: string;
  /** String for removing message in floating menu */
  removeMessage: string;
  /** String for resending failed message in floating menu */
  resendMessage?: string;
  /** String for indicating failed to send messages */
  failToSendTag?: string;
  /** String for LiveMessage introduction for the Chat Message */
  liveAuthorIntro: string;
  /** String for aria text of remote user's message content */
  messageContentAriaText: string;
  /** String for aria text of local user's message content */
  messageContentMineAriaText: string;
  /** String for warning on text limit exceeded in EditBox*/
  editBoxTextLimit: string;
  /** String for placeholder text in EditBox when there is no user input*/
  editBoxPlaceholderText: string;
  /** String for new messages indicator*/
  newMessagesIndicator: string;
  /** String for showing message read status in floating menu */
  messageReadCount?: string;
  /** String for replacing display name when there is none*/
  noDisplayNameSub: string;
  /** String for Cancel button in EditBox*/
  editBoxCancelButton: string;
  /** String for Submit in EditBox when there is no user input*/
  editBoxSubmitButton: string;
  /** String for action menu indicating there are more options */
  actionMenuMoreOptions?: string;
  /* @conditional-compile-remove(file-sharing) */
  /** String for download file button in file card */
  downloadFile: string;
  /* @conditional-compile-remove(data-loss-prevention) */
  /** String for policy violation message removal */
  blockedWarningText: string;
  /* @conditional-compile-remove(data-loss-prevention) */
  /** String for policy violation message removal details link */
  blockedWarningLinkText: string;
  /* @conditional-compile-remove(file-sharing) @conditional-compile-remove(teams-inline-images-and-file-sharing) */
  /** String for aria text in file attachment group*/
  fileCardGroupMessage: string;
}

/**
 * Arguments for {@link MessageThreadProps.onRenderJumpToNewMessageButton}.
 *
 * @public
 */
export interface JumpToNewMessageButtonProps {
  /** String for button text */
  text: string;
  /** Callback for when button is clicked */
  onClick: () => void;
}

const DefaultJumpToNewMessageButton = (props: JumpToNewMessageButtonProps): JSX.Element => {
  const { text, onClick } = props;
  return (
    <PrimaryButton
      className={newMessageButtonStyle}
      styles={buttonWithIconStyles}
      text={text}
      onClick={onClick}
      onRenderIcon={() => <Icon iconName="Down" className={DownIconStyle} />}
    />
  );
};

const generateParticipantsStr = (participants: CommunicationParticipant[], defaultName: string): string =>
  participants
    .map(
      (participant) =>
        `${!participant.displayName || participant.displayName === '' ? defaultName : participant.displayName}`
    )
    .join(', ');

/**
 * A component to render a single message.
 *
 * @public
 */
export type MessageRenderer = (props: MessageProps) => JSX.Element;

const ParticipantSystemMessageComponent = ({
  message,
  style,
  defaultName
}: {
  message: ParticipantAddedSystemMessage | ParticipantRemovedSystemMessage;
  style?: ComponentSlotStyle;
  defaultName: string;
}): JSX.Element => {
  const { strings } = useLocale();
  const participantsStr = generateParticipantsStr(message.participants, defaultName);
  const messageSuffix =
    message.systemMessageType === 'participantAdded'
      ? strings.messageThread.participantJoined
      : strings.messageThread.participantLeft;

  if (participantsStr !== '') {
    return (
      <SystemMessageComponent
        iconName={(message.iconName ? message.iconName : '') as SystemMessageIconTypes}
        content={`${participantsStr} ${messageSuffix}`}
        containerStyle={style}
      />
    );
  }
  return <></>;
};

const DefaultSystemMessage: MessageRenderer = (props: MessageProps) => {
  const message = props.message;
  switch (message.messageType) {
    case 'system':
      switch (message.systemMessageType) {
        case 'content':
          return (
            <SystemMessageComponent
              iconName={(message.iconName ? message.iconName : '') as SystemMessageIconTypes}
              content={message.content ?? ''}
              containerStyle={props?.messageContainerStyle}
            />
          );
        case 'participantAdded':
        case 'participantRemoved':
          return (
            <ParticipantSystemMessageComponent
              message={message}
              style={props.messageContainerStyle}
              defaultName={props.strings.noDisplayNameSub}
            />
          );
      }
  }
  return <></>;
};

const memoizeAllMessages = memoizeFnAll(
  (
    _messageKey: string,
    message: Message,
    showMessageDate: boolean,
    showMessageStatus: boolean,
    onRenderAvatar: OnRenderAvatarCallback | undefined, // Is this still used?
    shouldOverlapAvatarAndMessage: boolean, // REMOVE
    styles: MessageThreadStyles | undefined,
    onRenderMessageStatus:
      | ((messageStatusIndicatorProps: MessageStatusIndicatorProps) => JSX.Element | null)
      | undefined,
    defaultStatusRenderer: (
      message: ChatMessage | /* @conditional-compile-remove(data-loss-prevention) */ BlockedMessage,
      status: MessageStatus,
      participantCount: number,
      readCount: number
    ) => JSX.Element,
    defaultChatMessageRenderer: (message: _MessagePropsInternal) => JSX.Element,
    strings: MessageThreadStrings,
    theme: Theme,
    _attached?: boolean | string,
    statusToRender?: MessageStatus,
    participantCount?: number,
    readCount?: number,
    onRenderMessage?: (message: MessageProps, defaultOnRender?: MessageRenderer) => JSX.Element,
    onUpdateMessage?: UpdateMessageCallback,
    onCancelEditMessage?: CancelEditCallback,
    onDeleteMessage?: (messageId: string) => Promise<void>,
    onSendMessage?: (content: string) => Promise<void>,
    disableEditing?: boolean
  ): JSX.Element => {
    const messageProps: MessageProps = {
      message,
      strings,
      showDate: showMessageDate,
      onUpdateMessage,
      onCancelEditMessage,
      onDeleteMessage,
      onSendMessage,
      disableEditing
    };

    const chatMessage = (
      message: ChatMessage | /* @conditional-compile-remove(data-loss-prevention) */ BlockedMessage,
      messageProps: MessageProps
    ): JSX.Element => {
      const messageStatusRenderer =
        showMessageStatus && statusToRender
          ? onRenderMessageStatus
            ? (status: MessageStatus) => onRenderMessageStatus({ status })
            : (status: MessageStatus) => defaultStatusRenderer(message, status, participantCount ?? 0, readCount ?? 0)
          : () => <div className={mergeStyles(noMessageStatusStyle)} />;

      const chatMessageComponent =
        onRenderMessage === undefined
          ? defaultChatMessageRenderer({ ...messageProps, messageStatusRenderer })
          : onRenderMessage(messageProps, defaultChatMessageRenderer);

      return <div key={_messageKey}>{chatMessageComponent}</div>;
    };

    /* @conditional-compile-remove(data-loss-prevention) */
    // Similar logic as switch statement case 'chat', if statement for conditional compile (merge logic to switch case when stabilize)
    if (message.messageType === 'blocked') {
      const myChatMessageStyle =
        message.status === 'failed'
          ? styles?.failedMyChatMessageContainer ?? styles?.myChatMessageContainer
          : styles?.myChatMessageContainer ?? defaultBlockedMessageStyleContainer(theme);
      const blockedMessageStyle = styles?.blockedMessageContainer ?? defaultBlockedMessageStyleContainer(theme);
      messageProps.messageContainerStyle = message.mine ? myChatMessageStyle : blockedMessageStyle;
      return chatMessage(message, messageProps);
    }

    switch (message.messageType) {
      case 'chat': {
        const myChatMessageStyle =
          message.status === 'failed'
            ? styles?.failedMyChatMessageContainer ?? styles?.myChatMessageContainer ?? FailedMyChatMessageContainer
            : styles?.myChatMessageContainer ?? defaultMyChatMessageContainer;
        const chatMessageStyle = styles?.chatMessageContainer ?? defaultChatMessageContainer(theme);
        messageProps.messageContainerStyle = message.mine ? myChatMessageStyle : chatMessageStyle;

        return chatMessage(message, messageProps);
      }

      case 'system': {
        messageProps.messageContainerStyle = styles?.systemMessageContainer;
        const systemMessageComponent =
          onRenderMessage === undefined ? (
            <DefaultSystemMessage {...messageProps} />
          ) : (
            onRenderMessage(messageProps, (props) => <DefaultSystemMessage {...props} />)
          );
        return <div key={_messageKey}>{systemMessageComponent}</div>;
      }

      default: {
        // We do not handle custom type message by default, users can handle custom type by using onRenderMessage function.
        const customMessageComponent = onRenderMessage === undefined ? <></> : onRenderMessage(messageProps);
        return <div key={_messageKey}>{customMessageComponent}</div>;
      }
    }
  }
);

const getLastChatMessageIdWithStatus = (messages: Message[], status: MessageStatus): string | undefined => {
  for (let i = messages.length - 1; i >= 0; i--) {
    const message = messages[i];
    if (message.messageType === 'chat' && message.status === status && message.mine) {
      return message.messageId;
    }
  }
  return undefined;
};

/**
 * @public
 * Callback function run when a message is updated.
 */
export type UpdateMessageCallback = (
  messageId: string,
  content: string,
  /* @conditional-compile-remove(file-sharing) */
  metadata?: Record<string, string>,
  /* @conditional-compile-remove(file-sharing) */
  options?: {
    attachedFilesMetadata?: FileMetadata[];
  }
) => Promise<void>;
/**
 * @public
 * Callback function run when a message edit is cancelled.
 */
export type CancelEditCallback = (messageId: string) => void;

/**
 * Props for {@link MessageThread}.
 *
 * @public
 */
export type MessageThreadProps = {
  /**
   * UserId of the current user.
   */
  userId: string;
  /**
   * Messages to render in message thread. A message can be of type `ChatMessage`, `SystemMessage`, `BlockedMessage` or `CustomMessage`.
   */
  messages: (
    | ChatMessage
    | SystemMessage
    | CustomMessage
    | /* @conditional-compile-remove(data-loss-prevention) */ BlockedMessage
  )[];
  /**
   * number of participants in the thread
   */
  participantCount?: number;
  /**
   * read receipts for each sender in the chat
   */
  readReceiptsBySenderId?: ReadReceiptsBySenderId;
  /**
   * Allows users to pass an object containing custom CSS styles.
   * @Example
   * ```
   * <MessageThread styles={{ root: { background: 'blue' } }} />
   * ```
   */
  styles?: MessageThreadStyles;
  /**
   * Whether the new message button is disabled or not.
   *
   * @defaultValue `false`
   */
  disableJumpToNewMessageButton?: boolean;
  /**
   * Whether the date of each message is displayed or not.
   * It is ignored when onDisplayDateTimeString is supplied.
   *
   * @defaultValue `false`
   */
  showMessageDate?: boolean;
  /**
   * Whether the status indicator for each message is displayed or not.
   *
   * @defaultValue `false`
   */
  showMessageStatus?: boolean;
  /**
   * Number of chat messages to reload each time onLoadPreviousChatMessages is called.
   *
   * @defaultValue 0
   */
  numberOfChatMessagesToReload?: number;
  /**
   * Optional callback to override actions on message being seen.
   *
   * @param messageId - message Id
   */
  onMessageSeen?: (messageId: string) => Promise<void>;
  /**
   * Optional callback to override render of the message status indicator.
   *
   * @param messageStatusIndicatorProps - props of type MessageStatusIndicatorProps
   */
  onRenderMessageStatus?: (messageStatusIndicatorProps: MessageStatusIndicatorProps) => JSX.Element | null;
  /**
   * Optional callback to override render of the avatar.
   *
   * @param userId - user Id
   */
  onRenderAvatar?: OnRenderAvatarCallback;
  /**
   * Optional callback to override render of the button for jumping to the new message.
   *
   * @param newMessageButtonProps - button props of type JumpToNewMessageButtonProps
   */
  onRenderJumpToNewMessageButton?: (newMessageButtonProps: JumpToNewMessageButtonProps) => JSX.Element;
  /**
   * Optional callback to override loading of previous messages.
   * It accepts the number of history chat messages that we want to load and return a boolean Promise indicating if we have got all the history messages.
   * If the promise resolves to `true`, we have load all chat messages into the message thread and `loadPreviousMessagesButton` will not be rendered anymore.
   */
  onLoadPreviousChatMessages?: (messagesToLoad: number) => Promise<boolean>;
  /**
   * Optional callback to override render of a message.
   *
   * @param messageProps - props of type {@link communication-react#MessageProps}
   * @param defaultOnRender - default render of type {@link communication-react#MessageRenderer}
   *
   * @remarks
   * `messageRenderer` is not provided for `CustomMessage` and thus only available for `ChatMessage` and `SystemMessage`.
   */
  onRenderMessage?: (messageProps: MessageProps, messageRenderer?: MessageRenderer) => JSX.Element;
  /* @conditional-compile-remove(file-sharing) */
  /**
   * Optional callback to render uploaded files in the message component.
   * @beta
   */
  onRenderFileDownloads?: (userId: string, message: ChatMessage) => JSX.Element;
  /* @conditional-compile-remove(teams-inline-images-and-file-sharing) */
  /**
   * Optional callback to retrieve the inline image in a message.
   * @param attachment - FileMetadata object we want to render
   * @beta
   */
  onFetchAttachments?: (attachment: FileMetadata) => Promise<AttachmentDownloadResult[]>;
  /**
   * Optional callback to edit a message.
   *
   * @param messageId - message id from chatClient
   * @param content - new content of the message
   *
   */
  onUpdateMessage?: UpdateMessageCallback;

  /**
   * Optional callback for when a message edit is cancelled.
   *
   * @param messageId - message id from chatClient
   */
  onCancelEditMessage?: CancelEditCallback;
  /**
   * Optional callback to delete a message.
   *
   * @param messageId - message id from chatClient
   *
   */
  onDeleteMessage?: (messageId: string) => Promise<void>;

  /**
   * Optional callback to send a message.
   *
   * @param content - message body to send
   *
   */
  onSendMessage?: (content: string) => Promise<void>;

  /**
  /**
   * Disable editing messages.
   *
   * @remarks This removes the action menu on messages.
   *
   * @defaultValue `false`
   */
  disableEditing?: boolean;

  /**
   * Optional strings to override in component
   */
  strings?: Partial<MessageThreadStrings>;

  /* @conditional-compile-remove(file-sharing) */
  /**
   * @beta
   * Optional function called when someone clicks on the file download icon.
   * If file attachments are defined in the `message.metadata` property using the `fileSharingMetadata` key,
   * this function will be called with the data inside `fileSharingMetadata` key.
   */
  fileDownloadHandler?: FileDownloadHandler;

  /* @conditional-compile-remove(date-time-customization) */
  /**
   * Optional function to provide customized date format.
   * @beta
   */
  onDisplayDateTimeString?: (messageDate: Date) => string;
  /* @conditional-compile-remove(mention) */
  /**
   * Optional props needed to lookup a mention query and display mentions
   * @beta
   */
  mentionOptions?: MentionOptions;
  /* @conditional-compile-remove(image-gallery) */
  /**
   * Optional callback called when an inline image is clicked.
   * @beta
   */
  onInlineImageClicked?: (attachmentId: string, messageId: string) => Promise<void>;
};

/**
 * Props to render a single message.
 *
 * See {@link MessageRenderer}.
 *
 * @public
 */
export type MessageProps = {
  /**
   * Message to render. It can type `ChatMessage` or `SystemMessage`, `BlockedMessage` or `CustomMessage`.
   */
  message: Message;
  /**
   * Strings from parent MessageThread component
   */
  strings: MessageThreadStrings;
  /**
   * Custom CSS styles for chat message container.
   */
  messageContainerStyle?: ComponentSlotStyle;
  /**
   * Whether the date of a message is displayed or not.
   *
   * @defaultValue `false`
   */
  showDate?: boolean;
  /**
   * Disable editing messages.
   *
   * @remarks This removes the action menu on messages.
   *
   * @defaultValue `false`
   */
  disableEditing?: boolean;
  /**
   * Optional callback to edit a message.
   *
   * @param messageId - message id from chatClient
   * @param content - new content of the message
   */
  onUpdateMessage?: UpdateMessageCallback;

  /**
   * Optional callback for when a message edit is cancelled.
   *
   * @param messageId - message id from chatClient
   */
  onCancelEditMessage?: CancelEditCallback;
  /**
   * Optional callback to delete a message.
   *
   * @param messageId - message id from chatClient
   *
   */
  onDeleteMessage?: (messageId: string) => Promise<void>;

  /**
   * Optional callback to send a message.
   *
   * @param messageId - message id from chatClient
   *
   */
  onSendMessage?: (messageId: string) => Promise<void>;
};

/**
 * @internal
 */
export type _MessagePropsInternal = MessageProps & {
  /**
   * Render the message status indicator.
   */
  messageStatusRenderer?: (status: MessageStatus) => JSX.Element | null;
};

/**
 * `MessageThread` allows you to easily create a component for rendering chat messages, handling scrolling behavior of new/old messages and customizing icons & controls inside the chat thread.
 * @param props - of type MessageThreadProps
 *
 * Users will need to provide at least chat messages and userId to render the `MessageThread` component.
 * Users can also customize `MessageThread` by passing in their own Avatar, `MessageStatusIndicator` icon, `JumpToNewMessageButton`, `LoadPreviousMessagesButton` and the behavior of these controls.
 *
 * `MessageThread` internally uses the `Chat` component from `@fluentui-contrib/chat`. You can checkout the details about these components [here](https://microsoft.github.io/fluentui-contrib/react-chat/).
 *
 * @public
 */
export const MessageThread = (props: MessageThreadProps): JSX.Element => {
  const {
    messages: newMessages,
    userId,
    participantCount,
    readReceiptsBySenderId,
    styles,
    disableJumpToNewMessageButton = false,
    showMessageDate = false,
    showMessageStatus = false,
    numberOfChatMessagesToReload = 5,
    onMessageSeen,
    onRenderMessageStatus,
    onRenderAvatar,
    onLoadPreviousChatMessages,
    onRenderJumpToNewMessageButton,
    onRenderMessage,
    onUpdateMessage,
    onCancelEditMessage,
    onDeleteMessage,
    onSendMessage,
    /* @conditional-compile-remove(date-time-customization) */
    onDisplayDateTimeString,
    /* @conditional-compile-remove(teams-inline-images-and-file-sharing) */
    onFetchAttachments,
    /* @conditional-compile-remove(mention) */
    mentionOptions,
    /* @conditional-compile-remove(image-gallery) */
    onInlineImageClicked
  } = props;
  const onRenderFileDownloads = onRenderFileDownloadsTrampoline(props);

  const [messages, setMessages] = useState<Message[]>([]);
  // We need this state to wait for one tick and scroll to bottom after messages have been initialized.
  // Otherwise chatScrollDivRef.current.clientHeight is wrong if we scroll to bottom before messages are initialized.
  const [chatMessagesInitialized, setChatMessagesInitialized] = useState<boolean>(false);
  const [isAtBottomOfScroll, setIsAtBottomOfScroll] = useState<boolean>(true);
  const [forceUpdate, setForceUpdate] = useState<number>(0);

  // Used to decide if should auto scroll to bottom or show "new message" button
  const [latestPreviousChatMessage, setLatestPreviousChatMessage] = useState<ChatMessage | undefined>(undefined);
  const [latestCurrentChatMessage, setLatestCurrentChatMessage] = useState<ChatMessage | undefined>(undefined);
  const [existsNewChatMessage, setExistsNewChatMessage] = useState<boolean>(false);

  const [lastSeenChatMessage, setLastSeenChatMessage] = useState<string | undefined>(undefined);
  const [lastDeliveredChatMessage, setLastDeliveredChatMessage] = useState<string | undefined>(undefined);
  const [lastSendingChatMessage, setLastSendingChatMessage] = useState<string | undefined>(undefined);

  // readCount and participantCount will only need to be updated on-fly when user hover on an indicator
  const [readCountForHoveredIndicator, setReadCountForHoveredIndicator] = useState<number | undefined>(undefined);

  /* @conditional-compile-remove(teams-inline-images-and-file-sharing) */
  const [inlineAttachments, setInlineAttachments] = useState<Record<string, string>>({});
  /* @conditional-compile-remove(teams-inline-images-and-file-sharing) */
  const onFetchInlineAttachment = useCallback(
    async (attachment: FileMetadata): Promise<void> => {
      if (!onFetchAttachments || attachment.attachmentType !== 'inlineImage' || attachment.id in inlineAttachments) {
        return;
      }

      setInlineAttachments((prev) => ({ ...prev, [attachment.id]: '' }));
      const attachmentDownloadResult = await onFetchAttachments(attachment);
      if (attachmentDownloadResult[0]) {
        setInlineAttachments((prev) => ({
          ...prev,
          [attachment.id]: attachmentDownloadResult[0].blobUrl
        }));
      }
    },
    [inlineAttachments, onFetchAttachments]
  );

  const isAllChatMessagesLoadedRef = useRef(false);
  // isAllChatMessagesLoadedRef needs to be updated every time when a new adapter is set in order to display correct data
  // onLoadPreviousChatMessages is updated when a new adapter is set
  useEffect(() => {
    if (onLoadPreviousChatMessages) {
      isAllChatMessagesLoadedRef.current = false;
    }
  }, [onLoadPreviousChatMessages]);

  /* @conditional-compile-remove(file-sharing) */ /* @conditional-compile-remove(teams-inline-images-and-file-sharing) */
  useEffect(() => {
    initializeFileTypeIcons();
  }, []);

  const previousTopRef = useRef<number>(-1);
  const previousHeightRef = useRef<number>(-1);

  const messageIdSeenByMeRef = useRef<string>('');

  const chatScrollDivRef = useRef<HTMLDivElement>(null);
  const chatThreadRef = useRef<HTMLDivElement>(null);
  const isLoadingChatMessagesRef = useRef(false);

  // When the chat thread is narrow, we perform space optimizations such as overlapping
  // the avatar on top of the chat message and moving the chat accept/reject edit buttons
  // to a new line
  const chatThreadWidth = _useContainerWidth(chatThreadRef);
  const isNarrow = chatThreadWidth ? isNarrowWidth(chatThreadWidth) : false;

  const messagesRef = useRef(messages);
  const setMessagesRef = (messagesWithAttachedValue: Message[]): void => {
    messagesRef.current = messagesWithAttachedValue;
    setMessages(messagesWithAttachedValue);
  };

  const isAtBottomOfScrollRef = useRef(isAtBottomOfScroll);
  const setIsAtBottomOfScrollRef = (isAtBottomOfScrollValue: boolean): void => {
    isAtBottomOfScrollRef.current = isAtBottomOfScrollValue;
    setIsAtBottomOfScroll(isAtBottomOfScrollValue);
  };

  const chatMessagesInitializedRef = useRef(chatMessagesInitialized);
  const setChatMessagesInitializedRef = (chatMessagesInitialized: boolean): void => {
    chatMessagesInitializedRef.current = chatMessagesInitialized;
    setChatMessagesInitialized(chatMessagesInitialized);
  };

  // we try to only send those message status if user is scrolled to the bottom.
  const sendMessageStatusIfAtBottom = useCallback(async (): Promise<void> => {
    if (
      !isAtBottomOfScrollRef.current ||
      !document.hasFocus() ||
      !messagesRef.current ||
      messagesRef.current.length === 0 ||
      !showMessageStatus
    ) {
      return;
    }
    const messagesWithId = messagesRef.current.filter((message) => {
      return message.messageType === 'chat' && !message.mine && !!message.messageId;
    });
    if (messagesWithId.length === 0) {
      return;
    }
    const lastMessage: ChatMessage = messagesWithId[messagesWithId.length - 1] as ChatMessage;
    try {
      if (
        onMessageSeen &&
        lastMessage &&
        lastMessage.messageId &&
        lastMessage.messageId !== messageIdSeenByMeRef.current
      ) {
        await onMessageSeen(lastMessage.messageId);
        messageIdSeenByMeRef.current = lastMessage.messageId;
      }
    } catch (e) {
      console.log('onMessageSeen Error', lastMessage, e);
    }
  }, [showMessageStatus, onMessageSeen]);

  const scrollToBottom = useCallback((): void => {
    if (chatScrollDivRef.current) {
      chatScrollDivRef.current.scrollTop = chatScrollDivRef.current.scrollHeight;
    }
    setExistsNewChatMessage(false);
    setIsAtBottomOfScrollRef(true);
    sendMessageStatusIfAtBottom();
  }, [sendMessageStatusIfAtBottom]);

  const handleScrollToTheBottom = useCallback((): void => {
    if (!chatScrollDivRef.current) {
      return;
    }

    const atBottom =
      Math.ceil(chatScrollDivRef.current.scrollTop) >=
      chatScrollDivRef.current.scrollHeight - chatScrollDivRef.current.clientHeight;
    if (atBottom) {
      sendMessageStatusIfAtBottom();
      if (!isAtBottomOfScrollRef.current) {
        scrollToBottom();
      }
    }
    setIsAtBottomOfScrollRef(atBottom);
  }, [scrollToBottom, sendMessageStatusIfAtBottom]);

  // Infinite scrolling + threadInitialize function
  const fetchNewMessageWhenAtTop = useCallback(async () => {
    if (!isLoadingChatMessagesRef.current) {
      if (onLoadPreviousChatMessages) {
        isLoadingChatMessagesRef.current = true;
        try {
          // Fetch message until scrollTop reach the threshold for fetching new message
          while (
            !isAllChatMessagesLoadedRef.current &&
            chatScrollDivRef.current &&
            chatScrollDivRef.current.scrollTop <= 500
          ) {
            isAllChatMessagesLoadedRef.current = await onLoadPreviousChatMessages(numberOfChatMessagesToReload);
            await delay(200);
          }
        } finally {
          // Set isLoadingChatMessagesRef to false after messages are fetched
          isLoadingChatMessagesRef.current = false;
        }
      }
    }
  }, [numberOfChatMessagesToReload, onLoadPreviousChatMessages]);

  // The below 2 of useEffects are design for fixing infinite scrolling problem
  // Scrolling element will behave differently when scrollTop = 0(it sticks at the top)
  // we need to get previousTop before it prepend contents
  // Execute order [newMessage useEffect] => get previousTop => dom update => [messages useEffect]
  useEffect(() => {
    if (!chatScrollDivRef.current) {
      return;
    }
    previousTopRef.current = chatScrollDivRef.current.scrollTop;
    previousHeightRef.current = chatScrollDivRef.current.scrollHeight;
  }, [newMessages]);

  useEffect(() => {
    if (!chatScrollDivRef.current) {
      return;
    }
    chatScrollDivRef.current.scrollTop =
      chatScrollDivRef.current.scrollHeight - (previousHeightRef.current - previousTopRef.current);
  }, [messages]);

  // Fetch more messages to make the scroll bar appear, infinity scroll is then handled in the handleScroll function.
  useEffect(() => {
    fetchNewMessageWhenAtTop();
  }, [fetchNewMessageWhenAtTop]);

  /**
   * One time run useEffects. Sets up listeners when component is mounted and tears down listeners when component
   * unmounts unless these function changed
   */
  useEffect(() => {
    window && window.addEventListener('click', sendMessageStatusIfAtBottom);
    window && window.addEventListener('focus', sendMessageStatusIfAtBottom);
    return () => {
      window && window.removeEventListener('click', sendMessageStatusIfAtBottom);
      window && window.removeEventListener('focus', sendMessageStatusIfAtBottom);
    };
  }, [sendMessageStatusIfAtBottom]);

  useEffect(() => {
    const chatScrollDiv = chatScrollDivRef.current;
    chatScrollDiv?.addEventListener('scroll', handleScrollToTheBottom);
    chatScrollDiv?.addEventListener('scroll', fetchNewMessageWhenAtTop);

    return () => {
      chatScrollDiv?.removeEventListener('scroll', handleScrollToTheBottom);
      chatScrollDiv?.removeEventListener('scroll', fetchNewMessageWhenAtTop);
    };
  }, [fetchNewMessageWhenAtTop, handleScrollToTheBottom]);

  /**
   * ClientHeight controls the number of messages to render. However ClientHeight will not be initialized after the
   * first render (not sure but I guess Fluent is updating it in hook which is after render maybe?) so we need to
   * trigger a re-render until ClientHeight is initialized. This force re-render should only happen once.
   */
  const clientHeight = chatThreadRef.current?.clientHeight;
  useEffect(() => {
    if (clientHeight === undefined) {
      setForceUpdate(forceUpdate + 1);
      return;
    }
    // Only scroll to bottom if isAtBottomOfScrollRef is true
    isAtBottomOfScrollRef.current && scrollToBottom();
  }, [clientHeight, forceUpdate, scrollToBottom, chatMessagesInitialized]);

  /**
   * This needs to run to update latestPreviousChatMessage & latestCurrentChatMessage.
   * These two states are used to manipulate scrollbar
   */
  useEffect(() => {
    setLatestPreviousChatMessage(getLatestChatMessage(messagesRef.current));
    setLatestCurrentChatMessage(getLatestChatMessage(newMessages));
    setMessagesRef(newMessages);
    !chatMessagesInitializedRef.current && setChatMessagesInitializedRef(true);
    setLastDeliveredChatMessage(getLastChatMessageIdWithStatus(newMessages, 'delivered'));
    setLastSeenChatMessage(getLastChatMessageIdWithStatus(newMessages, 'seen'));
    setLastSendingChatMessage(getLastChatMessageIdWithStatus(newMessages, 'sending'));
  }, [newMessages]);

  /**
   * This needs to run after messages are rendered so we can manipulate the scroll bar.
   */
  useEffect(() => {
    // If user just sent the latest message then we assume we can move user to bottom of scroll.
    if (
      isThereNewMessageNotFromCurrentUser(userId, latestPreviousChatMessage, latestCurrentChatMessage) &&
      !isAtBottomOfScrollRef.current
    ) {
      setExistsNewChatMessage(true);
    } else if (
      didUserSendTheLatestMessage(userId, latestPreviousChatMessage, latestCurrentChatMessage) ||
      isAtBottomOfScrollRef.current
    ) {
      scrollToBottom();
    }
    // eslint-disable-next-line react-hooks/exhaustive-deps
  }, [messages]);

  const participantCountRef = useRef(participantCount);
  const readReceiptsBySenderIdRef = useRef(readReceiptsBySenderId);

  participantCountRef.current = participantCount;
  readReceiptsBySenderIdRef.current = readReceiptsBySenderId;

  const onActionButtonClickMemo = useCallback(
    (message: ChatMessage, setMessageReadBy: (readBy: { id: string; displayName: string }[]) => void) => {
      if (participantCountRef.current && participantCountRef.current - 1 > 1 && readReceiptsBySenderIdRef.current) {
        setMessageReadBy(getParticipantsWhoHaveReadMessage(message, readReceiptsBySenderIdRef.current));
      }
    },
    []
  );

  const localeStrings = useLocale().strings.messageThread;
  const strings = useMemo(() => ({ ...localeStrings, ...props.strings }), [localeStrings, props.strings]);
  // To rerender the defaultChatMessageRenderer if app running across days(every new day chat time stamp need to be regenerated)
  const defaultChatMessageRenderer = useCallback(
    (messageProps: MessageProps) => {
      if (
        messageProps.message.messageType === 'chat' ||
        /* @conditional-compile-remove(data-loss-prevention) */ messageProps.message.messageType === 'blocked'
      ) {
        return (
          <ChatMessageComponent
            {...messageProps}
            onRenderFileDownloads={onRenderFileDownloads}
            /* @conditional-compile-remove(file-sharing) */
            strings={strings}
            message={messageProps.message}
            userId={props.userId}
            remoteParticipantsCount={participantCount ? participantCount - 1 : 0}
<<<<<<< HEAD
            inlineAcceptRejectEditButtons={!isNarrow}
            shouldOverlapAvatarAndMessage={isNarrow}
=======
>>>>>>> da47d017
            onRenderAvatar={onRenderAvatar}
            showMessageStatus={showMessageStatus}
            messageStatus={messageProps.message.status}
            onActionButtonClick={onActionButtonClickMemo}
            /* @conditional-compile-remove(date-time-customization) */
            onDisplayDateTimeString={onDisplayDateTimeString}
            /* @conditional-compile-remove(teams-inline-images-and-file-sharing) */
            onFetchAttachments={onFetchInlineAttachment}
            /* @conditional-compile-remove(image-gallery) */
            onInlineImageClicked={onInlineImageClicked}
            /* @conditional-compile-remove(teams-inline-images-and-file-sharing) */
            attachmentsMap={inlineAttachments}
            /* @conditional-compile-remove(mention) */
            mentionOptions={mentionOptions}
          />
        );
      }
      return <></>;
    },
    [
      onRenderFileDownloads,
      /* @conditional-compile-remove(file-sharing) */
      strings,
      props.userId,
      participantCount,
      onRenderAvatar,
      showMessageStatus,
      onActionButtonClickMemo,
      /* @conditional-compile-remove(date-time-customization) */
      onDisplayDateTimeString,
      /* @conditional-compile-remove(teams-inline-images-and-file-sharing) */
      onFetchInlineAttachment,
      /* @conditional-compile-remove(image-gallery) */
      onInlineImageClicked,
      /* @conditional-compile-remove(teams-inline-images-and-file-sharing) */
      inlineAttachments,
      /* @conditional-compile-remove(mention) */
      mentionOptions
    ]
  );

  const defaultStatusRenderer = useCallback(
    (
      message: ChatMessage | /* @conditional-compile-remove(data-loss-prevention) */ BlockedMessage,
      status: MessageStatus,
      participantCount: number,
      readCount: number
    ) => {
      const onToggleToolTip = (isToggled: boolean): void => {
        if (isToggled && readReceiptsBySenderIdRef.current) {
          setReadCountForHoveredIndicator(
            getParticipantsWhoHaveReadMessage(message, readReceiptsBySenderIdRef.current).length
          );
        } else {
          setReadCountForHoveredIndicator(undefined);
        }
      };
      return (
        <MessageStatusIndicator
          status={status}
          readCount={readCount}
          onToggleToolTip={onToggleToolTip}
          // -1 because participant count does not include myself
          remoteParticipantsCount={participantCount ? participantCount - 1 : 0}
        />
      );
    },
    []
  );

  const theme = useTheme();

  const messagesToDisplay = useMemo(
    () =>
      memoizeAllMessages((memoizedMessageFn) => {
        return messages.map((message: Message, index: number): JSX.Element => {
          let key: string | undefined = message.messageId;
          let statusToRender: MessageStatus | undefined = undefined;

          if (
            message.messageType === 'chat' ||
            /* @conditional-compile-remove(data-loss-prevention) */ message.messageType === 'blocked'
          ) {
            if ((!message.messageId || message.messageId === '') && 'clientMessageId' in message) {
              key = message.clientMessageId;
            }
            if (showMessageStatus && message.mine) {
              switch (message.messageId) {
                case lastSeenChatMessage: {
                  statusToRender = 'seen';
                  break;
                }
                case lastSendingChatMessage: {
                  statusToRender = 'sending';
                  break;
                }
                case lastDeliveredChatMessage: {
                  statusToRender = 'delivered';
                  break;
                }
              }
            }
            if (message.mine && message.status === 'failed') {
              statusToRender = 'failed';
            }
          }

          return memoizedMessageFn(
            key ?? 'id_' + index,
            message,
            showMessageDate,
            showMessageStatus,
            onRenderAvatar,
            isNarrow,
            styles,
            onRenderMessageStatus,
            defaultStatusRenderer,
            defaultChatMessageRenderer,
            strings,
            theme,
            // Temporary solution to make sure we re-render if attach attribute is changed.
            // The proper fix should be in selector.
            message.messageType === 'chat' ||
              /* @conditional-compile-remove(data-loss-prevention) */ message.messageType === 'blocked'
              ? message.attached
              : undefined,
            statusToRender,
            participantCount,
            readCountForHoveredIndicator,
            onRenderMessage,
            onUpdateMessage,
            onCancelEditMessage,
            onDeleteMessage,
            onSendMessage,
            props.disableEditing
          );
        });
      }),
    [
      messages,
      showMessageDate,
      showMessageStatus,
      onRenderAvatar,
      isNarrow,
      styles,
      onRenderMessageStatus,
      defaultStatusRenderer,
      defaultChatMessageRenderer,
      strings,
      theme,
      participantCount,
      readCountForHoveredIndicator,
      onRenderMessage,
      onUpdateMessage,
      onCancelEditMessage,
      onDeleteMessage,
      onSendMessage,
      lastSeenChatMessage,
      lastSendingChatMessage,
      lastDeliveredChatMessage,
      props.disableEditing
    ]
  );

  const classes = useChatStyles();
  const fluentV9Wrapper = useFluentV9Wrapper();

  const chatBody = useMemo(() => {
    const v9Theme = createV9Theme(theme);
    return (
      <LiveAnnouncer>
        <FluentProvider className={fluentV9Wrapper.body} theme={v9Theme} dir={theme.rtl ? 'rtl' : 'ltr'}>
          <Chat className={mergeClasses(classes.root, mergeStyles(linkStyles(theme), styles?.chatContainer))}>
            {messagesToDisplay}
          </Chat>
        </FluentProvider>
      </LiveAnnouncer>
    );
  }, [theme, fluentV9Wrapper.body, classes.root, styles?.chatContainer, messagesToDisplay]);

  return (
    <div className={mergeStyles(messageThreadContainerStyle, styles?.root)} ref={chatThreadRef}>
      {/* Always ensure New Messages button is above the chat body element in the DOM tree. This is to ensure correct
            tab ordering. Because the New Messages button floats on top of the chat body it is in a higher z-index and
            thus Users should be able to tab navigate to the new messages button _before_ tab focus is taken to the chat body.*/}
      {existsNewChatMessage && !disableJumpToNewMessageButton && (
        <div className={mergeStyles(newMessageButtonContainerStyle, styles?.newMessageButtonContainer)}>
          {onRenderJumpToNewMessageButton ? (
            onRenderJumpToNewMessageButton({ text: strings.newMessagesIndicator, onClick: scrollToBottom })
          ) : (
            <DefaultJumpToNewMessageButton text={strings.newMessagesIndicator} onClick={scrollToBottom} />
          )}
        </div>
      )}
      <div ref={chatScrollDivRef}>{chatBody}</div>
    </div>
  );
};

const onRenderFileDownloadsTrampoline = (
  props: MessageThreadProps
): ((userId: string, message: ChatMessage) => JSX.Element) | undefined => {
  /* @conditional-compile-remove(file-sharing) */
  return props.onRenderFileDownloads;
  return undefined;
};

const linkStyles = (theme: Theme): ComponentSlotStyle => {
  return {
    '& a:link': {
      color: theme.palette.themePrimary
    },
    '& a:visited': {
      color: theme.palette.themeDarker
    },
    '& a:hover': {
      color: theme.palette.themeDarker
    },
    '& a:selected': {
      color: theme.palette.themeDarker
    }
  };
};<|MERGE_RESOLUTION|>--- conflicted
+++ resolved
@@ -1066,11 +1066,7 @@
             message={messageProps.message}
             userId={props.userId}
             remoteParticipantsCount={participantCount ? participantCount - 1 : 0}
-<<<<<<< HEAD
-            inlineAcceptRejectEditButtons={!isNarrow}
             shouldOverlapAvatarAndMessage={isNarrow}
-=======
->>>>>>> da47d017
             onRenderAvatar={onRenderAvatar}
             showMessageStatus={showMessageStatus}
             messageStatus={messageProps.message.status}
