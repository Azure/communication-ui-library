// Copyright (c) Microsoft Corporation.
// Licensed under the MIT license.

import React, { useCallback, useEffect, useMemo, useRef, useState } from 'react';
import Linkify from 'react-linkify';
import { Chat, ChatItemProps, Flex, Ref, ShorthandValue, Text } from '@fluentui/react-northstar';
import {
  DownIconStyle,
  newMessageButtonContainerStyle,
  messageThreadContainerStyle,
  chatMessageDateStyle,
  chatMessageStyle,
  chatStyle,
  newMessageButtonStyle,
  messageStatusContainerStyle,
  noMessageStatusStyle
} from './styles/MessageThread.styles';
<<<<<<< HEAD
import { Icon, IStyle, mergeStyles, PersonaSize, PrimaryButton, Stack, Link, getRTL } from '@fluentui/react';
import { AvatarPersona, AvatarPersonaDataProvider } from './AvatarPersona';
=======
import { Icon, IStyle, mergeStyles, Persona, PersonaSize, PrimaryButton, Stack, Link } from '@fluentui/react';
>>>>>>> 1e8de1a5
import { ComponentSlotStyle } from '@fluentui/react-northstar';
import { LiveAnnouncer, LiveMessage } from 'react-aria-live';
import { formatTimeForChatMessage, formatTimestampForChatMessage } from './utils/Datetime';
import { delay } from './utils/delay';
import {
  BaseCustomStylesProps,
  ChatMessage,
  CustomMessage,
  SystemMessage,
  ChatMessagePayload,
  CommunicationParticipant
} from '../types';
import { MessageStatusIndicator, MessageStatusIndicatorProps } from './MessageStatusIndicator';
import { memoizeFnAll, MessageStatus } from '@internal/acs-ui-common';
import { SystemMessage as SystemMessageComponent, SystemMessageIconTypes } from './SystemMessage';
import { Parser } from 'html-to-react';
import { useLocale } from '../localization';
import { useIdentifiers } from '../identifiers';

const NEW_MESSAGES = 'New Messages';

const isMessageSame = (first: ChatMessagePayload, second: ChatMessagePayload): boolean => {
  return (
    first.messageId === second.messageId &&
    first.content === second.content &&
    first.type === second.type &&
    JSON.stringify(first.createdOn) === JSON.stringify(second.createdOn) &&
    first.senderId === second.senderId &&
    first.senderDisplayName === second.senderDisplayName &&
    first.status === second.status
  );
};

/**
 * Get the latest message from the message array.
 *
 * @param messages
 */
const getLatestChatMessage = (
  messages: (ChatMessage | SystemMessage | CustomMessage)[]
): ChatMessagePayload | undefined => {
  let latestChatMessage: ChatMessagePayload | undefined = undefined;
  for (let i = messages.length - 1; i >= 0; i--) {
    const message = messages[i];
    if (message.type === 'chat') {
      const payload: ChatMessagePayload = message.payload;
      if (payload.createdOn !== undefined) {
        latestChatMessage = payload;
        break;
      }
    }
  }

  return latestChatMessage;
};

/**
 * Compare latestMessageFromPreviousMessages & latestMessageFromNewMessages to see if the new message is not from
 * current user.
 *
 * @param latestMessageFromPreviousMessages
 * @param latestMessageFromNewMessages
 * @param userId
 */
const isThereNewMessageNotFromCurrentUser = (
  latestMessageFromPreviousMessages: ChatMessagePayload | undefined,
  latestMessageFromNewMessages: ChatMessagePayload | undefined,
  userId: string
): boolean => {
  if (latestMessageFromNewMessages === undefined) {
    return false;
  } else {
    if (latestMessageFromPreviousMessages === undefined) {
      return latestMessageFromNewMessages.senderId !== userId;
    } else {
      return (
        !isMessageSame(latestMessageFromNewMessages, latestMessageFromPreviousMessages) &&
        latestMessageFromNewMessages.senderId !== userId
      );
    }
  }
};

/**
 * Returns true if the current user sent the latest message and false otherwise. It will ignore messages that have no
 * sender, messages that have failed to send, and messages from the current user that is marked as SEEN. This is meant
 * as an indirect way to detect if user is at bottom of the chat when the component updates with new messages. If we
 * updated this component due to current user sending a message we want to then call scrollToBottom.
 *
 * @param latestMessageFromPreviousMessages
 * @param latestMessageFromNewMessages
 */
const didUserSendTheLatestMessage = (
  latestMessageFromPreviousMessages: ChatMessagePayload | undefined,
  latestMessageFromNewMessages: ChatMessagePayload | undefined,
  userId: string
): boolean => {
  if (latestMessageFromNewMessages === undefined) {
    return false;
  } else {
    if (latestMessageFromPreviousMessages === undefined) {
      return latestMessageFromNewMessages.senderId === userId;
    } else {
      return (
        !isMessageSame(latestMessageFromNewMessages, latestMessageFromPreviousMessages) &&
        latestMessageFromNewMessages.senderId === userId
      );
    }
  }
};

export interface MessageThreadStylesProps extends BaseCustomStylesProps {
  /** Styles for load previous messages container. */
  loadPreviousMessagesButtonContainer?: IStyle;
  /** Styles for new message container. */
  newMessageButtonContainer?: IStyle;
  /** Styles for chat container. */
  chatContainer?: ComponentSlotStyle;
  /** Styles for chat message container. */
  chatMessageContainer?: ComponentSlotStyle;
  /** Styles for system message container. */
  systemMessageContainer?: ComponentSlotStyle;
  /** Styles for message status indicator container. */
  messageStatusContainer?: (mine: boolean) => IStyle;
}

/**
 * Strings of MessageThread that can be overridden
 */
export interface MessageThreadStrings {
  /** String for Sunday */
  sunday: string;
  /** String for Monday */
  monday: string;
  /** String for Tuesday */
  tuesday: string;
  /** String for Wednesday */
  wednesday: string;
  /** String for Thursday */
  thursday: string;
  /** String for Friday */
  friday: string;
  /** String for Saturday */
  saturday: string;
  /** String for Yesterday */
  yesterday: string;
  /** String for participants joined */
  participantJoined: string;
  /** String for participants left */
  participantLeft: string;
}

export interface JumpToNewMessageButtonProps {
  onClick: () => void;
}

const DefaultJumpToNewMessageButton = (props: JumpToNewMessageButtonProps): JSX.Element => {
  const { onClick } = props;
  return (
    <PrimaryButton className={newMessageButtonStyle} onClick={onClick}>
      <Icon iconName="Down" className={DownIconStyle} />
      {NEW_MESSAGES}
    </PrimaryButton>
  );
};

const generateParticipantsStr = (participants: CommunicationParticipant[]): string =>
  participants.reduce(
    (previous, current): string => (current.displayName ? `${previous}${current.displayName} ` : previous),
    ''
  );

export type DefaultMessageRendererType = (props: MessageProps, ids?: { messageTimestamp?: string }) => JSX.Element;

const DefaultSystemMessageRenderer: DefaultMessageRendererType = (props: MessageProps) => {
  const { strings } = useLocale();
  if (props.message.type === 'system') {
    const payload = props.message.payload;
    if (payload.type === 'content') {
      return (
        <SystemMessageComponent
          iconName={(payload.iconName ?? '') as SystemMessageIconTypes}
          content={payload.content ?? ''}
          containerStyle={props?.messageContainerStyle}
        />
      );
    }
    if (payload.type === 'participantAdded') {
      return (
        <SystemMessageComponent
          iconName={(payload.iconName ?? '') as SystemMessageIconTypes}
          content={generateParticipantsStr(payload.participants) + strings.messageThread.participantJoined}
          containerStyle={props?.messageContainerStyle}
        />
      );
    }
    if (payload.type === 'participantRemoved') {
      return (
        <SystemMessageComponent
          iconName={(payload.iconName ?? '') as SystemMessageIconTypes}
          content={generateParticipantsStr(payload.participants) + strings.messageThread.participantLeft}
          containerStyle={props?.messageContainerStyle}
        />
      );
    }
  }

  return <></>;
};

// https://stackoverflow.com/questions/28899298/extract-the-text-out-of-html-string-using-javascript
function extractContent(s: string): string {
  const span = document.createElement('span');
  span.innerHTML = s;
  return span.textContent || span.innerText;
}

const GenerateRichTextHTMLMessageContent = (payload: ChatMessagePayload): JSX.Element => {
  const htmlToReactParser = new Parser();
  const liveAuthor = `${payload.senderDisplayName} says `;
  return (
    <div data-ui-status={payload.status}>
      <LiveMessage
        message={`${payload.mine ? '' : liveAuthor} ${extractContent(payload.content || '')}`}
        aria-live="polite"
      />
      {htmlToReactParser.parse(payload.content)}
    </div>
  );
};

const GenerateTextMessageContent = (payload: ChatMessagePayload): JSX.Element => {
  const liveAuthor = `${payload.senderDisplayName} says `;
  return (
    <div data-ui-status={payload.status}>
      <LiveMessage message={`${payload.mine ? '' : liveAuthor} ${payload.content}`} aria-live="polite" />
      <Linkify
        componentDecorator={(decoratedHref: string, decoratedText: string, key: number) => {
          return (
            <Link href={decoratedHref} key={key}>
              {decoratedText}
            </Link>
          );
        }}
      >
        {payload.content}
      </Linkify>
    </div>
  );
};

const GenerateMessageContent = (payload: ChatMessagePayload): JSX.Element => {
  switch (payload.type) {
    case 'text':
      return GenerateTextMessageContent(payload);
    case 'html':
      return GenerateRichTextHTMLMessageContent(payload);
    case 'richtext/html':
      return GenerateRichTextHTMLMessageContent(payload);
    default:
      console.warn('unknown message content type');
      return <></>;
  }
};

const DefaultChatMessageRenderer: DefaultMessageRendererType = (
  props: MessageProps,
  ids?: { messageTimestamp?: string }
) => {
  if (props.message.type === 'chat') {
    const payload: ChatMessagePayload = props.message.payload;
    const messageContentItem = GenerateMessageContent(payload);
    return (
      <Chat.Message
        className={mergeStyles(chatMessageStyle as IStyle, props.messageContainerStyle as IStyle)}
        content={messageContentItem}
        author={<Text className={mergeStyles(chatMessageDateStyle as IStyle)}>{payload.senderDisplayName}</Text>}
        mine={payload.mine}
        timestamp={
          <text data-ui-id={ids?.messageTimestamp}>
            {payload.createdOn
              ? props.showDate
                ? formatTimestampForChatMessage(payload.createdOn, new Date(), props.strings)
                : formatTimeForChatMessage(payload.createdOn)
              : undefined}
          </text>
        }
      />
    );
  }

  return <></>;
};

const memoizeAllMessages = memoizeFnAll(
  (
    _messageKey: string,
    message: ChatMessage | SystemMessage | CustomMessage,
    showMessageDate: boolean,
    showMessageStatus: boolean,
    avatarPersonaDataProvider: AvatarPersonaDataProvider,
    onRenderAvatar: ((userId: string) => JSX.Element) | undefined,
    styles: MessageThreadStylesProps | undefined,
    onRenderMessageStatus:
      | ((messageStatusIndicatorProps: MessageStatusIndicatorProps) => JSX.Element | null)
      | undefined,
    defaultStatusRenderer: (status: MessageStatus) => JSX.Element,
    defaultChatMessageRenderer: (message: MessageProps) => JSX.Element,
    strings: MessageThreadStrings,
    _attached?: boolean | string,
    statusToRender?: MessageStatus,
    onRenderMessage?: (message: MessageProps, defaultOnRender?: DefaultMessageRendererType) => JSX.Element
  ): ShorthandValue<ChatItemProps> => {
    const messageProps: MessageProps = { message, strings, showDate: showMessageDate };

    if (message.type === 'chat') {
      const payload: ChatMessagePayload = message.payload;
      messageProps.messageContainerStyle = styles?.chatMessageContainer;

      const chatMessageComponent =
        onRenderMessage === undefined
          ? defaultChatMessageRenderer(messageProps)
          : onRenderMessage(messageProps, DefaultChatMessageRenderer);

      return {
        gutter: payload.mine ? (
          ''
        ) : onRenderAvatar ? (
          onRenderAvatar(payload.senderId ?? '')
        ) : (
          <AvatarPersona
            userId={payload.senderId}
            dataProvider={avatarPersonaDataProvider}
            text={payload.senderDisplayName}
            hidePersonaDetails={true}
            size={PersonaSize.size32}
          />
        ),
        contentPosition: payload.mine ? 'end' : 'start',
        message: (
          <Flex vAlign="end">
            {chatMessageComponent}
            <div
              className={mergeStyles(
                messageStatusContainerStyle(payload.mine ?? false),
                styles?.messageStatusContainer ? styles.messageStatusContainer(payload.mine ?? false) : ''
              )}
            >
              {showMessageStatus && statusToRender ? (
                onRenderMessageStatus ? (
                  onRenderMessageStatus({ status: statusToRender })
                ) : (
                  defaultStatusRenderer(statusToRender)
                )
              ) : (
                <div className={mergeStyles(noMessageStatusStyle)} />
              )}
            </div>
          </Flex>
        ),
        attached: payload.attached,
        key: _messageKey
      };
    } else if (message.type === 'system') {
      messageProps.messageContainerStyle = styles?.systemMessageContainer;

      const systemMessageComponent =
        onRenderMessage === undefined ? (
          <DefaultSystemMessageRenderer {...messageProps} />
        ) : (
          onRenderMessage(messageProps, (props) => <DefaultSystemMessageRenderer {...props} />)
        );

      return {
        children: systemMessageComponent,
        key: _messageKey
      };
    } else {
      // We do not handle custom type message by default, users can handle custom type by using onRenderMessage function.
      const customMessageComponent = onRenderMessage === undefined ? <></> : onRenderMessage(messageProps);
      return {
        children: customMessageComponent,
        key: _messageKey
      };
    }
  }
);

const getLastChatMessageIdWithStatus = (
  messages: (ChatMessage | SystemMessage | CustomMessage)[],
  status: MessageStatus
): string | undefined => {
  for (let i = messages.length - 1; i >= 0; i--) {
    const message = messages[i];
    if (message.type === 'chat' && message.payload.status === status && message.payload.mine) {
      return message.payload.messageId;
    }
  }
  return undefined;
};

/**
 * Props for MessageThread component
 */
export type MessageThreadProps = {
  /**
   * UserId of the current user.
   */
  userId: string;
  /**
   * Messages to render in message thread. A message can be of type `ChatMessage`, `SystemMessage` or `CustomMessage`.
   */
  messages: (ChatMessage | SystemMessage | CustomMessage)[];
  /**
   * Allows users to pass an object containing custom CSS styles.
   * @Example
   * ```
   * <MessageThread styles={{ root: { background: 'blue' } }} />
   * ```
   */
  styles?: MessageThreadStylesProps;
  /**
   * Whether the new message button is disabled or not.
   *
   * @defaultValue `false`
   */
  disableJumpToNewMessageButton?: boolean;
  /**
   * Whether the date of each message is displayed or not.
   *
   * @defaultValue `false`
   */
  showMessageDate?: boolean;
  /**
   * Whether the status indicator for each message is displayed or not.
   *
   * @defaultValue `false`
   */
  showMessageStatus?: boolean;
  /**
   * Number of chat messaegs to reload each time onLoadPreviousChatMessages is called.
   *
   * @defaultValue 0
   */
  numberOfChatMessagesToReload?: number;
  /**
   * Optional callback to override actions on message being seen.
   *
   * @param messageId - message Id
   */
  onMessageSeen?: (messageId: string) => Promise<void>;
  /**
   * Optional callback to override render of the message status indicator.
   *
   * @param messageStatusIndicatorProps - props of type MessageStatusIndicatorProps
   */
  onRenderMessageStatus?: (messageStatusIndicatorProps: MessageStatusIndicatorProps) => JSX.Element | null;
  /**
   * A callback function that can be used to provide custom data to an Avatar.
   */
  avatarPersonaDataProvider?: AvatarPersonaDataProvider;
  /**
   * Optional callback to override render of the avatar.
   *
   * @param userId - user Id
   */
  onRenderAvatar?: (userId: string) => JSX.Element;
  /**
   * Optional callback to override render of the button for jumping to the new message.
   *
   * @param newMessageButtonProps - button props of type JumpToNewMessageButtonProps
   */
  onRenderJumpToNewMessageButton?: (newMessageButtonProps: JumpToNewMessageButtonProps) => JSX.Element;
  /**
   * Optional callback to override loading of previous messages.
   * It accepts the number of history chat messages that we want to load and return a boolean Promise indicating if we have got all the history messages.
   * If the promise resolves to `true`, we have load all chat messages into the message thread and `loadPreviousMessagesButton` will not be rendered anymore.
   */
  onLoadPreviousChatMessages?: (messagesToLoad: number) => Promise<boolean>;
  /**
   * Optional callback to override render of a message.
   *
   * @param messageProps - props of type MessageProps
   * @param defaultOnRender - default render of type DefaultMessageRendererType
   *
   * @remarks
   * `defaultOnRender` is not provided for `CustomMessage` and thus only available for `ChatMessage` and `SystemMessage`.
   */
  onRenderMessage?: (messageProps: MessageProps, defaultOnRender?: DefaultMessageRendererType) => JSX.Element;
  /**
   * Optional strings to override in component
   */
  strings?: Partial<MessageThreadStrings>;
};

/**
 * Props for MessageThread component
 */
export type MessageProps = {
  /**
   * Message to render. It can type `ChatMessage` or `SystemMessage` or `CustomMessage`.
   */
  message: ChatMessage | SystemMessage | CustomMessage;
  /**
   * Strings from parent MessageThread component
   */
  strings: MessageThreadStrings;
  /**
   * Custom CSS styles for chat message container.
   */
  messageContainerStyle?: ComponentSlotStyle;
  /**
   * Whether the date of a message is displayed or not.
   *
   * @defaultValue `false`
   */
  showDate?: boolean;
};

/**
 * `MessageThread` allows you to easily create a component for rendering chat messages, handling scrolling behavior of new/old messages and customizing icons & controls inside the chat thread.
 * @param props - of type MessageThreadProps
 *
 * Users will need to provide at least chat messages and userId to render the `MessageThread` component.
 * Users can also customize `MessageThread` by passing in their own Avatar, `MessageStatusIndicator` icon, `JumpToNewMessageButton`, `LoadPreviousMessagesButton` and the behavior of these controls.
 *
 * `MessageThread` internally uses the `Chat` & `Chat.Message` component from `@fluentui/react-northstar`. You can checkout the details about these [two components](https://fluentsite.z22.web.core.windows.net/0.53.0/components/chat/props).
 */
export const MessageThread = (props: MessageThreadProps): JSX.Element => {
  const {
    messages: newMessages,
    userId,
    styles,
    disableJumpToNewMessageButton = false,
    showMessageDate = false,
    showMessageStatus = false,
    numberOfChatMessagesToReload = 0,
    avatarPersonaDataProvider,
    onMessageSeen,
    onRenderMessageStatus,
    onRenderAvatar,
    onLoadPreviousChatMessages,
    onRenderJumpToNewMessageButton,
    onRenderMessage
  } = props;

  const [messages, setMessages] = useState<(ChatMessage | SystemMessage | CustomMessage)[]>([]);
  // We need this state to wait for one tick and scroll to bottom after messages have been initialized.
  // Otherwise chatScrollDivRef.current.clientHeight is wrong if we scroll to bottom before messages are initialized.
  const [chatMessagesInitialized, setChatMessagesInitialized] = useState<boolean>(false);
  const [isAtBottomOfScroll, setIsAtBottomOfScroll] = useState<boolean>(true);
  const [forceUpdate, setForceUpdate] = useState<number>(0);

  // Used to decide if should auto scroll to bottom or show "new message" button
  const [latestPreviousChatMessage, setLatestPreviousChatMessage] = useState<ChatMessagePayload | undefined>(undefined);
  const [latestCurrentChatMessage, setLatestCurrentChatMessage] = useState<ChatMessagePayload | undefined>(undefined);
  const [existsNewChatMessage, setExistsNewChatMessage] = useState<boolean>(false);

  const [lastSeenChatMessage, setLastSeenChatMessage] = useState<string | undefined>(undefined);
  const [lastDeliveredChatMessage, setLastDeliveredChatMessage] = useState<string | undefined>(undefined);
  const [lastSendingChatMessage, setLastSendingChatMessage] = useState<string | undefined>(undefined);

  const isAllChatMessagesLoadedRef = useRef(false);

  const previousTopRef = useRef<number>(-1);
  const previousHeightRef = useRef<number>(-1);

  const messageIdSeenByMeRef = useRef<string>('');

  const chatScrollDivRef = useRef<HTMLElement>(null);
  const chatThreadRef = useRef<HTMLElement>(null);
  const isLoadingChatMessagesRef = useRef(false);

  const ids = useIdentifiers();

  const messagesRef = useRef(messages);
  const setMessagesRef = (messagesWithAttachedValue: (ChatMessage | SystemMessage | CustomMessage)[]): void => {
    messagesRef.current = messagesWithAttachedValue;
    setMessages(messagesWithAttachedValue);
  };

  const isAtBottomOfScrollRef = useRef(isAtBottomOfScroll);
  const setIsAtBottomOfScrollRef = (isAtBottomOfScrollValue: boolean): void => {
    isAtBottomOfScrollRef.current = isAtBottomOfScrollValue;
    setIsAtBottomOfScroll(isAtBottomOfScrollValue);
  };

  const chatMessagesInitializedRef = useRef(chatMessagesInitialized);
  const setChatMessagesInitializedRef = (chatMessagesInitialized: boolean): void => {
    chatMessagesInitializedRef.current = chatMessagesInitialized;
    setChatMessagesInitialized(chatMessagesInitialized);
  };

  // we try to only send those message status if user is scrolled to the bottom.
  const sendMessageStatusIfAtBottom = useCallback(async (): Promise<void> => {
    if (
      !isAtBottomOfScrollRef.current ||
      !document.hasFocus() ||
      !messagesRef.current ||
      messagesRef.current.length === 0 ||
      !showMessageStatus
    ) {
      return;
    }
    const messagesWithId = messagesRef.current.filter((message) => {
      return message.type === 'chat' && !message.payload.mine && !!message.payload.messageId;
    });
    if (messagesWithId.length === 0) {
      return;
    }
    const lastMessage: ChatMessage = messagesWithId[messagesWithId.length - 1] as ChatMessage;

    try {
      if (
        onMessageSeen &&
        lastMessage &&
        lastMessage.payload.messageId &&
        lastMessage.payload.messageId !== messageIdSeenByMeRef.current
      ) {
        await onMessageSeen(lastMessage.payload.messageId);
        messageIdSeenByMeRef.current = lastMessage.payload.messageId;
      }
    } catch (e) {
      console.log('onMessageSeen Error', lastMessage, e);
    }
  }, [showMessageStatus, onMessageSeen]);

  const scrollToBottom = useCallback((): void => {
    if (chatScrollDivRef.current) {
      chatScrollDivRef.current.scrollTop = chatScrollDivRef.current.scrollHeight;
    }
    setExistsNewChatMessage(false);
    setIsAtBottomOfScrollRef(true);
    sendMessageStatusIfAtBottom();
  }, [sendMessageStatusIfAtBottom]);

  const handleScrollToTheBottom = useCallback((): void => {
    if (!chatScrollDivRef.current) {
      return;
    }

    const atBottom =
      Math.floor(chatScrollDivRef.current.scrollTop) >=
      chatScrollDivRef.current.scrollHeight - chatScrollDivRef.current.clientHeight;
    if (atBottom) {
      sendMessageStatusIfAtBottom();
      if (!isAtBottomOfScrollRef.current) {
        scrollToBottom();
      }
    }
    setIsAtBottomOfScrollRef(atBottom);
  }, [scrollToBottom, sendMessageStatusIfAtBottom]);

  // Infinite scrolling + threadInitialize function
  const fetchNewMessageWhenAtTop = useCallback(async () => {
    if (chatScrollDivRef.current && !isLoadingChatMessagesRef.current) {
      if (onLoadPreviousChatMessages) {
        isLoadingChatMessagesRef.current = true;
        // Fetch message until scrollTop reach the threshold for fetching new message
        while (!isAllChatMessagesLoadedRef.current && chatScrollDivRef.current.scrollTop <= 500) {
          isAllChatMessagesLoadedRef.current = await onLoadPreviousChatMessages(numberOfChatMessagesToReload);
          // Release CPU resources for 200 milliseconds between each loop.
          await delay(200);
        }
        isLoadingChatMessagesRef.current = false;
      }
    }
  }, [numberOfChatMessagesToReload, onLoadPreviousChatMessages]);

  const handleInfiniteScroll = useCallback((): void => {
    if (!chatScrollDivRef.current) {
      return;
    }

    fetchNewMessageWhenAtTop();
  }, [fetchNewMessageWhenAtTop]);

  // The below 2 of useEffects are design for fixing infinite scrolling problem
  // Scrolling element will behave differently when scrollTop = 0(it sticks at the top)
  // we need to get previousTop before it prepend contents
  // Execute order [newMessage useEffect] => get previousTop => dom update => [messages useEffect]
  useEffect(() => {
    if (!chatScrollDivRef.current) return;
    previousTopRef.current = chatScrollDivRef.current.scrollTop;
    previousHeightRef.current = chatScrollDivRef.current.scrollHeight;
  }, [newMessages]);

  useEffect(() => {
    if (!chatScrollDivRef.current) return;
    if (previousTopRef.current === 0) {
      const currentHeight = chatScrollDivRef.current.scrollHeight;
      chatScrollDivRef.current.scrollTop =
        chatScrollDivRef.current.scrollTop + currentHeight - previousHeightRef.current;
    }
  }, [messages]);

  // Fetch more messages to make the scroll bar appear, infinity scroll is then handled in the handleScroll function.
  useEffect(() => {
    fetchNewMessageWhenAtTop();
  }, [fetchNewMessageWhenAtTop]);

  /**
   * One time run useEffects. Sets up listeners when component is mounted and tears down listeners when component
   * unmounts unless these function changed
   */
  useEffect(() => {
    window && window.addEventListener('click', sendMessageStatusIfAtBottom);
    window && window.addEventListener('focus', sendMessageStatusIfAtBottom);
    return () => {
      window && window.removeEventListener('click', sendMessageStatusIfAtBottom);
      window && window.removeEventListener('focus', sendMessageStatusIfAtBottom);
    };
  }, [sendMessageStatusIfAtBottom]);

  useEffect(() => {
    const chatScrollDiv = chatScrollDivRef.current;
    chatScrollDiv?.addEventListener('scroll', handleScrollToTheBottom);
    chatScrollDiv?.addEventListener('scroll', handleInfiniteScroll);

    return () => {
      chatScrollDiv?.removeEventListener('scroll', handleScrollToTheBottom);
      chatScrollDiv?.removeEventListener('scroll', handleInfiniteScroll);
    };
  }, [handleInfiniteScroll, handleScrollToTheBottom]);

  /**
   * ClientHeight controls the number of messages to render. However ClientHeight will not be initialized after the
   * first render (not sure but I guess Fluent is updating it in hook which is after render maybe?) so we need to
   * trigger a re-render until ClientHeight is initialized. This force re-render should only happen once.
   */
  const clientHeight = chatThreadRef.current?.clientHeight;
  useEffect(() => {
    if (clientHeight === undefined) {
      setForceUpdate(forceUpdate + 1);
      return;
    }
    // Only scroll to bottom if isAtBottomOfScrollRef is true
    isAtBottomOfScrollRef.current && scrollToBottom();
  }, [clientHeight, forceUpdate, scrollToBottom, chatMessagesInitialized]);

  /**
   * This needs to run to update latestPreviousChatMessage & latestCurrentChatMessage.
   * These two states are used to manipulate scrollbar
   */
  useEffect(() => {
    setLatestPreviousChatMessage(getLatestChatMessage(messagesRef.current));
    setLatestCurrentChatMessage(getLatestChatMessage(newMessages));
    setMessagesRef(newMessages);
    !chatMessagesInitializedRef.current && setChatMessagesInitializedRef(true);
    setLastDeliveredChatMessage(getLastChatMessageIdWithStatus(newMessages, 'delivered'));
    setLastSeenChatMessage(getLastChatMessageIdWithStatus(newMessages, 'seen'));
    setLastSendingChatMessage(getLastChatMessageIdWithStatus(newMessages, 'sending'));
  }, [newMessages]);

  /**
   * This needs to run after messages are rendererd so we can manipulate the scroll bar.
   */
  useEffect(() => {
    // If user just sent the latest message then we assume we can move user to bottom of scroll.
    if (
      isThereNewMessageNotFromCurrentUser(latestPreviousChatMessage, latestCurrentChatMessage, userId) &&
      !isAtBottomOfScrollRef.current
    ) {
      setExistsNewChatMessage(true);
    } else if (
      didUserSendTheLatestMessage(latestPreviousChatMessage, latestCurrentChatMessage, userId) ||
      isAtBottomOfScrollRef.current
    ) {
      scrollToBottom();
    }
    // eslint-disable-next-line react-hooks/exhaustive-deps
  }, [messages]);

  // To rerender the defaultChatMessageRenderer if app running across days(every new day chat time stamp need to be regenerated)
  const defaultChatMessageRenderer = useCallback(
    (messageProps: MessageProps) => {
      return DefaultChatMessageRenderer(messageProps, { messageTimestamp: ids.messageTimestamp });
    },
    // eslint-disable-next-line react-hooks/exhaustive-deps
    [new Date().toDateString()]
  );

  const localeStrings = useLocale().strings.messageThread;
  const strings = useMemo(() => ({ ...localeStrings, ...props.strings }), [localeStrings, props.strings]);

  const defaultStatusRenderer: (status: MessageStatus) => JSX.Element = useCallback(
    (status: MessageStatus) => <MessageStatusIndicator status={status} />,
    []
  );

  const messagesToDisplay = useMemo(
    () =>
      memoizeAllMessages((memoizedMessageFn) => {
        return messages.map(
          (message: ChatMessage | SystemMessage | CustomMessage, index: number): ShorthandValue<ChatItemProps> => {
            let key: string | undefined = message.payload.messageId;
            if (message.type === 'chat' && (!message.payload.messageId || message.payload.messageId === '')) {
              key = message.payload.clientMessageId;
            }

            let statusToRender: MessageStatus | undefined = undefined;
            if (message.type === 'chat') {
              if (showMessageStatus && message.payload.mine) {
                switch (message.payload.messageId) {
                  case lastSeenChatMessage: {
                    statusToRender = 'seen';
                    break;
                  }
                  case lastSendingChatMessage: {
                    statusToRender = 'sending';
                    break;
                  }
                  case lastDeliveredChatMessage: {
                    statusToRender = 'delivered';
                    break;
                  }
                }
              }
              if (message.payload.mine && message.payload.status === 'failed') statusToRender = 'failed';
            }

            return memoizedMessageFn(
              key ?? 'id_' + index,
              message,
              showMessageDate,
              showMessageStatus,
              avatarPersonaDataProvider,
              onRenderAvatar,
              styles,
              onRenderMessageStatus,
              defaultStatusRenderer,
              defaultChatMessageRenderer,
              strings,
              // Temporary solution to make sure we re-render if attach attribute is changed.
              // The proper fix should be in selector.
              message.type === 'chat' ? message.payload.attached : undefined,
              statusToRender,
              onRenderMessage
            );
          }
        );
      }),
    [
      messages,
      showMessageDate,
      showMessageStatus,
      avatarPersonaDataProvider,
      onRenderAvatar,
      styles,
      onRenderMessageStatus,
      defaultStatusRenderer,
      defaultChatMessageRenderer,
      lastSeenChatMessage,
      lastSendingChatMessage,
      lastDeliveredChatMessage,
      onRenderMessage,
      strings
    ]
  );

  const chatBody = useMemo(() => {
    return (
      <LiveAnnouncer>
        <Chat styles={styles?.chatContainer ?? chatStyle} items={messagesToDisplay} />
      </LiveAnnouncer>
    );
  }, [styles?.chatContainer, messagesToDisplay]);

  return (
    <Ref innerRef={chatThreadRef}>
      <Stack className={mergeStyles(messageThreadContainerStyle, styles?.root)} grow>
        <Ref innerRef={chatScrollDivRef}>{chatBody}</Ref>
        {existsNewChatMessage && !disableJumpToNewMessageButton && (
          <div className={mergeStyles(newMessageButtonContainerStyle, styles?.newMessageButtonContainer)}>
            {onRenderJumpToNewMessageButton ? (
              onRenderJumpToNewMessageButton({ onClick: scrollToBottom })
            ) : (
              <DefaultJumpToNewMessageButton onClick={scrollToBottom} />
            )}
          </div>
        )}
      </Stack>
    </Ref>
  );
};<|MERGE_RESOLUTION|>--- conflicted
+++ resolved
@@ -15,12 +15,8 @@
   messageStatusContainerStyle,
   noMessageStatusStyle
 } from './styles/MessageThread.styles';
-<<<<<<< HEAD
-import { Icon, IStyle, mergeStyles, PersonaSize, PrimaryButton, Stack, Link, getRTL } from '@fluentui/react';
+import { Icon, IStyle, mergeStyles, PersonaSize, PrimaryButton, Stack, Link } from '@fluentui/react';
 import { AvatarPersona, AvatarPersonaDataProvider } from './AvatarPersona';
-=======
-import { Icon, IStyle, mergeStyles, Persona, PersonaSize, PrimaryButton, Stack, Link } from '@fluentui/react';
->>>>>>> 1e8de1a5
 import { ComponentSlotStyle } from '@fluentui/react-northstar';
 import { LiveAnnouncer, LiveMessage } from 'react-aria-live';
 import { formatTimeForChatMessage, formatTimestampForChatMessage } from './utils/Datetime';
