// Copyright (c) Microsoft Corporation.
// Licensed under the MIT License.

import React, { useCallback, useEffect, useMemo, useRef, useState } from 'react';
import { Icon, IStyle, mergeStyles, PrimaryButton } from '@fluentui/react';
import { Chat } from '@fluentui-contrib/react-chat';
import { mergeClasses } from '@fluentui/react-components';
import {
  DownIconStyle,
  newMessageButtonContainerStyle,
  messageThreadContainerStyle,
  messageThreadWrapperContainerStyle,
  useChatStyles,
  buttonWithIconStyles,
  newMessageButtonStyle
} from './styles/MessageThread.styles';
import { delay } from './utils/delay';
import {
  BaseCustomStyles,
  ChatMessage,
  CustomMessage,
  SystemMessage,
  OnRenderAvatarCallback,
  Message,
  ReadReceiptsBySenderId,
  ComponentSlotStyle
} from '../types';
/* @conditional-compile-remove(data-loss-prevention) */
import { BlockedMessage } from '../types';
import { MessageStatusIndicatorProps } from './MessageStatusIndicator';
import { memoizeFnAll, MessageStatus } from '@internal/acs-ui-common';
import { useLocale } from '../localization/LocalizationProvider';
import { isNarrowWidth, _useContainerWidth } from './utils/responsive';
import getParticipantsWhoHaveReadMessage from './utils/getParticipantsWhoHaveReadMessage';
<<<<<<< HEAD
/* @conditional-compile-remove(file-sharing) */
import { AttachmentMetadata, AttachmentOptions } from '../types/Attachment';
=======
/* @conditional-compile-remove(attachment-download) @conditional-compile-remove(attachment-upload) */
import { AttachmentMetadata, FileDownloadHandler } from '../types/Attachment';
>>>>>>> 761adb8a
import { useTheme } from '../theming';
import { FluentV9ThemeProvider } from './../theming/FluentV9ThemeProvider';
import LiveAnnouncer from './Announcer/LiveAnnouncer';
/* @conditional-compile-remove(mention) */
import { MentionOptions } from './MentionPopover';
import { createStyleFromV8Style } from './styles/v8StyleShim';
import {
  ChatMessageComponentWrapper,
  ChatMessageComponentWrapperProps
} from './ChatMessage/ChatMessageComponentWrapper';
import { InlineImageOptions } from './ChatMessage/ChatMessageContent';
import { MessageStatusIndicatorInternal } from './MessageStatusIndicatorInternal';
import { Announcer } from './Announcer';

const isMessageSame = (first: ChatMessage, second: ChatMessage): boolean => {
  return (
    first.messageId === second.messageId &&
    first.content === second.content &&
    first.contentType === second.contentType &&
    JSON.stringify(first.createdOn) === JSON.stringify(second.createdOn) &&
    first.senderId === second.senderId &&
    first.senderDisplayName === second.senderDisplayName &&
    JSON.stringify(first.editedOn) === JSON.stringify(second.editedOn)
  );
};

/**
 * Get the latest message from the message array.
 *
 * @param messages
 */
const getLatestChatMessage = (messages: Message[]): ChatMessage | undefined => {
  for (let i = messages.length - 1; i >= 0; i--) {
    const message = messages[i];
    if (message.messageType === 'chat' && !!message.createdOn) {
      return message;
    }
  }
  return undefined;
};

/**
 * Compare latestMessageFromPreviousMessages & latestMessageFromNewMessages to see if the new message is not from
 * current user.
 */
const isThereNewMessageNotFromCurrentUser = (
  userId: string,
  latestMessageFromPreviousMessages?: ChatMessage,
  latestMessageFromNewMessages?: ChatMessage
): boolean => {
  if (latestMessageFromNewMessages === undefined) {
    return false;
  }
  if (latestMessageFromPreviousMessages === undefined) {
    return latestMessageFromNewMessages.senderId !== userId;
  }
  return (
    !isMessageSame(latestMessageFromNewMessages, latestMessageFromPreviousMessages) &&
    latestMessageFromNewMessages.senderId !== userId
  );
};

/**
 * Returns true if the current user sent the latest message and false otherwise. It will ignore messages that have no
 * sender, messages that have failed to send, and messages from the current user that is marked as SEEN. This is meant
 * as an indirect way to detect if user is at bottom of the chat when the component updates with new messages. If we
 * updated this component due to current user sending a message we want to then call scrollToBottom.
 */
const didUserSendTheLatestMessage = (
  userId: string,
  latestMessageFromPreviousMessages?: ChatMessage,
  latestMessageFromNewMessages?: ChatMessage
): boolean => {
  if (latestMessageFromNewMessages === undefined) {
    return false;
  }
  if (latestMessageFromPreviousMessages === undefined) {
    return latestMessageFromNewMessages.senderId === userId;
  }
  return (
    !isMessageSame(latestMessageFromNewMessages, latestMessageFromPreviousMessages) &&
    latestMessageFromNewMessages.senderId === userId
  );
};

/**
 * Fluent styles for {@link MessageThread}.
 *
 * @public
 */
export interface MessageThreadStyles extends BaseCustomStyles {
  /** Styles for load previous messages container. */
  loadPreviousMessagesButtonContainer?: IStyle;
  /** Styles for new message container. */
  newMessageButtonContainer?: IStyle;
  /** Styles for chat container. */
  chatContainer?: ComponentSlotStyle;
  /** styles for my chat items.  */
  myChatItemMessageContainer?: ComponentSlotStyle;
  /** styles for chat items.  */
  chatItemMessageContainer?: ComponentSlotStyle;
  /** Styles for my chat message container. */
  myChatMessageContainer?: ComponentSlotStyle;
  /** Styles for my chat message container in case of failure. */
  failedMyChatMessageContainer?: ComponentSlotStyle;
  /** Styles for chat message container. */
  chatMessageContainer?: ComponentSlotStyle;
  /** Styles for system message container. */
  systemMessageContainer?: ComponentSlotStyle;
  /** Styles for blocked message container. */
  /* @conditional-compile-remove(data-loss-prevention) */
  blockedMessageContainer?: ComponentSlotStyle;
  /** Styles for message status indicator container. */
  messageStatusContainer?: (mine: boolean) => IStyle;
}

/**
 * Strings of {@link MessageThread} that can be overridden.
 *
 * @public
 */
export interface MessageThreadStrings {
  /** String for Sunday */
  sunday: string;
  /** String for Monday */
  monday: string;
  /** String for Tuesday */
  tuesday: string;
  /** String for Wednesday */
  wednesday: string;
  /** String for Thursday */
  thursday: string;
  /** String for Friday */
  friday: string;
  /** String for Saturday */
  saturday: string;
  /** String for Yesterday */
  yesterday: string;
  /** String for participants joined */
  participantJoined: string;
  /** String for participants left */
  participantLeft: string;
  /** Tag shown on a message that has been edited */
  editedTag: string;
  /** String for editing message in floating menu */
  editMessage: string;
  /** String for removing message in floating menu */
  removeMessage: string;
  /** String for resending failed message in floating menu */
  resendMessage?: string;
  /** String for indicating failed to send messages */
  failToSendTag?: string;
  /** String for LiveMessage introduction for the Chat Message */
  liveAuthorIntro: string;
  /** String for aria text of remote user's message content */
  messageContentAriaText: string;
  /** String for aria text of local user's message content */
  messageContentMineAriaText: string;
  /** String for warning on text limit exceeded in EditBox*/
  editBoxTextLimit: string;
  /** String for placeholder text in EditBox when there is no user input*/
  editBoxPlaceholderText: string;
  /** String for new messages indicator*/
  newMessagesIndicator: string;
  /** String for showing message read status in floating menu */
  messageReadCount?: string;
  /** String for replacing display name when there is none*/
  noDisplayNameSub: string;
  /** String for Cancel button in EditBox*/
  editBoxCancelButton: string;
  /** String for Submit in EditBox when there is no user input*/
  editBoxSubmitButton: string;
  /** String for action menu indicating there are more options */
  actionMenuMoreOptions?: string;
  /** Aria label to announce when a message is deleted */
  messageDeletedAnnouncementAriaLabel: string;
  /* @conditional-compile-remove(attachment-download) @conditional-compile-remove(attachment-upload) */
  /** String for download file button in attachment card */
  downloadAttachment: string;
  /* @conditional-compile-remove(data-loss-prevention) */
  /** String for policy violation message removal */
  blockedWarningText: string;
  /* @conditional-compile-remove(data-loss-prevention) */
  /** String for policy violation message removal details link */
  blockedWarningLinkText: string;
  /* @conditional-compile-remove(attachment-download) @conditional-compile-remove(attachment-upload) */
  /** String for aria text in file attachment group*/
  attachmentCardGroupMessage: string;
}

/**
 * Arguments for {@link MessageThreadProps.onRenderJumpToNewMessageButton}.
 *
 * @public
 */
export interface JumpToNewMessageButtonProps {
  /** String for button text */
  text: string;
  /** Callback for when button is clicked */
  onClick: () => void;
}

const DefaultJumpToNewMessageButton = (props: JumpToNewMessageButtonProps): JSX.Element => {
  const { text, onClick } = props;
  return (
    <PrimaryButton
      className={newMessageButtonStyle}
      styles={buttonWithIconStyles}
      text={text}
      onClick={onClick}
      onRenderIcon={() => <Icon iconName="Down" className={DownIconStyle} />}
    />
  );
};

/**
 * A component to render a single message.
 *
 * @public
 */
export type MessageRenderer = (props: MessageProps) => JSX.Element;

const memoizeAllMessages = memoizeFnAll(
  (
    message: Message,
    showMessageDate: boolean,
    showMessageStatus: boolean,
    strings: MessageThreadStrings,
    index: number,
    onUpdateMessage?: UpdateMessageCallback,
    onCancelEditMessage?: CancelEditCallback,
    onDeleteMessage?: (messageId: string) => Promise<void>,
    onSendMessage?: (content: string) => Promise<void>,
    disableEditing?: boolean,
    lastSeenChatMessage?: string,
    lastSendingChatMessage?: string,
    lastDeliveredChatMessage?: string
  ): _ChatMessageProps => {
    let key: string | undefined = message.messageId;
    let statusToRender: MessageStatus | undefined = undefined;

    if (
      message.messageType === 'chat' ||
      /* @conditional-compile-remove(data-loss-prevention) */ message.messageType === 'blocked'
    ) {
      if ((!message.messageId || message.messageId === '') && 'clientMessageId' in message) {
        key = message.clientMessageId;
      }
      if (showMessageStatus && message.mine) {
        switch (message.messageId) {
          case lastSeenChatMessage: {
            statusToRender = 'seen';
            break;
          }
          case lastSendingChatMessage: {
            statusToRender = 'sending';
            break;
          }
          case lastDeliveredChatMessage: {
            statusToRender = 'delivered';
            break;
          }
        }
      }
      if (message.mine && message.status === 'failed') {
        statusToRender = 'failed';
      }
    }
    return {
      key: key ?? 'id_' + index,
      statusToRender,
      message,
      strings,
      showDate: showMessageDate,
      onUpdateMessage,
      onCancelEditMessage,
      onDeleteMessage,
      onSendMessage,
      disableEditing,
      showMessageStatus
    };
  }
);

const getLastChatMessageIdWithStatus = (messages: Message[], status: MessageStatus): string | undefined => {
  for (let i = messages.length - 1; i >= 0; i--) {
    const message = messages[i];
    if (message.messageType === 'chat' && message.status === status && message.mine) {
      return message.messageId;
    }
  }
  return undefined;
};

const getLastChatMessageForCurrentUser = (messages: Message[]): ChatMessage | undefined => {
  for (let i = messages.length - 1; i >= 0; i--) {
    const message = messages[i];
    if (message.messageType === 'chat' && message.mine) {
      return message;
    }
  }
  return undefined;
};

/**
 * @public
 * Callback function run when a message is updated.
 */
export type UpdateMessageCallback = (
  messageId: string,
  content: string,
  /* @conditional-compile-remove(attachment-download) @conditional-compile-remove(attachment-upload) */
  options?: {
    /* @conditional-compile-remove(attachment-download) @conditional-compile-remove(attachment-upload) */
    metadata?: Record<string, string>;
    attachmentMetadata?: AttachmentMetadata[];
  }
) => Promise<void>;
/**
 * @public
 * Callback function run when a message edit is cancelled.
 */
export type CancelEditCallback = (messageId: string) => void;

/**
 * Props for {@link MessageThread}.
 *
 * @public
 */
export type MessageThreadProps = {
  /**
   * UserId of the current user.
   */
  userId: string;
  /**
   * Messages to render in message thread. A message can be of type `ChatMessage`, `SystemMessage`, `BlockedMessage` or `CustomMessage`.
   */
  messages: (
    | ChatMessage
    | SystemMessage
    | CustomMessage
    | /* @conditional-compile-remove(data-loss-prevention) */ BlockedMessage
  )[];
  /**
   * number of participants in the thread
   */
  participantCount?: number;
  /**
   * read receipts for each sender in the chat
   */
  readReceiptsBySenderId?: ReadReceiptsBySenderId;
  /**
   * Allows users to pass an object containing custom CSS styles.
   * @Example
   * ```
   * <MessageThread styles={{ root: { background: 'blue' } }} />
   * ```
   */
  styles?: MessageThreadStyles;
  /**
   * Whether the new message button is disabled or not.
   *
   * @defaultValue `false`
   */
  disableJumpToNewMessageButton?: boolean;
  /**
   * Whether the date of each message is displayed or not.
   * It is ignored when onDisplayDateTimeString is supplied.
   *
   * @defaultValue `false`
   */
  showMessageDate?: boolean;
  /**
   * Whether the status indicator for each message is displayed or not.
   *
   * @defaultValue `false`
   */
  showMessageStatus?: boolean;
  /**
   * Number of chat messages to reload each time onLoadPreviousChatMessages is called.
   *
   * @defaultValue 0
   */
  numberOfChatMessagesToReload?: number;
  /**
   * Optional callback to override actions on message being seen.
   *
   * @param messageId - message Id
   */
  onMessageSeen?: (messageId: string) => Promise<void>;
  /**
   * Optional callback to override render of the message status indicator.
   *
   * @param messageStatusIndicatorProps - props of type MessageStatusIndicatorProps
   */
  onRenderMessageStatus?: (messageStatusIndicatorProps: MessageStatusIndicatorProps) => JSX.Element | null;
  /**
   * Optional callback to override render of the avatar.
   *
   * @param userId - user Id
   */
  onRenderAvatar?: OnRenderAvatarCallback;
  /**
   * Optional callback to override render of the button for jumping to the new message.
   *
   * @param newMessageButtonProps - button props of type JumpToNewMessageButtonProps 0  */
  onRenderJumpToNewMessageButton?: (newMessageButtonProps: JumpToNewMessageButtonProps) => JSX.Element;
  /**
   * Optional callback to override loading of previous messages.
   * It accepts the number of history chat messages that we want to load and return a boolean Promise indicating if we have got all the history messages.
   * If the promise resolves to `true`, we have load all chat messages into the message thread and `loadPreviousMessagesButton` will not be rendered anymore.
   */
  onLoadPreviousChatMessages?: (messagesToLoad: number) => Promise<boolean>;
  /**
   * Optional callback to override render of a message.
   *
   * @param messageProps - props of type {@link communication-react#MessageProps}
   * @param defaultOnRender - default render of type {@link communication-react#MessageRenderer}
   *
   * @remarks
   * `messageRenderer` is not provided for `CustomMessage` and thus only available for `ChatMessage` and `SystemMessage`.
   */
  onRenderMessage?: (messageProps: MessageProps, messageRenderer?: MessageRenderer) => JSX.Element;
  /* @conditional-compile-remove(attachment-download) @conditional-compile-remove(attachment-upload) */
  /**
   * Optional callback to render attachments in the message component.
   * @beta
   */
  onRenderAttachmentDownloads?: (userId: string, message: ChatMessage) => JSX.Element;
  /**
   * Optional callback to edit a message.
   *
   * @param messageId - message id from chatClient
   * @param content - new content of the message
   *
   */
  onUpdateMessage?: UpdateMessageCallback;

  /**
   * Optional callback for when a message edit is cancelled.
   *
   * @param messageId - message id from chatClient
   */
  onCancelEditMessage?: CancelEditCallback;
  /**
   * Optional callback to delete a message.
   *
   * @param messageId - message id from chatClient
   *
   */
  onDeleteMessage?: (messageId: string) => Promise<void>;

  /**
   * Optional callback to send a message.
   *
   * @param content - message body to send
   *
   */
  onSendMessage?: (content: string) => Promise<void>;

  /**
  /**
   * Disable editing messages.
   *
   * @remarks This removes the action menu on messages.
   *
   * @defaultValue `false`
   */
  disableEditing?: boolean;

  /**
   * Optional strings to override in component
   */
  strings?: Partial<MessageThreadStrings>;

  /* @conditional-compile-remove(attachment-download) @conditional-compile-remove(attachment-upload) */
  /**
   * @beta
   * Optional attachment options, which defines behvaiour for uploading and downloading attachments.
   * As this moment, the uploadOptions would be ignored and this option is intended for download only.
   */
  attachmentOptions?: AttachmentOptions;

  /* @conditional-compile-remove(date-time-customization) */
  /**
   * Optional function to provide customized date format.
   * @beta
   */
  onDisplayDateTimeString?: (messageDate: Date) => string;
  /* @conditional-compile-remove(mention) */
  /**
   * Optional props needed to lookup a mention query and display mentions
   * @beta
   */
  mentionOptions?: MentionOptions;
  /**
   * Optional callback called when an inline image is clicked.
   * @beta
   */
  inlineImageOptions?: InlineImageOptions;
};

/**
 * Props to render a single message.
 *
 * See {@link MessageRenderer}.
 *
 * @public
 */
export type MessageProps = {
  /**
   * Message to render. It can type `ChatMessage` or `SystemMessage`, `BlockedMessage` or `CustomMessage`.
   */
  message: Message;
  /**
   * Strings from parent MessageThread component
   */
  strings: MessageThreadStrings;
  /**
   * Custom CSS styles for chat message container.
   */
  messageContainerStyle?: ComponentSlotStyle;
  /**
   * Whether the date of a message is displayed or not.
   *
   * @defaultValue `false`
   */
  showDate?: boolean;
  /**
   * Disable editing messages.
   *
   * @remarks This removes the action menu on messages.
   *
   * @defaultValue `false`
   */
  disableEditing?: boolean;
  /**
   * Optional callback to edit a message.
   *
   * @param messageId - message id from chatClient
   * @param content - new content of the message
   */
  onUpdateMessage?: UpdateMessageCallback;

  /**
   * Optional callback for when a message edit is cancelled.
   *
   * @param messageId - message id from chatClient
   */
  onCancelEditMessage?: CancelEditCallback;
  /**
   * Optional callback to delete a message.
   *
   * @param messageId - message id from chatClient
   *
   */
  onDeleteMessage?: (messageId: string) => Promise<void>;

  /**
   * Optional callback to send a message.
   *
   * @param messageId - message id from chatClient
   *
   */
  onSendMessage?: (messageId: string) => Promise<void>;
};

/**
 * @internal
 */
export type _ChatMessageProps = MessageProps & {
  key: string;
  statusToRender: MessageStatus | undefined;
  showMessageStatus?: boolean;
};

/**
 * `MessageThread` allows you to easily create a component for rendering chat messages, handling scrolling behavior of new/old messages and customizing icons & controls inside the chat thread.
 * @param props - of type MessageThreadProps
 *
 * Users will need to provide at least chat messages and userId to render the `MessageThread` component.
 * Users can also customize `MessageThread` by passing in their own Avatar, `MessageStatusIndicator` icon, `JumpToNewMessageButton`, `LoadPreviousMessagesButton` and the behavior of these controls.
 *
 * `MessageThread` internally uses the `Chat` component from `@fluentui-contrib/chat`. You can checkout the details about these components [here](https://microsoft.github.io/fluentui-contrib/react-chat/).
 *
 * @public
 */
export const MessageThread = (props: MessageThreadProps): JSX.Element => {
  const theme = useTheme();

  const chatBody = useMemo(() => {
    return (
      <FluentV9ThemeProvider v8Theme={theme}>
        {/* Wrapper is required to call "useClasses" hook with proper context values */}
        <MessageThreadWrapper {...props} />
      </FluentV9ThemeProvider>
    );
  }, [theme, props]);

  return <div className={mergeStyles(messageThreadContainerStyle, props.styles?.root)}>{chatBody}</div>;
};

/**
 * @private
 */
export const MessageThreadWrapper = (props: MessageThreadProps): JSX.Element => {
  const {
    messages: newMessages,
    userId,
    participantCount,
    readReceiptsBySenderId,
    styles,
    disableJumpToNewMessageButton = false,
    showMessageDate = false,
    showMessageStatus = false,
    numberOfChatMessagesToReload = 5,
    onMessageSeen,
    onRenderMessageStatus,
    onRenderAvatar,
    onLoadPreviousChatMessages,
    onRenderJumpToNewMessageButton,
    onRenderMessage,
    onUpdateMessage,
    onCancelEditMessage,
    onDeleteMessage,
    onSendMessage,
    /* @conditional-compile-remove(date-time-customization) */
    onDisplayDateTimeString,
    /* @conditional-compile-remove(mention) */
    mentionOptions,
    inlineImageOptions,
<<<<<<< HEAD
    /* @conditional-compile-remove(file-sharing) */
    attachmentOptions,
    /* @conditional-compile-remove(file-sharing) */
    onRenderAttachmentDownloads
=======
    /* @conditional-compile-remove(attachment-download) @conditional-compile-remove(attachment-upload) */
    onRenderFileDownloads
>>>>>>> 761adb8a
  } = props;
  // We need this state to wait for one tick and scroll to bottom after messages have been initialized.
  // Otherwise chatScrollDivRef.current.clientHeight is wrong if we scroll to bottom before messages are initialized.
  const [chatMessagesInitialized, setChatMessagesInitialized] = useState<boolean>(false);
  const [isAtBottomOfScroll, setIsAtBottomOfScroll] = useState<boolean>(true);
  const [forceUpdate, setForceUpdate] = useState<number>(0);

  // Used to decide if should auto scroll to bottom or show "new message" button
  const [latestPreviousChatMessage, setLatestPreviousChatMessage] = useState<ChatMessage | undefined>(undefined);
  const [latestCurrentChatMessage, setLatestCurrentChatMessage] = useState<ChatMessage | undefined>(undefined);
  const [existsNewChatMessage, setExistsNewChatMessage] = useState<boolean>(false);

  const [lastSeenChatMessage, setLastSeenChatMessage] = useState<string | undefined>(undefined);
  const [lastDeliveredChatMessage, setLastDeliveredChatMessage] = useState<string | undefined>(undefined);
  const [lastSendingChatMessage, setLastSendingChatMessage] = useState<string | undefined>(undefined);

  // readCount and participantCount will only need to be updated on-fly when user hover on an indicator
  const [readCountForHoveredIndicator, setReadCountForHoveredIndicator] = useState<number | undefined>(undefined);

  const localeStrings = useLocale().strings.messageThread;
  const strings = useMemo(() => ({ ...localeStrings, ...props.strings }), [localeStrings, props.strings]);
  // it is required to use useState for messages
  // as the scrolling logic requires re - render at a specific point in time
  const [messages, setMessages] = useState<Message[]>([]);

  // id for the latest deleted message
  const [latestDeletedMessageId, setLatestDeletedMessageId] = useState<string | undefined>(undefined);
  // this value is used to check if a message is deleted for the previous value of messages array
  const previousMessagesRef = useRef<Message[]>([]);
  // an aria label for Narrator to notify when a message is deleted
  const [deletedMessageAriaLabel, setDeletedMessageAriaLabel] = useState<string | undefined>(undefined);

  const onDeleteMessageCallback = useCallback(
    async (messageId: string): Promise<void> => {
      if (!onDeleteMessage) {
        return;
      }
      try {
        // reset deleted message label in case if there was a value already (messages are deleted 1 after another)
        setDeletedMessageAriaLabel(undefined);
        setLatestDeletedMessageId(messageId);
        lastChatMessageStatus.current = 'deleted';
        // we should set up latestDeletedMessageId before the onDeleteMessage call
        // as otherwise in very rare cases the messages array can be updated before latestDeletedMessageId
        await onDeleteMessage(messageId);
      } catch (e) {
        console.log('onDeleteMessage failed: messageId', messageId, 'error', e);
      }
    },
    [onDeleteMessage]
  );

  const isAllChatMessagesLoadedRef = useRef(false);
  // isAllChatMessagesLoadedRef needs to be updated every time when a new adapter is set in order to display correct data
  // onLoadPreviousChatMessages is updated when a new adapter is set
  useEffect(() => {
    if (onLoadPreviousChatMessages) {
      isAllChatMessagesLoadedRef.current = false;
    }
  }, [onLoadPreviousChatMessages]);

  const previousTopRef = useRef<number>(-1);
  const previousHeightRef = useRef<number>(-1);

  const messageIdSeenByMeRef = useRef<string>('');

  const chatScrollDivRef = useRef<HTMLDivElement>(null);
  const isLoadingChatMessagesRef = useRef(false);

  useEffect(() => {
    if (latestDeletedMessageId === undefined) {
      setDeletedMessageAriaLabel(undefined);
    } else {
      if (!previousMessagesRef.current.find((message) => message.messageId === latestDeletedMessageId)) {
        // the message is deleted in previousMessagesRef
        // no need to update deletedMessageAriaLabel
        setDeletedMessageAriaLabel(undefined);
      } else if (!messages.find((message) => message.messageId === latestDeletedMessageId)) {
        // the message is deleted in messages array but still exists in previousMessagesRef
        // update deletedMessageAriaLabel
        setDeletedMessageAriaLabel(strings.messageDeletedAnnouncementAriaLabel);
      } else {
        // the message exists in both arrays
        // no need to update deletedMessageAriaLabel
        setDeletedMessageAriaLabel(undefined);
      }
    }
    previousMessagesRef.current = messages;
  }, [latestDeletedMessageId, messages, strings.messageDeletedAnnouncementAriaLabel]);

  const messagesRef = useRef(messages);
  const setMessagesRef = (messagesWithAttachedValue: Message[]): void => {
    messagesRef.current = messagesWithAttachedValue;
    setMessages(messagesWithAttachedValue);
  };

  const isAtBottomOfScrollRef = useRef(isAtBottomOfScroll);
  const setIsAtBottomOfScrollRef = (isAtBottomOfScrollValue: boolean): void => {
    isAtBottomOfScrollRef.current = isAtBottomOfScrollValue;
    setIsAtBottomOfScroll(isAtBottomOfScrollValue);
  };

  const chatMessagesInitializedRef = useRef(chatMessagesInitialized);
  const setChatMessagesInitializedRef = (chatMessagesInitialized: boolean): void => {
    chatMessagesInitializedRef.current = chatMessagesInitialized;
    setChatMessagesInitialized(chatMessagesInitialized);
  };

  const chatThreadRef = useRef<HTMLDivElement>(null);

  // When the chat thread is narrow, we perform space optimizations such as overlapping
  // the avatar on top of the chat message and moving the chat accept/reject edit buttons
  // to a new line
  const chatThreadWidth = _useContainerWidth(chatThreadRef);
  const isNarrow = chatThreadWidth ? isNarrowWidth(chatThreadWidth) : false;

  /**
   * ClientHeight controls the number of messages to render. However ClientHeight will not be initialized after the
   * first render (not sure but I guess Fluent is updating it in hook which is after render maybe?) so we need to
   * trigger a re-render until ClientHeight is initialized. This force re-render should only happen once.
   */
  const clientHeight = chatThreadRef.current?.clientHeight;

  // we try to only send those message status if user is scrolled to the bottom.
  const sendMessageStatusIfAtBottom = useCallback(async (): Promise<void> => {
    if (
      !isAtBottomOfScrollRef.current ||
      !document.hasFocus() ||
      !messagesRef.current ||
      messagesRef.current.length === 0 ||
      !showMessageStatus
    ) {
      return;
    }
    const messagesWithId = messagesRef.current.filter((message) => {
      return message.messageType === 'chat' && !message.mine && !!message.messageId;
    });
    if (messagesWithId.length === 0) {
      return;
    }
    const lastMessage: ChatMessage = messagesWithId[messagesWithId.length - 1] as ChatMessage;
    try {
      if (
        onMessageSeen &&
        lastMessage &&
        lastMessage.messageId &&
        lastMessage.messageId !== messageIdSeenByMeRef.current
      ) {
        await onMessageSeen(lastMessage.messageId);
        messageIdSeenByMeRef.current = lastMessage.messageId;
      }
    } catch (e) {
      console.log('onMessageSeen Error', lastMessage, e);
    }
  }, [showMessageStatus, onMessageSeen]);

  const scrollToBottom = useCallback((): void => {
    if (chatScrollDivRef.current) {
      chatScrollDivRef.current.scrollTop = chatScrollDivRef.current.scrollHeight;
    }
    setExistsNewChatMessage(false);
    setIsAtBottomOfScrollRef(true);
    sendMessageStatusIfAtBottom();
  }, [sendMessageStatusIfAtBottom]);

  const handleScrollToTheBottom = useCallback((): void => {
    if (!chatScrollDivRef.current) {
      return;
    }

    const atBottom =
      Math.ceil(chatScrollDivRef.current.scrollTop) >=
      chatScrollDivRef.current.scrollHeight - chatScrollDivRef.current.clientHeight;
    if (atBottom) {
      sendMessageStatusIfAtBottom();
      if (!isAtBottomOfScrollRef.current) {
        scrollToBottom();
      }
    }
    setIsAtBottomOfScrollRef(atBottom);
  }, [scrollToBottom, sendMessageStatusIfAtBottom]);

  // Infinite scrolling + threadInitialize function
  const fetchNewMessageWhenAtTop = useCallback(async () => {
    if (!isLoadingChatMessagesRef.current) {
      if (onLoadPreviousChatMessages) {
        isLoadingChatMessagesRef.current = true;
        try {
          // Fetch message until scrollTop reach the threshold for fetching new message
          while (
            !isAllChatMessagesLoadedRef.current &&
            chatScrollDivRef.current &&
            chatScrollDivRef.current.scrollTop <= 500
          ) {
            isAllChatMessagesLoadedRef.current = await onLoadPreviousChatMessages(numberOfChatMessagesToReload);
            await delay(200);
          }
        } finally {
          // Set isLoadingChatMessagesRef to false after messages are fetched
          isLoadingChatMessagesRef.current = false;
        }
      }
    }
  }, [numberOfChatMessagesToReload, onLoadPreviousChatMessages]);

  // The below 2 of useEffects are design for fixing infinite scrolling problem
  // Scrolling element will behave differently when scrollTop = 0(it sticks at the top)
  // we need to get previousTop before it prepend contents
  // Execute order [newMessage useEffect] => get previousTop => dom update => [messages useEffect]
  useEffect(() => {
    if (!chatScrollDivRef.current) {
      return;
    }
    previousTopRef.current = chatScrollDivRef.current.scrollTop;
    previousHeightRef.current = chatScrollDivRef.current.scrollHeight;
  }, [newMessages]);

  useEffect(() => {
    if (!chatScrollDivRef.current) {
      return;
    }
    chatScrollDivRef.current.scrollTop =
      chatScrollDivRef.current.scrollHeight - (previousHeightRef.current - previousTopRef.current);
  }, [messages]);

  // Fetch more messages to make the scroll bar appear, infinity scroll is then handled in the handleScroll function.
  useEffect(() => {
    fetchNewMessageWhenAtTop();
  }, [fetchNewMessageWhenAtTop]);

  /**
   * One time run useEffects. Sets up listeners when component is mounted and tears down listeners when component
   * unmounts unless these function changed
   */
  useEffect(() => {
    window && window.addEventListener('click', sendMessageStatusIfAtBottom);
    window && window.addEventListener('focus', sendMessageStatusIfAtBottom);
    return () => {
      window && window.removeEventListener('click', sendMessageStatusIfAtBottom);
      window && window.removeEventListener('focus', sendMessageStatusIfAtBottom);
    };
  }, [sendMessageStatusIfAtBottom]);

  useEffect(() => {
    const chatScrollDiv = chatScrollDivRef.current;
    chatScrollDiv?.addEventListener('scroll', handleScrollToTheBottom);
    chatScrollDiv?.addEventListener('scroll', fetchNewMessageWhenAtTop);

    return () => {
      chatScrollDiv?.removeEventListener('scroll', handleScrollToTheBottom);
      chatScrollDiv?.removeEventListener('scroll', fetchNewMessageWhenAtTop);
    };
  }, [fetchNewMessageWhenAtTop, handleScrollToTheBottom]);

  useEffect(() => {
    if (clientHeight === undefined) {
      setForceUpdate(forceUpdate + 1);
      return;
    }
    // Only scroll to bottom if isAtBottomOfScrollRef is true
    isAtBottomOfScrollRef.current && scrollToBottom();
  }, [clientHeight, forceUpdate, scrollToBottom, chatMessagesInitialized]);
  useEffect(() => {
    const newStatus = getLastChatMessageForCurrentUser(newMessages)?.status;
    if (newStatus !== undefined) {
      if (lastChatMessageStatus.current === 'deleted' && newStatus === 'sending') {
        // enforce message life cycle
        // message status should always be [ sending -> delivered -> seen (optional) -> deleted ] or [sending -> failed -> deleted]
        // not any other way around
        // therefore, if current message status is deleted, we should only update it if newStatus is sending
        lastChatMessageStatus.current = newStatus;
      } else if (lastChatMessageStatus.current !== 'deleted') {
        lastChatMessageStatus.current = newStatus;
      }
    }
    // The hook should depend on newMessages not on messages as otherwise it will skip the sending status for a first message
  }, [newMessages]);

  /**
   * This needs to run to update latestPreviousChatMessage & latestCurrentChatMessage.
   * These two states are used to manipulate scrollbar
   */
  useEffect(() => {
    setLatestPreviousChatMessage(getLatestChatMessage(messagesRef.current));
    setLatestCurrentChatMessage(getLatestChatMessage(newMessages));
    setMessagesRef(newMessages);
    !chatMessagesInitializedRef.current && setChatMessagesInitializedRef(true);
    setLastDeliveredChatMessage(getLastChatMessageIdWithStatus(newMessages, 'delivered'));
    setLastSeenChatMessage(getLastChatMessageIdWithStatus(newMessages, 'seen'));
    setLastSendingChatMessage(getLastChatMessageIdWithStatus(newMessages, 'sending'));
  }, [newMessages]);

  /**
   * This needs to run after messages are rendered so we can manipulate the scroll bar.
   */
  useEffect(() => {
    // If user just sent the latest message then we assume we can move user to bottom of scroll.
    if (
      isThereNewMessageNotFromCurrentUser(userId, latestPreviousChatMessage, latestCurrentChatMessage) &&
      !isAtBottomOfScrollRef.current
    ) {
      setExistsNewChatMessage(true);
    } else if (
      didUserSendTheLatestMessage(userId, latestPreviousChatMessage, latestCurrentChatMessage) ||
      isAtBottomOfScrollRef.current
    ) {
      scrollToBottom();
    }
    // eslint-disable-next-line react-hooks/exhaustive-deps
  }, [messages]);

  const lastChatMessageStatus = useRef<string | undefined>(undefined);
  const participantCountRef = useRef(participantCount);
  const readReceiptsBySenderIdRef = useRef(readReceiptsBySenderId);

  participantCountRef.current = participantCount;
  readReceiptsBySenderIdRef.current = readReceiptsBySenderId;

  const onActionButtonClickMemo = useCallback(
    (message: ChatMessage, setMessageReadBy: (readBy: { id: string; displayName: string }[]) => void) => {
      if (participantCountRef.current && participantCountRef.current - 1 > 1 && readReceiptsBySenderIdRef.current) {
        setMessageReadBy(getParticipantsWhoHaveReadMessage(message, readReceiptsBySenderIdRef.current));
      }
    },
    []
  );

  const defaultStatusRenderer = useCallback(
    (
      message: ChatMessage | /* @conditional-compile-remove(data-loss-prevention) */ BlockedMessage,
      participantCount: number,
      readCount: number,
      status?: MessageStatus
    ) => {
      // we should only announce label if the message status isn't deleted
      // because after message is deleted, we now need to render statusIndicator for previous messages
      // and their status has been announced already and we should not announce them again
      const shouldAnnounce = lastChatMessageStatus.current !== 'deleted';

      const onToggleToolTip = (isToggled: boolean): void => {
        if (isToggled && readReceiptsBySenderIdRef.current) {
          setReadCountForHoveredIndicator(
            getParticipantsWhoHaveReadMessage(message, readReceiptsBySenderIdRef.current).length
          );
        } else {
          setReadCountForHoveredIndicator(undefined);
        }
      };
      return (
        <MessageStatusIndicatorInternal
          status={status}
          readCount={readCount}
          onToggleToolTip={onToggleToolTip}
          // -1 because participant count does not include myself
          remoteParticipantsCount={participantCount ? participantCount - 1 : 0}
          shouldAnnounce={shouldAnnounce}
        />
      );
    },
    []
  );

  const theme = useTheme();

  const messagesToDisplay = useMemo(() => {
    return memoizeAllMessages((memoizedMessageFn) => {
      return messages.map((message: Message, index: number): _ChatMessageProps => {
        return memoizedMessageFn(
          message,
          showMessageDate,
          showMessageStatus,
          strings,
          index,
          onUpdateMessage,
          onCancelEditMessage,
          onDeleteMessageCallback,
          onSendMessage,
          props.disableEditing,
          lastDeliveredChatMessage,
          lastSeenChatMessage,
          lastSendingChatMessage
        );
      });
    });
  }, [
    lastDeliveredChatMessage,
    lastSeenChatMessage,
    lastSendingChatMessage,
    messages,
    onCancelEditMessage,
    onDeleteMessageCallback,
    onSendMessage,
    onUpdateMessage,
    props.disableEditing,
    showMessageDate,
    showMessageStatus,
    strings
  ]);

  const classes = useChatStyles();

  return (
    <div className={mergeStyles(messageThreadWrapperContainerStyle)} ref={chatThreadRef}>
      {/* Always ensure New Messages button is above the chat body element in the DOM tree. This is to ensure correct
        tab ordering. Because the New Messages button floats on top of the chat body it is in a higher z-index and
        thus Users should be able to tab navigate to the new messages button _before_ tab focus is taken to the chat body.*/}
      {existsNewChatMessage && !disableJumpToNewMessageButton && (
        <div className={mergeStyles(newMessageButtonContainerStyle, styles?.newMessageButtonContainer)}>
          {onRenderJumpToNewMessageButton ? (
            onRenderJumpToNewMessageButton({ text: strings.newMessagesIndicator, onClick: scrollToBottom })
          ) : (
            <DefaultJumpToNewMessageButton text={strings.newMessagesIndicator} onClick={scrollToBottom} />
          )}
        </div>
      )}
      <LiveAnnouncer>
        <FluentV9ThemeProvider v8Theme={theme}>
          {latestDeletedMessageId && (
            <Announcer
              key={latestDeletedMessageId}
              announcementString={deletedMessageAriaLabel}
              ariaLive={'assertive'}
            />
          )}
          <Chat
            // styles?.chatContainer used in className and style prop as style prop can't handle CSS selectors
            className={mergeClasses(classes.root, mergeStyles(styles?.chatContainer))}
            ref={chatScrollDivRef}
            style={{ ...createStyleFromV8Style(styles?.chatContainer) }}
          >
            {messagesToDisplay.map((message: _ChatMessageProps): JSX.Element => {
              return (
                <MemoChatMessageComponentWrapper
                  {...message}
                  userId={userId}
                  key={message.key}
                  styles={styles}
                  shouldOverlapAvatarAndMessage={isNarrow}
                  strings={strings}
                  onRenderAvatar={onRenderAvatar}
                  onRenderMessage={onRenderMessage}
                  onRenderMessageStatus={onRenderMessageStatus}
                  defaultStatusRenderer={defaultStatusRenderer}
                  onActionButtonClick={onActionButtonClickMemo}
                  readCount={readCountForHoveredIndicator}
                  participantCount={participantCount}
<<<<<<< HEAD
                  /* @conditional-compile-remove(file-sharing) */
                  actionForAttachment={attachmentOptions?.downloadOptions?.actionForAttachment}
=======
                  /* @conditional-compile-remove(attachment-download) @conditional-compile-remove(attachment-upload) */
                  fileDownloadHandler={props.fileDownloadHandler}
>>>>>>> 761adb8a
                  inlineImageOptions={inlineImageOptions}
                  /* @conditional-compile-remove(date-time-customization) */
                  onDisplayDateTimeString={onDisplayDateTimeString}
                  /* @conditional-compile-remove(mention) */
                  mentionOptions={mentionOptions}
<<<<<<< HEAD
                  /* @conditional-compile-remove(file-sharing) */
                  onRenderAttachmentDownloads={onRenderAttachmentDownloads}
=======
                  /* @conditional-compile-remove(attachment-download) @conditional-compile-remove(attachment-upload) */
                  onRenderFileDownloads={onRenderFileDownloads}
>>>>>>> 761adb8a
                />
              );
            })}
          </Chat>
        </FluentV9ThemeProvider>
      </LiveAnnouncer>
    </div>
  );
};

const MemoChatMessageComponentWrapper = React.memo((obj: ChatMessageComponentWrapperProps): JSX.Element => {
  return <ChatMessageComponentWrapper {...obj} />;
});<|MERGE_RESOLUTION|>--- conflicted
+++ resolved
@@ -32,13 +32,8 @@
 import { useLocale } from '../localization/LocalizationProvider';
 import { isNarrowWidth, _useContainerWidth } from './utils/responsive';
 import getParticipantsWhoHaveReadMessage from './utils/getParticipantsWhoHaveReadMessage';
-<<<<<<< HEAD
-/* @conditional-compile-remove(file-sharing) */
+/* @conditional-compile-remove(attachment-download) @conditional-compile-remove(attachment-upload) */
 import { AttachmentMetadata, AttachmentOptions } from '../types/Attachment';
-=======
-/* @conditional-compile-remove(attachment-download) @conditional-compile-remove(attachment-upload) */
-import { AttachmentMetadata, FileDownloadHandler } from '../types/Attachment';
->>>>>>> 761adb8a
 import { useTheme } from '../theming';
 import { FluentV9ThemeProvider } from './../theming/FluentV9ThemeProvider';
 import LiveAnnouncer from './Announcer/LiveAnnouncer';
@@ -670,15 +665,10 @@
     /* @conditional-compile-remove(mention) */
     mentionOptions,
     inlineImageOptions,
-<<<<<<< HEAD
-    /* @conditional-compile-remove(file-sharing) */
+    /* @conditional-compile-remove(attachment-download) @conditional-compile-remove(attachment-upload) */
     attachmentOptions,
-    /* @conditional-compile-remove(file-sharing) */
+    /* @conditional-compile-remove(attachment-download) @conditional-compile-remove(attachment-upload) */
     onRenderAttachmentDownloads
-=======
-    /* @conditional-compile-remove(attachment-download) @conditional-compile-remove(attachment-upload) */
-    onRenderFileDownloads
->>>>>>> 761adb8a
   } = props;
   // We need this state to wait for one tick and scroll to bottom after messages have been initialized.
   // Otherwise chatScrollDivRef.current.clientHeight is wrong if we scroll to bottom before messages are initialized.
@@ -1125,25 +1115,15 @@
                   onActionButtonClick={onActionButtonClickMemo}
                   readCount={readCountForHoveredIndicator}
                   participantCount={participantCount}
-<<<<<<< HEAD
-                  /* @conditional-compile-remove(file-sharing) */
+                  /* @conditional-compile-remove(attachment-download) @conditional-compile-remove(attachment-upload) */
                   actionForAttachment={attachmentOptions?.downloadOptions?.actionForAttachment}
-=======
-                  /* @conditional-compile-remove(attachment-download) @conditional-compile-remove(attachment-upload) */
-                  fileDownloadHandler={props.fileDownloadHandler}
->>>>>>> 761adb8a
                   inlineImageOptions={inlineImageOptions}
                   /* @conditional-compile-remove(date-time-customization) */
                   onDisplayDateTimeString={onDisplayDateTimeString}
                   /* @conditional-compile-remove(mention) */
                   mentionOptions={mentionOptions}
-<<<<<<< HEAD
-                  /* @conditional-compile-remove(file-sharing) */
+                  /* @conditional-compile-remove(attachment-download) @conditional-compile-remove(attachment-upload) */
                   onRenderAttachmentDownloads={onRenderAttachmentDownloads}
-=======
-                  /* @conditional-compile-remove(attachment-download) @conditional-compile-remove(attachment-upload) */
-                  onRenderFileDownloads={onRenderFileDownloads}
->>>>>>> 761adb8a
                 />
               );
             })}
