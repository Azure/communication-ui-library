--- conflicted
+++ resolved
@@ -3,11 +3,7 @@
 
 import React, { useCallback, useEffect, useMemo, useRef, useState } from 'react';
 import { Chat } from '@fluentui-contrib/react-chat';
-<<<<<<< HEAD
-import { mergeClasses, FluentProvider } from '@fluentui/react-components';
-=======
 import { mergeClasses } from '@fluentui/react-components';
->>>>>>> 319874ed
 import {
   DownIconStyle,
   newMessageButtonContainerStyle,
@@ -53,11 +49,7 @@
 /* @conditional-compile-remove(teams-inline-images-and-file-sharing) */
 import { AttachmentDownloadResult } from './FileDownloadCards';
 import { useTheme } from '../theming';
-<<<<<<< HEAD
-import { createV9Theme, useFluentV9Wrapper } from './../theming/v9ThemeShim';
-=======
 import { FluentV9ThemeProvider } from './../theming/FluentV9ThemeProvider';
->>>>>>> 319874ed
 import LiveAnnouncer from './Announcer/LiveAnnouncer';
 /* @conditional-compile-remove(mention) */
 import { MentionOptions } from './MentionPopover';
@@ -1240,25 +1232,10 @@
   );
 
   const classes = useChatStyles();
-<<<<<<< HEAD
-  const fluentV9Wrapper = useFluentV9Wrapper();
-=======
->>>>>>> 319874ed
 
   const chatBody = useMemo(() => {
-    const v9Theme = createV9Theme(theme);
     return (
       <LiveAnnouncer>
-<<<<<<< HEAD
-        <FluentProvider className={fluentV9Wrapper.body} theme={v9Theme} dir={theme.rtl ? 'rtl' : 'ltr'}>
-          <Chat className={mergeClasses(classes.root, mergeStyles(linkStyles(theme), styles?.chatContainer))}>
-            {messagesToDisplay}
-          </Chat>
-        </FluentProvider>
-      </LiveAnnouncer>
-    );
-  }, [theme, fluentV9Wrapper.body, classes.root, styles?.chatContainer, messagesToDisplay]);
-=======
         <FluentV9ThemeProvider v8Theme={theme}>
           <Chat
             className={mergeClasses(classes.root, mergeStyles(linkStyles(theme), styles?.chatContainer))}
@@ -1270,7 +1247,6 @@
       </LiveAnnouncer>
     );
   }, [theme, classes.root, styles?.chatContainer, messagesToDisplay]);
->>>>>>> 319874ed
 
   return (
     <div className={mergeStyles(messageThreadContainerStyle, styles?.root)} ref={chatThreadRef}>
@@ -1286,11 +1262,7 @@
           )}
         </div>
       )}
-<<<<<<< HEAD
-      <div ref={chatScrollDivRef}>{chatBody}</div>
-=======
       {chatBody}
->>>>>>> 319874ed
     </div>
   );
 };
