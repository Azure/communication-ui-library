--- conflicted
+++ resolved
@@ -253,11 +253,7 @@
 };
 
 const DefaultChatMessageRenderer: DefaultMessageRendererType = (props: MessageProps) => {
-<<<<<<< HEAD
-=======
-  const { strings } = useLocale();
   const ids = useIdentifiers();
->>>>>>> 81bf393c
   if (props.message.type === 'chat') {
     const payload: ChatMessagePayload = props.message.payload;
     const messageContentItem = GenerateMessageContent(payload);
@@ -268,24 +264,13 @@
         author={<Text className={mergeStyles(chatMessageDateStyle as IStyle)}>{payload.senderDisplayName}</Text>}
         mine={payload.mine}
         timestamp={
-<<<<<<< HEAD
-          payload.createdOn
-            ? props.showDate
-              ? formatTimestampForChatMessage(payload.createdOn, new Date(), props.strings)
-              : formatTimeForChatMessage(payload.createdOn)
-            : undefined
-=======
           <text data-ui-id={ids.messageTimestamp}>
             {payload.createdOn
               ? props.showDate
-                ? formatTimestampForChatMessage(payload.createdOn, new Date(), {
-                    ...strings.messageThread,
-                    ...props.strings
-                  })
+                ? formatTimestampForChatMessage(payload.createdOn, new Date(), props.strings)
                 : formatTimeForChatMessage(payload.createdOn)
               : undefined}
           </text>
->>>>>>> 81bf393c
         }
         // This is a bug in fluentui react northstar not reversing left and right margins for the message bubbles of
         // the user
