// Copyright (c) Microsoft Corporation.
// Licensed under the MIT license.

import React, { useCallback, useEffect, useMemo, useRef, useState } from 'react';
import { Chat } from '@fluentui-contrib/react-chat';
import {
  DownIconStyle,
  newMessageButtonContainerStyle,
  buttonWithIconStyles,
  newMessageButtonStyle,
  noMessageStatusStyle,
  defaultMyChatMessageContainer,
  defaultChatMessageContainer,
  useChatStyles,
  messageThreadContainerStyle
} from './styles/MessageThread.styles';
/* @conditional-compile-remove(data-loss-prevention) */
import { defaultBlockedMessageStyleContainer } from './styles/MessageThread.styles';
<<<<<<< HEAD
import { Icon, IStyle, mergeStyles, PrimaryButton, Stack, Theme } from '@fluentui/react';
=======
import {
  Icon,
  IStyle,
  mergeStyles,
  Persona,
  PersonaSize,
  PrimaryButton,
  Stack,
  IPersona,
  Theme
} from '@fluentui/react';
/* @conditional-compile-remove(teams-inline-images-and-file-sharing) */
import { IPersonaProps } from '@fluentui/react';
>>>>>>> dc047736
import { delay } from './utils/delay';
import {
  BaseCustomStyles,
  ChatMessage,
  CustomMessage,
  SystemMessage,
  CommunicationParticipant,
  OnRenderAvatarCallback,
  ParticipantAddedSystemMessage,
  ParticipantRemovedSystemMessage,
  Message,
  ReadReceiptsBySenderId,
  ComponentSlotStyle
} from '../types';
/* @conditional-compile-remove(data-loss-prevention) */
import { BlockedMessage } from '../types';
import { MessageStatusIndicator, MessageStatusIndicatorProps } from './MessageStatusIndicator';
import { memoizeFnAll, MessageStatus } from '@internal/acs-ui-common';
import { SystemMessage as SystemMessageComponent, SystemMessageIconTypes } from './SystemMessage';
import { ChatMessageComponent } from './ChatMessage/ChatMessageComponent';
import { useLocale } from '../localization/LocalizationProvider';
import { isNarrowWidth, _useContainerWidth } from './utils/responsive';
import getParticipantsWhoHaveReadMessage from './utils/getParticipantsWhoHaveReadMessage';
/* @conditional-compile-remove(file-sharing) */
import { FileDownloadHandler } from './FileDownloadCards';
/* @conditional-compile-remove(file-sharing) */ /* @conditional-compile-remove(teams-inline-images-and-file-sharing) */
import { FileMetadata } from './FileDownloadCards';
/* @conditional-compile-remove(teams-inline-images-and-file-sharing) */
import { AttachmentDownloadResult } from './FileDownloadCards';
import { useTheme } from '../theming';
import LiveAnnouncer from './Announcer/LiveAnnouncer';
/* @conditional-compile-remove(mention) */
import { MentionOptions } from './MentionPopover';
/* @conditional-compile-remove(file-sharing) */ /* @conditional-compile-remove(teams-inline-images-and-file-sharing) */
import { initializeFileTypeIcons } from '@fluentui/react-file-type-icons';
import { mergeClasses } from '@fluentui/react-components';

const isMessageSame = (first: ChatMessage, second: ChatMessage): boolean => {
  return (
    first.messageId === second.messageId &&
    first.content === second.content &&
    first.contentType === second.contentType &&
    JSON.stringify(first.createdOn) === JSON.stringify(second.createdOn) &&
    first.senderId === second.senderId &&
    first.senderDisplayName === second.senderDisplayName &&
    first.status === second.status
  );
};

/**
 * Get the latest message from the message array.
 *
 * @param messages
 */
const getLatestChatMessage = (messages: Message[]): ChatMessage | undefined => {
  for (let i = messages.length - 1; i >= 0; i--) {
    const message = messages[i];
    if (message.messageType === 'chat' && !!message.createdOn) {
      return message;
    }
  }
  return undefined;
};

/**
 * Compare latestMessageFromPreviousMessages & latestMessageFromNewMessages to see if the new message is not from
 * current user.
 */
const isThereNewMessageNotFromCurrentUser = (
  userId: string,
  latestMessageFromPreviousMessages?: ChatMessage,
  latestMessageFromNewMessages?: ChatMessage
): boolean => {
  if (latestMessageFromNewMessages === undefined) {
    return false;
  }
  if (latestMessageFromPreviousMessages === undefined) {
    return latestMessageFromNewMessages.senderId !== userId;
  }
  return (
    !isMessageSame(latestMessageFromNewMessages, latestMessageFromPreviousMessages) &&
    latestMessageFromNewMessages.senderId !== userId
  );
};

/**
 * Returns true if the current user sent the latest message and false otherwise. It will ignore messages that have no
 * sender, messages that have failed to send, and messages from the current user that is marked as SEEN. This is meant
 * as an indirect way to detect if user is at bottom of the chat when the component updates with new messages. If we
 * updated this component due to current user sending a message we want to then call scrollToBottom.
 */
const didUserSendTheLatestMessage = (
  userId: string,
  latestMessageFromPreviousMessages?: ChatMessage,
  latestMessageFromNewMessages?: ChatMessage
): boolean => {
  if (latestMessageFromNewMessages === undefined) {
    return false;
  }
  if (latestMessageFromPreviousMessages === undefined) {
    return latestMessageFromNewMessages.senderId === userId;
  }
  return (
    !isMessageSame(latestMessageFromNewMessages, latestMessageFromPreviousMessages) &&
    latestMessageFromNewMessages.senderId === userId
  );
};

/**
 * Fluent styles for {@link MessageThread}.
 *
 * @public
 */
export interface MessageThreadStyles extends BaseCustomStyles {
  /** Styles for load previous messages container. */
  loadPreviousMessagesButtonContainer?: IStyle;
  /** Styles for new message container. */
  newMessageButtonContainer?: IStyle;
  /** Styles for chat container. */
  chatContainer?: ComponentSlotStyle;
  /** styles for my chat items.  */
  myChatItemMessageContainer?: ComponentSlotStyle;
  /** styles for chat items.  */
  chatItemMessageContainer?: ComponentSlotStyle;
  /** Styles for my chat message container. */
  myChatMessageContainer?: ComponentSlotStyle;
  /** Styles for my chat message container in case of failure. */
  failedMyChatMessageContainer?: ComponentSlotStyle;
  /** Styles for chat message container. */
  chatMessageContainer?: ComponentSlotStyle;
  /** Styles for system message container. */
  systemMessageContainer?: ComponentSlotStyle;
  /** Styles for blocked message container. */
  /* @conditional-compile-remove(data-loss-prevention) */
  blockedMessageContainer?: ComponentSlotStyle;
  /** Styles for message status indicator container. */
  messageStatusContainer?: (mine: boolean) => IStyle;
}

/**
 * Strings of {@link MessageThread} that can be overridden.
 *
 * @public
 */
export interface MessageThreadStrings {
  /** String for Sunday */
  sunday: string;
  /** String for Monday */
  monday: string;
  /** String for Tuesday */
  tuesday: string;
  /** String for Wednesday */
  wednesday: string;
  /** String for Thursday */
  thursday: string;
  /** String for Friday */
  friday: string;
  /** String for Saturday */
  saturday: string;
  /** String for Yesterday */
  yesterday: string;
  /** String for participants joined */
  participantJoined: string;
  /** String for participants left */
  participantLeft: string;
  /** Tag shown on a message that has been edited */
  editedTag: string;
  /** String for editing message in floating menu */
  editMessage: string;
  /** String for removing message in floating menu */
  removeMessage: string;
  /** String for resending failed message in floating menu */
  resendMessage?: string;
  /** String for indicating failed to send messages */
  failToSendTag?: string;
  /** String for LiveMessage introduction for the Chat Message */
  liveAuthorIntro: string;
  /** String for aria text of remote user's message content */
  messageContentAriaText: string;
  /** String for aria text of local user's message content */
  messageContentMineAriaText: string;
  /** String for warning on text limit exceeded in EditBox*/
  editBoxTextLimit: string;
  /** String for placeholder text in EditBox when there is no user input*/
  editBoxPlaceholderText: string;
  /** String for new messages indicator*/
  newMessagesIndicator: string;
  /** String for showing message read status in floating menu */
  messageReadCount?: string;
  /** String for replacing display name when there is none*/
  noDisplayNameSub: string;
  /** String for Cancel button in EditBox*/
  editBoxCancelButton: string;
  /** String for Submit in EditBox when there is no user input*/
  editBoxSubmitButton: string;
  /** String for action menu indicating there are more options */
  actionMenuMoreOptions?: string;
  /* @conditional-compile-remove(file-sharing) */
  /** String for download file button in file card */
  downloadFile: string;
  /* @conditional-compile-remove(data-loss-prevention) */
  /** String for policy violation message removal */
  blockedWarningText: string;
  /* @conditional-compile-remove(data-loss-prevention) */
  /** String for policy violation message removal details link */
  blockedWarningLinkText: string;
  /* @conditional-compile-remove(file-sharing) @conditional-compile-remove(teams-inline-images-and-file-sharing) */
  /** String for aria text in file attachment group*/
  fileCardGroupMessage: string;
}

/**
 * Arguments for {@link MessageThreadProps.onRenderJumpToNewMessageButton}.
 *
 * @public
 */
export interface JumpToNewMessageButtonProps {
  /** String for button text */
  text: string;
  /** Callback for when button is clicked */
  onClick: () => void;
}

const DefaultJumpToNewMessageButton = (props: JumpToNewMessageButtonProps): JSX.Element => {
  const { text, onClick } = props;
  return (
    <PrimaryButton
      className={newMessageButtonStyle}
      styles={buttonWithIconStyles}
      text={text}
      onClick={onClick}
      onRenderIcon={() => <Icon iconName="Down" className={DownIconStyle} />}
    />
  );
};

const generateParticipantsStr = (participants: CommunicationParticipant[], defaultName: string): string =>
  participants
    .map(
      (participant) =>
        `${!participant.displayName || participant.displayName === '' ? defaultName : participant.displayName}`
    )
    .join(', ');

/**
 * A component to render a single message.
 *
 * @public
 */
export type MessageRenderer = (props: MessageProps) => JSX.Element;

const ParticipantSystemMessageComponent = ({
  message,
  style,
  defaultName
}: {
  message: ParticipantAddedSystemMessage | ParticipantRemovedSystemMessage;
  style?: ComponentSlotStyle;
  defaultName: string;
}): JSX.Element => {
  const { strings } = useLocale();
  const participantsStr = generateParticipantsStr(message.participants, defaultName);
  const messageSuffix =
    message.systemMessageType === 'participantAdded'
      ? strings.messageThread.participantJoined
      : strings.messageThread.participantLeft;

  if (participantsStr !== '') {
    return (
      <SystemMessageComponent
        iconName={(message.iconName ? message.iconName : '') as SystemMessageIconTypes}
        content={`${participantsStr} ${messageSuffix}`}
        containerStyle={style}
      />
    );
  }
  return <></>;
};

const DefaultSystemMessage: MessageRenderer = (props: MessageProps) => {
  const message = props.message;
  switch (message.messageType) {
    case 'system':
      switch (message.systemMessageType) {
        case 'content':
          return (
            <SystemMessageComponent
              iconName={(message.iconName ? message.iconName : '') as SystemMessageIconTypes}
              content={message.content ?? ''}
              containerStyle={props?.messageContainerStyle}
            />
          );
        case 'participantAdded':
        case 'participantRemoved':
          return (
            <ParticipantSystemMessageComponent
              message={message}
              style={props.messageContainerStyle}
              defaultName={props.strings.noDisplayNameSub}
            />
          );
      }
  }
  return <></>;
};

const memoizeAllMessages = memoizeFnAll(
  (
    _messageKey: string,
    message: Message,
    showMessageDate: boolean,
    showMessageStatus: boolean,
    styles: MessageThreadStyles | undefined,
    onRenderMessageStatus:
      | ((messageStatusIndicatorProps: MessageStatusIndicatorProps) => JSX.Element | null)
      | undefined,
    defaultStatusRenderer: (
      message: ChatMessage | /* @conditional-compile-remove(data-loss-prevention) */ BlockedMessage,
      status: MessageStatus,
      participantCount: number,
      readCount: number
    ) => JSX.Element,
    defaultChatMessageRenderer: (message: _MessagePropsInternal) => JSX.Element,
    strings: MessageThreadStrings,
    theme: Theme,
    _attached?: boolean | string,
    statusToRender?: MessageStatus,
    participantCount?: number,
    readCount?: number,
    onRenderMessage?: (message: MessageProps, defaultOnRender?: MessageRenderer) => JSX.Element,
    onUpdateMessage?: UpdateMessageCallback,
    onCancelEditMessage?: CancelEditCallback,
    onDeleteMessage?: (messageId: string) => Promise<void>,
    onSendMessage?: (content: string) => Promise<void>,
    disableEditing?: boolean
  ): JSX.Element => {
    const messageProps: MessageProps = {
      message,
      strings,
      showDate: showMessageDate,
      onUpdateMessage,
      onCancelEditMessage,
      onDeleteMessage,
      onSendMessage,
      disableEditing
    };

    const chatMessage = (
      message: ChatMessage | /* @conditional-compile-remove(data-loss-prevention) */ BlockedMessage,
      messageProps: MessageProps
    ): JSX.Element => {
      const messageStatusRenderer =
        showMessageStatus && statusToRender
          ? onRenderMessageStatus
            ? (status: MessageStatus) => onRenderMessageStatus({ status })
            : (status: MessageStatus) => defaultStatusRenderer(message, status, participantCount ?? 0, readCount ?? 0)
          : () => <div className={mergeStyles(noMessageStatusStyle)} />;
      const chatMessageComponent =
        onRenderMessage === undefined
          ? defaultChatMessageRenderer({ ...messageProps, messageStatusRenderer })
          : onRenderMessage(messageProps, defaultChatMessageRenderer);

      return chatMessageComponent;
    };

    /* @conditional-compile-remove(data-loss-prevention) */
    // Similar logic as switch statement case 'chat', if statement for conditional compile (merge logic to switch case when stabilize)
    if (message.messageType === 'blocked') {
      const myChatMessageStyle =
        message.status === 'failed'
          ? styles?.failedMyChatMessageContainer ?? styles?.myChatMessageContainer
          : styles?.myChatMessageContainer ?? defaultBlockedMessageStyleContainer(theme);
      const blockedMessageStyle = styles?.blockedMessageContainer ?? defaultBlockedMessageStyleContainer(theme);
      messageProps.messageContainerStyle = message.mine ? myChatMessageStyle : blockedMessageStyle;
      return chatMessage(message, messageProps);
    }

    switch (message.messageType) {
      case 'chat': {
        const myChatMessageStyle =
          message.status === 'failed'
            ? styles?.failedMyChatMessageContainer ?? styles?.myChatMessageContainer
            : styles?.myChatMessageContainer ?? defaultMyChatMessageContainer;
        const chatMessageStyle = styles?.chatMessageContainer ?? defaultChatMessageContainer(theme);
        messageProps.messageContainerStyle = message.mine ? myChatMessageStyle : chatMessageStyle;

        return chatMessage(message, messageProps);
      }

      case 'system': {
        messageProps.messageContainerStyle = styles?.systemMessageContainer;
        const systemMessageComponent =
          onRenderMessage === undefined ? (
            <DefaultSystemMessage {...messageProps} />
          ) : (
            onRenderMessage(messageProps, (props) => <DefaultSystemMessage {...props} />)
          );
        return <div key={_messageKey}>{systemMessageComponent}</div>;
      }

      default: {
        // We do not handle custom type message by default, users can handle custom type by using onRenderMessage function.
        const customMessageComponent = onRenderMessage === undefined ? <></> : onRenderMessage(messageProps);
        return <div key={_messageKey}>{customMessageComponent}</div>;
      }
    }
  }
);

const getLastChatMessageIdWithStatus = (messages: Message[], status: MessageStatus): string | undefined => {
  for (let i = messages.length - 1; i >= 0; i--) {
    const message = messages[i];
    if (message.messageType === 'chat' && message.status === status && message.mine) {
      return message.messageId;
    }
  }
  return undefined;
};

/**
 * @public
 * Callback function run when a message is updated.
 */
export type UpdateMessageCallback = (
  messageId: string,
  content: string,
  /* @conditional-compile-remove(file-sharing) */
  metadata?: Record<string, string>,
  /* @conditional-compile-remove(file-sharing) */
  options?: {
    attachedFilesMetadata?: FileMetadata[];
  }
) => Promise<void>;
/**
 * @public
 * Callback function run when a message edit is cancelled.
 */
export type CancelEditCallback = (messageId: string) => void;

/**
 * Props for {@link MessageThread}.
 *
 * @public
 */
export type MessageThreadProps = {
  /**
   * UserId of the current user.
   */
  userId: string;
  /**
   * Messages to render in message thread. A message can be of type `ChatMessage`, `SystemMessage`, `BlockedMessage` or `CustomMessage`.
   */
  messages: (
    | ChatMessage
    | SystemMessage
    | CustomMessage
    | /* @conditional-compile-remove(data-loss-prevention) */ BlockedMessage
  )[];
  /**
   * number of participants in the thread
   */
  participantCount?: number;
  /**
   * read receipts for each sender in the chat
   */
  readReceiptsBySenderId?: ReadReceiptsBySenderId;
  /**
   * Allows users to pass an object containing custom CSS styles.
   * @Example
   * ```
   * <MessageThread styles={{ root: { background: 'blue' } }} />
   * ```
   */
  styles?: MessageThreadStyles;
  /**
   * Whether the new message button is disabled or not.
   *
   * @defaultValue `false`
   */
  disableJumpToNewMessageButton?: boolean;
  /**
   * Whether the date of each message is displayed or not.
   * It is ignored when onDisplayDateTimeString is supplied.
   *
   * @defaultValue `false`
   */
  showMessageDate?: boolean;
  /**
   * Whether the status indicator for each message is displayed or not.
   *
   * @defaultValue `false`
   */
  showMessageStatus?: boolean;
  /**
   * Number of chat messages to reload each time onLoadPreviousChatMessages is called.
   *
   * @defaultValue 0
   */
  numberOfChatMessagesToReload?: number;
  /**
   * Optional callback to override actions on message being seen.
   *
   * @param messageId - message Id
   */
  onMessageSeen?: (messageId: string) => Promise<void>;
  /**
   * Optional callback to override render of the message status indicator.
   *
   * @param messageStatusIndicatorProps - props of type MessageStatusIndicatorProps
   */
  onRenderMessageStatus?: (messageStatusIndicatorProps: MessageStatusIndicatorProps) => JSX.Element | null;
  /**
   * Optional callback to override render of the avatar.
   *
   * @param userId - user Id
   */
  onRenderAvatar?: OnRenderAvatarCallback;
  /**
   * Optional callback to override render of the button for jumping to the new message.
   *
   * @param newMessageButtonProps - button props of type JumpToNewMessageButtonProps
   */
  onRenderJumpToNewMessageButton?: (newMessageButtonProps: JumpToNewMessageButtonProps) => JSX.Element;
  /**
   * Optional callback to override loading of previous messages.
   * It accepts the number of history chat messages that we want to load and return a boolean Promise indicating if we have got all the history messages.
   * If the promise resolves to `true`, we have load all chat messages into the message thread and `loadPreviousMessagesButton` will not be rendered anymore.
   */
  onLoadPreviousChatMessages?: (messagesToLoad: number) => Promise<boolean>;
  /**
   * Optional callback to override render of a message.
   *
   * @param messageProps - props of type {@link communication-react#MessageProps}
   * @param defaultOnRender - default render of type {@link communication-react#MessageRenderer}
   *
   * @remarks
   * `messageRenderer` is not provided for `CustomMessage` and thus only available for `ChatMessage` and `SystemMessage`.
   */
  onRenderMessage?: (messageProps: MessageProps, messageRenderer?: MessageRenderer) => JSX.Element;
  /* @conditional-compile-remove(file-sharing) */
  /**
   * Optional callback to render uploaded files in the message component.
   * @beta
   */
  onRenderFileDownloads?: (userId: string, message: ChatMessage) => JSX.Element;
  /* @conditional-compile-remove(teams-inline-images-and-file-sharing) */
  /**
   * Optional callback to retrieve the inline image in a message.
   * @param attachment - FileMetadata object we want to render
   * @beta
   */
  onFetchAttachments?: (attachment: FileMetadata) => Promise<AttachmentDownloadResult[]>;
  /**
   * Optional callback to edit a message.
   *
   * @param messageId - message id from chatClient
   * @param content - new content of the message
   *
   */
  onUpdateMessage?: UpdateMessageCallback;

  /**
   * Optional callback for when a message edit is cancelled.
   *
   * @param messageId - message id from chatClient
   */
  onCancelEditMessage?: CancelEditCallback;
  /**
   * Optional callback to delete a message.
   *
   * @param messageId - message id from chatClient
   *
   */
  onDeleteMessage?: (messageId: string) => Promise<void>;

  /**
   * Optional callback to send a message.
   *
   * @param content - message body to send
   *
   */
  onSendMessage?: (content: string) => Promise<void>;

  /**
  /**
   * Disable editing messages.
   *
   * @remarks This removes the action menu on messages.
   *
   * @defaultValue `false`
   */
  disableEditing?: boolean;

  /**
   * Optional strings to override in component
   */
  strings?: Partial<MessageThreadStrings>;

  /* @conditional-compile-remove(file-sharing) */
  /**
   * @beta
   * Optional function called when someone clicks on the file download icon.
   * If file attachments are defined in the `message.metadata` property using the `fileSharingMetadata` key,
   * this function will be called with the data inside `fileSharingMetadata` key.
   */
  fileDownloadHandler?: FileDownloadHandler;

  /* @conditional-compile-remove(date-time-customization) */
  /**
   * Optional function to provide customized date format.
   * @beta
   */
  onDisplayDateTimeString?: (messageDate: Date) => string;
  /* @conditional-compile-remove(mention) */
  /**
   * Optional props needed to lookup a mention query and display mentions
   * @beta
   */
  mentionOptions?: MentionOptions;
  /* @conditional-compile-remove(teams-inline-images-and-file-sharing) */
  /**
   * Optional callback called when an inline image is clicked.
   * @beta
   */
  onInlineImageClicked?: (
    attachment: FileMetadata,
    onRenderTitleIcon?: (personaProps?: IPersonaProps) => JSX.Element
  ) => Promise<void>;
};

/**
 * Props to render a single message.
 *
 * See {@link MessageRenderer}.
 *
 * @public
 */
export type MessageProps = {
  /**
   * Message to render. It can type `ChatMessage` or `SystemMessage`, `BlockedMessage` or `CustomMessage`.
   */
  message: Message;
  /**
   * Strings from parent MessageThread component
   */
  strings: MessageThreadStrings;
  /**
   * Custom CSS styles for chat message container.
   */
  messageContainerStyle?: ComponentSlotStyle;
  /**
   * Whether the date of a message is displayed or not.
   *
   * @defaultValue `false`
   */
  showDate?: boolean;
  /**
   * Disable editing messages.
   *
   * @remarks This removes the action menu on messages.
   *
   * @defaultValue `false`
   */
  disableEditing?: boolean;
  /**
   * Optional callback to edit a message.
   *
   * @param messageId - message id from chatClient
   * @param content - new content of the message
   */
  onUpdateMessage?: UpdateMessageCallback;

  /**
   * Optional callback for when a message edit is cancelled.
   *
   * @param messageId - message id from chatClient
   */
  onCancelEditMessage?: CancelEditCallback;
  /**
   * Optional callback to delete a message.
   *
   * @param messageId - message id from chatClient
   *
   */
  onDeleteMessage?: (messageId: string) => Promise<void>;

  /**
   * Optional callback to send a message.
   *
   * @param messageId - message id from chatClient
   *
   */
  onSendMessage?: (messageId: string) => Promise<void>;
};

/**
 * @internal
 */
export type _MessagePropsInternal = MessageProps & {
  /**
   * Render the message status indicator.
   */
  messageStatusRenderer?: (status: MessageStatus) => JSX.Element | null;
};

/**
 * `MessageThread` allows you to easily create a component for rendering chat messages, handling scrolling behavior of new/old messages and customizing icons & controls inside the chat thread.
 * @param props - of type MessageThreadProps
 *
 * Users will need to provide at least chat messages and userId to render the `MessageThread` component.
 * Users can also customize `MessageThread` by passing in their own Avatar, `MessageStatusIndicator` icon, `JumpToNewMessageButton`, `LoadPreviousMessagesButton` and the behavior of these controls.
 *
 * `MessageThread` internally uses the `Chat` component from `@fluentui-contrib/chat`. You can checkout the details about these components [here](https://microsoft.github.io/fluentui-contrib/react-chat/).
 *
 * @public
 */
export const MessageThread = (props: MessageThreadProps): JSX.Element => {
  const {
    messages: newMessages,
    userId,
    participantCount,
    readReceiptsBySenderId,
    styles,
    disableJumpToNewMessageButton = false,
    showMessageDate = false,
    showMessageStatus = false,
    numberOfChatMessagesToReload = 5,
    onMessageSeen,
    onRenderMessageStatus,
    onRenderAvatar,
    onLoadPreviousChatMessages,
    onRenderJumpToNewMessageButton,
    onRenderMessage,
    onUpdateMessage,
    onCancelEditMessage,
    onDeleteMessage,
    onSendMessage,
    /* @conditional-compile-remove(date-time-customization) */
    onDisplayDateTimeString,
    /* @conditional-compile-remove(teams-inline-images-and-file-sharing) */
    onFetchAttachments,
    /* @conditional-compile-remove(mention) */
    mentionOptions,
    /* @conditional-compile-remove(teams-inline-images-and-file-sharing) */
    onInlineImageClicked
  } = props;
  const onRenderFileDownloads = onRenderFileDownloadsTrampoline(props);

  const [messages, setMessages] = useState<Message[]>([]);
  // We need this state to wait for one tick and scroll to bottom after messages have been initialized.
  // Otherwise chatScrollDivRef.current.clientHeight is wrong if we scroll to bottom before messages are initialized.
  const [chatMessagesInitialized, setChatMessagesInitialized] = useState<boolean>(false);
  const [isAtBottomOfScroll, setIsAtBottomOfScroll] = useState<boolean>(true);
  const [forceUpdate, setForceUpdate] = useState<number>(0);

  // Used to decide if should auto scroll to bottom or show "new message" button
  const [latestPreviousChatMessage, setLatestPreviousChatMessage] = useState<ChatMessage | undefined>(undefined);
  const [latestCurrentChatMessage, setLatestCurrentChatMessage] = useState<ChatMessage | undefined>(undefined);
  const [existsNewChatMessage, setExistsNewChatMessage] = useState<boolean>(false);

  const [lastSeenChatMessage, setLastSeenChatMessage] = useState<string | undefined>(undefined);
  const [lastDeliveredChatMessage, setLastDeliveredChatMessage] = useState<string | undefined>(undefined);
  const [lastSendingChatMessage, setLastSendingChatMessage] = useState<string | undefined>(undefined);

  // readCount and participantCount will only need to be updated on-fly when user hover on an indicator
  const [readCountForHoveredIndicator, setReadCountForHoveredIndicator] = useState<number | undefined>(undefined);

  /* @conditional-compile-remove(teams-inline-images-and-file-sharing) */
  const [inlineAttachments, setInlineAttachments] = useState<Record<string, string>>({});
  /* @conditional-compile-remove(teams-inline-images-and-file-sharing) */
  const onFetchInlineAttachment = useCallback(
    async (attachment: FileMetadata): Promise<void> => {
      if (!onFetchAttachments || attachment.attachmentType !== 'inlineImage' || attachment.id in inlineAttachments) {
        return;
      }

      setInlineAttachments((prev) => ({ ...prev, [attachment.id]: '' }));
      const attachmentDownloadResult = await onFetchAttachments(attachment);
      if (attachmentDownloadResult[0]) {
        setInlineAttachments((prev) => ({
          ...prev,
          [attachment.id]: attachmentDownloadResult[0].blobUrl
        }));
      }
    },
    [inlineAttachments, onFetchAttachments]
  );

  const isAllChatMessagesLoadedRef = useRef(false);
  // isAllChatMessagesLoadedRef needs to be updated every time when a new adapter is set in order to display correct data
  // onLoadPreviousChatMessages is updated when a new adapter is set
  useEffect(() => {
    if (onLoadPreviousChatMessages) {
      isAllChatMessagesLoadedRef.current = false;
    }
  }, [onLoadPreviousChatMessages]);

  /* @conditional-compile-remove(file-sharing) */ /* @conditional-compile-remove(teams-inline-images-and-file-sharing) */
  useEffect(() => {
    initializeFileTypeIcons();
  }, []);

  const previousTopRef = useRef<number>(-1);
  const previousHeightRef = useRef<number>(-1);

  const messageIdSeenByMeRef = useRef<string>('');

  const chatScrollDivRef = useRef<HTMLDivElement>(null);
  const chatThreadRef = useRef<HTMLDivElement>(null);
  const isLoadingChatMessagesRef = useRef(false);

  // When the chat thread is narrow, we perform space optimizations such as overlapping
  // the avatar on top of the chat message and moving the chat accept/reject edit buttons
  // to a new line
  const chatThreadWidth = _useContainerWidth(chatThreadRef);
  const isNarrow = chatThreadWidth ? isNarrowWidth(chatThreadWidth) : false;

  const messagesRef = useRef(messages);
  const setMessagesRef = (messagesWithAttachedValue: Message[]): void => {
    messagesRef.current = messagesWithAttachedValue;
    setMessages(messagesWithAttachedValue);
  };

  const isAtBottomOfScrollRef = useRef(isAtBottomOfScroll);
  const setIsAtBottomOfScrollRef = (isAtBottomOfScrollValue: boolean): void => {
    isAtBottomOfScrollRef.current = isAtBottomOfScrollValue;
    setIsAtBottomOfScroll(isAtBottomOfScrollValue);
  };

  const chatMessagesInitializedRef = useRef(chatMessagesInitialized);
  const setChatMessagesInitializedRef = (chatMessagesInitialized: boolean): void => {
    chatMessagesInitializedRef.current = chatMessagesInitialized;
    setChatMessagesInitialized(chatMessagesInitialized);
  };

  // we try to only send those message status if user is scrolled to the bottom.
  const sendMessageStatusIfAtBottom = useCallback(async (): Promise<void> => {
    if (
      !isAtBottomOfScrollRef.current ||
      !document.hasFocus() ||
      !messagesRef.current ||
      messagesRef.current.length === 0 ||
      !showMessageStatus
    ) {
      return;
    }
    const messagesWithId = messagesRef.current.filter((message) => {
      return message.messageType === 'chat' && !message.mine && !!message.messageId;
    });
    if (messagesWithId.length === 0) {
      return;
    }
    const lastMessage: ChatMessage = messagesWithId[messagesWithId.length - 1] as ChatMessage;
    try {
      if (
        onMessageSeen &&
        lastMessage &&
        lastMessage.messageId &&
        lastMessage.messageId !== messageIdSeenByMeRef.current
      ) {
        await onMessageSeen(lastMessage.messageId);
        messageIdSeenByMeRef.current = lastMessage.messageId;
      }
    } catch (e) {
      console.log('onMessageSeen Error', lastMessage, e);
    }
  }, [showMessageStatus, onMessageSeen]);

  const scrollToBottom = useCallback((): void => {
    if (chatScrollDivRef.current) {
      chatScrollDivRef.current.scrollTop = chatScrollDivRef.current.scrollHeight;
    }
    setExistsNewChatMessage(false);
    setIsAtBottomOfScrollRef(true);
    sendMessageStatusIfAtBottom();
  }, [sendMessageStatusIfAtBottom]);

  const handleScrollToTheBottom = useCallback((): void => {
    if (!chatScrollDivRef.current) {
      return;
    }

    const atBottom =
      Math.ceil(chatScrollDivRef.current.scrollTop) >=
      chatScrollDivRef.current.scrollHeight - chatScrollDivRef.current.clientHeight;
    if (atBottom) {
      sendMessageStatusIfAtBottom();
      if (!isAtBottomOfScrollRef.current) {
        scrollToBottom();
      }
    }
    setIsAtBottomOfScrollRef(atBottom);
  }, [scrollToBottom, sendMessageStatusIfAtBottom]);

  // Infinite scrolling + threadInitialize function
  const fetchNewMessageWhenAtTop = useCallback(async () => {
    if (!isLoadingChatMessagesRef.current) {
      if (onLoadPreviousChatMessages) {
        isLoadingChatMessagesRef.current = true;
        try {
          // Fetch message until scrollTop reach the threshold for fetching new message
          while (
            !isAllChatMessagesLoadedRef.current &&
            chatScrollDivRef.current &&
            chatScrollDivRef.current.scrollTop <= 500
          ) {
            isAllChatMessagesLoadedRef.current = await onLoadPreviousChatMessages(numberOfChatMessagesToReload);
            await delay(200);
          }
        } finally {
          // Set isLoadingChatMessagesRef to false after messages are fetched
          isLoadingChatMessagesRef.current = false;
        }
      }
    }
  }, [numberOfChatMessagesToReload, onLoadPreviousChatMessages]);

  // The below 2 of useEffects are design for fixing infinite scrolling problem
  // Scrolling element will behave differently when scrollTop = 0(it sticks at the top)
  // we need to get previousTop before it prepend contents
  // Execute order [newMessage useEffect] => get previousTop => dom update => [messages useEffect]
  useEffect(() => {
    if (!chatScrollDivRef.current) {
      return;
    }
    previousTopRef.current = chatScrollDivRef.current.scrollTop;
    previousHeightRef.current = chatScrollDivRef.current.scrollHeight;
  }, [newMessages]);

  useEffect(() => {
    if (!chatScrollDivRef.current) {
      return;
    }
    chatScrollDivRef.current.scrollTop =
      chatScrollDivRef.current.scrollHeight - (previousHeightRef.current - previousTopRef.current);
  }, [messages]);

  // Fetch more messages to make the scroll bar appear, infinity scroll is then handled in the handleScroll function.
  useEffect(() => {
    fetchNewMessageWhenAtTop();
  }, [fetchNewMessageWhenAtTop]);

  /**
   * One time run useEffects. Sets up listeners when component is mounted and tears down listeners when component
   * unmounts unless these function changed
   */
  useEffect(() => {
    window && window.addEventListener('click', sendMessageStatusIfAtBottom);
    window && window.addEventListener('focus', sendMessageStatusIfAtBottom);
    return () => {
      window && window.removeEventListener('click', sendMessageStatusIfAtBottom);
      window && window.removeEventListener('focus', sendMessageStatusIfAtBottom);
    };
  }, [sendMessageStatusIfAtBottom]);

  useEffect(() => {
    const chatScrollDiv = chatScrollDivRef.current;
    chatScrollDiv?.addEventListener('scroll', handleScrollToTheBottom);
    chatScrollDiv?.addEventListener('scroll', fetchNewMessageWhenAtTop);

    return () => {
      chatScrollDiv?.removeEventListener('scroll', handleScrollToTheBottom);
      chatScrollDiv?.removeEventListener('scroll', fetchNewMessageWhenAtTop);
    };
  }, [fetchNewMessageWhenAtTop, handleScrollToTheBottom]);

  /**
   * ClientHeight controls the number of messages to render. However ClientHeight will not be initialized after the
   * first render (not sure but I guess Fluent is updating it in hook which is after render maybe?) so we need to
   * trigger a re-render until ClientHeight is initialized. This force re-render should only happen once.
   */
  const clientHeight = chatThreadRef.current?.clientHeight;
  useEffect(() => {
    if (clientHeight === undefined) {
      setForceUpdate(forceUpdate + 1);
      return;
    }
    // Only scroll to bottom if isAtBottomOfScrollRef is true
    isAtBottomOfScrollRef.current && scrollToBottom();
  }, [clientHeight, forceUpdate, scrollToBottom, chatMessagesInitialized]);

  /**
   * This needs to run to update latestPreviousChatMessage & latestCurrentChatMessage.
   * These two states are used to manipulate scrollbar
   */
  useEffect(() => {
    setLatestPreviousChatMessage(getLatestChatMessage(messagesRef.current));
    setLatestCurrentChatMessage(getLatestChatMessage(newMessages));
    setMessagesRef(newMessages);
    !chatMessagesInitializedRef.current && setChatMessagesInitializedRef(true);
    setLastDeliveredChatMessage(getLastChatMessageIdWithStatus(newMessages, 'delivered'));
    setLastSeenChatMessage(getLastChatMessageIdWithStatus(newMessages, 'seen'));
    setLastSendingChatMessage(getLastChatMessageIdWithStatus(newMessages, 'sending'));
  }, [newMessages]);

  /**
   * This needs to run after messages are rendered so we can manipulate the scroll bar.
   */
  useEffect(() => {
    // If user just sent the latest message then we assume we can move user to bottom of scroll.
    if (
      isThereNewMessageNotFromCurrentUser(userId, latestPreviousChatMessage, latestCurrentChatMessage) &&
      !isAtBottomOfScrollRef.current
    ) {
      setExistsNewChatMessage(true);
    } else if (
      didUserSendTheLatestMessage(userId, latestPreviousChatMessage, latestCurrentChatMessage) ||
      isAtBottomOfScrollRef.current
    ) {
      scrollToBottom();
    }
    // eslint-disable-next-line react-hooks/exhaustive-deps
  }, [messages]);

  const participantCountRef = useRef(participantCount);
  const readReceiptsBySenderIdRef = useRef(readReceiptsBySenderId);

  participantCountRef.current = participantCount;
  readReceiptsBySenderIdRef.current = readReceiptsBySenderId;

  const onActionButtonClickMemo = useCallback(
    (message: ChatMessage, setMessageReadBy: (readBy: { id: string; displayName: string }[]) => void) => {
      if (participantCountRef.current && participantCountRef.current - 1 > 1 && readReceiptsBySenderIdRef.current) {
        setMessageReadBy(getParticipantsWhoHaveReadMessage(message, readReceiptsBySenderIdRef.current));
      }
    },
    []
  );

  const localeStrings = useLocale().strings.messageThread;
  const strings = useMemo(() => ({ ...localeStrings, ...props.strings }), [localeStrings, props.strings]);
  // To rerender the defaultChatMessageRenderer if app running across days(every new day chat time stamp need to be regenerated)
  const defaultChatMessageRenderer = useCallback(
    (messageProps: MessageProps) => {
      if (
        messageProps.message.messageType === 'chat' ||
        /* @conditional-compile-remove(data-loss-prevention) */ messageProps.message.messageType === 'blocked'
      ) {
        return (
          <ChatMessageComponent
            {...messageProps}
            onRenderFileDownloads={onRenderFileDownloads}
            /* @conditional-compile-remove(file-sharing) */
            strings={strings}
            message={messageProps.message}
            userId={props.userId}
            remoteParticipantsCount={participantCount ? participantCount - 1 : 0}
            inlineAcceptRejectEditButtons={!isNarrow}
            onRenderAvatar={onRenderAvatar}
            showMessageStatus={showMessageStatus}
            messageStatus={messageProps.message.status}
            onActionButtonClick={onActionButtonClickMemo}
            /* @conditional-compile-remove(date-time-customization) */
            onDisplayDateTimeString={onDisplayDateTimeString}
            /* @conditional-compile-remove(teams-inline-images-and-file-sharing) */
            onFetchAttachments={onFetchInlineAttachment}
            /* @conditional-compile-remove(teams-inline-images-and-file-sharing) */
            onInlineImageClicked={onInlineImageClicked}
            /* @conditional-compile-remove(teams-inline-images-and-file-sharing) */
            attachmentsMap={inlineAttachments}
            /* @conditional-compile-remove(mention) */
            mentionOptions={mentionOptions}
          />
        );
      }
      return <></>;
    },
    [
      onRenderFileDownloads,
      /* @conditional-compile-remove(file-sharing) */
      strings,
      props.userId,
      participantCount,
      isNarrow,
      onRenderAvatar,
      showMessageStatus,
      onActionButtonClickMemo,
      /* @conditional-compile-remove(date-time-customization) */
      onDisplayDateTimeString,
      /* @conditional-compile-remove(teams-inline-images-and-file-sharing) */
      onFetchInlineAttachment,
      /* @conditional-compile-remove(teams-inline-images-and-file-sharing) */
      onInlineImageClicked,
      /* @conditional-compile-remove(teams-inline-images-and-file-sharing) */
      inlineAttachments,
      /* @conditional-compile-remove(mention) */
      mentionOptions
    ]
  );

  const defaultStatusRenderer = useCallback(
    (
      message: ChatMessage | /* @conditional-compile-remove(data-loss-prevention) */ BlockedMessage,
      status: MessageStatus,
      participantCount: number,
      readCount: number
    ) => {
      const onToggleToolTip = (isToggled: boolean): void => {
        if (isToggled && readReceiptsBySenderIdRef.current) {
          setReadCountForHoveredIndicator(
            getParticipantsWhoHaveReadMessage(message, readReceiptsBySenderIdRef.current).length
          );
        } else {
          setReadCountForHoveredIndicator(undefined);
        }
      };
      return (
        <MessageStatusIndicator
          status={status}
          readCount={readCount}
          onToggleToolTip={onToggleToolTip}
          // -1 because participant count does not include myself
          remoteParticipantsCount={participantCount ? participantCount - 1 : 0}
        />
      );
    },
    []
  );

  const theme = useTheme();

  const messagesToDisplay = useMemo(
    () =>
      memoizeAllMessages((memoizedMessageFn) => {
        return messages.map((message: Message, index: number): JSX.Element => {
          let key: string | undefined = message.messageId;
          let statusToRender: MessageStatus | undefined = undefined;

          if (
            message.messageType === 'chat' ||
            /* @conditional-compile-remove(data-loss-prevention) */ message.messageType === 'blocked'
          ) {
            if ((!message.messageId || message.messageId === '') && 'clientMessageId' in message) {
              key = message.clientMessageId;
            }
            if (showMessageStatus && message.mine) {
              switch (message.messageId) {
                case lastSeenChatMessage: {
                  statusToRender = 'seen';
                  break;
                }
                case lastSendingChatMessage: {
                  statusToRender = 'sending';
                  break;
                }
                case lastDeliveredChatMessage: {
                  statusToRender = 'delivered';
                  break;
                }
              }
            }
            if (message.mine && message.status === 'failed') {
              statusToRender = 'failed';
            }
          }

          return memoizedMessageFn(
            key ?? 'id_' + index,
            message,
            showMessageDate,
            showMessageStatus,
            styles,
            onRenderMessageStatus,
            defaultStatusRenderer,
            defaultChatMessageRenderer,
            strings,
            theme,
            // Temporary solution to make sure we re-render if attach attribute is changed.
            // The proper fix should be in selector.
            message.messageType === 'chat' ||
              /* @conditional-compile-remove(data-loss-prevention) */ message.messageType === 'blocked'
              ? message.attached
              : undefined,
            statusToRender,
            participantCount,
            readCountForHoveredIndicator,
            onRenderMessage,
            onUpdateMessage,
            onCancelEditMessage,
            onDeleteMessage,
            onSendMessage,
            props.disableEditing
          );
        });
      }),
    [
      messages,
      showMessageDate,
      showMessageStatus,
      onRenderAvatar,
      isNarrow,
      styles,
      onRenderMessageStatus,
      defaultStatusRenderer,
      defaultChatMessageRenderer,
      strings,
      theme,
      participantCount,
      readCountForHoveredIndicator,
      onRenderMessage,
      onUpdateMessage,
      onCancelEditMessage,
      onDeleteMessage,
      onSendMessage,
      lastSeenChatMessage,
      lastSendingChatMessage,
      lastDeliveredChatMessage,
      props.disableEditing
    ]
  );
  const classes = useChatStyles();
  const chatBody = useMemo(() => {
    return (
      <LiveAnnouncer>
        <Chat className={mergeClasses(classes.root, mergeStyles(linkStyles(theme), styles?.chatContainer))}>
          {messagesToDisplay}
        </Chat>
      </LiveAnnouncer>
    );
  }, [theme, classes, messagesToDisplay]);

  return (
    <div ref={chatThreadRef}>
      <Stack className={mergeStyles(messageThreadContainerStyle, styles?.root)} grow>
        {/* Always ensure New Messages button is above the chat body element in the DOM tree. This is to ensure correct
            tab ordering. Because the New Messages button floats on top of the chat body it is in a higher z-index and
            thus Users should be able to tab navigate to the new messages button _before_ tab focus is taken to the chat body.*/}
        {existsNewChatMessage && !disableJumpToNewMessageButton && (
          <div className={mergeStyles(newMessageButtonContainerStyle, styles?.newMessageButtonContainer)}>
            {onRenderJumpToNewMessageButton ? (
              onRenderJumpToNewMessageButton({ text: strings.newMessagesIndicator, onClick: scrollToBottom })
            ) : (
              <DefaultJumpToNewMessageButton text={strings.newMessagesIndicator} onClick={scrollToBottom} />
            )}
          </div>
        )}

        <div ref={chatScrollDivRef}>{chatBody}</div>
      </Stack>
    </div>
  );
};

const onRenderFileDownloadsTrampoline = (
  props: MessageThreadProps
): ((userId: string, message: ChatMessage) => JSX.Element) | undefined => {
  /* @conditional-compile-remove(file-sharing) */
  return props.onRenderFileDownloads;
  return undefined;
};

const linkStyles = (theme: Theme): ComponentSlotStyle => {
  return {
    '& a:link': {
      color: theme.palette.themePrimary
    },
    '& a:visited': {
      color: theme.palette.themeDarker
    },
    '& a:hover': {
      color: theme.palette.themeDarker
    },
    '& a:selected': {
      color: theme.palette.themeDarker
    }
  };
};<|MERGE_RESOLUTION|>--- conflicted
+++ resolved
@@ -16,23 +16,7 @@
 } from './styles/MessageThread.styles';
 /* @conditional-compile-remove(data-loss-prevention) */
 import { defaultBlockedMessageStyleContainer } from './styles/MessageThread.styles';
-<<<<<<< HEAD
-import { Icon, IStyle, mergeStyles, PrimaryButton, Stack, Theme } from '@fluentui/react';
-=======
-import {
-  Icon,
-  IStyle,
-  mergeStyles,
-  Persona,
-  PersonaSize,
-  PrimaryButton,
-  Stack,
-  IPersona,
-  Theme
-} from '@fluentui/react';
-/* @conditional-compile-remove(teams-inline-images-and-file-sharing) */
-import { IPersonaProps } from '@fluentui/react';
->>>>>>> dc047736
+import { Icon, IPersonaProps, IStyle, mergeStyles, PrimaryButton, Stack, Theme } from '@fluentui/react';
 import { delay } from './utils/delay';
 import {
   BaseCustomStyles,
