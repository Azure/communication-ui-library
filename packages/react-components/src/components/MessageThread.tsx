--- conflicted
+++ resolved
@@ -466,8 +466,7 @@
           message.status === 'failed'
             ? styles?.failedMyChatMessageContainer ?? styles?.myChatMessageContainer ?? FailedMyChatMessageContainer
             : styles?.myChatMessageContainer ?? defaultMyChatMessageContainer;
-<<<<<<< HEAD
-        const chatMessageStyle = styles?.chatMessageContainer ?? defaultChatMessageContainer;
+        const chatMessageStyle = styles?.chatMessageContainer ?? defaultChatMessageContainer(theme);
         /* @conditional-compile-remove(data-loss-prevention) */
         const blockedMessageStyle = styles?.blockedMessageContainer;
 
@@ -481,10 +480,6 @@
             messageProps.messageContainerStyle = blockedMessageStyle;
           }
         }
-=======
-        const chatMessageStyle = styles?.chatMessageContainer ?? defaultChatMessageContainer(theme);
-        messageProps.messageContainerStyle = message.mine ? myChatMessageStyle : chatMessageStyle;
->>>>>>> 4e60db37
 
         const chatMessageComponent =
           onRenderMessage === undefined
