--- conflicted
+++ resolved
@@ -93,7 +93,6 @@
   /**
    * Message shown when poor network quality is detected during a call.
    */
-<<<<<<< HEAD
   callNetworkQualityLow: NotificationStrings;
   /* @conditional-compile-remove(teams-meeting-conference) */
   /**
@@ -101,10 +100,6 @@
    * Contains actions to open phone info modal.
    */
   teamsMeetingCallNetworkQualityLow: NotificationStrings;
-=======
-  callNetworkQualityLow?: NotificationStrings;
-
->>>>>>> 020e87c8
   /**
    * Message shown on failure to detect audio output devices.
    */
