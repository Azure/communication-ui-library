// Copyright (c) Microsoft Corporation.
// Licensed under the MIT license.

import { Dropdown, IDropdownOption, IDropdownStyles, Stack, Text } from '@fluentui/react';
import React from 'react';

/**
 * Strings of {@link DevicePermissionDropdown} that can be overridden.
 *
 * @internal
 */
export interface _DevicePermissionDropdownStrings {
  /**
   * dropdown label
   */

  label?: string;
  /**
   * dropdown placeholder
   */
  placeHolderText: string;
  /** string for action button  */
  actionButtonContent?: string;
}

/**
 * Props for {@link _DevicePermissionDropdown}.
 *
 * @internal
 */
export interface _DevicePermissionDropdownProps {
  /**
   * icon shown in dropdown placeholder
   */
  icon?: JSX.Element;
  /**
   * Dropdown content
   */
  options?: IDropdownOption[];
  /**
   * Ask for permissions of devices.
   *
   * @remarks
   * Browser permission window will pop up if permissions are not granted yet
   *
   * @param constrain - Define constraints for accessing local devices {@link @azure/communication-calling#PermissionConstraints }
   */
  askDevicePermission?(constrain: _PermissionConstraints): Promise<void>;
  /**
   * Optional callback when component is clicked
   */
  onClick?: () => void;
  /**
   * Define constraints for accessing local devices  {@link @azure/communication-calling#PermissionConstraints }
   */
  constrain?: _PermissionConstraints;
  /**
   * Strings for devicepermissiondropdown
   */
  strings?: _DevicePermissionDropdownStrings;
  /**
   * Styles for devicepermissiondropdown
   */
  styles?: Partial<IDropdownStyles>;
}

/**
 * A dropdown to trigger device permission prompt
 *
 * @internal
 */
export const _DevicePermissionDropdown = (props: _DevicePermissionDropdownProps): JSX.Element => {
  const { icon, askDevicePermission, onClick, constrain, strings, options, styles } = props;

  const onRenderPlaceholder = (): JSX.Element => {
    return (
      <Stack horizontal verticalAlign="center">
        {icon}
        <Text>{strings?.placeHolderText}</Text>
      </Stack>
    );
  };

  const onRenderCaretDown = (): JSX.Element => {
    return <Text>{strings?.actionButtonContent}</Text>;
  };

  return (
    <Dropdown
      data-ui-id={'permission-dropdown'}
      placeholder={strings?.placeHolderText}
      label={strings?.label}
      onRenderPlaceholder={onRenderPlaceholder}
      onRenderCaretDown={onRenderCaretDown}
      onClick={() => {
        if (askDevicePermission) {
          askDevicePermission(constrain ?? { video: true, audio: true });
        }
<<<<<<< HEAD
        if (onClick) {
          onClick();
        }
=======
        onClick?.();
>>>>>>> d614a2b2
      }}
      options={options ?? []}
      styles={styles}
    />
  );
};

/**
 * Define constraints for accessing local devices  {@link @azure/communication-calling#PermissionConstraints }
 *
 * @internal
 */
export type _PermissionConstraints = {
  audio: boolean;
  video: boolean;
};<|MERGE_RESOLUTION|>--- conflicted
+++ resolved
@@ -96,13 +96,7 @@
         if (askDevicePermission) {
           askDevicePermission(constrain ?? { video: true, audio: true });
         }
-<<<<<<< HEAD
-        if (onClick) {
-          onClick();
-        }
-=======
         onClick?.();
->>>>>>> d614a2b2
       }}
       options={options ?? []}
       styles={styles}
