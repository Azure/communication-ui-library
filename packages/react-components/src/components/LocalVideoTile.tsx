// Copyright (c) Microsoft Corporation.
// Licensed under the MIT License.

import { mergeStyles, Stack, Spinner } from '@fluentui/react';
import { concatStyleSets, IContextualMenuProps, Layer } from '@fluentui/react';
import { _formatString } from '@internal/acs-ui-common';
import React, { useMemo } from 'react';
import { KeyboardEvent, useCallback } from 'react';
import { OnRenderAvatarCallback, VideoStreamOptions, CreateVideoStreamViewResult, MediaAccess } from '../types';
import { Reaction } from '../types';
import { LocalVideoCameraCycleButton, LocalVideoCameraCycleButtonProps } from './LocalVideoCameraButton';
import { StreamMedia } from './StreamMedia';
import {
  useLocalVideoStreamLifecycleMaintainer,
  LocalVideoStreamLifecycleMaintainerProps
} from './VideoGallery/useVideoStreamLifecycleMaintainer';
import { VideoTile, VideoTileStylesProps } from './VideoTile';
import { RaisedHand } from '../types';
import { useTheme } from '../theming';
import { ReactionResources } from '../types/ReactionTypes';
import { MeetingReactionOverlay } from './MeetingReactionOverlay';
import { useVideoTileContextualMenuProps } from './VideoGallery/useVideoTileContextualMenuProps';
import { VideoGalleryStrings } from './VideoGallery';
import { _DrawerMenu, _DrawerMenuItemProps } from './Drawer';
import { drawerMenuWrapperStyles } from './VideoGallery/styles/RemoteVideoTile.styles';
import {
  videoContainerStyles,
  overlayStyles,
  overlayStylesTransparent,
  loadSpinnerStyles
} from './styles/VideoTile.styles';

/**
 * A memoized version of VideoTile for rendering local participant.
 *
 * @internal
 */
export const _LocalVideoTile = React.memo(
  (props: {
    userId?: string;
    onCreateLocalStreamView?: (options?: VideoStreamOptions) => Promise<void | CreateVideoStreamViewResult>;
    onDisposeLocalStreamView?: () => void;
    isAvailable?: boolean;
    isMuted?: boolean;
    renderElement?: HTMLElement;
    displayName?: string;
    initialsName?: string;
    localVideoViewOptions?: VideoStreamOptions;
    onRenderAvatar?: OnRenderAvatarCallback;
    showLabel: boolean;
    alwaysShowLabelBackground?: boolean;
    showMuteIndicator?: boolean;
    showCameraSwitcherInLocalPreview?: boolean;
    localVideoCameraCycleButtonProps?: LocalVideoCameraCycleButtonProps;
    localVideoCameraSwitcherLabel?: string;
    localVideoSelectedDescription?: string;
    styles?: VideoTileStylesProps;
    personaMinSize?: number;
    raisedHand?: RaisedHand;
    reaction?: Reaction;
    spotlightedParticipantUserIds?: string[];
    isSpotlighted?: boolean;
    onStartSpotlight?: () => void;
    onStopSpotlight?: () => void;
    maxParticipantsToSpotlight?: number;
    menuKind?: 'contextual' | 'drawer';
    drawerMenuHostId?: string;
    strings?: VideoGalleryStrings;
    reactionResources?: ReactionResources;
    participantsCount?: number;
<<<<<<< HEAD
    mediaAccess?: MediaAccess;
=======
    isScreenSharingOn?: boolean;
>>>>>>> edcce403
  }) => {
    const {
      isAvailable,
      isMuted,
      onCreateLocalStreamView,
      onDisposeLocalStreamView,
      localVideoViewOptions,
      renderElement,
      userId,
      showLabel,
      alwaysShowLabelBackground,
      displayName,
      initialsName,
      onRenderAvatar,
      showMuteIndicator,
      styles,
      showCameraSwitcherInLocalPreview,
      localVideoCameraCycleButtonProps,
      localVideoCameraSwitcherLabel,
      localVideoSelectedDescription,
      raisedHand,
      reaction,
      isSpotlighted,
      spotlightedParticipantUserIds,
      onStartSpotlight,
      onStopSpotlight,
      maxParticipantsToSpotlight,
      menuKind,
      strings,
      reactionResources,
<<<<<<< HEAD
      mediaAccess
=======
      isScreenSharingOn
>>>>>>> edcce403
    } = props;

    const theme = useTheme();

    const localVideoStreamProps: LocalVideoStreamLifecycleMaintainerProps = useMemo(
      () => ({
        isMirrored: localVideoViewOptions?.isMirrored,
        isStreamAvailable: isAvailable,
        onCreateLocalStreamView,
        onDisposeLocalStreamView,
        renderElementExists: !!renderElement,
        scalingMode: localVideoViewOptions?.scalingMode
      }),
      [
        isAvailable,
        localVideoViewOptions?.isMirrored,
        localVideoViewOptions?.scalingMode,
        onCreateLocalStreamView,
        onDisposeLocalStreamView,
        renderElement
      ]
    );

    // Handle creating, destroying and updating the video stream as necessary
    useLocalVideoStreamLifecycleMaintainer(localVideoStreamProps);

    const contextualMenuProps = useVideoTileContextualMenuProps({
      participant: { userId: userId ?? '' },
      strings: { ...strings },
      spotlightedParticipantUserIds,
      isSpotlighted,
      onStartSpotlight,
      onStopSpotlight,
      maxParticipantsToSpotlight,
      myUserId: userId
    });

    const videoTileContextualMenuProps = useMemo(() => {
      if (menuKind !== 'contextual' || !contextualMenuProps) {
        return {};
      }
      return {
        contextualMenu: contextualMenuProps
      };
      return {};
    }, [contextualMenuProps, menuKind]);

    const videoTileStyles = useMemo(() => {
      if (isSpotlighted) {
        return concatStyleSets(
          {
            root: {
              outline: `0.25rem solid ${theme.palette.neutralTertiaryAlt}`,
              outlineOffset: '-0.25rem'
            }
          },
          styles
        );
      }
      return styles;
    }, [isSpotlighted, theme.palette.neutralTertiaryAlt, styles]);

    const [drawerMenuItemProps, setDrawerMenuItemProps] = React.useState<_DrawerMenuItemProps[]>([]);

    const onKeyDown = useCallback(
      (e: KeyboardEvent) => {
        if (e.key === 'Enter') {
          setDrawerMenuItemProps(
            convertContextualMenuItemsToDrawerMenuItemProps(contextualMenuProps, () => setDrawerMenuItemProps([]))
          );
        }
      },
      [setDrawerMenuItemProps, contextualMenuProps]
    );

    const renderVideoStreamElement = useMemo(() => {
      // Checking if renderElement is well defined or not as calling SDK has a number of video streams limitation which
      // implies that, after their threshold, all streams have no child (blank video)
      if (!renderElement || !renderElement.childElementCount) {
        // Returning `undefined` results in the placeholder with avatar being shown
        return undefined;
      }

      return (
        <>
          <FloatingLocalCameraCycleButton
            showCameraSwitcherInLocalPreview={showCameraSwitcherInLocalPreview ?? false}
            localVideoCameraCycleButtonProps={localVideoCameraCycleButtonProps}
            localVideoCameraSwitcherLabel={localVideoCameraSwitcherLabel}
            localVideoSelectedDescription={localVideoSelectedDescription}
          />
          <StreamMedia videoStreamElement={renderElement} isMirrored={true} />
          {props.participantsCount === 1 && !isScreenSharingOn && (
            <Stack className={mergeStyles(videoContainerStyles, overlayStyles())}>
              <Spinner
                label={strings?.waitingScreenText}
                ariaLive="assertive"
                labelPosition="bottom"
                styles={loadSpinnerStyles(theme, true)}
              />
            </Stack>
          )}
        </>
      );
    }, [
      localVideoCameraCycleButtonProps,
      localVideoCameraSwitcherLabel,
      localVideoSelectedDescription,
      renderElement,
      showCameraSwitcherInLocalPreview,
      props.participantsCount,
      strings?.waitingScreenText,
      theme,
      isScreenSharingOn
    ]);

    const videoTileOverlay = useMemo(() => {
      const reactionOverlay =
        reactionResources !== undefined ? (
          <MeetingReactionOverlay overlayMode="grid-tiles" reaction={reaction} reactionResources={reactionResources} />
        ) : undefined;
      return reactionOverlay;
    }, [reaction, reactionResources]);

    const onRenderAvatarOneParticipant = useCallback(() => {
      return (
        <Stack className={mergeStyles(videoContainerStyles, overlayStylesTransparent())}>
          <Spinner
            label={strings?.waitingScreenText}
            ariaLive="assertive"
            labelPosition="bottom"
            styles={loadSpinnerStyles(theme, false)}
          />
        </Stack>
      );
    }, [strings?.waitingScreenText, theme]);

    return (
      <Stack
        data-ui-id="local-video-tile"
        className={mergeStyles({ width: '100%', height: '100%' })}
        onKeyDown={menuKind === 'drawer' ? onKeyDown : undefined}
      >
        <VideoTile
          key={userId ?? 'local-video-tile'}
          userId={userId}
          renderElement={renderVideoStreamElement}
          showLabel={showLabel}
          alwaysShowLabelBackground={alwaysShowLabelBackground}
          displayName={displayName}
          initialsName={initialsName}
          styles={videoTileStyles}
          onRenderPlaceholder={
            props.participantsCount === 1 && !isScreenSharingOn ? onRenderAvatarOneParticipant : onRenderAvatar
          }
          isMuted={isMuted}
          showMuteIndicator={showMuteIndicator}
          personaMinSize={props.personaMinSize}
          raisedHand={raisedHand}
          isSpotlighted={isSpotlighted}
          {...videoTileContextualMenuProps}
          onLongTouch={() =>
            setDrawerMenuItemProps(
              convertContextualMenuItemsToDrawerMenuItemProps(contextualMenuProps, () => setDrawerMenuItemProps([]))
            )
          }
          overlay={videoTileOverlay}
          mediaAccess={mediaAccess}
        >
          {drawerMenuItemProps.length > 0 && (
            <Layer hostId={props.drawerMenuHostId}>
              <Stack styles={drawerMenuWrapperStyles}>
                <_DrawerMenu onLightDismiss={() => setDrawerMenuItemProps([])} items={drawerMenuItemProps} />
              </Stack>
            </Layer>
          )}
        </VideoTile>
      </Stack>
    );
  }
);

const FloatingLocalCameraCycleButton = (props: {
  showCameraSwitcherInLocalPreview: boolean;
  localVideoCameraCycleButtonProps?: LocalVideoCameraCycleButtonProps;
  localVideoCameraSwitcherLabel?: string;
  localVideoSelectedDescription?: string;
}): JSX.Element => {
  const {
    showCameraSwitcherInLocalPreview,
    localVideoCameraCycleButtonProps,
    localVideoCameraSwitcherLabel,
    localVideoSelectedDescription
  } = props;
  const ariaDescription =
    localVideoCameraCycleButtonProps?.selectedCamera &&
    localVideoSelectedDescription &&
    _formatString(localVideoSelectedDescription, {
      cameraName: localVideoCameraCycleButtonProps.selectedCamera.name
    });
  return (
    <Stack horizontalAlign="end">
      {showCameraSwitcherInLocalPreview &&
        localVideoCameraCycleButtonProps?.cameras !== undefined &&
        localVideoCameraCycleButtonProps?.selectedCamera !== undefined &&
        localVideoCameraCycleButtonProps?.onSelectCamera !== undefined && (
          <LocalVideoCameraCycleButton
            cameras={localVideoCameraCycleButtonProps.cameras}
            selectedCamera={localVideoCameraCycleButtonProps.selectedCamera}
            onSelectCamera={localVideoCameraCycleButtonProps.onSelectCamera}
            label={localVideoCameraSwitcherLabel}
            ariaDescription={ariaDescription}
          />
        )}
    </Stack>
  );
};

const convertContextualMenuItemsToDrawerMenuItemProps = (
  contextualMenuProps?: IContextualMenuProps,
  onLightDismiss?: () => void
): _DrawerMenuItemProps[] => {
  if (!contextualMenuProps) {
    return [];
  }
  return contextualMenuProps.items.map((item) => {
    return {
      itemKey: item.key,
      text: item.text,
      iconProps: item.iconProps,
      disabled: item.disabled,
      onItemClick: () => {
        item.onClick?.();
        onLightDismiss?.();
      }
    };
  });
};<|MERGE_RESOLUTION|>--- conflicted
+++ resolved
@@ -68,11 +68,8 @@
     strings?: VideoGalleryStrings;
     reactionResources?: ReactionResources;
     participantsCount?: number;
-<<<<<<< HEAD
     mediaAccess?: MediaAccess;
-=======
     isScreenSharingOn?: boolean;
->>>>>>> edcce403
   }) => {
     const {
       isAvailable,
@@ -103,11 +100,8 @@
       menuKind,
       strings,
       reactionResources,
-<<<<<<< HEAD
-      mediaAccess
-=======
+      mediaAccess,
       isScreenSharingOn
->>>>>>> edcce403
     } = props;
 
     const theme = useTheme();
