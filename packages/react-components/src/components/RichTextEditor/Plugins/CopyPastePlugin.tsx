// Copyright (c) Microsoft Corporation.
// Licensed under the MIT License.
import type { PluginEvent, EditorPlugin, IEditor, BeforePasteEvent } from 'roosterjs-content-model-types';
import { ContentChangedEventSource, PluginEventType } from '../../utils/RichTextEditorUtils';
import { blob } from 'stream/consumers';

/**
 * CopyPastePlugin is a plugin for handling copy and paste events in the editor.
 */
export default class CopyPastePlugin implements EditorPlugin {
  private editor: IEditor | null = null;
<<<<<<< HEAD
  onUploadImage: ((image: Blob, fileName: string) => void) | undefined = undefined;
=======
  // don't set value in constructor to be able to update it without plugin recreation
  /* @conditional-compile-remove(rich-text-editor-image-upload) */
  onPaste?: (event: { content: DocumentFragment }) => void;
>>>>>>> 43bd8849

  getName(): string {
    return 'CopyPastePlugin';
  }

  initialize(editor: IEditor): void {
    this.editor = editor;
  }

  dispose(): void {}

  onPluginEvent(event: PluginEvent): void {
<<<<<<< HEAD
    // removeImageElement(event);
    handleInlineImage(event, this.onUploadImage);
=======
    handleBeforePasteEvent(event, /* @conditional-compile-remove(rich-text-editor-image-upload) */ this.onPaste);
>>>>>>> 43bd8849

    if (this.editor !== null && !this.editor.isDisposed()) {
      // scroll the editor to the correct position after pasting content
      scrollToBottomAfterContentPaste(event, this.editor);
    }
  }
}

const handleBeforePasteEvent = (
  event: PluginEvent,
  /* @conditional-compile-remove(rich-text-editor-image-upload) */ onPaste?: (event: {
    content: DocumentFragment;
  }) => void
): void => {
  if (event.eventType === PluginEventType.BeforePaste && event.pasteType === 'normal') {
    /* @conditional-compile-remove(rich-text-editor-image-upload) */
    onPaste?.({ content: event.fragment });
    /* @conditional-compile-remove(rich-text-editor-image-upload) */
    return;

    // the initial behavior
    // removes inline image elements from the pasted content when rich-text-editor-image-upload not available
    removeImageElement(event as BeforePasteEvent);
  }
};

/**
 * @internal
 * Exported only for unit testing
 */
<<<<<<< HEAD
export const handleInlineImage = (
  event: PluginEvent,
  onUploadImage?: (image: Blob, fileName: string) => void
): void => {
  // We don't support the pasting options such as paste as image yet.
  if (event.eventType === PluginEventType.BeforePaste && event.pasteType === 'normal') {
    event.fragment.querySelectorAll('img').forEach((image) => {
      // If the image is the only child of its parent, remove all the parents of this img element.
      console.log('Leah:::', image.src);
      const imageData = image.src;
      const imageName = image.alt || 'image.png';
      let blobImage: Blob | undefined = undefined;
      if (imageData.startsWith('data:image/png;base64,')) {
        blobImage = base64ToBlob(imageData);
        console.log('Leah::: blobImage', blobImage);
      } else if (imageData.startsWith('http') || imageData.startsWith('blob')) {
        blobImage = featchData();
      }
      if (blobImage) {
        onUploadImage && onUploadImage(blobImage, imageName);
      }
      // const base64 =
      //   'data:image/png;base64,iVBORw0KGgoAAAANSUhEUgAAAUQAAABhCAIAAAAhnk+gAAAAAXNSR0IArs4c6QAAAERlWElmTU0AKgAAAAgAAYdpAAQAAAABAAAAGgAAAAAAA6ABAAMAAAABAAEAAKACAAQAAAABAAABRKADAAQAAAABAAAAYQAAAAAmqtUqAAAG/klEQVR4Ae2cz24cRRCHE8TFiAuQEwheALh5wwPwALwBin0jkXgLco6QcG4xj8GFF8hG4hBHcI/IDRAH8AGJ5bduVGpNe73tmf7jrnzRKurp7emq+qp+3T1jJ7c3m80t/kAAAuMTeGP8EIgAAhDYEkDM1AEEnBBAzE4SSRgQQMzUAAScEEDMThJJGBBAzNQABJwQQMxOEkkYEEDM1AAEnBBAzE4SSRgQQMzUAAScEEDMThJJGBBAzNQABJwQQMxOEkkYEEDM1AAEnBBAzE4SSRgQQMzUAAScEEDMThJJGBBAzNQABJwQQMxOEkkYEEDM1AAEnBBAzE4SSRgQQMzUAAScEEDMThJJGBBAzNQABJwQQMxOEkkYEHhzHoKfXv718IdXP/7y5/k//86bgbsgAIGyBOaIWUr+/NHPyLhsJpgNAgsJzBGz9mQp+cvP7nzzxUd33p4zw0KnuR0CEEgJzHlm1ulaE6HklCY9EOhIYI6YwwGbPblj2jANgZTAHDGns9ADAQh0J4CYu6cAByBQhgBiLsORWSDQnQBi7p4CHIBAGQKIuQxHZoFAdwKIuXsKcAACZQgg5jIcmQUC3Qkg5u4p2Drwx++/6XMjXMGJBQT65hExL0hduVvPz//Wp9x8zNSHQN88IuY+WR/I6nq9/vSTjwdy+LV1lX8m8dqmPitwKfn46F7WUAbNInB8dLReP73i1q/u68+DKwbYV9V35otqONLSbp+Tk+/UaR7UaJitSaOsXaUhdf7SznTYkp4GAGP3VEzxJe2CBJTKw9Xh87MX+mja0Jhcqj+zqG5vNpvrOnfw9XYhOf/2bs6NcvfxyUk68snp96vVKu0v2yPrmjBzYbuuaa0UIQfxjZd2xgMubb/69aX63//gw0u/nXTKhHqC6b3r+mp198np6WSG617GQe2yWMSQORZitEtr5G9TdsveRkFb18qjHIvBxu2rv9oVUbtjti3wQdv6e7W4yHZFZf3P1s+08tmlj4bWQTuYLRdqDhPLnQa3sZiukjl+zhvT0tY8DzPvaidm2x61hOsxzMox09EZw3SolpU2xTfDvdm36ETT4FATu2e5iztpFyEQnwvitiafXO41V/2ZOfXAZFz2CfZSQ/GWkg6gZy8B5UiPKqqq8MCyd/zCAbVLwtxrZsgs7mroXBA+GmDtcFiwy133Tvrb7cyhGnTuDWLW/lx7e9FJPkCZxDz6pUg2oBcohRzdP3sgPdfenyUwHdnapEy1sV4d1o6ocaW1E3N4VG4Wnire67Ysko9v/b9O7XodZZyXv5fS4iuNGcxdFpcbUlxmZe8JUyOXSFEPXzIR1sTatiwXtRvtxDyJRCWilbj25jwx6uOy5Qsw5ShozJRT7x2E9KlVIwis9v6sJUnmQvnVttWs6tqJ2ZBpzwy7tP6u90Jbk5vFSjRVdorFqlxW2hwHVIKhCivFlU4b8hVHmo5Z3qOgtE4tnydnBlNyzuCqY+JzQdyW0cnlXjfaidlcUU2EJ2d7E2ZflWq0EVXYSeRzqPKwSNVeQUohypxHAmsZUbNFqpmhvZwNr6Rrbd0VX2aqusPbbDlaT8aB3XbPX2X9Tste1lcMsEIXa320QrXZWLRqNHsZe/FS6kiHUhm9AgVf3QQC7XZmqwYVfYhcO1sNBDIUnrtqTJ7OqW259vlzYlRLVbMXYNsd7OLZUqtVCLPeC7A4zHQvUrVU4tzSVhyj2umT2mSALlXPmUppJ+bw3GW+KoxKuZEJf7/1ZdzUaPkCTOakZ5W7nXTqvQCLY4wPnHF/jXZLWxP/BVNatdXEGmFYuBT5TObVfzf74px2L45BzklsZZWcWgkWWy7nFuMMo9f9nV6zVbsRzvNBzx2LvnaYpebvm8fqO7PqoEERtLESp7xBULG5jm0dqY7XTzNPeh39xHR1MYM4h8DBwVs5w9qP0SpZ78eH7cOpbbFvHhFz7fxmzf/Ou+9ljWPQzSbQN499fjR1szOCdxAYkgBiHjJtOA2BlABiTpnQA4EhCSDmIdOG0xBICSDmlAk9EBiSAGIeMm04DYGUAGJOmdADgSEJIOYh04bTEEgJIOaUCT0QGJIAYh4ybTgNgZQAYk6Z0AOBIQkg5iHThtMQSAkg5pQJPRAYkkBdMU/+54QhCeE0BAYhUFfMg0DATQh4IICYPWSRGCAgAoiZMoCAEwKI2UkiCQMCiJkagIATAojZSSIJAwKImRqAgBMCiNlJIgkDAoiZGoCAEwKI2UkiCQMCiJkagIATAojZSSIJAwKImRqAgBMCiNlJIgkDAoiZGoCAEwKI2UkiCQMCiJkagIATAojZSSIJAwJ1xfz87AWIIQCBNgTqirlNDFiBAAREADFTBhBwQgAxO0kkYUAAMVMDEHBCADE7SSRhQOA/MBhAcEwhipIAAAAASUVORK5CYII=';
      // const blobImage =
      // var binaryString = atob(base64);
      // var bytes = new Uint8Array(binaryString.length);
      // const blobImage = new Blob([bytes], {type: 'image/png'})

      // const blobImage = b64toBlob(base64);
    });
  }
};

const base64ToBlob = (dataURI: string): Blob => {
  const byteString = atob(dataURI.split(',')[1]);
  const arrayBuffer = new ArrayBuffer(byteString.length);
  const uint8Array = new Uint8Array(arrayBuffer);

  for (let i = 0; i < byteString.length; i++) {
    uint8Array[i] = byteString.charCodeAt(i);
  }
  return new Blob([arrayBuffer], { type: 'image/jpeg' });
};

/**
 * @internal
 * Exported only for unit testing
 */
export const removeImageElement = (event: PluginEvent): void => {
=======
export const removeImageElement = (event: BeforePasteEvent): void => {
>>>>>>> 43bd8849
  // We don't support the pasting options such as paste as image yet.
  if (event.pasteType === 'normal') {
    event.fragment.querySelectorAll('img').forEach((image) => {
      // If the image is the only child of its parent, remove all the parents of this img element.
      let parentNode: HTMLElement | null = image.parentElement;
      let currentNode: HTMLElement = image;
      while (parentNode?.childNodes.length === 1) {
        currentNode = parentNode;
        parentNode = parentNode.parentElement;
      }
      currentNode?.remove();
    });
  }
};

/**
 * Scrolls the editor's scroll container to the bottom after content is pasted.
 * @param event - The plugin event.
 * @param editor - The editor instance.
 */
export const scrollToBottomAfterContentPaste = (event: PluginEvent, editor: IEditor): void => {
  if (event.eventType === PluginEventType.ContentChanged && event.source === ContentChangedEventSource.Paste) {
    const scrollContainer = editor.getScrollContainer();
    // get current selection for the editor
    const selection = document.getSelection();
    // if selection exists
    if (selection && selection.rangeCount > 0) {
      // the range for the selection
      const range = selection.getRangeAt(0);
      // the selection position relative to the viewport
      const cursorRect = range.getBoundingClientRect();
      // the scrollContainer position relative to the viewport
      const scrollContainerRect = scrollContainer.getBoundingClientRect();
      // 1. scrollContainer.scrollTop represents the number of pixels that the content of scrollContainer is scrolled upward.
      // 2. subtract the top position of the scrollContainer element (scrollContainerRect.top) to
      // translate the scroll position from being relative to the document to being relative to the viewport.
      // 3. add the top position of the cursor (containerRect.top) to moves the scroll position to the cursor's position.
      const updatedScrollTop = scrollContainer.scrollTop - scrollContainerRect.top + cursorRect.top;
      scrollContainer.scrollTo({
        top: updatedScrollTop,
        behavior: 'smooth'
      });
    }
  }
};<|MERGE_RESOLUTION|>--- conflicted
+++ resolved
@@ -9,13 +9,9 @@
  */
 export default class CopyPastePlugin implements EditorPlugin {
   private editor: IEditor | null = null;
-<<<<<<< HEAD
-  onUploadImage: ((image: Blob, fileName: string) => void) | undefined = undefined;
-=======
   // don't set value in constructor to be able to update it without plugin recreation
   /* @conditional-compile-remove(rich-text-editor-image-upload) */
   onPaste?: (event: { content: DocumentFragment }) => void;
->>>>>>> 43bd8849
 
   getName(): string {
     return 'CopyPastePlugin';
@@ -28,12 +24,7 @@
   dispose(): void {}
 
   onPluginEvent(event: PluginEvent): void {
-<<<<<<< HEAD
-    // removeImageElement(event);
-    handleInlineImage(event, this.onUploadImage);
-=======
     handleBeforePasteEvent(event, /* @conditional-compile-remove(rich-text-editor-image-upload) */ this.onPaste);
->>>>>>> 43bd8849
 
     if (this.editor !== null && !this.editor.isDisposed()) {
       // scroll the editor to the correct position after pasting content
@@ -64,7 +55,6 @@
  * @internal
  * Exported only for unit testing
  */
-<<<<<<< HEAD
 export const handleInlineImage = (
   event: PluginEvent,
   onUploadImage?: (image: Blob, fileName: string) => void
@@ -114,9 +104,6 @@
  * Exported only for unit testing
  */
 export const removeImageElement = (event: PluginEvent): void => {
-=======
-export const removeImageElement = (event: BeforePasteEvent): void => {
->>>>>>> 43bd8849
   // We don't support the pasting options such as paste as image yet.
   if (event.pasteType === 'normal') {
     event.fragment.querySelectorAll('img').forEach((image) => {
