// Copyright (c) Microsoft Corporation.
// Licensed under the MIT License.

import React, { useCallback, useMemo, useRef, useState } from 'react';
import { RichTextInputBoxComponent } from './RichTextInputBoxComponent';
import { Icon, Stack } from '@fluentui/react';
import { useLocale } from '../../localization';
import { SendBoxStrings } from '../SendBox';
import { sendIconStyle } from '../styles/SendBox.styles';
import { InputBoxButton } from '../InputBoxButton';
import { RichTextSendBoxErrors, RichTextSendBoxErrorsProps } from './RichTextSendBoxErrors';
import { isMessageTooLong, sanitizeText } from '../utils/SendBoxUtils';
import { RichTextEditorComponentRef } from './RichTextEditor';
import { useTheme } from '../../theming';
import { richTextActionButtonsStyle, sendBoxRichTextEditorStyle } from '../styles/RichTextEditor.styles';
/* @conditional-compile-remove(attachment-upload) */
import { _AttachmentUploadCards } from '../AttachmentUploadCards';
/* @conditional-compile-remove(attachment-upload) */
import { AttachmentMetadataWithProgress } from '../../types/Attachment';
/* @conditional-compile-remove(attachment-upload) */
import { hasCompletedAttachmentUploads, hasIncompleteAttachmentUploads } from '../utils/SendBoxUtils';
/* @conditional-compile-remove(attachment-upload) */
import { SendBoxErrorBarError } from '../SendBoxErrorBar';
/* @conditional-compile-remove(attachment-upload) */
import { attachmentUploadCardsStyles } from '../styles/SendBox.styles';
/* @conditional-compile-remove(attachment-upload) */
import { FluentV9ThemeProvider } from '../../theming/FluentV9ThemeProvider';

/**
 * Strings of {@link RichTextSendBox} that can be overridden.
 *
 * @beta
 */
export interface RichTextSendBoxStrings extends SendBoxStrings {
  /**
   * Tooltip text for the bold button.
   */
  boldTooltip: string;
  /**
   * Tooltip text for the italic button.
   */
  italicTooltip: string;
  /**
   * Tooltip text for the underline button.
   */
  underlineTooltip: string;
  /**
   * Tooltip text for the bullet list button.
   */
  bulletListTooltip: string;
  /**
   * Tooltip text for the number list button.
   */
  numberListTooltip: string;
  /**
   * Tooltip text for the increase indent button.
   */
  increaseIndentTooltip: string;
  /**
   * Tooltip text for the decrease indent button.
   */
  decreaseIndentTooltip: string;
  /**
   * Tooltip text insert table button.
   */
  insertTableTooltip: string;
  /**
   * Tooltip text for the rich text format button button.
   */
  richTextFormatButtonTooltip: string;
  /**
   * Text for the insert menu item.
   */
  insertRowOrColumnMenu: string;
  /**
   * Title for the insert table menu.
   */
  insertTableMenuTitle: string;
  /**
   * Text for the insert menu item to insert row above the current selection.
   */
  insertRowAboveMenu: string;
  /**
   * Text for the insert menu item to insert row below the current selection.
   */
  insertRowBelowMenu: string;
  /**
   * Text for the insert menu item to insert column to the left from the current selection.
   */
  insertColumnLeftMenu: string;
  /**
   * Text for the insert menu item to insert column to the right from the current selection.
   */
  insertColumnRightMenu: string;
  /**
   * Text for the delete row or column menu.
   */
  deleteRowOrColumnMenu: string;
  /**
   * Text for the delete column menu.
   */
  deleteColumnMenu: string;
  /**
   * Text for the delete row menu.
   */
  deleteRowMenu: string;
  /**
   * Text for the delete table menu.
   */
  deleteTableMenu: string;
}

/**
 * Props for {@link RichTextSendBox}.
 *
 * @beta
 */
export interface RichTextSendBoxProps {
  /**
   * Optional boolean to disable text box
   * @defaultValue false
   */
  disabled?: boolean;
  /**
   * Optional strings to override in component
   */
  strings?: Partial<RichTextSendBoxStrings>;
  /**
   * Optional text for system message above the text box
   */
  systemMessage?: string;
  /* @conditional-compile-remove(attachment-upload) */
  /**
   * Optional array of AttachmentMetadataWithProgress where each object has attributes
   * of a attachment upload like name, progress, errorMessage etc.
   * @beta
   */
  attachmentsWithProgress?: AttachmentMetadataWithProgress[];
  /**
   * enumerable to determine if the input box has focus on render or not.
   * When undefined nothing has focus on render
   */
  autoFocus?: 'sendBoxTextField';
  /* @conditional-compile-remove(attachment-upload) */
  /**
   * Optional callback to remove the attachment upload before sending by clicking on
   * cancel icon.
   * @beta
   */
  onCancelAttachmentUpload?: (attachmentId: string) => void;
  /**
   * Callback function used when the send button is clicked.
   */
  onSendMessage: (content: string) => Promise<void>;
  /**
   * Optional callback called when user is typing
   */
  onTyping?: () => Promise<void>;
}

/**
 * A component to render SendBox with Rich Text Editor support.
 *
 * @beta
 */
export const RichTextSendBox = (props: RichTextSendBoxProps): JSX.Element => {
  const {
    disabled = false,
    systemMessage,
    autoFocus,
    onSendMessage,
    onTyping,
    /* @conditional-compile-remove(attachment-upload) */
    attachmentsWithProgress,
    /* @conditional-compile-remove(attachment-upload) */
    onCancelAttachmentUpload
  } = props;

  const theme = useTheme();
  const locale = useLocale();

  const localeStrings = useMemo(() => {
    /* @conditional-compile-remove(rich-text-editor) */
    return locale.strings.richTextSendBox;
    return locale.strings.sendBox;
  }, [/* @conditional-compile-remove(rich-text-editor) */ locale.strings.richTextSendBox, locale.strings.sendBox]);

  const strings = useMemo(() => {
    return { ...localeStrings, ...props.strings };
  }, [localeStrings, props.strings]);

  const [contentValue, setContentValue] = useState('');
  const [contentValueOverflow, setContentValueOverflow] = useState(false);
  /* @conditional-compile-remove(attachment-upload) */
  const [attachmentUploadsPendingError, setAttachmentUploadsPendingError] = useState<SendBoxErrorBarError | undefined>(
    undefined
  );
  const editorComponentRef = useRef<RichTextEditorComponentRef>(null);

  const contentTooLongMessage = useMemo(
    () => (contentValueOverflow ? strings.textTooLong : undefined),
    [contentValueOverflow, strings.textTooLong]
  );

  const setContent = useCallback((newValue?: string): void => {
    if (newValue === undefined) {
      return;
    }

    setContentValueOverflow(isMessageTooLong(newValue.length));
    setContentValue(newValue);
  }, []);

  const sendMessageOnClick = useCallback((): void => {
    if (disabled || contentValueOverflow) {
      return;
    }
    // Don't send message until all attachments have been uploaded successfully
    /* @conditional-compile-remove(attachment-upload) */
    setAttachmentUploadsPendingError(undefined);

    /* @conditional-compile-remove(attachment-upload) */
    if (hasIncompleteAttachmentUploads(attachmentsWithProgress)) {
      setAttachmentUploadsPendingError({ message: strings.attachmentUploadsPendingError, timestamp: Date.now() });
      return;
    }

    const message = contentValue;
    // get plain text content from the editor to check if the message is empty
    // as the content may contain tags even when the content is empty
    const plainTextContent = editorComponentRef.current?.getPlainContent();
    const hasContent = !isContentEmpty({
      plainTextContent,
      content: message,
      placeholder: strings.placeholderText
    });
    // we don't want to send empty messages including spaces, newlines, tabs
    // Message can be empty if there is a valid attachment upload
    if (
<<<<<<< HEAD
      sanitizeText(message).length > 0 ||
      /* @conditional-compile-remove(attachment-upload) */ hasCompletedAttachmentUploads(attachmentsWithProgress)
=======
      hasContent ||
      /* @conditional-compile-remove(attachment-upload) */ hasCompletedAttachmentUploads(activeAttachmentUploads)
>>>>>>> 9ee31b98
    ) {
      onSendMessage(message);
      setContentValue('');
      editorComponentRef.current?.setEmptyContent();
    }
    editorComponentRef.current?.focus();
  }, [
    contentValue,
    contentValueOverflow,
    disabled,
    onSendMessage,
<<<<<<< HEAD
    /* @conditional-compile-remove(attachment-upload) */ attachmentsWithProgress,
=======
    strings.placeholderText,
    /* @conditional-compile-remove(attachment-upload) */ activeAttachmentUploads,
>>>>>>> 9ee31b98
    /* @conditional-compile-remove(attachment-upload) */ strings.attachmentUploadsPendingError
  ]);

  const hasErrorMessage = useMemo(() => {
    return (
      !!systemMessage ||
      !!contentTooLongMessage ||
      /* @conditional-compile-remove(attachment-upload) */
      !!attachmentUploadsPendingError ||
      /* @conditional-compile-remove(attachment-upload) */
      !!attachmentsWithProgress?.filter((attachmentUpload) => attachmentUpload.uploadError).pop()?.uploadError
    );
  }, [
    /* @conditional-compile-remove(attachment-upload) */
    attachmentsWithProgress,
    contentTooLongMessage,
    /* @conditional-compile-remove(attachment-upload) */
    attachmentUploadsPendingError,
    systemMessage
  ]);

  const onRenderSendIcon = useCallback(
    (isHover: boolean) => {
      // get plain text content from the editor to check if the message is empty
      // as the content may contain tags even when the content is empty
      const plainTextContent = editorComponentRef.current?.getPlainContent();
      const hasContent = !isContentEmpty({
        plainTextContent: plainTextContent,
        content: contentValue,
        placeholder: strings.placeholderText
      });
      return (
        <Icon
          iconName={isHover && hasContent ? 'SendBoxSendHovered' : 'SendBoxSend'}
          className={sendIconStyle({
            theme,
            hasText: hasContent,
            /* @conditional-compile-remove(attachment-upload) */
            hasAttachment: false,
            hasErrorMessage: hasErrorMessage,
            defaultTextColor: theme.palette.neutralSecondary,
            disabled: disabled
          })}
        />
      );
    },
    [contentValue, disabled, hasErrorMessage, strings.placeholderText, theme]
  );

  const sendBoxErrorsProps: RichTextSendBoxErrorsProps = useMemo(() => {
    return {
      /* @conditional-compile-remove(attachment-upload) */
      attachmentUploadsPendingError: attachmentUploadsPendingError,
      /* @conditional-compile-remove(attachment-upload) */
      attachmentUploadError: attachmentsWithProgress?.filter((attachmentUpload) => attachmentUpload.uploadError).pop()
        ?.uploadError,
      systemMessage: systemMessage,
      textTooLongMessage: contentTooLongMessage
    };
  }, [
    /* @conditional-compile-remove(attachment-upload) */
    attachmentsWithProgress,
    contentTooLongMessage,
    /* @conditional-compile-remove(attachment-upload) */
    attachmentUploadsPendingError,
    systemMessage
  ]);

  /* @conditional-compile-remove(attachment-upload) */
  const onRenderAttachmentUploads = useCallback(() => {
    return (
      <Stack className={attachmentUploadCardsStyles}>
        <FluentV9ThemeProvider v8Theme={theme}>
          <_AttachmentUploadCards
            attachmentsWithProgress={attachmentsWithProgress}
            onCancelAttachmentUpload={onCancelAttachmentUpload}
            strings={{
              removeAttachment: strings.removeAttachment,
              uploading: strings.uploading,
              uploadCompleted: strings.uploadCompleted,
              attachmentMoreMenu: strings.attachmentMoreMenu
            }}
          />
        </FluentV9ThemeProvider>
      </Stack>
    );
  }, [
    attachmentsWithProgress,
    onCancelAttachmentUpload,
    strings.removeAttachment,
    strings.uploadCompleted,
    strings.uploading,
    strings.attachmentMoreMenu,
    theme
  ]);

  const sendButton = useMemo(() => {
    return (
      <InputBoxButton
        onRenderIcon={onRenderSendIcon}
        onClick={(e) => {
          sendMessageOnClick();
          e.stopPropagation(); // Prevents the click from bubbling up and triggering a focus event on the chat.
        }}
        className={richTextActionButtonsStyle}
        ariaLabel={localeStrings.sendButtonAriaLabel}
        tooltipContent={localeStrings.sendButtonAriaLabel}
      />
    );
  }, [localeStrings.sendButtonAriaLabel, onRenderSendIcon, sendMessageOnClick]);

  /* @conditional-compile-remove(attachment-upload) */
  const hasAttachmentUploads = useMemo(() => {
    return (
      hasCompletedAttachmentUploads(attachmentsWithProgress) || hasIncompleteAttachmentUploads(attachmentsWithProgress)
    );
  }, [attachmentsWithProgress]);

  return (
    <Stack>
      <RichTextSendBoxErrors {...sendBoxErrorsProps} />
      <RichTextInputBoxComponent
        // in case when format bar is shown, the editor is re-rendered that causes the content to be lost
        // setting the content will ensure that the latest content is used when editor is re-rendered
        content={contentValue}
        placeholderText={strings.placeholderText}
        autoFocus={autoFocus}
        onChange={setContent}
        onEnterKeyDown={sendMessageOnClick}
        onTyping={onTyping}
        editorComponentRef={editorComponentRef}
        strings={strings}
        disabled={disabled}
        actionComponents={sendButton}
        richTextEditorStyleProps={sendBoxRichTextEditorStyle}
        /* @conditional-compile-remove(attachment-upload) */
        onRenderAttachmentUploads={onRenderAttachmentUploads}
        /* @conditional-compile-remove(attachment-upload) */
        hasAttachments={hasAttachmentUploads}
      />
    </Stack>
  );
};

/**
 * Checks if the content of the rich text editor is empty.
 *
 * @param {Object} params - The parameters for the function.
 * @param {string | undefined} params.plainTextContent - The plain text content of the editor.
 * @param {string} params.content - The HTML content of the editor.
 * @param {string} params.placeholder - The placeholder text of the editor.
 * @returns {boolean} - True if the content is empty, false otherwise.
 */
const isContentEmpty = ({
  plainTextContent,
  content,
  placeholder
}: {
  plainTextContent: string | undefined;
  content: string;
  placeholder: string;
}): boolean => {
  // RoosterJS returns placeholder text as plain text when the editor is empty and in this case,
  // plainTextContent contains only placeholder text but content doesn't include the placeholder text
  // this needs to be reviewed after migration to the content model packages.
  const plainTextContainsPlaceholderOnly = plainTextContent === placeholder && !content.includes(placeholder);
  return plainTextContainsPlaceholderOnly || sanitizeText(plainTextContent ?? '').length === 0;
};<|MERGE_RESOLUTION|>--- conflicted
+++ resolved
@@ -237,13 +237,8 @@
     // we don't want to send empty messages including spaces, newlines, tabs
     // Message can be empty if there is a valid attachment upload
     if (
-<<<<<<< HEAD
-      sanitizeText(message).length > 0 ||
+      hasContent ||
       /* @conditional-compile-remove(attachment-upload) */ hasCompletedAttachmentUploads(attachmentsWithProgress)
-=======
-      hasContent ||
-      /* @conditional-compile-remove(attachment-upload) */ hasCompletedAttachmentUploads(activeAttachmentUploads)
->>>>>>> 9ee31b98
     ) {
       onSendMessage(message);
       setContentValue('');
@@ -255,12 +250,8 @@
     contentValueOverflow,
     disabled,
     onSendMessage,
-<<<<<<< HEAD
+    strings.placeholderText,
     /* @conditional-compile-remove(attachment-upload) */ attachmentsWithProgress,
-=======
-    strings.placeholderText,
-    /* @conditional-compile-remove(attachment-upload) */ activeAttachmentUploads,
->>>>>>> 9ee31b98
     /* @conditional-compile-remove(attachment-upload) */ strings.attachmentUploadsPendingError
   ]);
 
