// Copyright (c) Microsoft Corporation.
// Licensed under the MIT License.

import React, { useCallback, useMemo, useRef, useState } from 'react';
import { RichTextInputBoxComponent } from './RichTextInputBoxComponent';
import { Icon, Stack } from '@fluentui/react';
import { useLocale } from '../../localization';
import { SendBoxStrings } from '../SendBox';
import { sendIconStyle } from '../styles/SendBox.styles';
/* @conditional-compile-remove(file-sharing-acs) */
import { useV9CustomStyles } from '../styles/SendBox.styles';
import { InputBoxButton } from '../InputBoxButton';
import { RichTextSendBoxErrors, RichTextSendBoxErrorsProps } from './RichTextSendBoxErrors';
import { insertInlineImage, isMessageTooLong, isSendBoxButtonAriaDisabled, sanitizeText } from '../utils/SendBoxUtils';
/* @conditional-compile-remove(rich-text-editor-image-upload) */
import { insertImagesToContentString, cancelInlineImageUpload } from '../utils/SendBoxUtils';
import { RichTextEditorComponentRef } from './RichTextEditor';
import { useTheme } from '../../theming';
import { richTextActionButtonsStyle, sendBoxRichTextEditorStyle } from '../styles/RichTextEditor.styles';
/* @conditional-compile-remove(file-sharing-acs) */
import { _AttachmentUploadCards } from '../Attachment/AttachmentUploadCards';
/* @conditional-compile-remove(file-sharing-acs) */
import { AttachmentMetadataInProgress, MessageOptions } from '@internal/acs-ui-common';
/* @conditional-compile-remove(file-sharing-acs) */
import {
  isAttachmentUploadCompleted,
  hasIncompleteAttachmentUploads,
  toAttachmentMetadata
} from '../utils/SendBoxUtils';
/* @conditional-compile-remove(file-sharing-acs) */
import { SendBoxErrorBarError } from '../SendBoxErrorBar';
/* @conditional-compile-remove(rich-text-editor-image-upload) */
import { SendBoxErrorBarType } from '../SendBoxErrorBar';
/* @conditional-compile-remove(file-sharing-acs) */
import { attachmentUploadCardsStyles } from '../styles/SendBox.styles';
/* @conditional-compile-remove(file-sharing-acs) */
import { FluentV9ThemeProvider } from '../../theming/FluentV9ThemeProvider';

/**
 * Strings of {@link RichTextSendBox} that can be overridden.
 *
 * @beta
 */
export interface RichTextSendBoxStrings extends RichTextStrings, SendBoxStrings {}

/* @conditional-compile-remove(rich-text-editor) */
/**
 * Options for the rich text editor configuration.
 *
 * @beta
 */
export interface RichTextEditorOptions {
  /* @conditional-compile-remove(rich-text-editor-image-upload) */
  /**
   * Optional callback to handle paste event.
   */
  onPaste?: (event: { content: DocumentFragment }) => void;
}

/* @conditional-compile-remove(rich-text-editor) */
/**
 * Options for the rich text editor send box configuration.
 *
 * @beta
 */
export interface RichTextSendBoxOptions extends RichTextEditorOptions {
  /* @conditional-compile-remove(rich-text-editor-image-upload) */
  /**
   * Optional callback to handle an inline image that's inserted in the rich text editor.
   * When not provided, pasting images into rich text editor will be disabled.
   */
  onInsertInlineImage?: (imageUrl: string, imageFileName: string) => void;
  /* @conditional-compile-remove(rich-text-editor-image-upload) */
  /**
   * Optional callback to remove the image upload or delete the image from server before sending.
   */
  onCancelInlineImageUpload?: (imageId: string) => void;
  /* @conditional-compile-remove(rich-text-editor-image-upload) */
  /**
   * Optional Array of type {@link AttachmentMetadataInProgress}
   * to render inline images being inserted in the RichTextSendBox.
   */
  inlineImages?: AttachmentMetadataInProgress[];
}

/**
 * Strings of RichText that can be overridden.
 *
 * @beta
 */
export interface RichTextStrings {
  /**
   * Tooltip text for the bold button.
   */
  richTextBoldTooltip: string;
  /**
   * Tooltip text for the italic button.
   */
  richTextItalicTooltip: string;
  /**
   * Tooltip text for the underline button.
   */
  richTextUnderlineTooltip: string;
  /**
   * Tooltip text for the bullet list button.
   */
  richTextBulletListTooltip: string;
  /**
   * Tooltip text for the number list button.
   */
  richTextNumberListTooltip: string;
  /**
   * Tooltip text for the increase indent button.
   */
  richTextIncreaseIndentTooltip: string;
  /**
   * Tooltip text for the decrease indent button.
   */
  richTextDecreaseIndentTooltip: string;
  /**
   * Tooltip text insert table button.
   */
  richTextInsertTableTooltip: string;
  /**
   * Tooltip text for the rich text format button button.
   */
  richTextFormatButtonTooltip: string;
  /**
   * Text for the insert menu item.
   */
  richTextInsertRowOrColumnMenu: string;
  /**
   * Title for the insert table menu.
   */
  richTextInsertTableMenuTitle: string;
  /**
   * Text for the insert menu item to insert row above the current selection.
   */
  richTextInsertRowAboveMenu: string;
  /**
   * Text for the insert menu item to insert row below the current selection.
   */
  richTextInsertRowBelowMenu: string;
  /**
   * Text for the insert menu item to insert column to the left from the current selection.
   */
  richTextInsertColumnLeftMenu: string;
  /**
   * Text for the insert menu item to insert column to the right from the current selection.
   */
  richTextInsertColumnRightMenu: string;
  /**
   * Text for the delete row or column menu.
   */
  richTextDeleteRowOrColumnMenu: string;
  /**
   * Text for the delete column menu.
   */
  richTextDeleteColumnMenu: string;
  /**
   * Text for the delete row menu.
   */
  richTextDeleteRowMenu: string;
  /**
   * Text for the delete table menu.
   */
  richTextDeleteTableMenu: string;
  /**
   * Text for the rich text toolbar more button.
   */
  richTextToolbarMoreButtonAriaLabel: string;
  /**
   * Text for announcement when a new bulleted list item is added.
   */
  richTextNewBulletedListItemAnnouncement: string;
  /**
   * Text for announcement when a new numbered list item is added.
   */
  richTextNewNumberedListItemAnnouncement: string;
  /**
   * Text for announcement when the bulleted list style is applied.
   */
  richTextBulletedListAppliedAnnouncement: string;
  /**
   * Text for announcement when the numbered list style is applied.
   */
  richTextNumberedListAppliedAnnouncement: string;
  /* @conditional-compile-remove(rich-text-editor-image-upload) */
  /**
   * Error message indicating image upload is not complete.
   */
  imageUploadsPendingError: string;
}

/**
 * Props for {@link RichTextSendBox}.
 *
 * @beta
 */
export interface RichTextSendBoxProps {
  /**
   * Optional boolean to disable text box
   * @defaultValue false
   */
  disabled?: boolean;
  /* @conditional-compile-remove(rich-text-editor-image-upload) */
  /**
   * Optional callback to handle paste event.
   */
  onPaste?: (event: { content: DocumentFragment }) => void;
  /**
   * Optional strings to override in component
   */
  strings?: Partial<RichTextSendBoxStrings>;
  /**
   * Optional text for system message above the text box
   */
  systemMessage?: string;
  /* @conditional-compile-remove(file-sharing-acs) */
  /**
   * Optional array of type {@link AttachmentMetadataInProgress}
   * to render attachments being uploaded in the SendBox.
   * @beta
   */
  attachments?: AttachmentMetadataInProgress[];
  /**
   * enumerable to determine if the input box has focus on render or not.
   * When undefined nothing has focus on render
   */
  autoFocus?: 'sendBoxTextField';
  /* @conditional-compile-remove(file-sharing-acs) */
  /**
   * Optional callback to remove the attachment upload before sending by clicking on
   * cancel icon.
   */
  onCancelAttachmentUpload?: (attachmentId: string) => void;
  /* @conditional-compile-remove(rich-text-editor-image-upload) */
  /**
   * Optional callback to remove the image upload or delete the image from server before sending.
   */
  onCancelInlineImageUpload?: (imageId: string) => void;
  /**
   * Callback function used when the send button is clicked.
   */
  onSendMessage: (
    content: string,
    /* @conditional-compile-remove(file-sharing-acs) */
    options?: MessageOptions
  ) => Promise<void>;
  /**
   * Optional callback called when user is typing
   */
  onTyping?: () => Promise<void>;
  /* @conditional-compile-remove(rich-text-editor-image-upload) */
  /**
   * Optional callback to handle an inline image that's inserted in the rich text editor.
   * When not provided, pasting images into rich text editor will be disabled.
   */
  onInsertInlineImage?: (imageUrl: string, imageFileName: string) => void;
  /* @conditional-compile-remove(rich-text-editor-image-upload) */
  /**
   * Optional Array of type {@link AttachmentMetadataInProgress}
   * to render inline images being inserted in the RichTextSendBox.
   */
  inlineImages?: AttachmentMetadataInProgress[];
}

/**
 * A component to render SendBox with Rich Text Editor support.
 *
 * @beta
 */
export const RichTextSendBox = (props: RichTextSendBoxProps): JSX.Element => {
  const {
    disabled = false,
    systemMessage,
    autoFocus,
    onSendMessage,
    onTyping,
    /* @conditional-compile-remove(file-sharing-acs) */
    attachments,
    /* @conditional-compile-remove(file-sharing-acs) */
    onCancelAttachmentUpload,
    /* @conditional-compile-remove(rich-text-editor-image-upload) */
    onPaste,
    /* @conditional-compile-remove(rich-text-editor-image-upload) */
    onInsertInlineImage,
    /* @conditional-compile-remove(rich-text-editor-image-upload) */
    inlineImages,
    /* @conditional-compile-remove(rich-text-editor-image-upload) */
    onCancelInlineImageUpload
  } = props;

  const theme = useTheme();
  const locale = useLocale();

  const localeStrings = useMemo(() => {
    /* @conditional-compile-remove(rich-text-editor) */
    return locale.strings.richTextSendBox;
    return locale.strings.sendBox;
  }, [/* @conditional-compile-remove(rich-text-editor) */ locale.strings.richTextSendBox, locale.strings.sendBox]);

  const strings = useMemo(() => {
    return { ...localeStrings, ...props.strings };
  }, [localeStrings, props.strings]);

  const [contentValue, setContentValue] = useState('');
  const [contentValueOverflow, setContentValueOverflow] = useState(false);
  /* @conditional-compile-remove(file-sharing-acs) */
  const [attachmentUploadsPendingError, setAttachmentUploadsPendingError] = useState<SendBoxErrorBarError | undefined>(
    undefined
  );
  const editorComponentRef = useRef<RichTextEditorComponentRef>(null);

  /* @conditional-compile-remove(file-sharing-acs) */
  const customV9Styles = useV9CustomStyles();

  const contentTooLongMessage = useMemo(
    () => (contentValueOverflow ? strings.textTooLong : undefined),
    [contentValueOverflow, strings.textTooLong]
  );

  const setContent = useCallback((newValue?: string): void => {
    if (newValue === undefined) {
      return;
    }

    setContentValueOverflow(isMessageTooLong(newValue.length));
    setContentValue(newValue);
  }, []);

  const onChangeHandler = useCallback(
    (
      newValue?: string,
      /* @conditional-compile-remove(rich-text-editor-image-upload) */ imageSrcArray?: Array<string>
    ) => {
      /* @conditional-compile-remove(rich-text-editor-image-upload) */
      cancelInlineImageUpload({
        imageSrcArray,
        inlineImages,
        messageId: undefined,
        editBoxOnCancelInlineImageUpload: undefined,
        sendBoxOnCancelInlineImageUpload: onCancelInlineImageUpload
      });
      /* @conditional-compile-remove(rich-text-editor-image-upload) */
      insertInlineImage({
        imageSrcArray,
        imageUploadsInProgress,
        messageId: undefined,
        editBoxOnInsertInlineImage: undefined,
        sendBoxOnInsertInlineImage: onUploadInlineImage
      });
      setContent(newValue);
    },
    [
      setContent,
      /* @conditional-compile-remove(rich-text-editor-image-upload) */ onCancelInlineImageUpload,
<<<<<<< HEAD
      /* @conditional-compile-remove(rich-text-editor-image-upload) */ imageUploadsInProgress,
      /* @conditional-compile-remove(rich-text-editor-image-upload) */ onUploadInlineImage
=======
      /* @conditional-compile-remove(rich-text-editor-image-upload) */ inlineImages
>>>>>>> 9129d0ae
    ]
  );

  const hasContent = useMemo(() => {
    // get plain text content from the editor to check if the message is empty
    // as the content may contain tags even when the content is empty
    const plainTextContent = editorComponentRef.current?.getPlainContent();
    return sanitizeText(contentValue ?? '').length > 0 && sanitizeText(plainTextContent ?? '').length > 0;
  }, [contentValue]);

  const sendMessageOnClick = useCallback((): void => {
    if (disabled || contentValueOverflow) {
      return;
    }
    // Don't send message until all attachments have been uploaded successfully
    /* @conditional-compile-remove(file-sharing-acs) */
    setAttachmentUploadsPendingError(undefined);

    /* @conditional-compile-remove(rich-text-editor-image-upload) */
    const hasIncompleteImageUploads = hasIncompleteAttachmentUploads(inlineImages);
    /* @conditional-compile-remove(file-sharing-acs) */
    /* @conditional-compile-remove(rich-text-editor-image-upload) */
    if (
      /* @conditional-compile-remove(file-sharing-acs) */ hasIncompleteAttachmentUploads(attachments) ||
      /* @conditional-compile-remove(rich-text-editor-image-upload) */ hasIncompleteImageUploads
    ) {
      /* @conditional-compile-remove(file-sharing-acs) */
      let errorMessage = strings.attachmentUploadsPendingError;
      /* @conditional-compile-remove(rich-text-editor-image-upload) */
      if (hasIncompleteImageUploads) {
        errorMessage = strings.imageUploadsPendingError || '';
      }
      setAttachmentUploadsPendingError({
        message: errorMessage,
        timestamp: Date.now(),
        /* @conditional-compile-remove(rich-text-editor-image-upload) */
        errorBarType: SendBoxErrorBarType.info
      });
      return;
    }

    // we don't want to send empty messages including spaces, newlines, tabs
    // Message can be empty if there is a valid attachment upload
    if (
      hasContent ||
      /* @conditional-compile-remove(file-sharing-acs) */ isAttachmentUploadCompleted(attachments) ||
      /* @conditional-compile-remove(rich-text-editor-image-upload) */ isAttachmentUploadCompleted(inlineImages)
    ) {
      const sendMessage = (content: string): void => {
        onSendMessage(
          content,
          /* @conditional-compile-remove(file-sharing-acs) */ /* @conditional-compile-remove(rich-text-editor-composite-support) */
          {
            /* @conditional-compile-remove(file-sharing-acs) */
            attachments: toAttachmentMetadata(attachments),
            /* @conditional-compile-remove(rich-text-editor-composite-support) */
            type: 'html'
          }
        );
        setContentValue('');
        editorComponentRef.current?.setEmptyContent();
        editorComponentRef.current?.focus();
      };

      /* @conditional-compile-remove(rich-text-editor-image-upload) */
      if (isAttachmentUploadCompleted(inlineImages)) {
        insertImagesToContentString(contentValue, inlineImages, (content: string) => {
          sendMessage(content);
        });
        return;
      }

      sendMessage(contentValue);
    }
  }, [
    disabled,
    contentValueOverflow,
    /* @conditional-compile-remove(file-sharing-acs) */
    attachments,
    /* @conditional-compile-remove(rich-text-editor-image-upload) */
    inlineImages,
    contentValue,
    hasContent,
    /* @conditional-compile-remove(file-sharing-acs) */
    strings.attachmentUploadsPendingError,
    /* @conditional-compile-remove(rich-text-editor-image-upload) */
    strings.imageUploadsPendingError,
    onSendMessage
  ]);

  const hasErrorMessage = useMemo(() => {
    return (
      !!systemMessage ||
      !!contentTooLongMessage ||
      /* @conditional-compile-remove(file-sharing-acs) */
      !!attachmentUploadsPendingError ||
      /* @conditional-compile-remove(file-sharing-acs) */
      !!attachments?.filter((attachmentUpload) => attachmentUpload.error).pop()?.error ||
      /* @conditional-compile-remove(rich-text-editor-image-upload) */
      !!inlineImages?.filter((image) => image.error).pop()?.error
    );
  }, [
    /* @conditional-compile-remove(file-sharing-acs) */
    attachments,
    contentTooLongMessage,
    /* @conditional-compile-remove(file-sharing-acs) */
    attachmentUploadsPendingError,
    systemMessage,
    /* @conditional-compile-remove(rich-text-editor-image-upload) */
    inlineImages
  ]);

  const onRenderSendIcon = useCallback(
    (isHover: boolean) => {
      return (
        <Icon
          iconName={isHover && hasContent ? 'SendBoxSendHovered' : 'SendBoxSend'}
          className={sendIconStyle({
            theme,
            hasText: hasContent,
            /* @conditional-compile-remove(file-sharing-acs) */
            hasAttachment: false,
            hasErrorMessage: hasErrorMessage,
            defaultTextColor: theme.palette.neutralSecondary,
            disabled: disabled
          })}
        />
      );
    },
    [disabled, hasContent, hasErrorMessage, theme]
  );

  const sendBoxErrorsProps: RichTextSendBoxErrorsProps = useMemo(() => {
    /* @conditional-compile-remove(file-sharing-acs) */
    const uploadErrorMessage = attachments?.filter((attachmentUpload) => attachmentUpload.error).pop()?.error?.message;
    /* @conditional-compile-remove(rich-text-editor-image-upload) */
    const imageUploadErrorMessage = inlineImages?.filter((image) => image.error).pop()?.error?.message;
    /* @conditional-compile-remove(file-sharing-acs) */
    const errorMessage =
      uploadErrorMessage || /* @conditional-compile-remove(rich-text-editor-image-upload) */ imageUploadErrorMessage;
    return {
      /* @conditional-compile-remove(file-sharing-acs) */
      attachmentUploadsPendingError: attachmentUploadsPendingError,

      /* @conditional-compile-remove(file-sharing-acs) */
      attachmentProgressError: errorMessage
        ? {
            message: errorMessage,
            timestamp: Date.now(),
            /* @conditional-compile-remove(rich-text-editor-image-upload) */
            errorBarType: SendBoxErrorBarType.error
          }
        : undefined,
      systemMessage: systemMessage,
      textTooLongMessage: contentTooLongMessage
    };
  }, [
    /* @conditional-compile-remove(file-sharing-acs) */
    attachments,
    contentTooLongMessage,
    /* @conditional-compile-remove(file-sharing-acs) */
    attachmentUploadsPendingError,
    /* @conditional-compile-remove(rich-text-editor-image-upload) */
    inlineImages,
    systemMessage
  ]);

  /* @conditional-compile-remove(file-sharing-acs) */
  const onRenderAttachmentUploads = useCallback(() => {
    return (
      <Stack className={attachmentUploadCardsStyles}>
        <FluentV9ThemeProvider v8Theme={theme} className={customV9Styles.clearBackground}>
          <_AttachmentUploadCards
            attachments={attachments}
            onCancelAttachmentUpload={onCancelAttachmentUpload}
            strings={{
              removeAttachment: strings.removeAttachment,
              uploading: strings.uploading,
              uploadCompleted: strings.uploadCompleted,
              attachmentMoreMenu: strings.attachmentMoreMenu
            }}
            disabled={disabled}
          />
        </FluentV9ThemeProvider>
      </Stack>
    );
  }, [
    theme,
    customV9Styles.clearBackground,
    attachments,
    onCancelAttachmentUpload,
    strings.removeAttachment,
    strings.uploading,
    strings.uploadCompleted,
    strings.attachmentMoreMenu,
    disabled
  ]);

  const isSendBoxButtonAriaDisabledValue = useMemo(() => {
    return isSendBoxButtonAriaDisabled({
      hasContent,
      /* @conditional-compile-remove(file-sharing-acs) */ hasCompletedAttachmentUploads:
        isAttachmentUploadCompleted(attachments),
      hasError: hasErrorMessage,
      disabled
    });
  }, [/* @conditional-compile-remove(file-sharing-acs) */ attachments, disabled, hasContent, hasErrorMessage]);

  const sendButton = useMemo(() => {
    return (
      <InputBoxButton
        onRenderIcon={onRenderSendIcon}
        onClick={(e) => {
          sendMessageOnClick();
          e.stopPropagation(); // Prevents the click from bubbling up and triggering a focus event on the chat.
        }}
        className={richTextActionButtonsStyle}
        ariaLabel={localeStrings.sendButtonAriaLabel}
        tooltipContent={localeStrings.sendButtonAriaLabel}
        ariaDisabled={isSendBoxButtonAriaDisabledValue}
      />
    );
  }, [isSendBoxButtonAriaDisabledValue, localeStrings.sendButtonAriaLabel, onRenderSendIcon, sendMessageOnClick]);

  /* @conditional-compile-remove(file-sharing-acs) */
  const hasAttachmentUploads = useMemo(() => {
    return isAttachmentUploadCompleted(attachments) || hasIncompleteAttachmentUploads(attachments);
  }, [attachments]);

  return (
    <Stack>
      <RichTextSendBoxErrors {...sendBoxErrorsProps} />
      <RichTextInputBoxComponent
        placeholderText={strings.placeholderText}
        autoFocus={autoFocus}
        onChange={onChangeHandler}
        onEnterKeyDown={sendMessageOnClick}
        onTyping={onTyping}
        editorComponentRef={editorComponentRef}
        strings={strings}
        disabled={disabled}
        actionComponents={sendButton}
        richTextEditorStyleProps={sendBoxRichTextEditorStyle}
        /* @conditional-compile-remove(file-sharing-acs) */
        onRenderAttachmentUploads={onRenderAttachmentUploads}
        /* @conditional-compile-remove(file-sharing-acs) */
        hasAttachments={hasAttachmentUploads}
        /* @conditional-compile-remove(rich-text-editor-image-upload) */
        onPaste={onPaste}
        /* @conditional-compile-remove(rich-text-editor-image-upload) */
        onInsertInlineImage={onInsertInlineImage}
      />
    </Stack>
  );
};<|MERGE_RESOLUTION|>--- conflicted
+++ resolved
@@ -345,22 +345,18 @@
       /* @conditional-compile-remove(rich-text-editor-image-upload) */
       insertInlineImage({
         imageSrcArray,
-        imageUploadsInProgress,
+        inlineImages,
         messageId: undefined,
         editBoxOnInsertInlineImage: undefined,
-        sendBoxOnInsertInlineImage: onUploadInlineImage
+        sendBoxOnInsertInlineImage: onInsertInlineImage
       });
       setContent(newValue);
     },
     [
       setContent,
       /* @conditional-compile-remove(rich-text-editor-image-upload) */ onCancelInlineImageUpload,
-<<<<<<< HEAD
-      /* @conditional-compile-remove(rich-text-editor-image-upload) */ imageUploadsInProgress,
-      /* @conditional-compile-remove(rich-text-editor-image-upload) */ onUploadInlineImage
-=======
-      /* @conditional-compile-remove(rich-text-editor-image-upload) */ inlineImages
->>>>>>> 9129d0ae
+      /* @conditional-compile-remove(rich-text-editor-image-upload) */ inlineImages,
+      /* @conditional-compile-remove(rich-text-editor-image-upload) */ onInsertInlineImage
     ]
   );
 
