// Copyright (c) Microsoft Corporation.
// Licensed under the MIT License.

import React, { useCallback, useMemo, useRef, useState } from 'react';
import { RichTextInputBoxComponent } from './RichTextInputBoxComponent';
import { Icon, Stack } from '@fluentui/react';
import { useLocale } from '../../localization';
import { SendBoxStrings } from '../SendBox';
import { sendIconStyle } from '../styles/SendBox.styles';
import { InputBoxButton } from '../InputBoxButton';
import { RichTextSendBoxErrors, RichTextSendBoxErrorsProps } from './RichTextSendBoxErrors';
import { isMessageTooLong, isSendBoxButtonAriaDisabled, sanitizeText } from '../utils/SendBoxUtils';
import { RichTextEditorComponentRef } from './RichTextEditor';
import { useTheme } from '../../theming';
import { richTextActionButtonsStyle, sendBoxRichTextEditorStyle } from '../styles/RichTextEditor.styles';
/* @conditional-compile-remove(file-sharing-acs) */
import { _AttachmentUploadCards } from '../Attachment/AttachmentUploadCards';
/* @conditional-compile-remove(file-sharing-acs) */
import { AttachmentMetadataInProgress, MessageOptions } from '@internal/acs-ui-common';
/* @conditional-compile-remove(file-sharing-acs) */
import { isAttachmentUploadCompleted, hasIncompleteAttachmentUploads } from '../utils/SendBoxUtils';
/* @conditional-compile-remove(file-sharing-acs) */
import { SendBoxErrorBarError } from '../SendBoxErrorBar';
/* @conditional-compile-remove(file-sharing-acs) */
import { attachmentUploadCardsStyles } from '../styles/SendBox.styles';
/* @conditional-compile-remove(file-sharing-acs) */
import { FluentV9ThemeProvider } from '../../theming/FluentV9ThemeProvider';

/**
 * Strings of {@link RichTextSendBox} that can be overridden.
 *
 * @beta
 */
export interface RichTextSendBoxStrings extends RichTextStrings, SendBoxStrings {}

/**
 * Strings of RichText that can be overridden.
 *
 * @beta
 */
export interface RichTextStrings {
  /**
   * Tooltip text for the bold button.
   */
  richTextBoldTooltip: string;
  /**
   * Tooltip text for the italic button.
   */
  richTextItalicTooltip: string;
  /**
   * Tooltip text for the underline button.
   */
  richTextUnderlineTooltip: string;
  /**
   * Tooltip text for the bullet list button.
   */
  richTextBulletListTooltip: string;
  /**
   * Tooltip text for the number list button.
   */
  richTextNumberListTooltip: string;
  /**
   * Tooltip text for the increase indent button.
   */
  richTextIncreaseIndentTooltip: string;
  /**
   * Tooltip text for the decrease indent button.
   */
  richTextDecreaseIndentTooltip: string;
  /**
   * Tooltip text insert table button.
   */
  richTextInsertTableTooltip: string;
  /**
   * Tooltip text for the rich text format button button.
   */
  richTextFormatButtonTooltip: string;
  /**
   * Text for the insert menu item.
   */
  richTextInsertRowOrColumnMenu: string;
  /**
   * Title for the insert table menu.
   */
  richTextInsertTableMenuTitle: string;
  /**
   * Text for the insert menu item to insert row above the current selection.
   */
  richTextInsertRowAboveMenu: string;
  /**
   * Text for the insert menu item to insert row below the current selection.
   */
  richTextInsertRowBelowMenu: string;
  /**
   * Text for the insert menu item to insert column to the left from the current selection.
   */
  richTextInsertColumnLeftMenu: string;
  /**
   * Text for the insert menu item to insert column to the right from the current selection.
   */
  richTextInsertColumnRightMenu: string;
  /**
   * Text for the delete row or column menu.
   */
  richTextDeleteRowOrColumnMenu: string;
  /**
   * Text for the delete column menu.
   */
  richTextDeleteColumnMenu: string;
  /**
   * Text for the delete row menu.
   */
  richTextDeleteRowMenu: string;
  /**
   * Text for the delete table menu.
   */
  richTextDeleteTableMenu: string;
  /**
   * Text for the rich text toolbar more button.
   */
  richTextToolbarMoreButtonAriaLabel: string;
}

/**
 * Props for {@link RichTextSendBox}.
 *
 * @beta
 */
export interface RichTextSendBoxProps {
  /**
   * Optional boolean to disable text box
   * @defaultValue false
   */
  disabled?: boolean;
  /* @conditional-compile-remove(rich-text-editor-image-upload) */
  /**
   * Optional callback to handle paste event.
   */
  onPaste?: (event: { content: DocumentFragment }) => void;
  /**
   * Optional strings to override in component
   */
  strings?: Partial<RichTextSendBoxStrings>;
  /**
   * Optional text for system message above the text box
   */
  systemMessage?: string;
  /* @conditional-compile-remove(file-sharing-acs) */
  /**
   * Optional array of type {@link AttachmentMetadataInProgress}
   * to render attachments being uploaded in the SendBox.
   * @beta
   */
  attachments?: AttachmentMetadataInProgress[];
  /**
   * enumerable to determine if the input box has focus on render or not.
   * When undefined nothing has focus on render
   */
  autoFocus?: 'sendBoxTextField';
  /* @conditional-compile-remove(file-sharing-acs) */
  /**
   * Optional callback to remove the attachment upload before sending by clicking on
   * cancel icon.
   * @beta
   */
  onCancelAttachmentUpload?: (attachmentId: string) => void;
  /**
   * Callback function used when the send button is clicked.
   */
  onSendMessage: (
    content: string,
    /* @conditional-compile-remove(file-sharing-acs) */
    options?: MessageOptions
  ) => Promise<void>;
  /**
   * Optional callback called when user is typing
   */
  onTyping?: () => Promise<void>;
}

/**
 * A component to render SendBox with Rich Text Editor support.
 *
 * @beta
 */
export const RichTextSendBox = (props: RichTextSendBoxProps): JSX.Element => {
  const {
    disabled = false,
    systemMessage,
    autoFocus,
    onSendMessage,
    onTyping,
    /* @conditional-compile-remove(file-sharing-acs) */
    attachments,
<<<<<<< HEAD
    /* @conditional-compile-remove(attachment-upload) */
    onCancelAttachmentUpload,
    /* @conditional-compile-remove(rich-text-editor-image-upload) */
    onPaste
=======
    /* @conditional-compile-remove(file-sharing-acs) */
    onCancelAttachmentUpload
>>>>>>> 04cacfcf
  } = props;

  const theme = useTheme();
  const locale = useLocale();

  const localeStrings = useMemo(() => {
    /* @conditional-compile-remove(rich-text-editor) */
    return locale.strings.richTextSendBox;
    return locale.strings.sendBox;
  }, [/* @conditional-compile-remove(rich-text-editor) */ locale.strings.richTextSendBox, locale.strings.sendBox]);

  const strings = useMemo(() => {
    return { ...localeStrings, ...props.strings };
  }, [localeStrings, props.strings]);

  const [contentValue, setContentValue] = useState('');
  const [contentValueOverflow, setContentValueOverflow] = useState(false);
  /* @conditional-compile-remove(file-sharing-acs) */
  const [attachmentUploadsPendingError, setAttachmentUploadsPendingError] = useState<SendBoxErrorBarError | undefined>(
    undefined
  );
  const editorComponentRef = useRef<RichTextEditorComponentRef>(null);

  const contentTooLongMessage = useMemo(
    () => (contentValueOverflow ? strings.textTooLong : undefined),
    [contentValueOverflow, strings.textTooLong]
  );

  const setContent = useCallback((newValue?: string): void => {
    if (newValue === undefined) {
      return;
    }

    setContentValueOverflow(isMessageTooLong(newValue.length));
    setContentValue(newValue);
  }, []);

  const hasContent = useMemo(() => {
    // get plain text content from the editor to check if the message is empty
    // as the content may contain tags even when the content is empty
    const plainTextContent = editorComponentRef.current?.getPlainContent();
    return sanitizeText(contentValue ?? '').length > 0 && sanitizeText(plainTextContent ?? '').length > 0;
  }, [contentValue]);

  /* @conditional-compile-remove(file-sharing-acs) */
  const toAttachmentMetadata = useCallback((attachmentsWithProgress: AttachmentMetadataInProgress[] | undefined) => {
    return attachmentsWithProgress
      ?.filter((attachment) => {
        return !('error' in attachment) && !attachment.error?.message;
      })
      .map((attachment) => {
        return {
          id: attachment.id,
          name: attachment.name,
          url: attachment.url ?? ''
        };
      });
  }, []);

  const sendMessageOnClick = useCallback((): void => {
    if (disabled || contentValueOverflow) {
      return;
    }
    // Don't send message until all attachments have been uploaded successfully
    /* @conditional-compile-remove(file-sharing-acs) */
    setAttachmentUploadsPendingError(undefined);

    /* @conditional-compile-remove(file-sharing-acs) */
    if (hasIncompleteAttachmentUploads(attachments)) {
      setAttachmentUploadsPendingError({ message: strings.attachmentUploadsPendingError, timestamp: Date.now() });
      return;
    }

    const message = contentValue;

    // we don't want to send empty messages including spaces, newlines, tabs
    // Message can be empty if there is a valid attachment upload
    if (hasContent || /* @conditional-compile-remove(file-sharing-acs) */ isAttachmentUploadCompleted(attachments)) {
      onSendMessage(
        message,
        /* @conditional-compile-remove(file-sharing-acs) */ /* @conditional-compile-remove(rich-text-editor-composite-support) */
        {
          /* @conditional-compile-remove(file-sharing-acs) */
          attachments: toAttachmentMetadata(attachments),
          /* @conditional-compile-remove(rich-text-editor-composite-support) */
          type: 'html'
        }
      );
      setContentValue('');
      editorComponentRef.current?.setEmptyContent();
      editorComponentRef.current?.focus();
    }
  }, [
    disabled,
    contentValueOverflow,
    /* @conditional-compile-remove(file-sharing-acs) */
    attachments,
    contentValue,
    hasContent,
    /* @conditional-compile-remove(file-sharing-acs) */
    strings.attachmentUploadsPendingError,
    onSendMessage,
    /* @conditional-compile-remove(file-sharing-acs) */
    toAttachmentMetadata
  ]);

  const hasErrorMessage = useMemo(() => {
    return (
      !!systemMessage ||
      !!contentTooLongMessage ||
      /* @conditional-compile-remove(file-sharing-acs) */
      !!attachmentUploadsPendingError ||
      /* @conditional-compile-remove(file-sharing-acs) */
      !!attachments?.filter((attachmentUpload) => attachmentUpload.error).pop()?.error
    );
  }, [
    /* @conditional-compile-remove(file-sharing-acs) */
    attachments,
    contentTooLongMessage,
    /* @conditional-compile-remove(file-sharing-acs) */
    attachmentUploadsPendingError,
    systemMessage
  ]);

  const onRenderSendIcon = useCallback(
    (isHover: boolean) => {
      return (
        <Icon
          iconName={isHover && hasContent ? 'SendBoxSendHovered' : 'SendBoxSend'}
          className={sendIconStyle({
            theme,
            hasText: hasContent,
            /* @conditional-compile-remove(file-sharing-acs) */
            hasAttachment: false,
            hasErrorMessage: hasErrorMessage,
            defaultTextColor: theme.palette.neutralSecondary,
            disabled: disabled
          })}
        />
      );
    },
    [disabled, hasContent, hasErrorMessage, theme]
  );

  const sendBoxErrorsProps: RichTextSendBoxErrorsProps = useMemo(() => {
    /* @conditional-compile-remove(file-sharing-acs) */
    const uploadErrorMessage = attachments?.filter((attachmentUpload) => attachmentUpload.error).pop()?.error?.message;
    return {
      /* @conditional-compile-remove(file-sharing-acs) */
      attachmentUploadsPendingError: attachmentUploadsPendingError,
      /* @conditional-compile-remove(file-sharing-acs) */
      attachmentProgressError: uploadErrorMessage
        ? {
            message: uploadErrorMessage,
            timestamp: Date.now()
          }
        : undefined,
      systemMessage: systemMessage,
      textTooLongMessage: contentTooLongMessage
    };
  }, [
    /* @conditional-compile-remove(file-sharing-acs) */
    attachments,
    contentTooLongMessage,
    /* @conditional-compile-remove(file-sharing-acs) */
    attachmentUploadsPendingError,
    systemMessage
  ]);

  /* @conditional-compile-remove(file-sharing-acs) */
  const onRenderAttachmentUploads = useCallback(() => {
    return (
      <Stack className={attachmentUploadCardsStyles}>
        <FluentV9ThemeProvider v8Theme={theme}>
          <_AttachmentUploadCards
            attachments={attachments}
            onCancelAttachmentUpload={onCancelAttachmentUpload}
            strings={{
              removeAttachment: strings.removeAttachment,
              uploading: strings.uploading,
              uploadCompleted: strings.uploadCompleted,
              attachmentMoreMenu: strings.attachmentMoreMenu
            }}
          />
        </FluentV9ThemeProvider>
      </Stack>
    );
  }, [
    attachments,
    onCancelAttachmentUpload,
    strings.removeAttachment,
    strings.uploadCompleted,
    strings.uploading,
    strings.attachmentMoreMenu,
    theme
  ]);

  const isSendBoxButtonAriaDisabledValue = useMemo(() => {
    return isSendBoxButtonAriaDisabled({
      hasContent,
      /* @conditional-compile-remove(file-sharing-acs) */ hasCompletedAttachmentUploads:
        isAttachmentUploadCompleted(attachments),
      hasError: hasErrorMessage,
      disabled
    });
  }, [/* @conditional-compile-remove(file-sharing-acs) */ attachments, disabled, hasContent, hasErrorMessage]);

  const sendButton = useMemo(() => {
    return (
      <InputBoxButton
        onRenderIcon={onRenderSendIcon}
        onClick={(e) => {
          sendMessageOnClick();
          e.stopPropagation(); // Prevents the click from bubbling up and triggering a focus event on the chat.
        }}
        className={richTextActionButtonsStyle}
        ariaLabel={localeStrings.sendButtonAriaLabel}
        tooltipContent={localeStrings.sendButtonAriaLabel}
        ariaDisabled={isSendBoxButtonAriaDisabledValue}
      />
    );
  }, [isSendBoxButtonAriaDisabledValue, localeStrings.sendButtonAriaLabel, onRenderSendIcon, sendMessageOnClick]);

  /* @conditional-compile-remove(file-sharing-acs) */
  const hasAttachmentUploads = useMemo(() => {
    return isAttachmentUploadCompleted(attachments) || hasIncompleteAttachmentUploads(attachments);
  }, [attachments]);

  return (
    <Stack>
      <RichTextSendBoxErrors {...sendBoxErrorsProps} />
      <RichTextInputBoxComponent
        placeholderText={strings.placeholderText}
        autoFocus={autoFocus}
        onChange={setContent}
        onEnterKeyDown={sendMessageOnClick}
        onTyping={onTyping}
        editorComponentRef={editorComponentRef}
        strings={strings}
        disabled={disabled}
        actionComponents={sendButton}
        richTextEditorStyleProps={sendBoxRichTextEditorStyle}
        /* @conditional-compile-remove(file-sharing-acs) */
        onRenderAttachmentUploads={onRenderAttachmentUploads}
        /* @conditional-compile-remove(file-sharing-acs) */
        hasAttachments={hasAttachmentUploads}
        /* @conditional-compile-remove(rich-text-editor-image-upload) */
        onPaste={onPaste}
      />
    </Stack>
  );
};<|MERGE_RESOLUTION|>--- conflicted
+++ resolved
@@ -192,15 +192,10 @@
     onTyping,
     /* @conditional-compile-remove(file-sharing-acs) */
     attachments,
-<<<<<<< HEAD
-    /* @conditional-compile-remove(attachment-upload) */
+    /* @conditional-compile-remove(file-sharing-acs) */
     onCancelAttachmentUpload,
     /* @conditional-compile-remove(rich-text-editor-image-upload) */
     onPaste
-=======
-    /* @conditional-compile-remove(file-sharing-acs) */
-    onCancelAttachmentUpload
->>>>>>> 04cacfcf
   } = props;
 
   const theme = useTheme();
