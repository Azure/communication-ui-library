--- conflicted
+++ resolved
@@ -9,19 +9,12 @@
 import { sendIconStyle } from '../styles/SendBox.styles';
 import { InputBoxButton } from '../InputBoxButton';
 import { RichTextSendBoxErrors, RichTextSendBoxErrorsProps } from './RichTextSendBoxErrors';
-<<<<<<< HEAD
-=======
-/* @conditional-compile-remove(file-sharing) */
-import { ActiveFileUpload } from '../AttachmentUploadCards';
-/* @conditional-compile-remove(file-sharing) */
-import { SendBoxErrorBarError } from '../SendBoxErrorBar';
->>>>>>> 278927f5
 import { isMessageTooLong, sanitizeText } from '../utils/SendBoxUtils';
 import { RichTextEditorComponentRef } from './RichTextEditor';
 import { useTheme } from '../../theming';
 import { richTextActionButtonsStyle, sendBoxRichTextEditorStyle } from '../styles/RichTextEditor.styles';
 /* @conditional-compile-remove(file-sharing) */
-import { ActiveFileUpload, _FileUploadCards } from '../FileUploadCards';
+import { ActiveFileUpload, _FileUploadCards } from '../AttachmentUploadCards';
 /* @conditional-compile-remove(file-sharing) */
 import { hasCompletedFileUploads, hasIncompleteFileUploads } from '../utils/SendBoxUtils';
 /* @conditional-compile-remove(file-sharing) */
@@ -167,18 +160,11 @@
     /* @conditional-compile-remove(file-sharing) */
     setFileUploadsPendingError(undefined);
 
-<<<<<<< HEAD
     /* @conditional-compile-remove(file-sharing) */
     if (hasIncompleteFileUploads(activeFileUploads)) {
-      setFileUploadsPendingError({ message: strings.fileUploadsPendingError, timestamp: Date.now() });
+      setFileUploadsPendingError({ message: strings.attachmentUploadsPendingError, timestamp: Date.now() });
       return;
     }
-=======
-    // if (hasIncompleteFileUploads(activeFileUploads)) {
-    //   setFileUploadsPendingError({ message: strings.attachmentUploadsPendingError, timestamp: Date.now() });
-    //   return;
-    // }
->>>>>>> 278927f5
 
     const message = contentValue;
     // we don't want to send empty messages including spaces, newlines, tabs
