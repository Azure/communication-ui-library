--- conflicted
+++ resolved
@@ -206,16 +206,10 @@
     onTyping,
     /* @conditional-compile-remove(file-sharing-acs) */
     attachments,
-<<<<<<< HEAD
-    /* @conditional-compile-remove(attachment-upload) */
-    onCancelAttachmentUpload,
-    onUploadImage
-=======
     /* @conditional-compile-remove(file-sharing-acs) */
     onCancelAttachmentUpload,
     /* @conditional-compile-remove(rich-text-editor-image-upload) */
     onPaste
->>>>>>> 43bd8849
   } = props;
 
   const theme = useTheme();
@@ -473,12 +467,8 @@
         onRenderAttachmentUploads={onRenderAttachmentUploads}
         /* @conditional-compile-remove(file-sharing-acs) */
         hasAttachments={hasAttachmentUploads}
-<<<<<<< HEAD
-        onUploadImage={props.onUploadImage}
-=======
         /* @conditional-compile-remove(rich-text-editor-image-upload) */
         onPaste={onPaste}
->>>>>>> 43bd8849
       />
     </Stack>
   );
