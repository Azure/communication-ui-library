// Copyright (c) Microsoft Corporation.
// Licensed under the MIT License.

import React, { ReactNode, useCallback, useEffect, useMemo, useState } from 'react';
import { BaseCustomStyles } from '../../types';
import { RichTextEditor, RichTextEditorComponentRef, RichTextEditorStyleProps } from './RichTextEditor';
import { RichTextSendBoxStrings, UploadChatImageResult } from './RichTextSendBox';
import { useTheme } from '../../theming';
import { Icon, Stack } from '@fluentui/react';
import { InputBoxButton } from '../InputBoxButton';
import { isEnterKeyEventFromCompositionSession } from '../utils';
import {
  richTextActionButtonsDividerStyle,
  richTextActionButtonsStackStyle,
  richTextActionButtonsStyle,
  richTextFormatButtonIconStyle
} from '../styles/RichTextEditor.styles';
import {
  inputBoxContentStackStyle,
  inputBoxRichTextStackItemStyle,
  inputBoxRichTextStackStyle,
  richTextBorderBoxStyle
} from '../styles/RichTextInputBoxComponent.styles';
import type { ContentModelDocument } from 'roosterjs-content-model-types';

/**
 * @private
 */
export interface RichTextInputBoxComponentStylesProps extends BaseCustomStyles {}

/**
 * @private
 */
export interface RichTextInputBoxComponentProps {
  placeholderText?: string;
  // the initial content of editor that is set when editor is created (e.g. when editing a message)
  initialContent?: string;
  onChange: (newValue?: string) => void;
  onEnterKeyDown?: () => void;
  editorComponentRef: React.RefObject<RichTextEditorComponentRef>;
  // Partial needs to be removed when the rich text editor feature goes to GA
  strings: Partial<RichTextSendBoxStrings>;
  disabled: boolean;
  actionComponents: ReactNode;
  /* @conditional-compile-remove(file-sharing-acs) */
  onRenderAttachmentUploads?: () => JSX.Element;
  /* @conditional-compile-remove(file-sharing-acs) */
  hasAttachments?: boolean;
  // props for min and max height for the rich text editor
  // otherwise the editor will grow to fit the content
  richTextEditorStyleProps: (isExpanded: boolean) => RichTextEditorStyleProps;
  isHorizontalLayoutDisabled?: boolean;
  autoFocus?: 'sendBoxTextField';
  onTyping?: () => Promise<void>;
<<<<<<< HEAD
  onUploadImage?: (image: Blob, fileName: string) => Promise<UploadChatImageResult>;
=======
  /* @conditional-compile-remove(rich-text-editor-image-upload) */
  onPaste?: (event: { content: DocumentFragment }) => void;
>>>>>>> 43bd8849
}

/**
 * @private
 */
export const RichTextInputBoxComponent = (props: RichTextInputBoxComponentProps): JSX.Element => {
  const {
    placeholderText,
    initialContent,
    onChange,
    onEnterKeyDown,
    editorComponentRef,
    disabled,
    strings,
    actionComponents,
    /* @conditional-compile-remove(file-sharing-acs) */
    onRenderAttachmentUploads,
    /* @conditional-compile-remove(file-sharing-acs) */
    hasAttachments,
    richTextEditorStyleProps,
    isHorizontalLayoutDisabled = false,
    autoFocus,
    onTyping,
    onUploadImage
  } = props;
  const theme = useTheme();
  // undefined is used to indicate that the rich text editor toolbar state wasn't changed yet
  const [showRichTextEditorFormatting, setShowRichTextEditorFormatting] = useState<boolean | undefined>(undefined);
  const [contentModel, setContentModel] = useState<ContentModelDocument | undefined>(undefined);

  const onRenderRichTextEditorIcon = useCallback(
    (isHover: boolean) => {
      const isRichTextEditorToolbarShown = showRichTextEditorFormatting === true;
      return (
        <Icon
          iconName={
            isHover || isRichTextEditorToolbarShown ? 'RichTextEditorButtonIconFilled' : 'RichTextEditorButtonIcon'
          }
          className={richTextFormatButtonIconStyle(theme, !disabled && (isHover || isRichTextEditorToolbarShown))}
        />
      );
    },
    [disabled, showRichTextEditorFormatting, theme]
  );

  useEffect(() => {
    if (showRichTextEditorFormatting !== undefined) {
      // Focus the editor when toolbar shown/hidden
      editorComponentRef.current?.focus();
    }
    // we don't need execute this useEffect if editorComponentRef is changed
    // eslint-disable-next-line react-hooks/exhaustive-deps
  }, [showRichTextEditorFormatting]);

  const actionButtons = useMemo(() => {
    return (
      <Stack.Item align="end" className={richTextActionButtonsStackStyle}>
        <Stack horizontal>
          <InputBoxButton
            onRenderIcon={onRenderRichTextEditorIcon}
            onClick={(e) => {
              const isRichTextEditorToolbarShown = showRichTextEditorFormatting === true;
              setShowRichTextEditorFormatting(!isRichTextEditorToolbarShown);
              e.stopPropagation(); // Prevents the click from bubbling up and triggering a focus event on the chat.
            }}
            ariaLabel={strings.richTextFormatButtonTooltip}
            tooltipContent={strings.richTextFormatButtonTooltip}
            className={richTextActionButtonsStyle}
            data-testId={'rich-text-input-box-format-button'}
          />
          <Icon iconName="RichTextDividerIcon" className={richTextActionButtonsDividerStyle(theme)} />
          {actionComponents}
        </Stack>
      </Stack.Item>
    );
  }, [
    actionComponents,
    onRenderRichTextEditorIcon,
    showRichTextEditorFormatting,
    strings.richTextFormatButtonTooltip,
    theme
  ]);

  const richTextEditorStyle = useMemo(() => {
    return richTextEditorStyleProps(showRichTextEditorFormatting === true);
  }, [richTextEditorStyleProps, showRichTextEditorFormatting]);

  const onKeyDown = useCallback(
    (ev: KeyboardEvent) => {
      if (isEnterKeyEventFromCompositionSession(ev)) {
        return;
      }
      const isRichTextEditorToolbarShown = showRichTextEditorFormatting === true;
      if (ev.key === 'Enter' && ev.shiftKey === false && !isRichTextEditorToolbarShown) {
        ev.preventDefault();
        onEnterKeyDown && onEnterKeyDown();
      } else {
        onTyping?.();
      }
    },
    [onEnterKeyDown, showRichTextEditorFormatting, onTyping]
  );

  const useHorizontalLayout = useMemo(() => {
    const isRichTextEditorToolbarShown = showRichTextEditorFormatting === true;
    return (
      !isHorizontalLayoutDisabled &&
      !isRichTextEditorToolbarShown &&
      /* @conditional-compile-remove(file-sharing-acs) */ !hasAttachments
    );
  }, [
    isHorizontalLayoutDisabled,
    showRichTextEditorFormatting,
    /* @conditional-compile-remove(file-sharing-acs) */ hasAttachments
  ]);

  const onContentModelUpdate = useCallback((contentModel: ContentModelDocument | undefined) => {
    setContentModel(contentModel);
  }, []);

  return (
    <div
      className={richTextBorderBoxStyle({
        theme: theme,
        disabled: !!disabled
      })}
    >
      {/* This layout is used for the compact view when formatting options are not shown */}
      <Stack
        grow
        horizontal={useHorizontalLayout}
        horizontalAlign={useHorizontalLayout ? 'end' : 'space-between'}
        className={inputBoxContentStackStyle}
        wrap={useHorizontalLayout}
      >
        {/* Fixes the issue when flex box can grow to be bigger than parent */}
        <Stack grow className={inputBoxRichTextStackStyle}>
          <Stack.Item className={inputBoxRichTextStackItemStyle}>
            <RichTextEditor
              contentModel={contentModel}
              initialContent={initialContent}
              placeholderText={placeholderText}
              onChange={onChange}
              onKeyDown={onKeyDown}
              ref={editorComponentRef}
              strings={strings}
              showRichTextEditorFormatting={showRichTextEditorFormatting === true}
              styles={richTextEditorStyle}
              autoFocus={autoFocus}
              onContentModelUpdate={onContentModelUpdate}
<<<<<<< HEAD
              onUploadImage={onUploadImage}
=======
              /* @conditional-compile-remove(rich-text-editor-image-upload) */
              onPaste={props.onPaste}
>>>>>>> 43bd8849
            />
          </Stack.Item>
          {/* @conditional-compile-remove(file-sharing-acs) */ onRenderAttachmentUploads && onRenderAttachmentUploads()}
        </Stack>
        {actionButtons}
      </Stack>
    </div>
  );
};<|MERGE_RESOLUTION|>--- conflicted
+++ resolved
@@ -52,12 +52,8 @@
   isHorizontalLayoutDisabled?: boolean;
   autoFocus?: 'sendBoxTextField';
   onTyping?: () => Promise<void>;
-<<<<<<< HEAD
-  onUploadImage?: (image: Blob, fileName: string) => Promise<UploadChatImageResult>;
-=======
   /* @conditional-compile-remove(rich-text-editor-image-upload) */
   onPaste?: (event: { content: DocumentFragment }) => void;
->>>>>>> 43bd8849
 }
 
 /**
@@ -208,12 +204,8 @@
               styles={richTextEditorStyle}
               autoFocus={autoFocus}
               onContentModelUpdate={onContentModelUpdate}
-<<<<<<< HEAD
-              onUploadImage={onUploadImage}
-=======
               /* @conditional-compile-remove(rich-text-editor-image-upload) */
               onPaste={props.onPaste}
->>>>>>> 43bd8849
             />
           </Stack.Item>
           {/* @conditional-compile-remove(file-sharing-acs) */ onRenderAttachmentUploads && onRenderAttachmentUploads()}
