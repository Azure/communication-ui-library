--- conflicted
+++ resolved
@@ -77,58 +77,24 @@
   } = props;
   const theme = useTheme();
   // undefined is used to indicate that the rich text editor toolbar state wasn't changed yet
-<<<<<<< HEAD
-  const [isRichTextEditorToolbarShown, setIsRichTextEditorToolbarShown] = useState<boolean | undefined>(undefined);
+  const [showRichTextEditorFormatting, setShowRichTextEditorFormatting] = useState<boolean | undefined>(undefined);
   const [contentModel, setContentModel] = useState<ContentModelDocument | undefined>(undefined);
 
   const onRenderRichTextEditorIcon = useCallback(
     (isHover: boolean) => (
       <Icon
         iconName={
-          isHover || showRichTextEditorFormatting(isRichTextEditorToolbarShown)
-            ? 'RichTextEditorButtonIconFilled'
-            : 'RichTextEditorButtonIcon'
+          isHover || showRichTextEditorFormatting ? 'RichTextEditorButtonIconFilled' : 'RichTextEditorButtonIcon'
         }
-        className={richTextFormatButtonIconStyle(
-          theme,
-          !disabled && (isHover || showRichTextEditorFormatting(isRichTextEditorToolbarShown))
-        )}
+        className={richTextFormatButtonIconStyle(theme, !disabled && (isHover || showRichTextEditorFormatting))}
       />
     ),
-    [disabled, isRichTextEditorToolbarShown, theme]
-  );
-
-  useEffect(() => {
-    if (isRichTextEditorToolbarShown !== undefined) {
-      // Focus the editor when toolbar shown/hidden
-      editorComponentRef.current?.focus();
-    }
-=======
-  const [showRichTextEditorFormatting, setShowRichTextEditorFormatting] = useState<boolean | undefined>(undefined);
-  const [contentModel, setContentModel] = useState<ContentModelDocument | undefined>(undefined);
-
-  const onRenderRichTextEditorIcon = useCallback(
-    (isHover: boolean) => {
-      const isRichTextEditorToolbarShown = showRichTextEditorFormatting === true;
-      return (
-        <Icon
-          iconName={
-            isHover || isRichTextEditorToolbarShown ? 'RichTextEditorButtonIconFilled' : 'RichTextEditorButtonIcon'
-          }
-          className={richTextFormatButtonIconStyle(theme, !disabled && (isHover || isRichTextEditorToolbarShown))}
-        />
-      );
-    },
     [disabled, showRichTextEditorFormatting, theme]
   );
 
   useEffect(() => {
-    if (showRichTextEditorFormatting !== undefined) {
-      // Focus the editor when toolbar shown/hidden
-      editorComponentRef.current?.focus();
-    }
-    // we don't need execute this useEffect if editorComponentRef is changed
->>>>>>> 71d208e8
+    // Focus the editor when toolbar shown/hidden
+    editorComponentRef.current?.focus();
     // eslint-disable-next-line react-hooks/exhaustive-deps
   }, [isRichTextEditorToolbarShown]);
 
@@ -139,12 +105,7 @@
           <InputBoxButton
             onRenderIcon={onRenderRichTextEditorIcon}
             onClick={(e) => {
-<<<<<<< HEAD
-              setIsRichTextEditorToolbarShown(!showRichTextEditorFormatting(isRichTextEditorToolbarShown));
-=======
-              const isRichTextEditorToolbarShown = showRichTextEditorFormatting === true;
-              setShowRichTextEditorFormatting(!isRichTextEditorToolbarShown);
->>>>>>> 71d208e8
+              setShowRichTextEditorFormatting(!showRichTextEditorFormatting);
               e.stopPropagation(); // Prevents the click from bubbling up and triggering a focus event on the chat.
             }}
             ariaLabel={strings.richTextFormatButtonTooltip}
@@ -166,26 +127,15 @@
   ]);
 
   const richTextEditorStyle = useMemo(() => {
-<<<<<<< HEAD
-    return richTextEditorStyleProps(showRichTextEditorFormatting(isRichTextEditorToolbarShown));
-  }, [richTextEditorStyleProps, isRichTextEditorToolbarShown]);
-=======
-    return richTextEditorStyleProps(showRichTextEditorFormatting === true);
+    return richTextEditorStyleProps(showRichTextEditorFormatting);
   }, [richTextEditorStyleProps, showRichTextEditorFormatting]);
->>>>>>> 71d208e8
 
   const onKeyDown = useCallback(
     (ev: KeyboardEvent) => {
       if (isEnterKeyEventFromCompositionSession(ev)) {
         return;
       }
-<<<<<<< HEAD
-      if (ev.key === 'Enter' && ev.shiftKey === false && !showRichTextEditorFormatting(isRichTextEditorToolbarShown)) {
-=======
-
-      const isRichTextEditorToolbarShown = showRichTextEditorFormatting === true;
-      if (ev.key === 'Enter' && ev.shiftKey === false && !isRichTextEditorToolbarShown) {
->>>>>>> 71d208e8
+      if (ev.key === 'Enter' && ev.shiftKey === false && !showRichTextEditorFormatting) {
         ev.preventDefault();
         onEnterKeyDown && onEnterKeyDown();
       } else {
@@ -199,11 +149,7 @@
     const isRichTextEditorToolbarShown = showRichTextEditorFormatting === true;
     return (
       !isHorizontalLayoutDisabled &&
-<<<<<<< HEAD
-      !showRichTextEditorFormatting(isRichTextEditorToolbarShown) &&
-=======
-      !isRichTextEditorToolbarShown &&
->>>>>>> 71d208e8
+      !showRichTextEditorFormatting &&
       /* @conditional-compile-remove(attachment-upload) */ !hasAttachments
     );
   }, [
@@ -242,11 +188,7 @@
               onKeyDown={onKeyDown}
               ref={editorComponentRef}
               strings={strings}
-<<<<<<< HEAD
-              showRichTextEditorFormatting={showRichTextEditorFormatting(isRichTextEditorToolbarShown)}
-=======
-              showRichTextEditorFormatting={showRichTextEditorFormatting === true}
->>>>>>> 71d208e8
+              showRichTextEditorFormatting={showRichTextEditorFormatting}
               styles={richTextEditorStyle}
               autoFocus={autoFocus}
               onContentModelUpdate={onContentModelUpdate}
