// Copyright (c) Microsoft Corporation.
// Licensed under the MIT License.
import React, { useCallback, useEffect, useImperativeHandle, useMemo, useRef, useState } from 'react';
import { richTextEditorWrapperStyle, richTextEditorStyle } from '../styles/RichTextEditor.styles';
import { useTheme } from '../../theming';
import { RichTextStrings } from './RichTextSendBox';
import { isDarkThemed } from '../../theming/themeUtils';
import CopyPastePlugin from './Plugins/CopyPastePlugin';
import type {
  ContentModelDocument,
  ContentModelParagraph,
  EditorPlugin,
  IEditor,
  ReadonlyContentModelBlockGroup,
  ShallowMutableContentModelDocument,
  KnownAnnounceStrings
} from 'roosterjs-content-model-types';
import { createModelFromHtml, Editor, exportContent } from 'roosterjs-content-model-core';
import {
  createBr,
  createEmptyModel,
  createParagraph,
  createSelectionMarker,
  setSelection
} from 'roosterjs-content-model-dom';
import { KeyboardInputPlugin } from './Plugins/KeyboardInputPlugin';
import {
  AutoFormatPlugin,
  EditPlugin,
  PastePlugin,
  ShortcutPlugin,
  DefaultSanitizers
} from 'roosterjs-content-model-plugins';
import { UpdateContentPlugin, UpdateEvent } from './Plugins/UpdateContentPlugin';
import { RichTextToolbar } from './Toolbar/RichTextToolbar';
import { RichTextToolbarPlugin } from './Plugins/RichTextToolbarPlugin';
import { ContextMenuPlugin } from './Plugins/ContextMenuPlugin';
import { TableEditContextMenuProvider } from './Plugins/TableEditContextMenuProvider';
import { borderApplier, dataSetApplier } from '../utils/RichTextEditorUtils';
/* @conditional-compile-remove(rich-text-editor-image-upload) */
import {
  getPreviousInlineImages,
  getRemovedInlineImages,
  removeLocalBlobs,
  cleanAllLocalBlobs
} from '../utils/RichTextEditorUtils';
import { ContextualMenu, IContextualMenuItem, IContextualMenuProps, Theme } from '@fluentui/react';
import { PlaceholderPlugin } from './Plugins/PlaceholderPlugin';
import { getFormatState, setDirection } from 'roosterjs-content-model-api';
import UndoRedoPlugin from './Plugins/UndoRedoPlugin';

/**
 * Style props for {@link RichTextEditor}.
 *
 * @private
 */
export interface RichTextEditorStyleProps {
  minHeight: string;
  maxHeight: string;
}

/**
 * Props for {@link RichTextEditor}.
 *
 * @private
 */
export interface RichTextEditorProps {
  // the initial content of editor that is set when editor is created (e.g. when editing a message)
  initialContent?: string;
  onChange: (
    newValue?: string,
    /* @conditional-compile-remove(rich-text-editor-image-upload) */ removedInlineImages?: Record<string, string>[]
  ) => void;
  onKeyDown?: (ev: KeyboardEvent) => void;
  // update the current content of the rich text editor
  onContentModelUpdate?: (contentModel: ContentModelDocument | undefined) => void;
  contentModel?: ContentModelDocument | undefined;
  placeholderText?: string;
  strings: Partial<RichTextStrings>;
  showRichTextEditorFormatting: boolean;
  styles: RichTextEditorStyleProps;
  autoFocus?: 'sendBoxTextField';
  /* @conditional-compile-remove(rich-text-editor-image-upload) */
  onPaste?: (event: { content: DocumentFragment }) => void;
  /* @conditional-compile-remove(rich-text-editor-image-upload) */
  onInsertInlineImage?: (imageAttributes: Record<string, string>) => void;
}

/**
 * Represents a reference to the RichTextEditor component.
 */
export interface RichTextEditorComponentRef {
  /**
   * Sets focus on the RichTextEditor component.
   */
  focus: () => void;

  /**
   * Sets the content of the RichTextEditor component to an empty string.
   */
  setEmptyContent: () => void;

  /**
   * Retrieves the plain text content of the RichTextEditor component.
   * @returns The plain text content of the RichTextEditor component, or undefined if the editor isn't available.
   */
  getPlainContent: () => string | undefined;
}

/**
 * A component to wrap RoosterJS Rich Text Editor.
 *
 * @beta
 */
export const RichTextEditor = React.forwardRef<RichTextEditorComponentRef, RichTextEditorProps>((props, ref) => {
  const {
    initialContent,
    onChange,
    placeholderText,
    strings,
    showRichTextEditorFormatting,
    autoFocus,
    onKeyDown,
    onContentModelUpdate,
    contentModel,
    /* @conditional-compile-remove(rich-text-editor-image-upload) */
    onPaste,
    /* @conditional-compile-remove(rich-text-editor-image-upload) */
    onInsertInlineImage
  } = props;
  const editor = useRef<IEditor | null>(null);
  const editorDiv = useRef<HTMLDivElement>(null);
  const theme = useTheme();
  const [contextMenuProps, setContextMenuProps] = useState<IContextualMenuProps | null>(null);
  const previousThemeDirection = useRef(themeDirection(theme));
  /* @conditional-compile-remove(rich-text-editor-image-upload) */
  // This will be set when the editor is initialized and when the content is updated.
  const [previousInlineImages, setPreviousInlineImages] = useState<Record<string, string>[]>([]);
  /* @conditional-compile-remove(rich-text-editor-image-upload) */
  const [inlineImageLocalBlobs, setInlineImageLocalBlobs] = useState<Record<string, string>>({});

  /* @conditional-compile-remove(rich-text-editor-image-upload) */
  useEffect(() => {
    return () => {
      // Cleanup Local Blob URLs when the component is unmounted
      cleanAllLocalBlobs(inlineImageLocalBlobs);
    };
    // This effect should only run once when the component is unmounted, so we don't need to add any dependencies
    // eslint-disable-next-line react-hooks/exhaustive-deps
  }, []);

  useImperativeHandle(ref, () => {
    return {
      focus() {
        if (editor.current) {
          editor.current.focus();
        }
      },
      setEmptyContent() {
        /* @conditional-compile-remove(rich-text-editor-image-upload) */
        setPreviousInlineImages([]);
        /* @conditional-compile-remove(rich-text-editor-image-upload) */
        cleanAllLocalBlobs(inlineImageLocalBlobs);

        if (editor.current) {
          // remove all content from the editor and update the model
          // ContentChanged event will be sent by RoosterJS automatically
          editor.current.formatContentModel((model: ShallowMutableContentModelDocument): boolean => {
            // Create a new empty paragraph with selection marker
            // this is needed for correct processing of images after the content is deleted
            const newModel = createEmptyModel();
            model.blocks = newModel.blocks;
            return true;
          });
          //reset content model
          onContentModelUpdate && onContentModelUpdate(editor.current.getContentModelCopy('disconnected'));
        }
      },
      getPlainContent() {
        if (editor.current) {
          return exportContent(editor.current, 'PlainTextFast');
        } else {
          return undefined;
        }
      }
    };
  }, [/* @conditional-compile-remove(rich-text-editor-image-upload) */ inlineImageLocalBlobs, onContentModelUpdate]);

  const toolbarPlugin = React.useMemo(() => {
    return new RichTextToolbarPlugin();
  }, []);

  const placeholderPlugin = useMemo(() => {
    const textColor = theme.palette?.neutralSecondary;
    return new PlaceholderPlugin(
      '',
      textColor
        ? {
            textColor: textColor
          }
        : undefined
    );
  }, [theme]);

  useEffect(() => {
    if (placeholderText !== undefined) {
      placeholderPlugin.updatePlaceholder(placeholderText);
    }
  }, [placeholderPlugin, placeholderText]);

  const toolbar = useMemo(() => {
    return <RichTextToolbar plugin={toolbarPlugin} strings={strings} />;
  }, [strings, toolbarPlugin]);

  const updatePlugin = useMemo(() => {
    return new UpdateContentPlugin();
  }, []);

  const copyPastePlugin = useMemo(() => {
    return new CopyPastePlugin();
  }, []);

  const onChangeContent = useCallback(
    (/* @conditional-compile-remove(rich-text-editor-image-upload) */ shouldUpdateInlineImages?: boolean) => {
      if (editor.current === null) {
        return;
      }
      const content = exportContent(editor.current);
      /* @conditional-compile-remove(rich-text-editor-image-upload) */
      let removedInlineImages: Record<string, string>[] = [];
      /* @conditional-compile-remove(rich-text-editor-image-upload) */
      if (shouldUpdateInlineImages) {
        /* @conditional-compile-remove(rich-text-editor-image-upload) */
        removedInlineImages = getRemovedInlineImages(content, previousInlineImages);
      }

      onChange &&
        onChange(content, /* @conditional-compile-remove(rich-text-editor-image-upload) */ removedInlineImages);

      /* @conditional-compile-remove(rich-text-editor-image-upload) */
      setPreviousInlineImages(getPreviousInlineImages(content));
    },
    [onChange, previousInlineImages]
  );

  useEffect(() => {
    // don't set callback in plugin constructor to update callback without plugin recreation
    updatePlugin.onUpdate = (
      event: string,
      /* @conditional-compile-remove(rich-text-editor-image-upload) */ shouldRemoveInlineImages?: boolean
    ) => {
      if (editor.current === null) {
        return;
      }
      if (event === UpdateEvent.Blur || event === UpdateEvent.Dispose) {
        onContentModelUpdate && onContentModelUpdate(editor.current.getContentModelCopy('disconnected'));
      } else {
        const content = exportContent(editor.current);
        /* @conditional-compile-remove(rich-text-editor-image-upload) */
        let removedInlineImages: Record<string, string>[] = [];
        /* @conditional-compile-remove(rich-text-editor-image-upload) */
        if (shouldRemoveInlineImages) {
          removedInlineImages = getRemovedInlineImages(content, previousInlineImages);
          if (removedInlineImages.length > 0) {
            removeLocalBlobs(inlineImageLocalBlobs, removedInlineImages);
          }
        }

        onChange &&
          onChange(content, /* @conditional-compile-remove(rich-text-editor-image-upload) */ removedInlineImages);

        /* @conditional-compile-remove(rich-text-editor-image-upload) */
        setPreviousInlineImages(getPreviousInlineImages(content));
      }
    };
  }, [
    onChange,
    onContentModelUpdate,
    updatePlugin,
    /* @conditional-compile-remove(rich-text-editor-image-upload) */ previousInlineImages,
    /* @conditional-compile-remove(rich-text-editor-image-upload) */ inlineImageLocalBlobs
  ]);

  const undoRedoPlugin = useMemo(() => {
    return new UndoRedoPlugin();
  }, []);

  /* @conditional-compile-remove(rich-text-editor-image-upload) */
  useEffect(() => {
<<<<<<< HEAD
    copyPastePlugin.onInsertInlineImage = onInsertInlineImage;
    undoRedoPlugin.onInsertInlineImage = onInsertInlineImage;
  }, [copyPastePlugin, onInsertInlineImage, undoRedoPlugin]);

  useEffect(() => {
    undoRedoPlugin.onUpdateContent = () => {
      onChangeContent(/* @conditional-compile-remove(rich-text-editor-image-upload) */ true);
    };
  }, [onChangeContent, undoRedoPlugin]);
=======
    copyPastePlugin.onInsertInlineImage = (imageAttributes: Record<string, string>) => {
      const { id, src } = imageAttributes;
      setInlineImageLocalBlobs({ ...inlineImageLocalBlobs, [id]: src });
      onInsertInlineImage && onInsertInlineImage(imageAttributes);
    };
  }, [copyPastePlugin, inlineImageLocalBlobs, onInsertInlineImage]);
>>>>>>> 0f018986

  const keyboardInputPlugin = useMemo(() => {
    return new KeyboardInputPlugin();
  }, []);

  useEffect(() => {
    // don't set callback in plugin constructor to update callback without plugin recreation
    keyboardInputPlugin.onKeyDown = onKeyDown;
  }, [keyboardInputPlugin, onKeyDown]);

  const tableContextMenuPlugin = useMemo(() => {
    return new TableEditContextMenuProvider();
  }, []);

  useEffect(() => {
    tableContextMenuPlugin.updateStrings(strings);
  }, [tableContextMenuPlugin, strings]);

  const onContextMenuRender = useCallback(
    (container: HTMLElement, items: IContextualMenuItem[], onDismiss: () => void): void => {
      setContextMenuProps({
        items: items,
        target: container,
        onDismiss: onDismiss
      });
    },
    []
  );

  const onContextMenuDismiss = useCallback((): void => {
    setContextMenuProps(null);
  }, []);

  /* @conditional-compile-remove(rich-text-editor-image-upload) */
  useEffect(() => {
    copyPastePlugin.onPaste = onPaste;
  }, [copyPastePlugin, onPaste]);

  const plugins: EditorPlugin[] = useMemo(() => {
    const contentEdit = new EditPlugin({ handleTabKey: false });
    // AutoFormatPlugin previously was a part of the edit plugin
    const autoFormatPlugin = new AutoFormatPlugin({ autoBullet: true, autoNumbering: true, autoLink: true });
    const roosterPastePlugin = new PastePlugin(false, {
      additionalDisallowedTags: ['head', '!doctype', '!cdata', '#comment'],
      additionalAllowedTags: [],
      styleSanitizers: DefaultSanitizers,
      attributeSanitizers: {}
    });

    const shortcutPlugin = new ShortcutPlugin();
    const contextMenuPlugin = new ContextMenuPlugin(onContextMenuRender, onContextMenuDismiss);
    return [
      placeholderPlugin,
      keyboardInputPlugin,
      contentEdit,
      autoFormatPlugin,
      updatePlugin,
      copyPastePlugin,
      roosterPastePlugin,
      toolbarPlugin,
      shortcutPlugin,
      // contextPlugin and tableEditMenuProvider allow to show insert/delete menu for the table
      contextMenuPlugin,
      tableContextMenuPlugin,
      undoRedoPlugin
    ];
  }, [
    onContextMenuRender,
    onContextMenuDismiss,
    placeholderPlugin,
    keyboardInputPlugin,
    updatePlugin,
    copyPastePlugin,
    toolbarPlugin,
    tableContextMenuPlugin,
    undoRedoPlugin
  ]);

  const announcerStringGetter = useCallback(
    (key: KnownAnnounceStrings): string => {
      switch (key) {
        case 'announceListItemBullet':
          return strings.richTextNewBulletedListItemAnnouncement ?? '';
        case 'announceListItemNumbering':
          return strings.richTextNewNumberedListItemAnnouncement ?? '';
        case 'announceOnFocusLastCell':
          return '';
      }
    },
    [strings.richTextNewBulletedListItemAnnouncement, strings.richTextNewNumberedListItemAnnouncement]
  );

  useEffect(() => {
    /* @conditional-compile-remove(rich-text-editor-image-upload) */
    const prevInlineImage = getPreviousInlineImages(initialContent);
    /* @conditional-compile-remove(rich-text-editor-image-upload) */
    setPreviousInlineImages(prevInlineImage);

    const initialModel = createEditorInitialModel(initialContent, contentModel);
    if (editorDiv.current) {
      editor.current = new Editor(editorDiv.current, {
        inDarkMode: isDarkThemed(theme),
        // doNotAdjustEditorColor is used to disable default color and background color for Rooster component
        doNotAdjustEditorColor: true,
        imageSelectionBorderColor: theme.palette.themePrimary,
        tableCellSelectionBackgroundColor: theme.palette.neutralLight,
        plugins: plugins,
        initialModel: initialModel,
        defaultModelToDomOptions: {
          formatApplierOverride: {
            // apply border and dataset formats for table
            border: borderApplier,
            dataset: dataSetApplier
          }
        },
        announcerStringGetter: announcerStringGetter
      });
    }

    if (autoFocus === 'sendBoxTextField') {
      editor.current?.focus();
    }

    return () => {
      if (editor.current) {
        editor.current.dispose();
        editor.current = null;
      }
    };
    // don't update the editor on deps update as everything is handled in separate hooks or plugins
    // eslint-disable-next-line react-hooks/exhaustive-deps
  }, [theme, plugins, announcerStringGetter]);

  useEffect(() => {
    const themeDirectionValue = themeDirection(theme);
    // check that editor exists and theme was actually changed
    // as format.direction will be undefined if setDirection is not called
    if (editor.current && previousThemeDirection.current !== themeDirectionValue) {
      const format = getFormatState(editor.current);
      if (format.direction !== themeDirectionValue) {
        // should be set after the hook where editor is created as the editor might be null
        // setDirection will cause the focus change back to the editor and this might not be what we want to do (autoFocus prop)
        // that's why it's not part of the create editor hook
        setDirection(editor.current, theme.rtl ? 'rtl' : 'ltr');
      }
      previousThemeDirection.current = themeDirectionValue;
    }
  }, [theme]);

  return (
    <div data-testid={'rich-text-editor-wrapper'}>
      {showRichTextEditorFormatting && toolbar}
      <div className={richTextEditorWrapperStyle(theme)}>
        {/* div that is used by Rooster JS as a parent of the editor */}
        <div
          id="richTextSendBox"
          ref={editorDiv}
          tabIndex={0}
          role="textbox"
          aria-multiline="true"
          data-testid={'rooster-rich-text-editor'}
          className={richTextEditorStyle(props.styles)}
          aria-label={placeholderText}
        />
      </div>
      {contextMenuProps && <ContextualMenu {...contextMenuProps} calloutProps={{ isBeakVisible: false }} />}
    </div>
  );
});

const createEditorInitialModel = (
  initialContent?: string,
  contentModel?: ContentModelDocument
): ContentModelDocument | undefined => {
  if (contentModel) {
    // contentModel is the current content of the editor
    return contentModel;
  } else {
    const initialContentValue = initialContent;
    const initialModel =
      initialContentValue && initialContentValue.length > 0 ? createModelFromHtml(initialContentValue) : undefined;
    if (initialModel && initialModel.blocks.length > 0) {
      // lastBlock should have blockType = paragraph, otherwise add a new paragraph
      // to set focus to the end of the content
      const lastBlock = initialModel.blocks[initialModel.blocks.length - 1];
      if (lastBlock?.blockType === 'Paragraph') {
        // now lastBlock is paragraph
        setSelectionAfterLastSegment(initialModel, lastBlock);
      } else {
        const block = createParagraph(false);
        initialModel.blocks.push(block);
        setSelectionAfterLastSegment(initialModel, block);
        // add content to the paragraph, otherwise height might be calculated incorrectly
        block.segments.push(createBr());
      }
    }
    return initialModel;
  }
};

const setSelectionAfterLastSegment = (model: ReadonlyContentModelBlockGroup, block: ContentModelParagraph): void => {
  //selection marker should have the same format as the last segment if any
  const format = block.segments.length > 0 ? block.segments[block.segments.length - 1].format : undefined;
  const marker = createSelectionMarker(format);
  block.segments.push(marker);
  setSelection(model, marker);
};

const themeDirection = (theme: Theme): 'rtl' | 'ltr' => {
  return theme.rtl ? 'rtl' : 'ltr';
};<|MERGE_RESOLUTION|>--- conflicted
+++ resolved
@@ -287,24 +287,19 @@
 
   /* @conditional-compile-remove(rich-text-editor-image-upload) */
   useEffect(() => {
-<<<<<<< HEAD
-    copyPastePlugin.onInsertInlineImage = onInsertInlineImage;
-    undoRedoPlugin.onInsertInlineImage = onInsertInlineImage;
-  }, [copyPastePlugin, onInsertInlineImage, undoRedoPlugin]);
-
-  useEffect(() => {
-    undoRedoPlugin.onUpdateContent = () => {
-      onChangeContent(/* @conditional-compile-remove(rich-text-editor-image-upload) */ true);
-    };
-  }, [onChangeContent, undoRedoPlugin]);
-=======
     copyPastePlugin.onInsertInlineImage = (imageAttributes: Record<string, string>) => {
       const { id, src } = imageAttributes;
       setInlineImageLocalBlobs({ ...inlineImageLocalBlobs, [id]: src });
       onInsertInlineImage && onInsertInlineImage(imageAttributes);
     };
-  }, [copyPastePlugin, inlineImageLocalBlobs, onInsertInlineImage]);
->>>>>>> 0f018986
+    undoRedoPlugin.onInsertInlineImage = onInsertInlineImage;
+  }, [copyPastePlugin, inlineImageLocalBlobs, onInsertInlineImage, undoRedoPlugin]);
+
+  useEffect(() => {
+    undoRedoPlugin.onUpdateContent = () => {
+      onChangeContent(/* @conditional-compile-remove(rich-text-editor-image-upload) */ true);
+    };
+  }, [onChangeContent, undoRedoPlugin]);
 
   const keyboardInputPlugin = useMemo(() => {
     return new KeyboardInputPlugin();
