// Copyright (c) Microsoft Corporation.
// Licensed under the MIT license.

import React, { useEffect, useCallback } from 'react';
import { IStyle, IButtonStyles, ITextFieldStyles } from '@fluentui/react';

import { IconButton } from '@fluentui/react';
import {
  concatStyleSets,
  DefaultButton,
  FocusZone,
  mergeStyles,
  Stack,
  Text,
  TextField,
  useTheme
} from '@fluentui/react';
import { _formatString } from '@internal/acs-ui-common';
import { useState } from 'react';
/* @conditional-compile-remove(dialpad) */
import { useLocale } from '../../localization';
import {
  buttonStyles,
  containerStyles,
  iconButtonStyles,
  digitStyles,
  letterStyles,
  textFieldStyles
} from '../styles/Dialpad.styles';
import { formatPhoneNumber } from '../utils/formatPhoneNumber';
import useLongPress from '../utils/useLongPress';

/**
 * Strings of {@link Dialpad} that can be overridden.
 *
 * @beta
 */
export interface DialpadStrings {
  placeholderText: string;
  deleteButtonAriaLabel?: string;
}

/**
 * Styles for {@link Dialpad} component.
 *
 * @beta
 */
export interface DialpadStyles {
  root?: IStyle;
  button?: IButtonStyles;
  textField?: Partial<ITextFieldStyles>;
  digit?: IStyle;
  letter?: IStyle;
  deleteIcon?: IButtonStyles;
}

/**
<<<<<<< HEAD
 * Props for {@link Dialpad} component.
 *
 * @beta
 */
export interface DialpadProps {
  strings?: DialpadStrings;
  /**  function to send dtmf tones on button click */
  onSendDtmfTone?: (dtmfTone: DtmfTone) => Promise<void>;
  /**  Callback for dialpad button behavior*/
  onClickDialpadButton?: (buttonValue: string, buttonIndex: number) => void;
  /**  customize dialpad input formatting */
  onDisplayDialpadInput?: (input: string) => string;
  /**  on change function for text field */
  onChange?: (input: string) => void;
  /**  boolean input to determine when to show/hide delete button, default true */
  showDeleteButton?: boolean;
  styles?: DialpadStyles;
}

/**
=======
>>>>>>> eb088458
 * DTMF tone for PSTN calls.
 *
 * @beta
 */
export type DtmfTone =
  | 'A'
  | 'B'
  | 'C'
  | 'D'
  | 'Flash'
  | 'Num0'
  | 'Num1'
  | 'Num2'
  | 'Num3'
  | 'Num4'
  | 'Num5'
  | 'Num6'
  | 'Num7'
  | 'Num8'
  | 'Num9'
  | 'Pound'
  | 'Star';

<<<<<<< HEAD
type DialpadButtonContent = {
  /** Number displayed on each dialpad button */
  digit: string;
  /** Letters displayed on each dialpad button */
  letter?: string;
};

const dialPadButtonsDefault: DialpadButtonContent[][] = [
  [{ digit: '1' }, { digit: '2', letter: 'ABC' }, { digit: '3', letter: 'DEF' }],
=======
/**
 * Props for {@link Dialpad} component.
 *
 * @beta
 */
export interface DialpadProps {
  strings?: DialpadStrings;
  /**  function to send dtmf tones on button click */
  onSendDtmfTone?: (dtmfTone: DtmfTone) => Promise<void>;
  /**  Callback for dialpad button behavior*/
  onClickDialpadButton?: (buttonValue: string, buttonIndex: number) => void;
  /** set dialpad textfield content */
  textFieldValue?: string;
  /**  on change function for text field, provides an unformatted plain text*/
  onChange?: (input: string) => void;
  /**  boolean input to determine when to show/hide delete button, default true */
  showDeleteButton?: boolean;
  styles?: DialpadStyles;
}

type DialpadButtonContent = {
  /** Number displayed on each dialpad button */
  primaryContent: string;
  /** Letters displayed on each dialpad button */
  secondaryContent?: string;
};

const dialPadButtonsDefault: DialpadButtonContent[][] = [
>>>>>>> eb088458
  [
    { digit: '4', letter: 'GHI' },
    { digit: '5', letter: 'JKL' },
    { digit: '6', letter: 'MNO' }
  ],
  [
    { digit: '7', letter: 'PQRS' },
    { digit: '8', letter: 'TUV' },
    { digit: '9', letter: 'WXYZ' }
  ],
  [{ digit: '*' }, { digit: '0', letter: '+' }, { digit: '#' }]
];

const DtmfTones: DtmfTone[] = [
  'Num1',
  'Num2',
  'Num3',
  'Num4',
  'Num5',
  'Num6',
  'Num7',
  'Num8',
  'Num9',
  'Star',
  'Num0',
  'Pound'
];

const DialpadButton = (props: {
<<<<<<< HEAD
  digit: string;
  letter?: string;
=======
  primaryContent: string;
  secondaryContent?: string;
>>>>>>> eb088458
  styles?: DialpadStyles;
  index: number;
  onClick: (input: string, index: number) => void;
  onLongPress: (input: string, index: number) => void;
}): JSX.Element => {
  const theme = useTheme();
<<<<<<< HEAD
  const clickFunction = () => {
    props.onClick(props.digit, props.index);
  };
  const longPressFunction = () => {
    props.onLongPress(props.digit, props.index);
  };
=======

  const { primaryContent, index, onClick, onLongPress } = props;

  const clickFunction = useCallback(async () => {
    onClick(primaryContent, index);
  }, [primaryContent, index, onClick]);

  const longPressFunction = useCallback(async () => {
    onLongPress(primaryContent, index);
  }, [primaryContent, index, onLongPress]);
>>>>>>> eb088458

  const { handlers } = useLongPress(clickFunction, longPressFunction);
  return (
    <DefaultButton
      data-test-id={`dialpad-button-${props.index}`}
      styles={concatStyleSets(buttonStyles(theme), props.styles?.button)}
      {...handlers}
    >
      <Stack>
<<<<<<< HEAD
        <Text className={mergeStyles(digitStyles(theme), props.styles?.digit)}>{props.digit}</Text>

        <Text className={mergeStyles(letterStyles(theme), props.styles?.letter)}>{props.letter ?? ' '}</Text>
=======
        <Text className={mergeStyles(primaryContentStyles(theme), props.styles?.primaryContent)}>
          {props.primaryContent}
        </Text>

        <Text className={mergeStyles(secondaryContentStyles(theme), props.styles?.secondaryContent)}>
          {props.secondaryContent ?? ' '}
        </Text>
>>>>>>> eb088458
      </Stack>
    </DefaultButton>
  );
};

const DialpadContainer = (props: {
  strings: DialpadStrings;
  onSendDtmfTone?: (dtmfTone: DtmfTone) => Promise<void>;
  /**  Callback for dialpad button behavior */
  onClickDialpadButton?: (buttonValue: string, buttonIndex: number) => void;
  /** Pass in custom content to dialpad textfield */
  textFieldValue?: string;
  /**  on change function for text field, provides an unformatted plain text */
  onChange?: (input: string) => void;
  /**  boolean input to determine when to show/hide delete button, default true */
  showDeleteButton?: boolean;
  styles?: DialpadStyles;
}): JSX.Element => {
  const theme = useTheme();

  const { onSendDtmfTone, onClickDialpadButton, textFieldValue, onChange, showDeleteButton = true } = props;

  const [plainTextValue, setPlainTextValue] = useState(textFieldValue ?? '');

  useEffect(() => {
    if (onChange) {
      onChange(plainTextValue);
    }
  }, [plainTextValue, onChange]);

  useEffect(() => {
    setText(textFieldValue ?? '');
  }, [textFieldValue]);

  const onClickDialpad = (input: string, index: number): void => {
    setText(plainTextValue + input);
    if (onSendDtmfTone) {
      onSendDtmfTone(DtmfTones[index]);
    }
    if (onClickDialpadButton) {
      onClickDialpadButton(input, index);
    }
  };

  const onLongPressDialpad = (input: string, index: number): void => {
    if (input === '0' && index === 10) {
      setText(plainTextValue + '+');
    } else {
      setText(plainTextValue + input);
    }
    if (onSendDtmfTone) {
      onSendDtmfTone(DtmfTones[index]);
    }
    if (onClickDialpadButton) {
      onClickDialpadButton(input, index);
    }
  };

  const onLongPressDialpad = (input: string, index: number): void => {
    let value;
    if (input === '0' && index === 10) {
      // remove non-valid characters from input: letters,special characters excluding +, *,#
      value = sanitizeInput(textValue + '+');
      setTextValue(value);
    } else {
      value = sanitizeInput(textValue + input);
      setTextValue(value);
    }
    if (onSendDtmfTone) {
      onSendDtmfTone(DtmfTones[index]);
    }
    if (onClickDialpadButton) {
      onClickDialpadButton(input, index);
    }
    if (onChange) {
      onChange(onDisplayDialpadInput ? onDisplayDialpadInput(value) : formatPhoneNumber(value));
    }
  };

  // eslint-disable-next-line @typescript-eslint/no-explicit-any
  const setText = (input: string): void => {
    // remove non-valid characters from input: letters,special characters excluding +, *,#
    const plainInput = sanitizeInput(input);
    setPlainTextValue(plainInput);
  };

  const deleteNumbers = (): void => {
    const modifiedInput = plainTextValue.substring(0, plainTextValue.length - 1);
    setText(modifiedInput);
  };

  return (
    <div
      className={mergeStyles(containerStyles(theme), props.styles?.root)}
      data-test-id="dialpadContainer"
      data-ui-id="dialpadContainer"
    >
      <TextField
        styles={concatStyleSets(textFieldStyles(theme), props.styles?.textField)}
        value={textFieldValue ? textFieldValue : formatPhoneNumber(plainTextValue)}
        // eslint-disable-next-line @typescript-eslint/no-explicit-any
        onChange={(e: any) => {
          setText(e.target.value);
        }}
        placeholder={props.strings.placeholderText}
        data-test-id="dialpad-input"
        onRenderSuffix={(): JSX.Element => (
          <>
            {showDeleteButton && plainTextValue.length !== 0 && (
              <IconButton
                ariaLabel={props.strings.deleteButtonAriaLabel}
                onClick={deleteNumbers}
                styles={concatStyleSets(iconButtonStyles(theme), props.styles?.deleteIcon)}
                iconProps={{ iconName: 'BackSpace' }}
              />
            )}
          </>
        )}
      />
      <FocusZone>
        {dialPadButtonsDefault.map((rows, rowIndex) => {
          return (
            <Stack horizontal key={`row_${rowIndex}`} horizontalAlign="stretch">
              {rows.map((button, columnIndex) => (
                <DialpadButton
                  key={`button_${columnIndex}`}
                  /* row index = 0
                  columnIndex: (0,1,2) => (0,1,2)
                  row index = 1
                  columnIndex: (0,1,2)=> (3,4,5)
                  row index = 2
                  columnIndex: (0,1,2)=> (6,7,8)
                  row index = 3
                  columnIndex: (0,1,2)=> (9,10,11)
                  columnIndex + rowIndex*rows.length calculates the corresponding index for each button
                  dialpad index:
                  0 1 2
                  3 4 5
                  6 7 8
                  9 10 11
                  then use this index to locate the corresponding dtmf tones
                  DtmfTones[index]
                  */
                  index={columnIndex + rowIndex * rows.length}
                  digit={button.digit}
                  letter={button.letter}
                  styles={props.styles}
                  onClick={onClickDialpad}
                  onLongPress={onLongPressDialpad}
                />
              ))}
            </Stack>
          );
        })}
      </FocusZone>
    </div>
  );
};

/**
 * A component to allow users to enter phone number through clicking on dialpad/using keyboard
 * It will return empty component for stable builds
 *
 * @beta
 */
export const Dialpad = (props: DialpadProps): JSX.Element => {
  /* @conditional-compile-remove(dialpad) */ /* @conditional-compile-remove(PSTN-calls) */
  const localeStrings = useLocale().strings.dialpad;

  const dialpadLocaleStringsTrampoline = (): DialpadStrings => {
    /* @conditional-compile-remove(dialpad) */ /* @conditional-compile-remove(PSTN-calls) */
    return localeStrings;
    // Even though the component strings type doesn't have `DialpadStrings` in stable build,
    // the string values exist. So unsafe cast for stable build.
    return '' as unknown as DialpadStrings;
  };
  const strings = { ...dialpadLocaleStringsTrampoline(), ...props.strings };

  return <DialpadContainer strings={strings} {...props} />;
};

const sanitizeInput = (input: string): string => {
  // remove non-valid characters from input: letters,special characters excluding +, *,#
  return input.replace(/[^\d*#+]/g, '');
};<|MERGE_RESOLUTION|>--- conflicted
+++ resolved
@@ -55,29 +55,6 @@
 }
 
 /**
-<<<<<<< HEAD
- * Props for {@link Dialpad} component.
- *
- * @beta
- */
-export interface DialpadProps {
-  strings?: DialpadStrings;
-  /**  function to send dtmf tones on button click */
-  onSendDtmfTone?: (dtmfTone: DtmfTone) => Promise<void>;
-  /**  Callback for dialpad button behavior*/
-  onClickDialpadButton?: (buttonValue: string, buttonIndex: number) => void;
-  /**  customize dialpad input formatting */
-  onDisplayDialpadInput?: (input: string) => string;
-  /**  on change function for text field */
-  onChange?: (input: string) => void;
-  /**  boolean input to determine when to show/hide delete button, default true */
-  showDeleteButton?: boolean;
-  styles?: DialpadStyles;
-}
-
-/**
-=======
->>>>>>> eb088458
  * DTMF tone for PSTN calls.
  *
  * @beta
@@ -101,17 +78,6 @@
   | 'Pound'
   | 'Star';
 
-<<<<<<< HEAD
-type DialpadButtonContent = {
-  /** Number displayed on each dialpad button */
-  digit: string;
-  /** Letters displayed on each dialpad button */
-  letter?: string;
-};
-
-const dialPadButtonsDefault: DialpadButtonContent[][] = [
-  [{ digit: '1' }, { digit: '2', letter: 'ABC' }, { digit: '3', letter: 'DEF' }],
-=======
 /**
  * Props for {@link Dialpad} component.
  *
@@ -140,7 +106,6 @@
 };
 
 const dialPadButtonsDefault: DialpadButtonContent[][] = [
->>>>>>> eb088458
   [
     { digit: '4', letter: 'GHI' },
     { digit: '5', letter: 'JKL' },
@@ -170,27 +135,14 @@
 ];
 
 const DialpadButton = (props: {
-<<<<<<< HEAD
-  digit: string;
-  letter?: string;
-=======
   primaryContent: string;
   secondaryContent?: string;
->>>>>>> eb088458
   styles?: DialpadStyles;
   index: number;
   onClick: (input: string, index: number) => void;
   onLongPress: (input: string, index: number) => void;
 }): JSX.Element => {
   const theme = useTheme();
-<<<<<<< HEAD
-  const clickFunction = () => {
-    props.onClick(props.digit, props.index);
-  };
-  const longPressFunction = () => {
-    props.onLongPress(props.digit, props.index);
-  };
-=======
 
   const { primaryContent, index, onClick, onLongPress } = props;
 
@@ -201,7 +153,6 @@
   const longPressFunction = useCallback(async () => {
     onLongPress(primaryContent, index);
   }, [primaryContent, index, onLongPress]);
->>>>>>> eb088458
 
   const { handlers } = useLongPress(clickFunction, longPressFunction);
   return (
@@ -211,11 +162,6 @@
       {...handlers}
     >
       <Stack>
-<<<<<<< HEAD
-        <Text className={mergeStyles(digitStyles(theme), props.styles?.digit)}>{props.digit}</Text>
-
-        <Text className={mergeStyles(letterStyles(theme), props.styles?.letter)}>{props.letter ?? ' '}</Text>
-=======
         <Text className={mergeStyles(primaryContentStyles(theme), props.styles?.primaryContent)}>
           {props.primaryContent}
         </Text>
@@ -223,7 +169,6 @@
         <Text className={mergeStyles(secondaryContentStyles(theme), props.styles?.secondaryContent)}>
           {props.secondaryContent ?? ' '}
         </Text>
->>>>>>> eb088458
       </Stack>
     </DefaultButton>
   );
