// Copyright (c) Microsoft Corporation.
// Licensed under the MIT license.

import React, { useEffect, useCallback } from 'react';
import { IStyle, IButtonStyles, ITextFieldStyles } from '@fluentui/react';

import { IconButton } from '@fluentui/react';
import {
  concatStyleSets,
  DefaultButton,
  FocusZone,
  mergeStyles,
  Stack,
  Text,
  TextField,
  useTheme
} from '@fluentui/react';
import { _formatString } from '@internal/acs-ui-common';
import { useState } from 'react';
/* @conditional-compile-remove(dialpad) */
import { useLocale } from '../../localization';
import {
  buttonStyles,
  containerStyles,
  iconButtonStyles,
  digitStyles,
  letterStyles,
  textFieldStyles
} from '../styles/Dialpad.styles';
import { formatPhoneNumber } from '../utils/formatPhoneNumber';
import useLongPress from '../utils/useLongPress';

/**
 * Strings of {@link Dialpad} that can be overridden.
 *
 * @beta
 */
export interface DialpadStrings {
  placeholderText: string;
  deleteButtonAriaLabel?: string;
}

/**
 * Styles for {@link Dialpad} component.
 *
 * @beta
 */
export interface DialpadStyles {
  root?: IStyle;
  button?: IButtonStyles;
  textField?: Partial<ITextFieldStyles>;
  digit?: IStyle;
  letter?: IStyle;
  deleteIcon?: IButtonStyles;
}

/**
 * DTMF tone for PSTN calls.
 *
 * @beta
 */
export type DtmfTone =
  | 'A'
  | 'B'
  | 'C'
  | 'D'
  | 'Flash'
  | 'Num0'
  | 'Num1'
  | 'Num2'
  | 'Num3'
  | 'Num4'
  | 'Num5'
  | 'Num6'
  | 'Num7'
  | 'Num8'
  | 'Num9'
  | 'Pound'
  | 'Star';

/**
 * Props for {@link Dialpad} component.
 *
 * @beta
 */
export interface DialpadProps {
  strings?: DialpadStrings;
  /**  function to send dtmf tones on button click */
  onSendDtmfTone?: (dtmfTone: DtmfTone) => Promise<void>;
  /**  Callback for dialpad button behavior*/
  onClickDialpadButton?: (buttonValue: string, buttonIndex: number) => void;
  /** set dialpad textfield content */
  textFieldValue?: string;
  /**  on change function for text field, provides an unformatted plain text*/
  onChange?: (input: string) => void;
  /**  boolean input to determine when to show/hide delete button, default true */
  showDeleteButton?: boolean;
<<<<<<< HEAD
  /** Determine whether or not to use the internal formatting of the dialpad string */
  showFormatting?: boolean;
=======
  /**  boolean input to determine if dialpad is in mobile view, default false */
  isMobile?: boolean;
>>>>>>> 82eff278
  styles?: DialpadStyles;
}

type DialpadButtonContent = {
  /** Number displayed on each dialpad button */
  digit: string;
  /** Letters displayed on each dialpad button */
  letter?: string;
};

const dialPadButtonsDefault: DialpadButtonContent[][] = [
  [{ digit: '1' }, { digit: '2', letter: 'ABC' }, { digit: '3', letter: 'DEF' }],
  [
    { digit: '4', letter: 'GHI' },
    { digit: '5', letter: 'JKL' },
    { digit: '6', letter: 'MNO' }
  ],
  [
    { digit: '7', letter: 'PQRS' },
    { digit: '8', letter: 'TUV' },
    { digit: '9', letter: 'WXYZ' }
  ],
  [{ digit: '*' }, { digit: '0', letter: '+' }, { digit: '#' }]
];

const DtmfTones: DtmfTone[] = [
  'Num1',
  'Num2',
  'Num3',
  'Num4',
  'Num5',
  'Num6',
  'Num7',
  'Num8',
  'Num9',
  'Star',
  'Num0',
  'Pound'
];

const DialpadButton = (props: {
  digit: string;
  letter?: string;
  styles?: DialpadStyles;
  index: number;
  onClick: (input: string, index: number) => void;
  onLongPress: (input: string, index: number) => void;
  isMobile?: boolean;
}): JSX.Element => {
  const theme = useTheme();

  const { digit, index, onClick, onLongPress, isMobile = false } = props;

  const clickFunction = useCallback(async () => {
    onClick(digit, index);
  }, [digit, index, onClick]);

  const longPressFunction = useCallback(async () => {
    onLongPress(digit, index);
  }, [digit, index, onLongPress]);

  const { handlers } = useLongPress(clickFunction, longPressFunction, isMobile);
  return (
    <DefaultButton
      data-test-id={`dialpad-button-${props.index}`}
      styles={concatStyleSets(buttonStyles(theme), props.styles?.button)}
      {...handlers}
    >
      <Stack>
        <Text className={mergeStyles(digitStyles(theme), props.styles?.digit)}>{props.digit}</Text>

        <Text className={mergeStyles(letterStyles(theme), props.styles?.letter)}>{props.letter ?? ' '}</Text>
      </Stack>
    </DefaultButton>
  );
};

const DialpadContainer = (props: {
  strings: DialpadStrings;
  onSendDtmfTone?: (dtmfTone: DtmfTone) => Promise<void>;
  /**  Callback for dialpad button behavior */
  onClickDialpadButton?: (buttonValue: string, buttonIndex: number) => void;
  /** Pass in custom content to dialpad textfield */
  textFieldValue?: string;
  /**  on change function for text field, provides an unformatted plain text */
  onChange?: (input: string) => void;
  /**  boolean input to determine when to show/hide delete button, default true */
  showDeleteButton?: boolean;
<<<<<<< HEAD
  /** Determine whether or not to use the internal formatting of the dialpad string. Default is true */
  showFormatting?: boolean;
=======
  /**  boolean input to determine if dialpad is in mobile view, default false */
  isMobile?: boolean;
>>>>>>> 82eff278
  styles?: DialpadStyles;
}): JSX.Element => {
  const theme = useTheme();

  const {
    onSendDtmfTone,
    onClickDialpadButton,
    textFieldValue,
    onChange,
    showDeleteButton = true,
<<<<<<< HEAD
    showFormatting = true
=======
    isMobile = false
>>>>>>> 82eff278
  } = props;

  const [plainTextValue, setPlainTextValue] = useState(textFieldValue ?? '');

  useEffect(() => {
    if (onChange) {
      onChange(plainTextValue);
    }
  }, [plainTextValue, onChange]);

  useEffect(() => {
    setText(textFieldValue ?? '');
  }, [textFieldValue]);

  const onClickDialpad = (input: string, index: number): void => {
    setText(plainTextValue + input);
    if (onSendDtmfTone) {
      onSendDtmfTone(DtmfTones[index]);
    }
    if (onClickDialpadButton) {
      onClickDialpadButton(input, index);
    }
  };

  const onLongPressDialpad = (input: string, index: number): void => {
    if (input === '0' && index === 10) {
      setText(plainTextValue + '+');
    } else {
      setText(plainTextValue + input);
    }
    if (onSendDtmfTone) {
      onSendDtmfTone(DtmfTones[index]);
    }
    if (onClickDialpadButton) {
      onClickDialpadButton(input, index);
    }
  };

  // eslint-disable-next-line @typescript-eslint/no-explicit-any
  const setText = (input: string): void => {
    // remove non-valid characters from input: letters,special characters excluding +, *,#
    const plainInput = sanitizeInput(input);
    setPlainTextValue(plainInput);
  };

  const deleteNumbers = (): void => {
    const modifiedInput = plainTextValue.substring(0, plainTextValue.length - 1);
    setText(modifiedInput);
  };

  return (
    <div
      className={mergeStyles(containerStyles(theme), props.styles?.root)}
      data-test-id="dialpadContainer"
      data-ui-id="dialpadContainer"
    >
      <TextField
        styles={concatStyleSets(textFieldStyles(theme), props.styles?.textField)}
        value={textFieldValue ? textFieldValue : showFormatting ? formatPhoneNumber(plainTextValue) : plainTextValue}
        // eslint-disable-next-line @typescript-eslint/no-explicit-any
        onChange={(e: any) => {
          setText(e.target.value);
        }}
        placeholder={props.strings.placeholderText}
        data-test-id="dialpad-input"
        onRenderSuffix={(): JSX.Element => (
          <>
            {showDeleteButton && plainTextValue.length !== 0 && (
              <IconButton
                ariaLabel={props.strings.deleteButtonAriaLabel}
                onClick={deleteNumbers}
                styles={concatStyleSets(iconButtonStyles(theme), props.styles?.deleteIcon)}
                iconProps={{ iconName: 'BackSpace' }}
              />
            )}
          </>
        )}
      />
      <FocusZone>
        {dialPadButtonsDefault.map((rows, rowIndex) => {
          return (
            <Stack horizontal key={`row_${rowIndex}`} horizontalAlign="stretch">
              {rows.map((button, columnIndex) => (
                <DialpadButton
                  key={`button_${columnIndex}`}
                  /* row index = 0
                  columnIndex: (0,1,2) => (0,1,2)
                  row index = 1
                  columnIndex: (0,1,2)=> (3,4,5)
                  row index = 2
                  columnIndex: (0,1,2)=> (6,7,8)
                  row index = 3
                  columnIndex: (0,1,2)=> (9,10,11)
                  columnIndex + rowIndex*rows.length calculates the corresponding index for each button
                  dialpad index:
                  0 1 2
                  3 4 5
                  6 7 8
                  9 10 11
                  then use this index to locate the corresponding dtmf tones
                  DtmfTones[index]
                  */
                  index={columnIndex + rowIndex * rows.length}
                  digit={button.digit}
                  letter={button.letter}
                  styles={props.styles}
                  onClick={onClickDialpad}
                  onLongPress={onLongPressDialpad}
                  isMobile={isMobile}
                />
              ))}
            </Stack>
          );
        })}
      </FocusZone>
    </div>
  );
};

/**
 * A component to allow users to enter phone number through clicking on dialpad/using keyboard
 * It will return empty component for stable builds
 *
 * @beta
 */
export const Dialpad = (props: DialpadProps): JSX.Element => {
  /* @conditional-compile-remove(dialpad) */ /* @conditional-compile-remove(PSTN-calls) */
  const localeStrings = useLocale().strings.dialpad;

  const dialpadLocaleStringsTrampoline = (): DialpadStrings => {
    /* @conditional-compile-remove(dialpad) */ /* @conditional-compile-remove(PSTN-calls) */
    return localeStrings;
    // Even though the component strings type doesn't have `DialpadStrings` in stable build,
    // the string values exist. So unsafe cast for stable build.
    return '' as unknown as DialpadStrings;
  };
  const strings = { ...dialpadLocaleStringsTrampoline(), ...props.strings };
  return <DialpadContainer strings={strings} {...props} />;
};

const sanitizeInput = (input: string): string => {
  // remove non-valid characters from input: letters,special characters excluding +, *,#
  return input.replace(/[^\d*#+]/g, '');
};<|MERGE_RESOLUTION|>--- conflicted
+++ resolved
@@ -95,13 +95,10 @@
   onChange?: (input: string) => void;
   /**  boolean input to determine when to show/hide delete button, default true */
   showDeleteButton?: boolean;
-<<<<<<< HEAD
   /** Determine whether or not to use the internal formatting of the dialpad string */
   showFormatting?: boolean;
-=======
   /**  boolean input to determine if dialpad is in mobile view, default false */
   isMobile?: boolean;
->>>>>>> 82eff278
   styles?: DialpadStyles;
 }
 
@@ -190,13 +187,10 @@
   onChange?: (input: string) => void;
   /**  boolean input to determine when to show/hide delete button, default true */
   showDeleteButton?: boolean;
-<<<<<<< HEAD
   /** Determine whether or not to use the internal formatting of the dialpad string. Default is true */
   showFormatting?: boolean;
-=======
   /**  boolean input to determine if dialpad is in mobile view, default false */
   isMobile?: boolean;
->>>>>>> 82eff278
   styles?: DialpadStyles;
 }): JSX.Element => {
   const theme = useTheme();
@@ -207,11 +201,8 @@
     textFieldValue,
     onChange,
     showDeleteButton = true,
-<<<<<<< HEAD
     showFormatting = true
-=======
     isMobile = false
->>>>>>> 82eff278
   } = props;
 
   const [plainTextValue, setPlainTextValue] = useState(textFieldValue ?? '');
