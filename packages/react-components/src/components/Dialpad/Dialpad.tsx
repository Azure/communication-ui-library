// Copyright (c) Microsoft Corporation.
// Licensed under the MIT license.

import React from 'react';
import { IStyle, IButtonStyles, ITextFieldStyles } from '@fluentui/react';

import { IconButton } from '@fluentui/react';
import {
  concatStyleSets,
  DefaultButton,
  FocusZone,
  mergeStyles,
  Stack,
  Text,
  TextField,
  useTheme
} from '@fluentui/react';
import { _formatString } from '@internal/acs-ui-common';
import { useState } from 'react';
/* @conditional-compile-remove(dialpad) */
import { useLocale } from '../../localization';
import {
  buttonStyles,
  containerStyles,
  iconButtonStyles,
  primaryContentStyles,
  secondaryContentStyles,
  textFieldStyles
} from '../styles/Dialpad.styles';
import { formatPhoneNumber } from '../utils/formatPhoneNumber';

/**
 * Strings of {@link Dialpad} that can be overridden.
 *
 * @beta
 */
export interface DialpadStrings {
  placeholderText: string;
  deleteButtonAriaLabel?: string;
}

/**
 * Styles for {@link Dialpad} component.
 *
 * @beta
 */
export interface DialpadStyles {
  root?: IStyle;
  button?: IButtonStyles;
  textField?: Partial<ITextFieldStyles>;
  primaryContent?: IStyle;
  secondaryContent?: IStyle;
  deleteIcon?: IButtonStyles;
}

/**
 * Type for  {@link DialpadButton} input
 *
 * @beta
 */
export interface DialpadButtonProps {
  /** Number displayed on each dialpad button */
  primaryContent: string;
  /** Letters displayed on each dialpad button */
  secondaryContent?: string;
}

/**
 * DTMF tone for PSTN calls.
 *
 * @beta
 */
export type DtmfTone =
  | 'A'
  | 'B'
  | 'C'
  | 'D'
  | 'Flash'
  | 'Num0'
  | 'Num1'
  | 'Num2'
  | 'Num3'
  | 'Num4'
  | 'Num5'
  | 'Num6'
  | 'Num7'
  | 'Num8'
  | 'Num9'
  | 'Pound'
  | 'Star';

/**
 * Props for {@link Dialpad} component.
 *
 * @beta
 */
export interface DialpadProps {
  strings?: DialpadStrings;
  // Potential Improvement:
  // comment out the following prop for now to disable customization for dialpad content
  // dialpadButtons?: DialpadButtonProps[][];
  /**  function to send dtmf tones on button click */
  onSendDtmfTone?: (dtmfTone: DtmfTone) => Promise<void>;
  /**  Callback for dialpad button behavior*/
  onClickDialpadButton?: (buttonValue: string, buttonIndex: number) => void;
  /**  customize dialpad input formatting */
  onDisplayDialpadInput?: (input: string) => string;
  /**  on change function for text field */
  onChange?: (input: string) => void;
  /**  boolean input to determine when to show/hide delete button, default true */
  showDeleteButton?: boolean;
  styles?: DialpadStyles;
}

const DialpadButton = (props: {
  primaryContent: string;
  secondaryContent?: string;
  styles?: DialpadStyles;
  index: number;
  onClick: (input: string, index: number) => void;
}): JSX.Element => {
  const theme = useTheme();
  return (
    <DefaultButton
      data-test-id={`dialpad-button-${props.index}`}
      onClick={() => {
        props.onClick(props.primaryContent, props.index);
      }}
      styles={concatStyleSets(buttonStyles(theme), props.styles?.button)}
    >
      <Stack>
        <Text className={mergeStyles(primaryContentStyles(theme), props.styles?.primaryContent)}>
          {props.primaryContent}
        </Text>

        <Text className={mergeStyles(secondaryContentStyles(theme), props.styles?.secondaryContent)}>
          {props.secondaryContent ?? ' '}
        </Text>
      </Stack>
    </DefaultButton>
  );
};

const dialPadButtonsDefault: DialpadButtonProps[][] = [
  [
    { primaryContent: '1' },
    { primaryContent: '2', secondaryContent: 'ABC' },
    { primaryContent: '3', secondaryContent: 'DEF' }
  ],
  [
    { primaryContent: '4', secondaryContent: 'GHI' },
    { primaryContent: '5', secondaryContent: 'JKL' },
    { primaryContent: '6', secondaryContent: 'MNO' }
  ],
  [
    { primaryContent: '7', secondaryContent: 'PQRS' },
    { primaryContent: '8', secondaryContent: 'TUV' },
    { primaryContent: '9', secondaryContent: 'WXYZ' }
  ],
  [{ primaryContent: '*' }, { primaryContent: '0', secondaryContent: '+' }, { primaryContent: '#' }]
];

const DtmfTones: DtmfTone[] = [
  'Num1',
  'Num2',
  'Num3',
  'Num4',
  'Num5',
  'Num6',
  'Num7',
  'Num8',
  'Num9',
  'Star',
  'Num0',
  'Pound'
];

const DialpadContainer = (props: {
  strings: DialpadStrings;
  // dialpadButtons?: DialpadButtonProps[][];
  onSendDtmfTone?: (dtmfTone: DtmfTone) => Promise<void>;
  /**  Callback for dialpad button behavior */
  onClickDialpadButton?: (buttonValue: string, buttonIndex: number) => void;
  /**  customize dialpad input formatting */
  onDisplayDialpadInput?: (input: string) => string;
  /**  on change function for text field */
  onChange?: (input: string) => void;
  /**  boolean input to determine when to show/hide delete button, default true */
  showDeleteButton?: boolean;
  styles?: DialpadStyles;
}): JSX.Element => {
  const theme = useTheme();
  const [textValue, setTextValue] = useState('');

<<<<<<< HEAD
  const { onSendDtmfTone, onClickDialpadButton, onDisplayDialpadInput, onChange, showDeleteButton = true } = props;
=======
  const { onSendDtmfTone, onClickDialpadButton, onDisplayDialpadInput, onChange, showDeleteButton } = props;
>>>>>>> 5a77072d

  const sanitizeInput = (input: string): string => {
    // remove non-valid characters from input: letters,special characters excluding +, *,#
    return input.replace(/[^\d*#+]/g, '');
  };

  const onClickDialpad = (input: string, index: number): void => {
    // remove non-valid characters from input: letters,special characters excluding +, *,#
    const value = sanitizeInput(textValue + input);
    setTextValue(value);
    if (onSendDtmfTone) {
      onSendDtmfTone(DtmfTones[index]);
    }
    if (onClickDialpadButton) {
      onClickDialpadButton(input, index);
    }
    if (onChange) {
      onChange(onDisplayDialpadInput ? onDisplayDialpadInput(value) : formatPhoneNumber(value));
    }
  };

  // eslint-disable-next-line @typescript-eslint/no-explicit-any
  const setText = (e: any): void => {
    // remove non-valid characters from input: letters,special characters excluding +, *,#
    const input = sanitizeInput(e.target.value);
    setTextValue(input);
  };

  // Potential Improvement:
  // comment out the following line for now to disable customization for dialpad content
  // const dialpadButtonsContent = props.dialpadButtons ?? dialPadButtonsDefault;

  const deleteNumbers = (): void => {
    const modifiedInput = textValue.substring(0, textValue.length - 1);
    setTextValue(modifiedInput);
    if (onChange) {
      onChange(onDisplayDialpadInput ? onDisplayDialpadInput(modifiedInput) : formatPhoneNumber(modifiedInput));
    }
  };

  return (
    <div
      className={mergeStyles(containerStyles(theme), props.styles?.root)}
      data-test-id="dialpadContainer"
      data-ui-id="dialpadContainer"
    >
      <TextField
        styles={concatStyleSets(textFieldStyles(theme), props.styles?.textField)}
        value={onDisplayDialpadInput ? onDisplayDialpadInput(textValue) : formatPhoneNumber(textValue)}
        // eslint-disable-next-line @typescript-eslint/no-explicit-any
        onChange={(e: any) => {
          setText(e);
          // remove non-valid characters from input: letters,special characters excluding +, *,#
          const input = sanitizeInput(e.target.value);
          if (onChange) {
            onChange(onDisplayDialpadInput ? onDisplayDialpadInput(input) : formatPhoneNumber(input));
          }
        }}
        placeholder={props.strings.placeholderText}
        data-test-id="dialpad-input"
        onRenderSuffix={(): JSX.Element => (
          <>
            {showDeleteButton && textValue.length !== 0 && (
              <IconButton
                ariaLabel={props.strings.deleteButtonAriaLabel}
                onClick={deleteNumbers}
                styles={concatStyleSets(iconButtonStyles(theme), props.styles?.deleteIcon)}
                iconProps={{ iconName: 'BackSpace' }}
              />
            )}
          </>
        )}
      />
      <FocusZone>
        {dialPadButtonsDefault.map((rows, rowIndex) => {
          return (
            <Stack horizontal key={`row_${rowIndex}`} horizontalAlign="stretch">
              {rows.map((button, columnIndex) => (
                <DialpadButton
                  key={`button_${columnIndex}`}
                  /* row index = 0
                  columnIndex: (0,1,2) => (0,1,2)
                  row index = 1
                  columnIndex: (0,1,2)=> (3,4,5)
                  row index = 2
                  columnIndex: (0,1,2)=> (6,7,8)
                  row index = 3
                  columnIndex: (0,1,2)=> (9,10,11)
                  columnIndex + rowIndex*rows.length calculates the corresponding index for each button
                  dialpad index:
                  0 1 2
                  3 4 5
                  6 7 8
                  9 10 11
                  then use this index to locate the corresponding dtmf tones
                  DtmfTones[index]
                  */
                  index={columnIndex + rowIndex * rows.length}
                  primaryContent={button.primaryContent}
                  secondaryContent={button.secondaryContent}
                  styles={props.styles}
                  onClick={onClickDialpad}
                />
              ))}
            </Stack>
          );
        })}
      </FocusZone>
    </div>
  );
};

/**
 * A component to allow users to enter phone number through clicking on dialpad/using keyboard
 * It will return empty component for stable builds
 *
 * @beta
 */
export const Dialpad = (props: DialpadProps): JSX.Element => {
  /* @conditional-compile-remove(dialpad) */ /* @conditional-compile-remove(PSTN-calls) */
  const localeStrings = useLocale().strings.dialpad;

  const dialpadLocaleStringsTrampoline = (): DialpadStrings => {
    /* @conditional-compile-remove(dialpad) */ /* @conditional-compile-remove(PSTN-calls) */
    return localeStrings;
    // Even though the component strings type doesn't have `DialpadStrings` in stable build,
    // the string values exist. So unsafe cast for stable build.
    return '' as unknown as DialpadStrings;
  };
  const strings = { ...dialpadLocaleStringsTrampoline(), ...props.strings };

  const showDeleteButton = props.showDeleteButton ?? true;

  return <DialpadContainer strings={strings} {...props} showDeleteButton={showDeleteButton} />;
};<|MERGE_RESOLUTION|>--- conflicted
+++ resolved
@@ -192,11 +192,7 @@
   const theme = useTheme();
   const [textValue, setTextValue] = useState('');
 
-<<<<<<< HEAD
   const { onSendDtmfTone, onClickDialpadButton, onDisplayDialpadInput, onChange, showDeleteButton = true } = props;
-=======
-  const { onSendDtmfTone, onClickDialpadButton, onDisplayDialpadInput, onChange, showDeleteButton } = props;
->>>>>>> 5a77072d
 
   const sanitizeInput = (input: string): string => {
     // remove non-valid characters from input: letters,special characters excluding +, *,#
