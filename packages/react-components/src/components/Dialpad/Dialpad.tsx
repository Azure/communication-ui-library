// Copyright (c) Microsoft Corporation.
// Licensed under the MIT License.

<<<<<<< HEAD
import React, { useEffect, useRef } from 'react';
=======
import React, { useEffect } from 'react';

import { useRef } from 'react';
>>>>>>> 2ae9d1c2
import { IStyle, IButtonStyles, ITextFieldStyles } from '@fluentui/react';

import { IconButton } from '@fluentui/react';
import {
  concatStyleSets,
  DefaultButton,
  FocusZone,
  mergeStyles,
  Stack,
  Text,
  TextField,
  useTheme
} from '@fluentui/react';
import { _formatString } from '@internal/acs-ui-common';
import { useState } from 'react';
/* @conditional-compile-remove(dialpad) */
import { useLocale } from '../../localization';
import {
  buttonStyles,
  containerStyles,
  iconButtonStyles,
  digitStyles,
  letterStyles,
  textFieldStyles
} from '../styles/Dialpad.styles';
import { formatPhoneNumber } from '../utils/formatPhoneNumber';
import useLongPress from '../utils/useLongPress';

import { dtmfFrequencies, Tone } from './DTMFToneGenerator';

/**
 * Strings of {@link Dialpad} that can be overridden.
 *
 * @beta
 */
export interface DialpadStrings {
  placeholderText: string;
  deleteButtonAriaLabel?: string;
}

/**
 * Styles for {@link Dialpad} component.
 *
 * @beta
 */
export interface DialpadStyles {
  root?: IStyle;
  button?: IButtonStyles;
  textField?: Partial<ITextFieldStyles>;
  digit?: IStyle;
  letter?: IStyle;
  deleteIcon?: IButtonStyles;
}

/**
 * DTMF tone for PSTN calls.
 *
 * @beta
 */
export type DtmfTone =
  | 'A'
  | 'B'
  | 'C'
  | 'D'
  | 'Flash'
  | 'Num0'
  | 'Num1'
  | 'Num2'
  | 'Num3'
  | 'Num4'
  | 'Num5'
  | 'Num6'
  | 'Num7'
  | 'Num8'
  | 'Num9'
  | 'Pound'
  | 'Star';

/**
 * Props for {@link Dialpad} component.
 *
 * @beta
 */
export interface DialpadProps {
  strings?: DialpadStrings;
  /**
   * function to send dtmf tones on button click
   */
  onSendDtmfTone?: (dtmfTone: DtmfTone) => Promise<void>;
  /**
   * Callback for dialpad button behavior
   */
  onClickDialpadButton?: (buttonValue: string, buttonIndex: number) => void;
  /**
   * set dialpad textfield content
   */
  textFieldValue?: string;
  /**
   * on change function for text field, provides an unformatted plain text
   */
  onChange?: (input: string) => void;
  /**
   * flag to determine when to show/hide delete button, default true
   */
  showDeleteButton?: boolean;
  /**
   * flag to determine if dialpad is in mobile view, default false
   */
  isMobile?: boolean;
  /**
   * Styles for customizing the dialpad component
   */
  styles?: DialpadStyles;
  /**
   * Disables DTMF sounds when dialpad buttons are pressed. the actual
   * tones are still sent to the call.
   */
  disableDtmfPlayback?: boolean;
  /**
   * Enable the ability to edit the number in the text box.
   * This mode is for when dailing someone to call to that the user can edit the number before calling if needed.
   * @default false
   *
   */
  enableInputEditing?: boolean;
}

type DialpadButtonContent = {
  /** Number displayed on each dialpad button */
  digit: string;
  /** Letters displayed on each dialpad button */
  letter?: string;
};

const dialPadButtonsDefault: DialpadButtonContent[][] = [
  [{ digit: '1' }, { digit: '2', letter: 'ABC' }, { digit: '3', letter: 'DEF' }],
  [
    { digit: '4', letter: 'GHI' },
    { digit: '5', letter: 'JKL' },
    { digit: '6', letter: 'MNO' }
  ],
  [
    { digit: '7', letter: 'PQRS' },
    { digit: '8', letter: 'TUV' },
    { digit: '9', letter: 'WXYZ' }
  ],
  [{ digit: '*' }, { digit: '0', letter: '+' }, { digit: '#' }]
];

const DtmfTones: DtmfTone[] = [
  'Num1',
  'Num2',
  'Num3',
  'Num4',
  'Num5',
  'Num6',
  'Num7',
  'Num8',
  'Num9',
  'Star',
  'Num0',
  'Pound'
];

const DialpadButton = (props: {
  digit: string;
  letter?: string;
  styles?: DialpadStyles;
  index: number;
  onClick: (input: string, index: number) => void;
  onLongPress: (input: string, index: number) => void;
  isMobile?: boolean;
  dtmfToneAudioContext: AudioContext;
  disableDtmfPlayback?: boolean;
}): JSX.Element => {
  const theme = useTheme();

  const { digit, index, onClick, onLongPress, isMobile = false, dtmfToneAudioContext, disableDtmfPlayback } = props;
  const [buttonPressed, setButtonPressed] = useState(false);

  const dtmfToneSound = useRef<Tone>(
    new Tone(dtmfToneAudioContext, dtmfFrequencies[digit].f1, dtmfFrequencies[digit].f2)
  );

  const useLongPressProps = React.useMemo(
    () => ({
      onClick: async () => {
        onClick(digit, index);
      },
      onLongPress: async () => {
        onLongPress(digit, index);
      },
      touchEventsOnly: isMobile
    }),
    [digit, index, isMobile, onClick, onLongPress]
  );

  const longPressHandlers = useLongPress(useLongPressProps);

  return (
    <DefaultButton
      data-test-id={`dialpad-button-${props.index}`}
      styles={concatStyleSets(buttonStyles(theme), props.styles?.button)}
      {...longPressHandlers}
      onKeyDown={(e) => {
        if ((e.key === 'Enter' || e.key === ' ') && !buttonPressed) {
          if (!disableDtmfPlayback) {
            dtmfToneSound.current.play();
          }
          longPressHandlers.onKeyDown();
          setButtonPressed(true);
          return;
        }
        longPressHandlers.onKeyDown();
      }}
      onKeyUp={(e) => {
        if ((e.key === 'Enter' || e.key === ' ') && buttonPressed) {
          dtmfToneSound.current.stop();
          longPressHandlers.onKeyUp();
          setButtonPressed(false);
        }
        longPressHandlers.onKeyUp();
      }}
      onMouseDown={() => {
        if (!disableDtmfPlayback) {
          dtmfToneSound.current.play();
        }
        longPressHandlers.onMouseDown();
      }}
      onMouseUp={() => {
        dtmfToneSound.current.stop();
        longPressHandlers.onMouseUp();
      }}
      onMouseLeave={() => {
        dtmfToneSound.current.stop();
      }}
      onTouchStart={() => {
        if (!disableDtmfPlayback) {
          dtmfToneSound.current.play();
        }
        longPressHandlers.onTouchStart();
      }}
      onTouchEnd={() => {
        dtmfToneSound.current.stop();
        longPressHandlers.onTouchEnd();
      }}
    >
      <Stack>
        <Text className={mergeStyles(digitStyles(theme), props.styles?.digit)}>{props.digit}</Text>

        <Text className={mergeStyles(letterStyles(theme), props.styles?.letter)}>{props.letter ?? ' '}</Text>
      </Stack>
    </DefaultButton>
  );
};

const DialpadContainer = (props: {
  strings: DialpadStrings;
  onSendDtmfTone?: (dtmfTone: DtmfTone) => Promise<void>;
  /**  Callback for dialpad button behavior */
  onClickDialpadButton?: (buttonValue: string, buttonIndex: number) => void;
  /** Pass in custom content to dialpad textfield */
  textFieldValue?: string;
  /**  on change function for text field, provides an unformatted plain text */
  onChange?: (input: string) => void;
  /**  boolean input to determine when to show/hide delete button, default true */
  showDeleteButton?: boolean;
  /**  boolean input to determine if dialpad is in mobile view, default false */
  isMobile?: boolean;
  styles?: DialpadStyles;

  disableDtmfPlayback?: boolean;

  enableInputEditing?: boolean;
}): JSX.Element => {
  const theme = useTheme();

  const {
    onSendDtmfTone,
    onClickDialpadButton,
    textFieldValue,
    onChange,
    showDeleteButton = true,
    isMobile = false,

    disableDtmfPlayback,

    enableInputEditing
  } = props;

<<<<<<< HEAD
  /* @conditional-compile-remove(dtmf-dialer) */
=======
  const [plainTextValue, setPlainTextValue] = useState(textFieldValue ?? '');

>>>>>>> 2ae9d1c2
  const dtmfToneAudioContext = useRef(new AudioContext());

  const [plainTextValue, setPlainTextValue] = useState(textFieldValue ?? '');
  const plainTextValuePreviousRenderValue = useRef(plainTextValue);

  useEffect(() => {
    if (plainTextValuePreviousRenderValue.current !== plainTextValue) {
      onChange?.(plainTextValue);
    }
    plainTextValuePreviousRenderValue.current = plainTextValue;
  }, [plainTextValuePreviousRenderValue, plainTextValue, onChange]);

  useEffect(() => {
    setText(textFieldValue ?? '');
  }, [textFieldValue]);

  const onClickDialpad = (input: string, index: number): void => {
    setText(plainTextValue + input);
    if (onSendDtmfTone) {
      onSendDtmfTone(DtmfTones[index]);
    }
    if (onClickDialpadButton) {
      onClickDialpadButton(input, index);
    }
  };

  const onLongPressDialpad = (input: string, index: number): void => {
    if (input === '0' && index === 10) {
      setText(plainTextValue + '+');
    } else {
      setText(plainTextValue + input);
    }
    if (onSendDtmfTone) {
      onSendDtmfTone(DtmfTones[index]);
    }
    if (onClickDialpadButton) {
      onClickDialpadButton(input, index);
    }
  };

  // eslint-disable-next-line @typescript-eslint/no-explicit-any
  const setText = (input: string): void => {
    // remove non-valid characters from input: letters,special characters excluding +, *,#
    const plainInput = sanitizeInput(input);
    setPlainTextValue(plainInput);
  };

  const deleteNumbers = (): void => {
    const modifiedInput = plainTextValue.substring(0, plainTextValue.length - 1);
    setText(modifiedInput);
  };

  return (
    <div
      className={mergeStyles(containerStyles(theme), props.styles?.root)}
      data-test-id="dialpadContainer"
      data-ui-id="dialpadContainer"
    >
      <TextField
        styles={concatStyleSets(textFieldStyles(theme), props.styles?.textField)}
        value={
          textFieldValue ? textFieldValue : enableInputEditing ? formatPhoneNumber(plainTextValue) : plainTextValue
        }
        // eslint-disable-next-line @typescript-eslint/no-explicit-any
        onChange={(e: any) => {
          if (enableInputEditing) {
            setText(e.target.value);
          }
        }}
        onClick={(e) => {
          if (!enableInputEditing) {
            e.preventDefault();
          }
        }}
        placeholder={props.strings.placeholderText}
        data-test-id="dialpad-input"
        onRenderSuffix={(): JSX.Element => (
          <>
            {showDeleteButton && plainTextValue.length !== 0 && (
              <IconButton
                ariaLabel={props.strings.deleteButtonAriaLabel}
                onClick={deleteNumbers}
                styles={concatStyleSets(iconButtonStyles(theme), props.styles?.deleteIcon)}
                iconProps={{ iconName: 'DialpadBackspace' }}
              />
            )}
          </>
        )}
      />
      <FocusZone>
        {dialPadButtonsDefault.map((rows, rowIndex) => {
          return (
            <Stack horizontal key={`row_${rowIndex}`} horizontalAlign="stretch">
              {rows.map((button, columnIndex) => (
                <DialpadButton
                  key={`button_${columnIndex}`}
                  /* row index = 0
                  columnIndex: (0,1,2) => (0,1,2)
                  row index = 1
                  columnIndex: (0,1,2)=> (3,4,5)
                  row index = 2
                  columnIndex: (0,1,2)=> (6,7,8)
                  row index = 3
                  columnIndex: (0,1,2)=> (9,10,11)
                  columnIndex + rowIndex*rows.length calculates the corresponding index for each button
                  dialpad index:
                  0 1 2
                  3 4 5
                  6 7 8
                  9 10 11
                  then use this index to locate the corresponding dtmf tones
                  DtmfTones[index]
                  */
                  index={columnIndex + rowIndex * rows.length}
                  digit={button.digit}
                  letter={button.letter}
                  styles={props.styles}
                  onClick={onClickDialpad}
                  onLongPress={onLongPressDialpad}
                  isMobile={isMobile}
                  dtmfToneAudioContext={dtmfToneAudioContext.current}
                  disableDtmfPlayback={disableDtmfPlayback}
                />
              ))}
            </Stack>
          );
        })}
      </FocusZone>
    </div>
  );
};

/**
 * A component to allow users to enter phone number through clicking on dialpad/using keyboard
 * It will return empty component for stable builds
 *
 * @beta
 */
export const Dialpad = (props: DialpadProps): JSX.Element => {
  /* @conditional-compile-remove(dialpad) */ /* @conditional-compile-remove(PSTN-calls) */
  const localeStrings = useLocale().strings.dialpad;

  const dialpadLocaleStringsTrampoline = (): DialpadStrings => {
    /* @conditional-compile-remove(dialpad) */ /* @conditional-compile-remove(PSTN-calls) */
    return localeStrings;
    // Even though the component strings type doesn't have `DialpadStrings` in stable build,
    // the string values exist. So unsafe cast for stable build.
    return '' as unknown as DialpadStrings;
  };
  const strings = { ...dialpadLocaleStringsTrampoline(), ...props.strings };
  return <DialpadContainer strings={strings} {...props} />;
};

const sanitizeInput = (input: string): string => {
  // remove non-valid characters from input: letters,special characters excluding +, *,#
  return input.replace(/[^\d*#+]/g, '');
};<|MERGE_RESOLUTION|>--- conflicted
+++ resolved
@@ -1,13 +1,7 @@
 // Copyright (c) Microsoft Corporation.
 // Licensed under the MIT License.
 
-<<<<<<< HEAD
 import React, { useEffect, useRef } from 'react';
-=======
-import React, { useEffect } from 'react';
-
-import { useRef } from 'react';
->>>>>>> 2ae9d1c2
 import { IStyle, IButtonStyles, ITextFieldStyles } from '@fluentui/react';
 
 import { IconButton } from '@fluentui/react';
@@ -298,12 +292,7 @@
     enableInputEditing
   } = props;
 
-<<<<<<< HEAD
   /* @conditional-compile-remove(dtmf-dialer) */
-=======
-  const [plainTextValue, setPlainTextValue] = useState(textFieldValue ?? '');
-
->>>>>>> 2ae9d1c2
   const dtmfToneAudioContext = useRef(new AudioContext());
 
   const [plainTextValue, setPlainTextValue] = useState(textFieldValue ?? '');
