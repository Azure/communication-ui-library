--- conflicted
+++ resolved
@@ -148,11 +148,7 @@
 }): JSX.Element => {
   const theme = useTheme();
 
-<<<<<<< HEAD
   const { primaryContent, index, onClick, onLongPress, isMobile = false } = props;
-=======
-  const { digit, index, onClick, onLongPress } = props;
->>>>>>> e19eb1f6
 
   const clickFunction = useCallback(async () => {
     onClick(digit, index);
