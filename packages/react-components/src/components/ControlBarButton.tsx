// Copyright (c) Microsoft Corporation.
// Licensed under the MIT license.

import React from 'react';
import { DefaultButton, IButtonProps, IRenderFunction, concatStyleSets, IButtonStyles } from '@fluentui/react';
import { controlButtonStyles } from './styles/ControlBar.styles';
import { ControlButtonTooltip } from './ControlButtonTooltip';

/**
 * Strings of {@link ControlBarButton} that can be overridden.
 *
 * @public
 */
export interface ControlBarButtonStrings {
  /**
   * Label of the button. This supersedes onLabel or offLabel if used.
   */
  label?: string;
  /**
   * Label of the button shown when the button is checked.
   */
  onLabel?: string;
  /**
   * Label of the button shown when the button is not checked.
   */
  offLabel?: string;
  /**
   * Tooltip content of the button. This supersedes tooltipDisabledContent, tooltipOnContent and tooltipOffContent if used.
   */
  tooltipContent?: string;
  /**
   * Tooltip content when the button is disabled.
   */
  tooltipDisabledContent?: string;
  /**
   * Tooltip content when the button is in the checked state.
   */
  tooltipOnContent?: string;
  /**
   * Tooltip content when the button is in the unchecked state.
   */
  tooltipOffContent?: string;
}

/**
 * Styles for all {@link ControlBarButton} implementations.
 *
 * @public
 */
export type ControlBarButtonStyles = IButtonStyles;

/**
 * Props for {@link ControlBarButton}.
 *
 * @public
 */
export interface ControlBarButtonProps extends IButtonProps {
  /**
   * Whether the label is displayed or not.
   *
   * @defaultValue `false`
   */
  showLabel?: boolean;

  /**
   * Key to use for the Label component
   */
  labelKey?: string;

  /**
   * Id to use for the tooltip host.
   *
   * @defaultValue This uses the labelKey and appends -tooltip by default
   */
  tooltipId?: string;

  /**
   * Optional strings to override in component.
   */
  strings?: ControlBarButtonStrings;

  /**
   * Icon to render when the button is checked.
   */
  onRenderOnIcon?: IRenderFunction<IButtonProps>;

  /**
   * Icon to render when the button is not checked.
   */
  onRenderOffIcon?: IRenderFunction<IButtonProps>;

  /**
   * Fluent styles, including extensions common to all {@link ControlBarButton}s.
   */
  styles?: ControlBarButtonStyles;
}

const DefaultRenderIcon = (props?: ControlBarButtonProps): JSX.Element | null => {
  return props?.checked
    ? props?.onRenderOnIcon
      ? props?.onRenderOnIcon()
      : null
    : props?.onRenderOffIcon
    ? props?.onRenderOffIcon()
    : null;
};

/**
 * Default button styled for the {@link ControlBar}.
 *
 * Use this component create custom buttons that are styled the same as other buttons provided by the UI Library.
 *
 * @public
 */
export const ControlBarButton = (props: ControlBarButtonProps): JSX.Element => {
  const componentStyles = concatStyleSets(controlButtonStyles, props.styles ?? {});

  const labelText =
    props?.text ?? props?.strings?.label ?? (props?.checked ? props?.strings?.onLabel : props?.strings?.offLabel);

  const tooltipContent =
    props?.strings?.tooltipContent ??
    (props?.disabled
      ? props?.strings?.tooltipDisabledContent
      : props?.checked
      ? props?.strings?.tooltipOnContent
      : props?.strings?.tooltipOffContent);

  const tooltipId = props.tooltipId ?? props.labelKey ? props.labelKey + '-tooltip' : undefined;

  return (
    <ControlButtonTooltip content={tooltipContent} id={tooltipId}>
      <DefaultButton
        {...props}
        styles={componentStyles}
        onRenderText={props.showLabel && props.onRenderText ? props.onRenderText : undefined}
        onRenderIcon={props.onRenderIcon ?? DefaultRenderIcon}
<<<<<<< HEAD
=======
        ariaLabel={tooltipContent}
>>>>>>> d2d2838d
      >
        {props.showLabel ? labelText : <></>}
      </DefaultButton>
    </ControlButtonTooltip>
  );
};<|MERGE_RESOLUTION|>--- conflicted
+++ resolved
@@ -135,10 +135,7 @@
         styles={componentStyles}
         onRenderText={props.showLabel && props.onRenderText ? props.onRenderText : undefined}
         onRenderIcon={props.onRenderIcon ?? DefaultRenderIcon}
-<<<<<<< HEAD
-=======
         ariaLabel={tooltipContent}
->>>>>>> d2d2838d
       >
         {props.showLabel ? labelText : <></>}
       </DefaultButton>
