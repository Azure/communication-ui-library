--- conflicted
+++ resolved
@@ -5,20 +5,8 @@
 import { Text, useTheme, Stack } from '@fluentui/react';
 import { Rating, RatingSize } from '@fluentui/react';
 import { _formatString, _pxToRem } from '@internal/acs-ui-common';
-<<<<<<< HEAD
-import {
-  confirmButtonClassName,
-  helperTextStyle,
-  modalStyles,
-  questionTextStyle,
-  ratingStyles,
-  titleContainerClassName
-} from './StarSurvey.styles';
-import { _CallSurvey, _CallSurveyResponse } from '../SurveyTypes';
-=======
 import { helperTextStyle, ratingStyles, titleContainerClassName } from './StarSurvey.styles';
 import { _CallSurvey, _CallSurveyResponse } from './SurveyTypes';
->>>>>>> 3ab4e033
 /**
  * Strings of {@link StarSurvey} that can be overridden.
  *
@@ -83,11 +71,7 @@
  * @internal
  */
 export const _StarSurvey = (props: _StarSurveyProps): JSX.Element => {
-<<<<<<< HEAD
-  const { selectedIcon, unselectedIcon, strings } = props;
-=======
   const { onStarRatingSelected, selectedIcon, unselectedIcon, strings } = props;
->>>>>>> 3ab4e033
 
   const [rating, setRating] = useState(0);
 
@@ -136,38 +120,6 @@
   );
 
   return (
-<<<<<<< HEAD
-    <Modal styles={modalStyles(theme)} isOpen>
-      <Stack verticalAlign="center">
-        <Stack className={titleContainerClassName}>
-          <Stack horizontal horizontalAlign="space-between" verticalAlign="center">
-            <Text className={questionTextStyle(theme)}>
-              {rating !== 0 ? strings?.starSurveyThankYouText : strings?.starSurveyQuestion}
-            </Text>
-            <IconButton
-              iconProps={{ iconName: 'Cancel' }}
-              ariaLabel={strings?.cancelButtonAriaLabel}
-              style={{ color: theme.palette.black }}
-            />
-          </Stack>
-          <Text className={helperTextStyle(theme)}>{helperText}</Text>
-        </Stack>
-        <Rating
-          max={5}
-          size={RatingSize.Large}
-          defaultRating={0}
-          allowZeroStars
-          rating={rating}
-          onChange={onRatingChange}
-          styles={ratingStyles}
-          icon={selectedIcon ?? 'SurveyStarIconFilled'}
-          unselectedIcon={unselectedIcon ?? 'SurveyStarIcon'}
-          ariaLabelFormat={strings?.starRatingAriaLabel}
-        />
-      </Stack>
-      <PrimaryButton className={confirmButtonClassName}>{strings?.starSurveyConfirmButtonLabel}</PrimaryButton>
-    </Modal>
-=======
     <Stack verticalAlign="center">
       <Stack className={titleContainerClassName}>
         <Text className={helperTextStyle(theme)}>{helperText}</Text>
@@ -185,6 +137,5 @@
         ariaLabelFormat={strings?.starRatingAriaLabel}
       />
     </Stack>
->>>>>>> 3ab4e033
   );
 };