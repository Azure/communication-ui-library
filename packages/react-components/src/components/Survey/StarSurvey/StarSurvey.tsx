// Copyright (c) Microsoft Corporation.
// Licensed under the MIT License.

import React, { useState, useCallback } from 'react';
import { Text, useTheme, Stack } from '@fluentui/react';
import { Rating, RatingSize } from '@fluentui/react';
import { _formatString, _pxToRem } from '@internal/acs-ui-common';
import { helperTextStyle, ratingStyles, titleContainerClassName } from './StarSurvey.styles';
import { _CallSurvey, _CallSurveyResponse } from '../SurveyTypes';
/**
 * Strings of {@link StarSurvey} that can be overridden.
 *
 * @internal
 */
export interface _StarSurveyStrings {
  /**
   * Helper text displayed below survey question before user choose a response
   */
  starSurveyHelperText?: string;
  /**
   * Helper text displayed below survey question after user select one star
   */
  starSurveyOneStarText?: string;
  /**
   * Helper text displayed below survey question after user select two star
   */
  starSurveyTwoStarText?: string;
  /**
   * Helper text displayed below survey question after user select three star
   */
  starSurveyThreeStarText?: string;
  /**
   * Helper text displayed below survey question after user select four star
   */
  starSurveyFourStarText?: string;
  /**
   * Helper text displayed below survey question after user select five star
   */
  starSurveyFiveStarText?: string;
  /**
   * Aria Label for each individual star rating
   */
  starRatingAriaLabel?: string;
}

/**
 * Props for {@link StarSurvey} component.
 *
 * @internal
 */
export interface _StarSurveyProps {
  /**
   * Custom icon name for selected rating elements.
   * @defaultvalue FavoriteStarFill
   */
  selectedIcon?: string;
  /**
   * Custom icon name for unselected rating elements.
   * @defaultvalue FavoriteStar
   */
  unselectedIcon?: string;
<<<<<<< HEAD
  /** Function to send StarSurvey results*/
  onSubmitSurvey?: (survey: _CallSurvey) => Promise<_CallSurveyResponse | undefined>;
  /** function called on confirm button click*/
  onConfirmStarSurvey?: (ratings: number) => void;
  /** Function to close star survey modal*/
  onDismissStarSurvey?: () => void;
=======
  /** function called on star rating click*/
  onStarRatingSelected?: (ratings: number) => void;
>>>>>>> 2bc137fb
  /** Star survey strings */
  strings?: _StarSurveyStrings;
}

/**
 * A component to allow users to send numerical ratings regarding call quality
 *
 * @internal
 */
export const _StarSurvey = (props: _StarSurveyProps): JSX.Element => {
<<<<<<< HEAD
  const { onSubmitSurvey, onConfirmStarSurvey, onDismissStarSurvey, selectedIcon, unselectedIcon, strings } = props;
=======
  const { onStarRatingSelected, selectedIcon, unselectedIcon, strings } = props;
>>>>>>> 2bc137fb

  const [rating, setRating] = useState(0);

  const [helperText, setHelperText] = useState(strings?.starSurveyHelperText);

  const theme = useTheme();

  const onRatingChange = useCallback(
    (ev: React.FormEvent<HTMLElement>, rating?: number | undefined): void => {
      if (rating) {
        setRating(rating);

        switch (rating) {
          case 1:
            setHelperText(strings?.starSurveyOneStarText);
            break;
          case 2:
            setHelperText(strings?.starSurveyTwoStarText);
            break;
          case 3:
            setHelperText(strings?.starSurveyThreeStarText);
            break;
          case 4:
            setHelperText(strings?.starSurveyFourStarText);
            break;
          case 5:
            setHelperText(strings?.starSurveyFiveStarText);
            break;
          default:
            break;
        }

        if (onStarRatingSelected) {
          onStarRatingSelected(rating);
        }
      }
    },
    [
      strings?.starSurveyOneStarText,
      strings?.starSurveyTwoStarText,
      strings?.starSurveyThreeStarText,
      strings?.starSurveyFourStarText,
      strings?.starSurveyFiveStarText,
      onStarRatingSelected
    ]
  );

<<<<<<< HEAD
  const onDismiss = useCallback((): void => {
    if (onDismissStarSurvey) {
      onDismissStarSurvey();
    }
  }, [onDismissStarSurvey]);

  const onConfirm = useCallback(async (): Promise<void> => {
    if (onSubmitSurvey) {
      await onSubmitSurvey({
        overallRating: { score: rating }
      })
        .then(() => console.log('Survey Result submitted'))
        .catch((e) => console.log(e));
    }
    if (onConfirmStarSurvey) {
      onConfirmStarSurvey(rating);
    }
    onDismiss();
  }, [onSubmitSurvey, rating, onDismiss, onConfirmStarSurvey]);

=======
>>>>>>> 2bc137fb
  return (
    <Stack verticalAlign="center">
      <Stack className={titleContainerClassName}>
        <Text className={helperTextStyle(theme)}>{helperText}</Text>
      </Stack>
      <Rating
        max={5}
        size={RatingSize.Large}
        defaultRating={0}
        allowZeroStars
        rating={rating}
        onChange={onRatingChange}
        styles={ratingStyles(theme)}
        icon={selectedIcon ?? 'SurveyStarIconFilled'}
        unselectedIcon={unselectedIcon ?? 'SurveyStarIcon'}
        ariaLabelFormat={strings?.starRatingAriaLabel}
      />
    </Stack>
  );
};<|MERGE_RESOLUTION|>--- conflicted
+++ resolved
@@ -59,17 +59,8 @@
    * @defaultvalue FavoriteStar
    */
   unselectedIcon?: string;
-<<<<<<< HEAD
-  /** Function to send StarSurvey results*/
-  onSubmitSurvey?: (survey: _CallSurvey) => Promise<_CallSurveyResponse | undefined>;
-  /** function called on confirm button click*/
-  onConfirmStarSurvey?: (ratings: number) => void;
-  /** Function to close star survey modal*/
-  onDismissStarSurvey?: () => void;
-=======
   /** function called on star rating click*/
   onStarRatingSelected?: (ratings: number) => void;
->>>>>>> 2bc137fb
   /** Star survey strings */
   strings?: _StarSurveyStrings;
 }
@@ -80,11 +71,7 @@
  * @internal
  */
 export const _StarSurvey = (props: _StarSurveyProps): JSX.Element => {
-<<<<<<< HEAD
-  const { onSubmitSurvey, onConfirmStarSurvey, onDismissStarSurvey, selectedIcon, unselectedIcon, strings } = props;
-=======
   const { onStarRatingSelected, selectedIcon, unselectedIcon, strings } = props;
->>>>>>> 2bc137fb
 
   const [rating, setRating] = useState(0);
 
@@ -132,29 +119,6 @@
     ]
   );
 
-<<<<<<< HEAD
-  const onDismiss = useCallback((): void => {
-    if (onDismissStarSurvey) {
-      onDismissStarSurvey();
-    }
-  }, [onDismissStarSurvey]);
-
-  const onConfirm = useCallback(async (): Promise<void> => {
-    if (onSubmitSurvey) {
-      await onSubmitSurvey({
-        overallRating: { score: rating }
-      })
-        .then(() => console.log('Survey Result submitted'))
-        .catch((e) => console.log(e));
-    }
-    if (onConfirmStarSurvey) {
-      onConfirmStarSurvey(rating);
-    }
-    onDismiss();
-  }, [onSubmitSurvey, rating, onDismiss, onConfirmStarSurvey]);
-
-=======
->>>>>>> 2bc137fb
   return (
     <Stack verticalAlign="center">
       <Stack className={titleContainerClassName}>
