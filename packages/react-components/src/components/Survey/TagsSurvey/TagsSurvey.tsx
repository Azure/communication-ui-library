// Copyright (c) Microsoft Corporation.
// Licensed under the MIT License.

import React, { useState } from 'react';
import { Text, useTheme, Stack, Checkbox, Pivot, PivotItem } from '@fluentui/react';
import { _formatString, _pxToRem } from '@internal/acs-ui-common';
import { checkboxClassName, questionTextStyle, helperTextStyle } from './TagsSurvey.styles';
import {
  _AudioIssue,
  _CallSurvey,
  _CallSurveyResponse,
  _OverallIssue,
  _ScreenshareIssue,
  _VideoIssue
} from '../SurveyTypes';
import { SurveyIssues } from '../../../types';
/**
 * Strings of {@link TagsSurvey} that can be overridden.
 *
 * @internal
 */
export interface _TagsSurveyStrings {
  /**
   * Survey question
   */
  tagsSurveyQuestion?: string;
  /**
   * Confirm Button Label
   */
  tagsSurveyHelperText?: string;
}

/**
 *
 * @internal
 */
export type _IssueCategory = 'overallRating' | 'audioRating' | 'videoRating' | 'screenshareRating';
/**
 *
 * @internal
 */
export type _SurveyTag = {
  [issueCategory: string]: {
    message: string;
    issue: _AudioIssue | _OverallIssue | _ScreenshareIssue | _VideoIssue;
  }[];
};

/**
 * Props for {@link TagsSurvey} component.
 *
 * @internal
 */
export interface _TagsSurveyProps {
  /** Issues included in the survey */
  issues: (_AudioIssue | _OverallIssue | _ScreenshareIssue | _VideoIssue)[];
  /** Mappings from call issues to tags displayed on the survey*/
  callIssuesToTag: SurveyIssues;
<<<<<<< HEAD

=======
>>>>>>> a0fb2038
  /** Function to send TagsSurvey results*/
  onConfirm?: (selectedTags: _CallSurvey) => void;
  /** Tags survey strings */
  strings?: _TagsSurveyStrings;
}

/**
 * A component to allow users to send numerical ratings regarding call quality
 *
 * @internal
 */
export const _TagsSurvey = (props: _TagsSurveyProps): JSX.Element => {
  const { issues, callIssuesToTag, onConfirm, strings } = props;

  const [selectedTags, setSelectedTags] = useState({});

  const tags: _SurveyTag[] = [];
<<<<<<< HEAD
  // for survey issues, will need to change the first letter of the key to captitalized
  //for example freeze to Freeze
  // to do important!
=======
>>>>>>> a0fb2038
  issues.map((issue) => {
    const issueCamelCase = issue?.charAt(0).toLowerCase() + issue?.slice(1);
    const issueCategory = Object.keys(callIssuesToTag).find(
      (key) => callIssuesToTag[key][issueCamelCase] !== undefined
    );
    if (issueCategory) {
      if (tags[issueCategory]) {
        tags[issueCategory].push({
          message: callIssuesToTag[issueCategory][issueCamelCase],
          issue: issue
        });
      } else {
        tags[issueCategory] = [
          {
            message: callIssuesToTag[issueCategory][issueCamelCase],
            issue: issue
          }
        ];
      }
    }
  });

  const onChange = React.useCallback(
    (issue: string, issueCategory: string, checked: boolean): void => {
      if (checked) {
        setSelectedTags((prevState) => {
          if (prevState[issueCategory]) {
            prevState[issueCategory].issues.push(issue);
          } else {
            prevState[issueCategory] = { score: 1, issues: [issue] };
          }
          return prevState;
        });
      } else {
        setSelectedTags((prevState) => {
          if (prevState[issueCategory]) {
            prevState[issueCategory].issues = prevState[issueCategory].issues.filter(function (value) {
              return value !== issue;
            });
            if (prevState[issueCategory].issues.length === 0) {
              delete prevState[issueCategory];
            }
          }
          return prevState;
        });
      }

      if (onConfirm) {
        onConfirm(selectedTags);
      }
    },
    [onConfirm, selectedTags]
  );

  const theme = useTheme();

  return (
    <>
      <Stack verticalAlign="center">
        <Text className={questionTextStyle(theme)}>{strings?.tagsSurveyQuestion}</Text>
        <Text className={helperTextStyle(theme)}>{strings?.tagsSurveyHelperText}</Text>
      </Stack>

      <Pivot>
        {Object.keys(tags).map((key, i) => {
          return (
            <PivotItem
              key={`key-${i}`}
              headerText={key}
              headerButtonProps={{
                'data-order': i,
                'data-title': key
              }}
              alwaysRender
            >
              {tags[key].map((t, i) => {
                return (
                  <Checkbox
                    className={checkboxClassName}
                    key={`checkBox_${i}`}
                    label={t.message}
                    onChange={(ev, checked) => onChange(t.issue, key, checked ?? false)}
                  />
                );
              })}
            </PivotItem>
          );
        })}
      </Pivot>
    </>
  );
};<|MERGE_RESOLUTION|>--- conflicted
+++ resolved
@@ -56,10 +56,6 @@
   issues: (_AudioIssue | _OverallIssue | _ScreenshareIssue | _VideoIssue)[];
   /** Mappings from call issues to tags displayed on the survey*/
   callIssuesToTag: SurveyIssues;
-<<<<<<< HEAD
-
-=======
->>>>>>> a0fb2038
   /** Function to send TagsSurvey results*/
   onConfirm?: (selectedTags: _CallSurvey) => void;
   /** Tags survey strings */
@@ -77,12 +73,6 @@
   const [selectedTags, setSelectedTags] = useState({});
 
   const tags: _SurveyTag[] = [];
-<<<<<<< HEAD
-  // for survey issues, will need to change the first letter of the key to captitalized
-  //for example freeze to Freeze
-  // to do important!
-=======
->>>>>>> a0fb2038
   issues.map((issue) => {
     const issueCamelCase = issue?.charAt(0).toLowerCase() + issue?.slice(1);
     const issueCategory = Object.keys(callIssuesToTag).find(
