// Copyright (c) Microsoft Corporation.
// Licensed under the MIT license.

import { DefaultButton, Icon, IStyle, mergeStyles, Stack, Text } from '@fluentui/react';
import React, { useEffect, useMemo, useState } from 'react';
<<<<<<< HEAD
/* @conditional-compile-remove(vertical-gallery) */
import { useLocale } from '../localization';
=======
import { useIdentifiers } from '../identifiers';
>>>>>>> 226383d4
import { useTheme } from '../theming';
import { BaseCustomStyles } from '../types';
import {
  childrenContainerStyle,
  pageNavigationControlBarContainerStyle,
  participantPageCounter,
  leftRightButtonStyles,
  navIconStyles,
  rootStyle
} from './styles/VerticalGallery.styles';
import { bucketize } from './utils/overFlowGalleriesUtils';

/**
 * Styles for the VerticalGallery component
 *
 * @beta
 */
export interface VerticalGalleryStyles extends BaseCustomStyles {
  /** Styles for each video tile in the vertical gallery */
  children?: IStyle;
  /** Styles for the verticalGallery control bar */
  controlBar?: VerticalGalleryControlBarStyles;
}

/**
 * Strings for localization of the vertical gallery.
 *
 * @beta
 */
export interface VerticalGalleryStrings {
  /** Aria label for the left page navigation button */
  leftNavButtonAriaLabel?: string;
  /** Aria label for the right page navigation button */
  rightNavButtonAriaLabel?: string;
}

/**
 * Styles for the control bar inside the VerticalGallery component
 *
 * @beta
 */
export interface VerticalGalleryControlBarStyles extends BaseCustomStyles {
  /**
   * styles for the next button in the VerticalGalleryControlBar
   */
  nextButton?: IStyle;
  /**
   * Styles for the previous button in the VerticalGalleryControlBar
   */
  previousButton?: IStyle;
  /**
   * Styles for the counter in the VerticalGalleryControlBar
   */
  counter?: IStyle;
}
/**
 * Props for the VerticalGallery component
 *
 * @beta
 */
export interface VerticalGalleryProps {
  /** Video tiles for the remote participants in the vertical gallery */
  children: React.ReactNode;
  /** Max number of children per page in the vertical Gallery */
  childrenPerPage: number;
  /** Styles to customize the vertical gallery */
  styles?: VerticalGalleryStyles;
}

interface VerticalGalleryControlBarProps {
  onNextButtonClick: () => void;
  onPreviousButtonClick: () => void;
  buttonsDisabled: { next: boolean; previous: boolean };
  totalPages: number;
  currentPage: number;
  styles?: VerticalGalleryControlBarStyles;
}

/**
 * VerticalGallery is a overflow gallery for participants in the {@link VideoGallery} component. Stacks
 * participants on the Y-axis of the VideoGallery for better use of horizontal space.
 *
 * @beta
 */
export const VerticalGallery = (props: VerticalGalleryProps): JSX.Element => {
  const { children, styles, childrenPerPage } = props;

  const [page, setPage] = useState(1);
  const [buttonState, setButtonState] = useState<{ previous: boolean; next: boolean }>({ previous: true, next: true });

  const numberOfChildren = React.Children.count(children);
  const lastPage = Math.ceil(numberOfChildren / childrenPerPage);

  const paginatedChildren: React.ReactNode[][] = useMemo(() => {
    return bucketize(React.Children.toArray(children), childrenPerPage);
  }, [children, childrenPerPage]);

  const firstIndexOfCurrentPage = (page - 1) * childrenPerPage;
  const clippedPage = firstIndexOfCurrentPage < numberOfChildren - 1 ? page : lastPage;
  const childrenOnCurrentPage = paginatedChildren[clippedPage - 1];

  const showButtons = numberOfChildren > childrenPerPage;

  const onPreviousButtonClick = (): void => {
    setPage(page - 1);
  };
  const onNextButtonClick = (): void => {
    setPage(page + 1);
  };

  if (page > lastPage && lastPage > 0) {
    setPage(lastPage);
  }

  useEffect(() => {
    if (page > 1 && page < lastPage && showButtons) {
      // we are somewhere in between first and last pages.
      setButtonState({ previous: false, next: false });
    } else if (page === 1 && showButtons) {
      // we are on the first page.
      setButtonState({ previous: true, next: false });
    } else if (page === lastPage && showButtons) {
      // we are on the last page.
      setButtonState({ previous: false, next: true });
    }
  }, [page, numberOfChildren, lastPage, showButtons]);

  const childContainerStyle = useMemo(() => {
    return { root: childrenContainerStyle(2) };
  }, []);

  const childrenStyles = useMemo(() => {
    return { root: styles?.children };
  }, [styles?.children]);

  if (childrenPerPage <= 0) {
    return <></>;
  }

  return (
    <Stack className={mergeStyles(rootStyle, styles?.root)}>
      <Stack styles={childContainerStyle}>
        {childrenOnCurrentPage.map((child, i) => {
          return (
            <Stack.Item key={i} styles={childrenStyles}>
              {child}
            </Stack.Item>
          );
        })}
      </Stack>
      {showButtons && (
        <VerticalGalleryControlBar
          buttonsDisabled={buttonState}
          onPreviousButtonClick={onPreviousButtonClick}
          onNextButtonClick={onNextButtonClick}
          totalPages={lastPage}
          currentPage={page}
        />
      )}
    </Stack>
  );
};

const VerticalGalleryControlBar = (props: VerticalGalleryControlBarProps): JSX.Element => {
  const { onNextButtonClick, onPreviousButtonClick, buttonsDisabled, currentPage, totalPages, styles } = props;
  const theme = useTheme();
  const ids = useIdentifiers();

  /* @conditional-compile-remove(vertical-gallery) */
  const strings = useLocale().strings.VerticalGallery;

  const pageCounterContainerStyles = useMemo(() => {
    return mergeStyles(pageNavigationControlBarContainerStyle, styles?.root);
  }, [styles?.root]);

  const previousButtonSyles = useMemo(() => {
    return mergeStyles(leftRightButtonStyles(theme), styles?.previousButton);
  }, [styles?.previousButton, theme]);

  const pageCounterStyles = useMemo(() => {
    return mergeStyles(participantPageCounter, styles?.counter);
  }, [styles?.counter]);

  const nextButtonsStyles = useMemo(() => {
    return mergeStyles(leftRightButtonStyles(theme), styles?.nextButton);
  }, [styles?.nextButton, theme]);

  const controlBarSpacing = { childrenGap: '0.5rem' };

  return (
    <Stack horizontalAlign="center" tokens={controlBarSpacing} horizontal className={pageCounterContainerStyles}>
      <DefaultButton
        className={previousButtonSyles}
        onClick={onPreviousButtonClick}
        disabled={buttonsDisabled?.previous}
<<<<<<< HEAD
        /* @conditional-compile-remove(vertical-gallery) */
        ariaLabel={strings.leftNavButtonAriaLabel}
=======
        data-ui-id={ids.overflowGalleryLeftNavButton}
>>>>>>> 226383d4
      >
        <Icon iconName="VerticalGalleryLeftButton" styles={navIconStyles} />
      </DefaultButton>
      <Text className={pageCounterStyles}>{`${currentPage} / ${totalPages}`}</Text>
      <DefaultButton
        className={nextButtonsStyles}
        onClick={onNextButtonClick}
        disabled={buttonsDisabled?.next}
<<<<<<< HEAD
        /* @conditional-compile-remove(vertical-gallery) */
        ariaLabel={strings.rightNavButtonAriaLabel}
=======
        data-ui-id={ids.overflowGalleryRightNavButton}
>>>>>>> 226383d4
      >
        <Icon iconName="VerticalGalleryRightButton" styles={navIconStyles} />
      </DefaultButton>
    </Stack>
  );
};<|MERGE_RESOLUTION|>--- conflicted
+++ resolved
@@ -3,12 +3,9 @@
 
 import { DefaultButton, Icon, IStyle, mergeStyles, Stack, Text } from '@fluentui/react';
 import React, { useEffect, useMemo, useState } from 'react';
-<<<<<<< HEAD
 /* @conditional-compile-remove(vertical-gallery) */
 import { useLocale } from '../localization';
-=======
 import { useIdentifiers } from '../identifiers';
->>>>>>> 226383d4
 import { useTheme } from '../theming';
 import { BaseCustomStyles } from '../types';
 import {
@@ -204,12 +201,9 @@
         className={previousButtonSyles}
         onClick={onPreviousButtonClick}
         disabled={buttonsDisabled?.previous}
-<<<<<<< HEAD
         /* @conditional-compile-remove(vertical-gallery) */
         ariaLabel={strings.leftNavButtonAriaLabel}
-=======
         data-ui-id={ids.overflowGalleryLeftNavButton}
->>>>>>> 226383d4
       >
         <Icon iconName="VerticalGalleryLeftButton" styles={navIconStyles} />
       </DefaultButton>
@@ -218,12 +212,9 @@
         className={nextButtonsStyles}
         onClick={onNextButtonClick}
         disabled={buttonsDisabled?.next}
-<<<<<<< HEAD
         /* @conditional-compile-remove(vertical-gallery) */
         ariaLabel={strings.rightNavButtonAriaLabel}
-=======
         data-ui-id={ids.overflowGalleryRightNavButton}
->>>>>>> 226383d4
       >
         <Icon iconName="VerticalGalleryRightButton" styles={navIconStyles} />
       </DefaultButton>
