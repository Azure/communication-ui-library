--- conflicted
+++ resolved
@@ -3,10 +3,7 @@
 
 import { DefaultButton, Icon, IStyle, mergeStyles, Stack, Text } from '@fluentui/react';
 import React, { useEffect, useMemo, useState } from 'react';
-<<<<<<< HEAD
 /* @conditional-compile-remove(vertical-gallery) */
-=======
->>>>>>> eada437f
 import { useIdentifiers } from '../identifiers';
 import { useTheme } from '../theming';
 import { BaseCustomStyles } from '../types';
@@ -191,31 +188,19 @@
         className={previousButtonSyles}
         onClick={onPreviousButtonClick}
         disabled={buttonsDisabled?.previous}
-<<<<<<< HEAD
-        data-ui-id={'vertical-gallery-left-nav-button'}
+        data-ui-id={ids.overflowGalleryLeftNavButton}
       >
         <Icon iconName="VerticalGalleryLeftButton" styles={navIconStyles} />
       </DefaultButton>
       <Text
-        data-ui-id={'vertical-gallery-page-counter'}
+        data-ui-id={ids.verticalGalleryPageCounter}
         className={pageCounterStyles}
       >{`${currentPage} / ${totalPages}`}</Text>
-=======
-        data-ui-id={ids.overflowGalleryLeftNavButton}
-      >
-        <Icon iconName="VerticalGalleryLeftButton" styles={navIconStyles} />
-      </DefaultButton>
-      <Text className={pageCounterStyles}>{`${currentPage} / ${totalPages}`}</Text>
->>>>>>> eada437f
       <DefaultButton
         className={nextButtonsStyles}
         onClick={onNextButtonClick}
         disabled={buttonsDisabled?.next}
-<<<<<<< HEAD
-        data-ui-id={'vertical-gallery-right-nav-button'}
-=======
         data-ui-id={ids.overflowGalleryRightNavButton}
->>>>>>> eada437f
       >
         <Icon iconName="VerticalGalleryRightButton" styles={navIconStyles} />
       </DefaultButton>
