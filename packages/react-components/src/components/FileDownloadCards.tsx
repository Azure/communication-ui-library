--- conflicted
+++ resolved
@@ -1,8 +1,8 @@
 // Copyright (c) Microsoft Corporation.
 // Licensed under the MIT License.
 
-import { Icon /*, IconButton, Spinner, SpinnerSize , TooltipHost*/ } from '@fluentui/react';
-import React, { useCallback /*, useState*/ } from 'react';
+// import { Icon /*, IconButton, Spinner, SpinnerSize , TooltipHost*/ } from '@fluentui/react';
+import React /*, {  useCallback , useState  }*/ from 'react';
 import { useMemo } from 'react';
 /* @conditional-compile-remove(file-sharing) */
 import { useLocale } from '../localization';
@@ -10,8 +10,8 @@
 import { _FileCardGroup } from './FileCardGroup';
 // import { iconButtonClassName } from './styles/IconButton.styles';
 import { _formatString } from '@internal/acs-ui-common';
-import { ActiveFileUpload } from './FileUploadCards';
-import { ArrowDownload24Filled, Open24Filled, Open24Regular } from '@fluentui/react-icons';
+import { ArrowDownload24Filled /*, Open24Filled, Open24Regular*/ } from '@fluentui/react-icons';
+import { SendBoxErrorBarError } from './SendBoxErrorBar';
 
 /* @conditional-compile-remove(file-sharing) @conditional-compile-remove(teams-inline-images-and-file-sharing) */
 /**
@@ -47,12 +47,26 @@
   /**
    * Download URL for the file.
    */
-  url: string;
+  url?: string;
   /* @conditional-compile-remove(file-sharing) */
   /*
    * Optional dictionary of meta data associated with the file.
    */
   payload?: Record<string, string>;
+
+  /**
+   * A number between 0 and 1 indicating the progress of the upload.
+   * This is unrelated to the `uploadComplete` property.
+   * It is only used to show the progress of the upload.
+   * Progress of 1 doesn't mark the upload as complete, set the `uploadComplete`
+   * property to true to mark the upload as complete.
+   */
+  progress?: number;
+
+  /**
+   * Error to be displayed to the user if the upload fails.
+   */
+  error?: SendBoxErrorBarError;
 }
 
 /**
@@ -79,7 +93,7 @@
 export interface FileCardMenuAction {
   name: string;
   icon: JSX.Element;
-  onClick: (file: FileMetadata | ActiveFileUpload, userId?: string) => void;
+  onClick: (attachment: AttachmentMetadata) => void;
 }
 
 /**
@@ -88,8 +102,8 @@
 export const defaultFileDownloadOptions: FileCardMenuAction = {
   name: 'Open',
   icon: <ArrowDownload24Filled />,
-  onClick: (file: FileMetadata | ActiveFileUpload, userId?: string) => {
-    window.open((file as FileMetadata).url, '_blank', 'noopener,noreferrer');
+  onClick: (attachment: AttachmentMetadata) => {
+    window.open((attachment as AttachmentMetadata).url, '_blank', 'noopener,noreferrer');
   }
 };
 
@@ -108,13 +122,9 @@
  */
 export interface _FileDownloadCardsProps {
   /**
-   * User id of the local participant
-   */
-  userId: string;
-  /**
    * A chat message metadata that includes file metadata
    */
-  fileMetadata?: AttachmentMetadata[];
+  attachment?: AttachmentMetadata[];
   /**
    * Optional callback to handle file download
    */
@@ -139,7 +149,7 @@
  * @internal
  */
 export const _FileDownloadCards = (props: _FileDownloadCardsProps): JSX.Element => {
-  const { userId, fileMetadata } = props;
+  const { attachment } = props;
   // const [showSpinner, setShowSpinner] = useState(false);
   const localeStrings = useLocaleStringsTrampoline();
 
@@ -152,39 +162,31 @@
   );*/
 
   /* @conditional-compile-remove(teams-inline-images-and-file-sharing) */
-<<<<<<< HEAD
 
   // const isShowDownloadIcon = useCallback((attachment: AttachmentMetadata): boolean => {
   /* @conditional-compile-remove(file-sharing) */
-  //   return attachment.attachmentType === 'file' && attachment.payload?.teamsFileAttachment !== 'true';
+  //   return attachment.payload?.teamsFileAttachment !== 'true';
   //   return true;
   // }, []);
-=======
-  const isShowDownloadIcon = useCallback((attachment: AttachmentMetadata): boolean => {
-    /* @conditional-compile-remove(file-sharing) */
-    return attachment.payload?.teamsFileAttachment !== 'true';
-    return true;
-  }, []);
->>>>>>> ad8a63e2
 
   const fileCardGroupDescription = useMemo(
     () => () => {
       const fileGroupLocaleString = props.strings?.fileCardGroupMessage ?? localeStrings.fileCardGroupMessage;
       /* @conditional-compile-remove(file-sharing) */
       return _formatString(fileGroupLocaleString, {
-        fileCount: `${fileMetadata?.length ?? 0}`
+        fileCount: `${attachment?.length ?? 0}`
       });
       return _formatString(fileGroupLocaleString, {
-        fileCount: `${fileMetadata?.length ?? 0}`
+        fileCount: `${attachment?.length ?? 0}`
       });
     },
-    [props.strings?.fileCardGroupMessage, localeStrings.fileCardGroupMessage, fileMetadata]
+    [props.strings?.fileCardGroupMessage, localeStrings.fileCardGroupMessage, attachment]
   );
 
   if (
-    !fileMetadata ||
-    fileMetadata.length === 0 ||
-    /* @conditional-compile-remove(teams-inline-images-and-file-sharing) */ !fileMetadata
+    !attachment ||
+    attachment.length === 0 ||
+    /* @conditional-compile-remove(teams-inline-images-and-file-sharing) */ !attachment
   ) {
     return <></>;
   }
@@ -192,45 +194,17 @@
   return (
     <div data-ui-id="file-download-card-group">
       <_FileCardGroup ariaLabel={fileCardGroupDescription()}>
-        {fileMetadata &&
-<<<<<<< HEAD
-          fileMetadata
+        {attachment &&
+          attachment
             .filter((attachment) => {
               /* @conditional-compile-remove(file-sharing) */
-              return isFileSharingAttachment(attachment);
+              return attachment.payload?.teamsFileAttachment !== 'true';
               return true;
             })
-            .map((file) => file as unknown as FileMetadata)
+            .map((file) => file as unknown as AttachmentMetadata)
             .map((file) => (
-              <_FileCard
-                file={file}
-                userId={userId}
-                key={file.name}
-                menuActions={props.menuActions ?? [defaultFileDownloadOptions]}
-              />
+              <_FileCard file={file} key={file.name} menuActions={props.menuActions ?? [defaultFileDownloadOptions]} />
             ))}
-=======
-          fileMetadata.map((file) => (
-            <TooltipHost content={downloadFileButtonString()} key={file.name}>
-              <_FileCard
-                fileName={file.name}
-                key={file.name}
-                fileExtension={file.extension}
-                actionIcon={
-                  showSpinner ? (
-                    <Spinner size={SpinnerSize.medium} aria-live={'polite'} role={'status'} />
-                  ) : true &&
-                    /* @conditional-compile-remove(teams-inline-images-and-file-sharing) */ isShowDownloadIcon(file) ? (
-                    <IconButton className={iconButtonClassName} ariaLabel={downloadFileButtonString()}>
-                      <DownloadIconTrampoline />
-                    </IconButton>
-                  ) : undefined
-                }
-                actionHandler={() => fileDownloadHandler(userId, file)}
-              />
-            </TooltipHost>
-          ))}
->>>>>>> ad8a63e2
       </_FileCardGroup>
     </div>
   );
