--- conflicted
+++ resolved
@@ -12,16 +12,6 @@
 import { _formatString } from '@internal/acs-ui-common';
 
 /**
-<<<<<<< HEAD
- * @public
- */
-export type FileMetadataAttachmentType = 'fileSharing' | 'inlineImage' | 'unknown';
-
-/**
- * Base interface that all Meta Data should extend.
- * Typically used for ACS to ACS file transfers.
- * @public
-=======
  * Represents the type of attachment
  * @beta
  */
@@ -34,7 +24,6 @@
  * Metadata containing basic information about the uploaded file.
  *
  * @beta
->>>>>>> 71f3f190
  */
 export interface FileMetadata {
   /* @conditional-compile-remove(teams-inline-images-and-file-sharing) */
@@ -53,26 +42,12 @@
   /**
    * File name to be displayed.
    */
-<<<<<<< HEAD
-
-  attachmentType: FileMetadataAttachmentType;
-}
-/**
- * Meta Data containing basic information about the uploaded file.
- * Typically used for ACS to ACS file transfers.
- * @public
- */
-export interface FileSharingMetadata extends BaseFileMetadata {
-  attachmentType: 'fileSharing';
-
-=======
   name: string;
   /**
    * Download URL for the file.
    */
   url: string;
   /* @conditional-compile-remove(teams-inline-images-and-file-sharing) */
->>>>>>> 71f3f190
   /*
    * Optional dictionary of meta data associated with the file.
    */
@@ -80,30 +55,19 @@
 }
 
 /**
-<<<<<<< HEAD
- * Meta Data containing data for images.
- * @public
- */
-export interface ImageFileMetadata extends BaseFileMetadata {
-=======
  * Metadata for rendering images inline with a message.
  * This does not include images attached as files.
  * @beta
  */
 export interface InlineImageMetadata {
->>>>>>> 71f3f190
   /*
    * Type of the attachment
    */
   attachmentType: 'inlineImage';
-<<<<<<< HEAD
-
-=======
   /**
    * Unique ID of the attachment.
    */
   id: string;
->>>>>>> 71f3f190
   /*
    * Preview URL for low resolution version.
    */
@@ -115,28 +79,16 @@
 }
 
 /**
-<<<<<<< HEAD
- * Meta Data containing information about the uploaded file.
- * @public
- */
-export type FileMetadata = FileSharingMetadata | ImageFileMetadata;
-=======
  * Metadata containing information about the uploaded file.
  * @beta
  */
 export type AttachmentMetadata =
   | FileMetadata
   | /* @conditional-compile-remove(teams-inline-images-and-file-sharing) */ InlineImageMetadata;
->>>>>>> 71f3f190
-
-/**
-<<<<<<< HEAD
- * Meta Data of the attachment object returned by the ACS SDK.
- * @public
-=======
+
+/**
  * Metadata of the attachment object returned by the ACS SDK.
  * @beta
->>>>>>> 71f3f190
  */
 export interface AttachmentDownloadResult {
   attachmentId: string;
@@ -248,15 +200,6 @@
     [props.strings?.downloadFile, localeStrings.downloadFile]
   );
 
-<<<<<<< HEAD
-  const isFileSharingAttachment = useCallback((attachment: FileMetadata): boolean => {
-    return attachment.attachmentType === 'fileSharing';
-    return false;
-  }, []);
-
-  const isShowDownloadIcon = useCallback((attachment: FileMetadata): boolean => {
-    return attachment.attachmentType === 'fileSharing' && attachment.payload?.teamsFileAttachment !== 'true';
-=======
   const isFileSharingAttachment = useCallback((attachment: AttachmentMetadata): boolean => {
     /* @conditional-compile-remove(teams-inline-images-and-file-sharing) */
     return attachment.attachmentType === 'file';
@@ -267,7 +210,6 @@
   const isShowDownloadIcon = useCallback((attachment: AttachmentMetadata): boolean => {
     /* @conditional-compile-remove(teams-inline-images-and-file-sharing) */
     return attachment.attachmentType === 'file' && attachment.payload?.teamsFileAttachment !== 'true';
->>>>>>> 71f3f190
     return true;
   }, []);
 
