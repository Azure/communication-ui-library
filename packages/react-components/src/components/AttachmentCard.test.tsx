// Copyright (c) Microsoft Corporation.
// Licensed under the MIT License.

import React from 'react';
import { _AttachmentCard, _AttachmentCardProps } from './AttachmentCard';
import { render, screen } from '@testing-library/react';
import { Icon, registerIcons } from '@fluentui/react';

describe('AttachmentCard should be rendered properly', () => {
  beforeEach(() => {
    registerIcons({
      icons: {
        docx24_svg: <></>,
        cancelattachmentupload: <></>
      }
    });
  });

  it('should render the component', () => {
    renderAttachmentCardWithDefaults();
    expect(screen.getByText('MockAttachmentCard')).toBeDefined();
  });

  it('should render the component with progress bar', () => {
    renderAttachmentCardWithDefaults({ progress: 0.5 });
    const progressIndicator = screen.getByRole('progressbar');
    const progressBar = progressIndicator.firstElementChild as HTMLElement;
    expect(progressBar.style.width).toContain('50%');
  });

  it('should render the component with action icon', () => {
    renderAttachmentCardWithDefaults({
      menuActions: [
        {
          name: 'Cancel',
          icon: <Icon iconName="CancelAttachmentUpload" />,
<<<<<<< HEAD
          onClick: () => {}
=======
          onClick: () => {
            return Promise.resolve();
          }
>>>>>>> c5ac9f43
        }
      ]
    });

    const button = screen.getAllByRole('button');
    expect(button.length).toBe(1);
  });
});

describe('AttachmentCard action handler should be called', () => {
  beforeEach(() => {
    registerIcons({
      icons: {
        docx24_svg: <></>,
        cancelattachmentupload: <></>
      }
    });
  });

  it('should call the action handler when action icon is clicked', () => {
    const actionHandler = jest.fn();
    renderAttachmentCardWithDefaults({
      menuActions: [
        {
          name: 'Cancel',
          icon: <Icon iconName="CancelAttachmentUpload" />,
          onClick: actionHandler
        }
      ]
    });

    const button = screen.getAllByRole('button')[0];
    button.click();
    expect(actionHandler).toHaveBeenCalledTimes(1);
  });
});

const renderAttachmentCardWithDefaults = (props?: Partial<_AttachmentCardProps>): void => {
  const mergedProps: _AttachmentCardProps = {
    attachment: {
      id: 'mockId',
      name: 'MockAttachmentCard',
      extension: 'docx'
    },
    menuActions: props?.menuActions ?? [],
    ...(props ?? {})
  };

  render(<_AttachmentCard {...mergedProps} />);
};<|MERGE_RESOLUTION|>--- conflicted
+++ resolved
@@ -34,13 +34,9 @@
         {
           name: 'Cancel',
           icon: <Icon iconName="CancelAttachmentUpload" />,
-<<<<<<< HEAD
-          onClick: () => {}
-=======
           onClick: () => {
             return Promise.resolve();
           }
->>>>>>> c5ac9f43
         }
       ]
     });
