// Copyright (c) Microsoft Corporation.
// Licensed under the MIT license.

import {
  ContextualMenu,
  DirectionalHint,
  Icon,
  IContextualMenuItem,
  IStyle,
  mergeStyles,
  Persona,
  PersonaPresence,
  PersonaSize,
  Stack,
  Text
} from '@fluentui/react';
import React, { useMemo, useRef, useState } from 'react';
import { useIdentifiers } from '../identifiers';
import { useLocale } from '../localization';
import { useTheme } from '../theming';
import { BaseCustomStyles, OnRenderAvatarCallback } from '../types';
import {
  iconContainerStyle,
  iconStyles,
  meContainerStyle,
  menuButtonContainerStyle,
  participantItemContainerStyle
} from './styles/ParticipantItem.styles';
import { _preventDismissOnEvent as preventDismissOnEvent } from '@internal/acs-ui-common';
/* @conditional-compile-remove(one-to-n-calling) */
/* @conditional-compile-remove(PSTN-calls) */
import { ParticipantState } from '../types';

/**
 * Fluent styles for {@link ParticipantItem}.
 *
 * @public
 */
export interface ParticipantItemStyles extends BaseCustomStyles {
  /** Styles for the avatar. */
  avatar?: IStyle;
  /** Styles for the (You) string. */
  me?: IStyle;
  /** Styles for the container of the icon. */
  iconContainer?: IStyle;
  /** Styles for the menu. */
  menu?: IStyle;
}

/**
 * Strings of {@link ParticipantItem} that can be overridden.
 *
 * @public
 */
export interface ParticipantItemStrings {
  /** String shown when participant is me */
  isMeText: string;
  /** String shown when hovering over menu button */
  menuTitle: string;
  /** Label for the remove button in participant menu  */
  removeButtonLabel: string;
  /** Label for the sharing icon in participant state stack  */
  sharingIconLabel: string;
  /** Label for the muted icon in participant state stack  */
  mutedIconLabel: string;
  /** placeholder text for participants who does not have a display name*/
  displayNamePlaceholder?: string;
  /* @conditional-compile-remove(one-to-n-calling) */
  /* @conditional-compile-remove(PSTN-calls) */
  /** String shown when `participantState` is `Connecting` */
<<<<<<< HEAD
  participantStateConnecting: string;
  /* @conditional-compile-remove(one-to-n-calling) */
  /* @conditional-compile-remove(PSTN-calls) */
  /** String shown when `participantState` is `Ringing` */
  participantStateRinging: string;
  /* @conditional-compile-remove(one-to-n-calling) */
  /* @conditional-compile-remove(PSTN-calls) */
  /** String shown when `participantState` is `Hold` */
  participantStateHold: string;
=======
  participantStateConnecting?: string;
  /* @conditional-compile-remove(one-to-n-calling) */
  /* @conditional-compile-remove(PSTN-calls) */
  /** String shown when `participantState` is `Ringing` */
  participantStateRinging?: string;
  /* @conditional-compile-remove(one-to-n-calling) */
  /* @conditional-compile-remove(PSTN-calls) */
  /** String shown when `participantState` is `Hold` */
  participantStateHold?: string;
>>>>>>> a5fc6677
}

/**
 * Props for {@link ParticipantItem}.
 *
 * @public
 */
export interface ParticipantItemProps {
  /** Unique User ID of the participant. This `userId` is available in the `onRenderAvatar` callback function */
  userId?: string;
  /** Name of participant. */
  displayName?: string;
  /** Optional indicator to show participant is the user. */
  me?: boolean;
  /** Optional callback returning a JSX element to override avatar. */
  onRenderAvatar?: OnRenderAvatarCallback;
  /** Optional array of IContextualMenuItem for contextual menu. */
  menuItems?: IContextualMenuItem[];
  /** Optional callback returning a JSX element rendered on the right portion of the ParticipantItem. Intended for adding icons. */
  onRenderIcon?: (props?: ParticipantItemProps) => JSX.Element | null;
  /** Optional PersonaPresence to show participant presence. This will not have an effect if property avatar is assigned. */
  presence?: PersonaPresence;
  /**
   * Allows users to pass in an object contains custom CSS styles.
   * @Example
   * ```
   * <ParticipantItem styles={{ root: { background: 'blue' } }} />
   * ```
   */
  styles?: ParticipantItemStyles;
  /**
   * Optional strings to override in component
   */
  strings?: Partial<ParticipantItemStrings>;
  /**
   * Optional callback when component is clicked
   */
  onClick?: (props?: ParticipantItemProps) => void;
  /** prop to determine if we should show tooltip for participants or not */
  showParticipantOverflowTooltip?: boolean;
  /* @conditional-compile-remove(one-to-n-calling) */
  /* @conditional-compile-remove(PSTN-calls) */
  /**
<<<<<<< HEAD
   * Optional string to determine and display a participants connection status.
=======
   * Optional value to determine and display a participants connection status.
>>>>>>> a5fc6677
   * For example, `Connecting`, `Ringing` etc.
   * The actual text that is displayed is determined by the localized string
   * corresponding to the provided participant state.
   * For example, `strings.participantStateConnecting` will be used if `participantState` is `Connecting`.
   */
  participantState?: ParticipantState;
}

/**
 * Component to render a calling or chat participant.
 *
 * Displays the participant's avatar, displayName and status as well as optional icons and context menu.
 *
 * @public
 */
export const ParticipantItem = (props: ParticipantItemProps): JSX.Element => {
  const {
    userId,
    displayName,
    onRenderAvatar,
    menuItems,
    onRenderIcon,
    presence,
    styles,
    me,
    onClick,
    showParticipantOverflowTooltip,
    /* @conditional-compile-remove(PSTN-calls) */
    participantState
  } = props;
  const [itemHovered, setItemHovered] = useState<boolean>(false);
  const [menuHidden, setMenuHidden] = useState<boolean>(true);
  const containerRef = useRef<HTMLDivElement>(null);
  const theme = useTheme();
  const localeStrings = useLocale().strings.participantItem;
  const ids = useIdentifiers();

  const strings = { ...localeStrings, ...props.strings };

  const avatarOptions = {
    text: displayName,
    size: PersonaSize.size32,
    presence: presence,
    initialsTextColor: 'white',
    showOverflowTooltip: showParticipantOverflowTooltip
  };

  const avatar = onRenderAvatar ? (
    onRenderAvatar(userId ?? '', avatarOptions)
  ) : (
    <Persona
      className={mergeStyles(
        {
          // Prevents persona text from being vertically truncated if a global line height is less than 1.15.
          lineHeight: '1.15rem'
        },
        styles?.avatar
      )}
      {...avatarOptions}
    />
  );

  const meTextStyle = useMemo(
    () => mergeStyles(meContainerStyle, { color: theme.palette.neutralTertiary }, styles?.me),
    [theme.palette.neutralTertiary, styles?.me]
  );
  const contextualMenuStyle = useMemo(
    () => mergeStyles({ background: theme.palette.neutralLighterAlt }, styles?.menu),
    [theme.palette.neutralLighterAlt, styles?.menu]
  );
  const infoContainerStyle = useMemo(
    () => mergeStyles(iconContainerStyle, { color: theme.palette.neutralTertiary }, styles?.iconContainer),
    [theme.palette.neutralTertiary, styles?.iconContainer]
  );

  const menuButton = useMemo(
    () => (
      <Stack
        horizontal={true}
        horizontalAlign="end"
        className={mergeStyles(menuButtonContainerStyle)}
        title={strings.menuTitle}
        data-ui-id={ids.participantItemMenuButton}
      >
        <Icon
          iconName={itemHovered ? 'ParticipantItemOptionsHovered' : 'ParticipantItemOptions'}
          className={iconStyles}
        />
      </Stack>
    ),
    [itemHovered, strings.menuTitle, ids.participantItemMenuButton]
  );

  const onDismissMenu = (): void => {
    setItemHovered(false);
    setMenuHidden(true);
  };

<<<<<<< HEAD
  /* @conditional-compile-remove(one-to-n-calling) */
  /* @conditional-compile-remove(PSTN-calls) */
  const participantStateString = React.useMemo((): string | undefined => {
    if (participantState === 'Idle' || participantState === 'Connecting') {
      return strings?.participantStateConnecting;
    } else if (participantState === 'EarlyMedia' || participantState === 'Ringing') {
      return strings?.participantStateRinging;
    } else if (participantState === 'Hold') {
      return strings?.participantStateHold;
    }
    return;
  }, [
    participantState,
    strings?.participantStateConnecting,
    strings?.participantStateHold,
    strings?.participantStateRinging
  ]);

  const menuItemsWrapperStyle = useMemo(() => {
    /* @conditional-compile-remove(one-to-n-calling) */
    /* @conditional-compile-remove(PSTN-calls) */
    return {
      /* If participant state is being displayed, hide the menu icon until it is hovered. */
      display: itemHovered ? 'block' : participantState ? 'none' : 'block'
    };
    return {};
  }, [
    itemHovered,
    /* @conditional-compile-remove(one-to-n-calling) */
    /* @conditional-compile-remove(PSTN-calls) */
    participantState
  ]);
=======
  const participantStateString = participantStateStringTrampoline(props, strings);
>>>>>>> a5fc6677

  return (
    <div
      ref={containerRef}
      role={'menuitem'}
      data-is-focusable={true}
      className={mergeStyles(
        participantItemContainerStyle({ localparticipant: me, clickable: !!menuItems }),
        styles?.root
      )}
      onMouseEnter={() => setItemHovered(true)}
      onMouseLeave={() => setItemHovered(false)}
      onClick={() => {
        if (!participantStateString) {
          setItemHovered(true);
          setMenuHidden(false);
          onClick?.(props);
        }
      }}
      tabIndex={0}
    >
      <Stack
        horizontal
        className={mergeStyles({ width: `calc(100% - ${menuButtonContainerStyle.width})`, alignItems: 'center' })}
      >
        {avatar}
        {me && <Text className={meTextStyle}>{strings.isMeText}</Text>}
        <Stack horizontal className={mergeStyles(infoContainerStyle)}>
          {onRenderIcon && onRenderIcon(props)}
        </Stack>
      </Stack>
<<<<<<< HEAD
      {/* Show the participant state for a remote participant only. Hide it on hover. */}
      {
        /* @conditional-compile-remove(one-to-n-calling) */
        /* @conditional-compile-remove(PSTN-calls) */
        !me && participantStateString && (
          <div onMouseEnter={() => setItemHovered(true)} style={{ display: itemHovered ? 'none' : 'block' }}>
            {participantStateString}
          </div>
        )
      }
      {/* If participant state is being displayed, hide the menu icon until it is hovered. */}
      <div style={menuItemsWrapperStyle}>
        {menuItems && menuItems.length > 0 && (
          <>
            {menuButton}
            <ContextualMenu
              items={menuItems}
              hidden={menuHidden}
              target={containerRef}
              onItemClick={onDismissMenu}
              onDismiss={onDismissMenu}
              directionalHint={DirectionalHint.bottomRightEdge}
              className={contextualMenuStyle}
              calloutProps={{
                preventDismissOnEvent
              }}
            />
          </>
        )}
      </div>
=======
      {/* When the participantStateString has a value, we don't show the menu  */}
      {!me && participantStateString ? (
        <Text>{participantStateString}</Text>
      ) : (
        <div>
          {menuItems && menuItems.length > 0 && (
            <>
              {menuButton}
              <ContextualMenu
                items={menuItems}
                hidden={menuHidden}
                target={containerRef}
                onItemClick={onDismissMenu}
                onDismiss={onDismissMenu}
                directionalHint={DirectionalHint.bottomRightEdge}
                className={contextualMenuStyle}
                calloutProps={{
                  preventDismissOnEvent
                }}
              />
            </>
          )}
        </div>
      )}
>>>>>>> a5fc6677
    </div>
  );
};

const participantStateStringTrampoline = (
  props: ParticipantItemProps,
  strings: ParticipantItemStrings
): string | undefined => {
  /* @conditional-compile-remove(one-to-n-calling) */
  /* @conditional-compile-remove(PSTN-calls) */
  return props.participantState === 'Idle' || props.participantState === 'Connecting'
    ? strings?.participantStateConnecting
    : props.participantState === 'EarlyMedia' || props.participantState === 'Ringing'
    ? strings?.participantStateRinging
    : props.participantState === 'Hold'
    ? strings?.participantStateHold
    : undefined;

  return undefined;
};<|MERGE_RESOLUTION|>--- conflicted
+++ resolved
@@ -68,17 +68,6 @@
   /* @conditional-compile-remove(one-to-n-calling) */
   /* @conditional-compile-remove(PSTN-calls) */
   /** String shown when `participantState` is `Connecting` */
-<<<<<<< HEAD
-  participantStateConnecting: string;
-  /* @conditional-compile-remove(one-to-n-calling) */
-  /* @conditional-compile-remove(PSTN-calls) */
-  /** String shown when `participantState` is `Ringing` */
-  participantStateRinging: string;
-  /* @conditional-compile-remove(one-to-n-calling) */
-  /* @conditional-compile-remove(PSTN-calls) */
-  /** String shown when `participantState` is `Hold` */
-  participantStateHold: string;
-=======
   participantStateConnecting?: string;
   /* @conditional-compile-remove(one-to-n-calling) */
   /* @conditional-compile-remove(PSTN-calls) */
@@ -88,7 +77,6 @@
   /* @conditional-compile-remove(PSTN-calls) */
   /** String shown when `participantState` is `Hold` */
   participantStateHold?: string;
->>>>>>> a5fc6677
 }
 
 /**
@@ -132,11 +120,7 @@
   /* @conditional-compile-remove(one-to-n-calling) */
   /* @conditional-compile-remove(PSTN-calls) */
   /**
-<<<<<<< HEAD
-   * Optional string to determine and display a participants connection status.
-=======
    * Optional value to determine and display a participants connection status.
->>>>>>> a5fc6677
    * For example, `Connecting`, `Ringing` etc.
    * The actual text that is displayed is determined by the localized string
    * corresponding to the provided participant state.
@@ -163,9 +147,8 @@
     styles,
     me,
     onClick,
-    showParticipantOverflowTooltip,
+    showParticipantOverflowTooltip
     /* @conditional-compile-remove(PSTN-calls) */
-    participantState
   } = props;
   const [itemHovered, setItemHovered] = useState<boolean>(false);
   const [menuHidden, setMenuHidden] = useState<boolean>(true);
@@ -235,42 +218,7 @@
     setMenuHidden(true);
   };
 
-<<<<<<< HEAD
-  /* @conditional-compile-remove(one-to-n-calling) */
-  /* @conditional-compile-remove(PSTN-calls) */
-  const participantStateString = React.useMemo((): string | undefined => {
-    if (participantState === 'Idle' || participantState === 'Connecting') {
-      return strings?.participantStateConnecting;
-    } else if (participantState === 'EarlyMedia' || participantState === 'Ringing') {
-      return strings?.participantStateRinging;
-    } else if (participantState === 'Hold') {
-      return strings?.participantStateHold;
-    }
-    return;
-  }, [
-    participantState,
-    strings?.participantStateConnecting,
-    strings?.participantStateHold,
-    strings?.participantStateRinging
-  ]);
-
-  const menuItemsWrapperStyle = useMemo(() => {
-    /* @conditional-compile-remove(one-to-n-calling) */
-    /* @conditional-compile-remove(PSTN-calls) */
-    return {
-      /* If participant state is being displayed, hide the menu icon until it is hovered. */
-      display: itemHovered ? 'block' : participantState ? 'none' : 'block'
-    };
-    return {};
-  }, [
-    itemHovered,
-    /* @conditional-compile-remove(one-to-n-calling) */
-    /* @conditional-compile-remove(PSTN-calls) */
-    participantState
-  ]);
-=======
   const participantStateString = participantStateStringTrampoline(props, strings);
->>>>>>> a5fc6677
 
   return (
     <div
@@ -302,38 +250,6 @@
           {onRenderIcon && onRenderIcon(props)}
         </Stack>
       </Stack>
-<<<<<<< HEAD
-      {/* Show the participant state for a remote participant only. Hide it on hover. */}
-      {
-        /* @conditional-compile-remove(one-to-n-calling) */
-        /* @conditional-compile-remove(PSTN-calls) */
-        !me && participantStateString && (
-          <div onMouseEnter={() => setItemHovered(true)} style={{ display: itemHovered ? 'none' : 'block' }}>
-            {participantStateString}
-          </div>
-        )
-      }
-      {/* If participant state is being displayed, hide the menu icon until it is hovered. */}
-      <div style={menuItemsWrapperStyle}>
-        {menuItems && menuItems.length > 0 && (
-          <>
-            {menuButton}
-            <ContextualMenu
-              items={menuItems}
-              hidden={menuHidden}
-              target={containerRef}
-              onItemClick={onDismissMenu}
-              onDismiss={onDismissMenu}
-              directionalHint={DirectionalHint.bottomRightEdge}
-              className={contextualMenuStyle}
-              calloutProps={{
-                preventDismissOnEvent
-              }}
-            />
-          </>
-        )}
-      </div>
-=======
       {/* When the participantStateString has a value, we don't show the menu  */}
       {!me && participantStateString ? (
         <Text>{participantStateString}</Text>
@@ -358,7 +274,6 @@
           )}
         </div>
       )}
->>>>>>> a5fc6677
     </div>
   );
 };
