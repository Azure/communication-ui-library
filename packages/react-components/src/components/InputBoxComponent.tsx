// Copyright (c) Microsoft Corporation.
// Licensed under the MIT license.

import React, { useState, ReactNode, FormEvent, useCallback, useRef } from 'react';
/* @conditional-compile-remove(mention) */
import { useEffect } from 'react';
/* @conditional-compile-remove(mention) */
import { ComponentStrings, useLocale } from '../localization';

import {
  Stack,
  TextField,
  mergeStyles,
  IStyle,
  ITextField,
  concatStyleSets,
  IconButton,
  TooltipHost,
  ICalloutContentStyles
} from '@fluentui/react';
import { BaseCustomStyles } from '../types';
import {
  inputBoxStyle,
  inputBoxWrapperStyle,
  inputButtonStyle,
  textFieldStyle,
  textContainerStyle,
  newLineButtonsContainerStyle,
  inputBoxNewLineSpaceAffordance,
  inputButtonTooltipStyle,
  iconWrapperStyle
} from './styles/InputBoxComponent.style';
/* @conditional-compile-remove(mention) */
import { Caret } from 'textarea-caret-ts';
import { isDarkThemed } from '../theming/themeUtils';
import { useTheme } from '../theming';
/* @conditional-compile-remove(mention) */
import { MentionLookupOptions, _MentionPopover, Mention } from './MentionPopover';
/* @conditional-compile-remove(mention) */
import { useDebouncedCallback } from 'use-debounce';
/* @conditional-compile-remove(mention) */
const DEFAULT_MENTION_TRIGGER = '@';
/* @conditional-compile-remove(mention) */
const MSFT_MENTION_TAG = 'msft-mention';

/**
 * @private
 */
export interface InputBoxStylesProps extends BaseCustomStyles {
  /** Styles for the text field. */
  textField?: IStyle;

  /** Styles for the system message; These styles will be ignored when a custom system message component is provided. */
  systemMessage?: IStyle;

  /** Styles for customizing the container of the text field */
  textFieldContainer?: IStyle;
}

type InputBoxComponentProps = {
  children: ReactNode;
  /**
   * Inline child elements passed in. Setting to false will mean they are on a new line.
   */
  inlineChildren: boolean;
  'data-ui-id'?: string;
  id?: string;
  textValue: string; // This could be plain text or HTML.
  onChange: (event?: FormEvent<HTMLInputElement | HTMLTextAreaElement>, newValue?: string) => void;
  textFieldRef?: React.RefObject<ITextField>;
  inputClassName?: string;
  placeholderText?: string;
  supportNewline?: boolean;
  maxLength: number;
  onKeyDown?: (ev: React.KeyboardEvent<HTMLInputElement | HTMLTextAreaElement>) => void;
  onEnterKeyDown?: () => void;
  errorMessage?: string | React.ReactElement;
  disabled?: boolean;
  styles?: InputBoxStylesProps;
  autoFocus?: 'sendBoxTextField';
  /* @conditional-compile-remove(mention) */
  mentionLookupOptions?: MentionLookupOptions;
};

/**
 * @private
 */
export const InputBoxComponent = (props: InputBoxComponentProps): JSX.Element => {
  const {
    styles,
    id,
    'data-ui-id': dataUiId,
    textValue,
    onChange,
    textFieldRef,
    placeholderText,
    onKeyDown,
    onEnterKeyDown,
    supportNewline,
    inputClassName,
    errorMessage,
    disabled,
    /* @conditional-compile-remove(mention) */
    mentionLookupOptions,
    children
  } = props;
  const inputBoxRef = useRef<HTMLDivElement>(null);

  /* @conditional-compile-remove(mention) */
  // Current suggestion list, provided by the callback
  const [mentionSuggestions, setMentionSuggestions] = useState<Mention[]>([]);
  /* @conditional-compile-remove(mention) */
  // Current suggestion list, provided by the callback
  const [activeSuggestionIndex, setActiveSuggestionIndex] = useState<number | undefined>(undefined);

  /* @conditional-compile-remove(mention) */
  // Index of the current trigger character in the text field
  const [currentTriggerStartIndex, setCurrentTriggerStartIndex] = useState<number>(-1);
  /* @conditional-compile-remove(mention) */
  const [inputTextValue, setInputTextValue] = useState<string>('');
  /* @conditional-compile-remove(mention) */
  const [tagsValue, setTagsValue] = useState<TagData[]>([]);
  /* @conditional-compile-remove(mention) */
  // Index of the previous selection start in the text field
  const [selectionStartValue, setSelectionStartValue] = useState<number | null>(null);
  /* @conditional-compile-remove(mention) */
  // Index of the previous selection end in the text field
  const [selectionEndValue, setSelectionEndValue] = useState<number | null>(null);
  /* @conditional-compile-remove(mention) */
  // Boolean value to check if onMouseDown event should be handled during select as selection range for onMouseDown event is not updated yet and the selection range for mouse click/taps will be updated in onSelect event if needed.
  const [shouldHandleOnMouseDownDuringSelect, setShouldHandleOnMouseDownDuringSelect] = useState<boolean>(true);

  /* @conditional-compile-remove(mention) */
  // Caret position in the text field
  const [caretPosition, setCaretPosition] = useState<Caret.Position | undefined>(undefined);
  /* @conditional-compile-remove(mention) */
  // Index of where the caret is in the text field
  const [caretIndex, setCaretIndex] = useState<number | undefined>(undefined);
  /* @conditional-compile-remove(mention) */
  const localeStrings = useLocale().strings;

  /* @conditional-compile-remove(mention) */
  // Set mention suggestions
  const updateMentionSuggestions = useCallback(
    (suggestions: Mention[]) => {
      setMentionSuggestions(suggestions);
    },
    [setMentionSuggestions]
  );

  /* @conditional-compile-remove(mention) */
  // Parse the text and get the plain text version to display in the input box
  useEffect(() => {
    const trigger = mentionLookupOptions?.trigger || DEFAULT_MENTION_TRIGGER;
    const parsedHTMLData = textToTagParser(textValue, trigger);
    setInputTextValue(parsedHTMLData.plainText);
    setTagsValue(parsedHTMLData.tags);
    updateMentionSuggestions([]);
  }, [textValue, mentionLookupOptions?.trigger, updateMentionSuggestions]);

  const mergedRootStyle = mergeStyles(inputBoxWrapperStyle, styles?.root);
  const mergedTextFiledStyle = mergeStyles(
    inputBoxStyle,
    inputClassName,
    props.inlineChildren ? {} : inputBoxNewLineSpaceAffordance
  );

  /* @conditional-compile-remove(mention) */
  useEffect(() => {
    // effect for caret index update
    if (caretIndex === undefined || textFieldRef === undefined || textFieldRef?.current === undefined) {
      return;
    }
    // get validated caret index between 0 and inputTextValue.length otherwise caret will be set to incorrect index
    const updatedCaretIndex = getValidatedIndexInRange({
      min: 0,
      max: inputTextValue.length,
      currentValue: caretIndex
    });
    textFieldRef?.current?.setSelectionRange(updatedCaretIndex, updatedCaretIndex);
    setSelectionStartValue(updatedCaretIndex);
    setSelectionEndValue(updatedCaretIndex);
  }, [caretIndex, inputTextValue.length, textFieldRef, setSelectionStartValue, setSelectionEndValue]);

  const mergedTextContainerStyle = mergeStyles(textContainerStyle, styles?.textFieldContainer);
  const mergedTextFieldStyle = concatStyleSets(textFieldStyle, {
    fieldGroup: styles?.textField,
    errorMessage: styles?.systemMessage,
    suffix: {
      backgroundColor: 'transparent',
      // Remove empty space in the suffix area when adding newline-style buttons
      display: props.inlineChildren ? 'flex' : 'contents',
      padding: '0 0.25rem'
    }
  });

  const mergedChildrenStyle = mergeStyles(props.inlineChildren ? {} : newLineButtonsContainerStyle);

  /* @conditional-compile-remove(mention) */
  const onSuggestionSelected = useCallback(
    (suggestion: Mention) => {
      let selectionEnd = textFieldRef?.current?.selectionEnd || -1;
      if (selectionEnd < 0) {
        selectionEnd = 0;
      } else if (selectionEnd > inputTextValue.length) {
        selectionEnd = inputTextValue.length;
      }
      const oldPlainText = inputTextValue;
      const mention = htmlStringForMentionSuggestion(suggestion, localeStrings);

      // update plain text with the mention html text
      const newPlainText =
        inputTextValue.substring(0, currentTriggerStartIndex) + mention + inputTextValue.substring(selectionEnd);
      const triggerText = mentionLookupOptions?.trigger ?? DEFAULT_MENTION_TRIGGER;
      // update html text with updated plain text
      const updatedContent = updateHTML({
        htmlText: textValue,
        oldPlainText,
        newPlainText,
        tags: tagsValue,
        startIndex: currentTriggerStartIndex,
        oldPlainTextEndIndex: selectionEnd,
        change: mention,
        mentionTrigger: triggerText
      });
      const displayName = getDisplayNameForMentionSuggestion(suggestion, localeStrings);
      const newCaretIndex = currentTriggerStartIndex + displayName.length + triggerText.length;
      // move the caret in the text field to the end of the mention plain text
      setCaretIndex(newCaretIndex);
      setSelectionEndValue(newCaretIndex);
      setSelectionStartValue(newCaretIndex);
      setCurrentTriggerStartIndex(-1);
      updateMentionSuggestions([]);
      // set focus back to text field
      textFieldRef?.current?.focus();
      setActiveSuggestionIndex(undefined);
      onChange && onChange(undefined, updatedContent.updatedHTML);
    },
    [
      textFieldRef,
      inputTextValue,
      currentTriggerStartIndex,
      mentionLookupOptions?.trigger,
      onChange,
      textValue,
      tagsValue,
      /* @conditional-compile-remove(mention) */
      updateMentionSuggestions,
      /* @conditional-compile-remove(mention) */
      localeStrings
    ]
  );

  const onTextFieldKeyDown = useCallback(
    (ev: React.KeyboardEvent<HTMLInputElement | HTMLTextAreaElement>) => {
      /* @conditional-compile-remove(mention) */
      // caretIndex should be set to undefined when the user is typing
      setCaretIndex(undefined);
      // shouldHandleOnMouseDownDuringSelect should be set to false after the last mouse down event.
      // it shouldn't be updated in onMouseUp
      // as onMouseUp can be triggered before or after onSelect event
      // because its order depends on mouse events not selection.
      /* @conditional-compile-remove(mention) */
      setShouldHandleOnMouseDownDuringSelect(false);
      // Uses KeyCode 229 and which code 229 to determine if the press of the enter key is from a composition session or not (Safari only)
      if (ev.nativeEvent.isComposing || ev.nativeEvent.keyCode === 229 || ev.nativeEvent.which === 229) {
        return;
      }
      if (ev.key === 'ArrowUp') {
        ev.preventDefault();
        /* @conditional-compile-remove(mention) */
        if (mentionSuggestions.length > 0) {
          const newActiveIndex =
            activeSuggestionIndex === undefined
              ? mentionSuggestions.length - 1
              : Math.max(activeSuggestionIndex - 1, 0);
          setActiveSuggestionIndex(newActiveIndex);
        }
      } else if (ev.key === 'ArrowDown') {
        ev.preventDefault();
        /* @conditional-compile-remove(mention) */
        if (mentionSuggestions.length > 0) {
          const newActiveIndex =
            activeSuggestionIndex === undefined
              ? 0
              : Math.min(activeSuggestionIndex + 1, mentionSuggestions.length - 1);
          setActiveSuggestionIndex(newActiveIndex);
        }
      }
      if (ev.key === 'Enter' && (ev.shiftKey === false || !supportNewline)) {
        ev.preventDefault();

        // If we are looking up a mention, select the focused suggestion
        /* @conditional-compile-remove(mention) */
        if (mentionSuggestions.length > 0 && activeSuggestionIndex !== undefined) {
          const selectedMention = mentionSuggestions[activeSuggestionIndex];
          if (selectedMention) {
            onSuggestionSelected(selectedMention);
            return;
          }
        }

        onEnterKeyDown && onEnterKeyDown();
      }
      onKeyDown && onKeyDown(ev);
    },
    [
      onEnterKeyDown,
      onKeyDown,
      supportNewline,
      /* @conditional-compile-remove(mention) */
      mentionSuggestions,
      /* @conditional-compile-remove(mention) */
      activeSuggestionIndex,
      /* @conditional-compile-remove(mention) */
      onSuggestionSelected
    ]
  );

  const onRenderChildren = (): JSX.Element => {
    return (
      <Stack horizontal className={mergedChildrenStyle}>
        {children}
      </Stack>
    );
  };

  /* @conditional-compile-remove(mention) */
  const debouncedQueryUpdate = useDebouncedCallback(async (query?: string) => {
    if (query === undefined) {
      updateMentionSuggestions([]);
      return;
    }
    const suggestions = (await mentionLookupOptions?.onQueryUpdated(query)) ?? [];
    if (suggestions.length === 0) {
      setActiveSuggestionIndex(undefined);
    } else if (activeSuggestionIndex === undefined) {
      setActiveSuggestionIndex(0);
    }
    updateMentionSuggestions(suggestions);
  }, 500);

  /* @conditional-compile-remove(mention) */
  useEffect(() => {
    return () => {
      debouncedQueryUpdate.cancel();
    };
  }, [debouncedQueryUpdate]);

  /* @conditional-compile-remove(mention) */
  // Update selections index in mention to navigate by words
  const updateSelectionIndexesWithMentionIfNeeded = useCallback(
    (
      event: FormEvent<HTMLInputElement | HTMLTextAreaElement>,
      inputTextValue: string,
      selectionStartValue: number | null,
      selectionEndValue: number | null,
      tagsValue: TagData[]
    ): void => {
      let updatedStartIndex = event.currentTarget.selectionStart;
      let updatedEndIndex = event.currentTarget.selectionEnd;
      if (
        event.currentTarget.selectionStart === event.currentTarget.selectionEnd &&
        event.currentTarget.selectionStart !== null &&
        event.currentTarget.selectionStart !== -1
      ) {
        // just a caret movement/usual typing or deleting
        const mentionTag = findMentionTagForSelection(tagsValue, event.currentTarget.selectionStart);
        // don't include boundary cases to show correct selection, otherwise it will show selection at mention boundaries
        if (
          mentionTag !== undefined &&
          mentionTag.plainTextBeginIndex !== undefined &&
          event.currentTarget.selectionStart > mentionTag.plainTextBeginIndex &&
          event.currentTarget.selectionStart < (mentionTag.plainTextEndIndex ?? mentionTag.plainTextBeginIndex)
        ) {
          // get updated selection index
          const newSelectionIndex = findNewSelectionIndexForMention({
            tag: mentionTag,
            textValue: inputTextValue,
            currentSelectionIndex: event.currentTarget.selectionStart,
            previousSelectionIndex: selectionStartValue ?? inputTextValue.length
          });
          updatedStartIndex = newSelectionIndex;
          updatedEndIndex = newSelectionIndex;
        }
      } else if (event.currentTarget.selectionStart !== event.currentTarget.selectionEnd) {
        // Both e.currentTarget.selectionStart !== selectionStartValue and e.currentTarget.selectionEnd !== selectionEndValue can be true when a user selects a text by double click
        if (event.currentTarget.selectionStart !== null && event.currentTarget.selectionStart !== selectionStartValue) {
          // the selection start is changed
          const mentionTag = findMentionTagForSelection(tagsValue, event.currentTarget.selectionStart);
          // don't include boundary cases to show correct selection, otherwise it will show selection at mention boundaries
          if (
            mentionTag !== undefined &&
            mentionTag.plainTextBeginIndex !== undefined &&
            event.currentTarget.selectionStart > mentionTag.plainTextBeginIndex &&
            event.currentTarget.selectionStart < (mentionTag.plainTextEndIndex ?? mentionTag.plainTextBeginIndex)
          ) {
            updatedStartIndex = findNewSelectionIndexForMention({
              tag: mentionTag,
              textValue: inputTextValue,
              currentSelectionIndex: event.currentTarget.selectionStart,
              previousSelectionIndex: selectionStartValue ?? inputTextValue.length
            });
          }
        }
        if (event.currentTarget.selectionEnd !== null && event.currentTarget.selectionEnd !== selectionEndValue) {
          // the selection end is changed
          const mentionTag = findMentionTagForSelection(tagsValue, event.currentTarget.selectionEnd);
          // don't include boundary cases to show correct selection, otherwise it will show selection at mention boundaries
          if (
            mentionTag !== undefined &&
            mentionTag.plainTextBeginIndex !== undefined &&
            event.currentTarget.selectionEnd > mentionTag.plainTextBeginIndex &&
            event.currentTarget.selectionEnd < (mentionTag.plainTextEndIndex ?? mentionTag.plainTextBeginIndex)
          ) {
            updatedEndIndex = findNewSelectionIndexForMention({
              tag: mentionTag,
              textValue: inputTextValue,
              currentSelectionIndex: event.currentTarget.selectionEnd,
              previousSelectionIndex: selectionEndValue ?? inputTextValue.length
            });
          }
        }
      }
      // e.currentTarget.selectionDirection should be set to handle shift + arrow keys
      if (event.currentTarget.selectionDirection === null) {
        event.currentTarget.setSelectionRange(updatedStartIndex, updatedEndIndex);
      } else {
        event.currentTarget.setSelectionRange(
          updatedStartIndex,
          updatedEndIndex,
          event.currentTarget.selectionDirection
        );
      }
      setSelectionStartValue(updatedStartIndex);
      setSelectionEndValue(updatedEndIndex);
    },
    [setSelectionStartValue, setSelectionEndValue]
  );

  /* @conditional-compile-remove(mention) */
  const handleOnSelect = useCallback(
    (
      event: React.FormEvent<HTMLInputElement | HTMLTextAreaElement>,
      inputTextValue: string,
      tags: TagData[],
      shouldHandleOnMouseDownDuringSelect: boolean,
      selectionStartValue: number | null,
      selectionEndValue: number | null
    ): void => {
      /* @conditional-compile-remove(mention) */
      if (shouldHandleOnMouseDownDuringSelect && event.currentTarget.selectionStart !== null) {
        // on select was triggered by mouse down
        const mentionTag = findMentionTagForSelection(tags, event.currentTarget.selectionStart);
        if (mentionTag !== undefined && mentionTag.plainTextBeginIndex !== undefined) {
          // handle mention click
          if (event.currentTarget.selectionDirection === null) {
            event.currentTarget.setSelectionRange(
              mentionTag.plainTextBeginIndex,
              mentionTag.plainTextEndIndex ?? mentionTag.plainTextBeginIndex
            );
          } else {
            event.currentTarget.setSelectionRange(
              mentionTag.plainTextBeginIndex,
              mentionTag.plainTextEndIndex ?? mentionTag.plainTextBeginIndex,
              event.currentTarget.selectionDirection
            );
          }
          setSelectionStartValue(mentionTag.plainTextBeginIndex);
          setSelectionEndValue(mentionTag.plainTextEndIndex ?? mentionTag.plainTextBeginIndex);
        } else {
          setSelectionStartValue(event.currentTarget.selectionStart);
          setSelectionEndValue(event.currentTarget.selectionEnd);
        }
      } else {
        // selection was changed by keyboard
        updateSelectionIndexesWithMentionIfNeeded(event, inputTextValue, selectionStartValue, selectionEndValue, tags);
      }
      // don't set setShouldHandleOnMouseDownDuringSelect(false) here as setSelectionRange could trigger additional calls of onSelect event and they may not be handled correctly (because of setSelectionRange calls or rerender)
    },
    [updateSelectionIndexesWithMentionIfNeeded]
  );

  /* @conditional-compile-remove(mention) */
  const handleOnChange = useCallback(
    async (
      event: React.FormEvent<HTMLInputElement | HTMLTextAreaElement>,
      tagsValue: TagData[],
      htmlTextValue: string,
      inputTextValue: string,
      currentTriggerStartIndex: number,
      previousSelectionStart?: number,
      previousSelectionEnd?: number,
      currentSelectionStart?: number,
      currentSelectionEnd?: number,
      updatedValue?: string
    ): Promise<void> => {
      if (event.currentTarget === null) {
        return;
      }
      // handle backspace change
      // onSelect is not called for backspace as selection is not changed and local caret index is outdated
      setCaretIndex(undefined);
      const newValue = updatedValue ?? '';
      const triggerText = mentionLookupOptions?.trigger ?? DEFAULT_MENTION_TRIGGER;

      const newTextLength = newValue.length;
      // updating indexes to set between 0 and text length, otherwise selectionRange won't be set correctly
      const currentSelectionEndValue = getValidatedIndexInRange({
        min: 0,
        max: newTextLength,
        currentValue: currentSelectionEnd
      });
      const currentSelectionStartValue = getValidatedIndexInRange({
        min: 0,
        max: newTextLength,
        currentValue: currentSelectionStart
      });
      const previousSelectionStartValue = getValidatedIndexInRange({
        min: 0,
        max: inputTextValue.length,
        currentValue: previousSelectionStart
      });
      const previousSelectionEndValue = getValidatedIndexInRange({
        min: 0,
        max: inputTextValue.length,
        currentValue: previousSelectionEnd
      });

      // If we are enabled for lookups,
      if (mentionLookupOptions !== undefined) {
        // Look at the range of the change for a trigger character
        const triggerPriorIndex = newValue.lastIndexOf(triggerText, currentSelectionEndValue - 1);
        // Update the caret position, if not doing a lookup
        setCaretPosition(Caret.getRelativePosition(event.currentTarget));

        if (triggerPriorIndex !== undefined) {
          // trigger is found
          const isSpaceBeforeTrigger = newValue.substring(triggerPriorIndex - 1, triggerPriorIndex) === ' ';
<<<<<<< HEAD
          const wordAtSelection = newValue.substring(triggerPriorIndex, selectionEnd + 1);
=======
          const wordAtSelection = newValue.substring(triggerPriorIndex, currentSelectionEndValue);
>>>>>>> 57e6bcbf
          let tagIndex = currentTriggerStartIndex;
          if (!isSpaceBeforeTrigger && triggerPriorIndex !== 0) {
            //no space before the trigger <- continuation of the previous word
            tagIndex = -1;
            setCurrentTriggerStartIndex(tagIndex);
          } else if (wordAtSelection === triggerText) {
            // start of the mention
            tagIndex = currentSelectionEndValue - triggerText.length;
            if (tagIndex < 0) {
              tagIndex = 0;
            }
            setCurrentTriggerStartIndex(tagIndex);
          }
          if (tagIndex === -1) {
            await debouncedQueryUpdate(undefined);
          } else {
            // In the middle of a @mention lookup
            if (tagIndex > -1) {
              const query = wordAtSelection.substring(triggerText.length, wordAtSelection.length);
              if (query !== undefined) {
                await debouncedQueryUpdate(query);
              }
            }
          }
        }
      }
      let result = '';
      if (tagsValue.length === 0) {
        // no tags in the string and newValue should be used as a result string
        result = newValue;
      } else {
        // there are tags in the text value and htmlTextValue is html string
        // find diff between old and new text
        const { changeStart, oldChangeEnd, newChangeEnd } = findStringsDiffIndexes({
          oldText: inputTextValue,
          newText: newValue,
          previousSelectionStart: previousSelectionStartValue,
          previousSelectionEnd: previousSelectionEndValue,
          currentSelectionStart: currentSelectionStartValue,
          currentSelectionEnd: currentSelectionEndValue
        });
        const change = newValue.substring(changeStart, newChangeEnd);
        // get updated html string
        const updatedContent = updateHTML({
          htmlText: htmlTextValue,
          oldPlainText: inputTextValue,
          newPlainText: newValue,
          tags: tagsValue,
          startIndex: changeStart,
          oldPlainTextEndIndex: oldChangeEnd,
          change,
          mentionTrigger: triggerText
        });
        result = updatedContent.updatedHTML;
        // update caret index if needed
        if (updatedContent.updatedSelectionIndex !== null) {
          setCaretIndex(updatedContent.updatedSelectionIndex);
          setSelectionEndValue(updatedContent.updatedSelectionIndex);
          setSelectionStartValue(updatedContent.updatedSelectionIndex);
        }
      }

      onChange && onChange(event, result);
    },
    [onChange, mentionLookupOptions, setCaretIndex, setCaretPosition, updateMentionSuggestions, debouncedQueryUpdate]
  );

  const getInputFieldTextValue = (): string => {
    /* @conditional-compile-remove(mention) */
    return inputTextValue;
    return textValue;
  };

  return (
    <Stack className={mergedRootStyle}>
      <div className={mergedTextContainerStyle}>
        {
          /* @conditional-compile-remove(mention) */ mentionSuggestions.length > 0 && (
            <_MentionPopover
              suggestions={mentionSuggestions}
              activeSuggestionIndex={activeSuggestionIndex}
              target={inputBoxRef}
              targetPositionOffset={caretPosition}
              onRenderSuggestionItem={mentionLookupOptions?.onRenderSuggestionItem}
              onSuggestionSelected={onSuggestionSelected}
              onDismiss={() => {
                updateMentionSuggestions([]);
              }}
            />
          )
        }
        <TextField
          autoFocus={props.autoFocus === 'sendBoxTextField'}
          data-ui-id={dataUiId}
          multiline
          autoAdjustHeight
          multiple={false}
          resizable={false}
          componentRef={textFieldRef}
          id={id}
          inputClassName={mergedTextFiledStyle}
          placeholder={placeholderText}
          value={getInputFieldTextValue()}
          onChange={(e, newValue) => {
            // Remove when switching to react 17+, currently needed because of https://legacy.reactjs.org/docs/legacy-event-pooling.html
            /* @conditional-compile-remove(mention) */
            // Prevents React from resetting event's properties
            e.persist();
            /* @conditional-compile-remove(mention) */
            setInputTextValue(newValue ?? '');
            /* @conditional-compile-remove(mention) */
            handleOnChange(
              e,
              tagsValue,
              textValue,
              inputTextValue,
              currentTriggerStartIndex,
              selectionStartValue === null ? undefined : selectionStartValue,
              selectionEndValue === null ? undefined : selectionEndValue,
              e.currentTarget.selectionStart === null ? undefined : e.currentTarget.selectionStart,
              e.currentTarget.selectionEnd === null ? undefined : e.currentTarget.selectionEnd,
              newValue
            );
            /* @conditional-compile-remove(mention) */
            return;
            onChange(e, newValue);
          }}
          /* @conditional-compile-remove(mention) */
          onSelect={(e) => {
            // update selection if needed
            if (caretIndex !== undefined) {
              setCaretIndex(undefined);
              // sometimes setting selectionRage in effect for updating caretIndex doesn't work as expected and onSelect should handle this case
              if (caretIndex !== e.currentTarget.selectionStart || caretIndex !== e.currentTarget.selectionEnd) {
                e.currentTarget.setSelectionRange(caretIndex, caretIndex);
              }
              return;
            }
            handleOnSelect(
              e,
              inputTextValue,
              tagsValue,
              shouldHandleOnMouseDownDuringSelect,
              selectionStartValue,
              selectionEndValue
            );
          }}
          /* @conditional-compile-remove(mention) */
          onMouseDown={() => {
            // as events order is onMouseDown -> onSelect -> onClick
            // onClick and onMouseDown can't handle clicking on mention event because
            // onMouseDown doesn't have correct selectionRange yet and
            // onClick already has wrong range as it's called after onSelect that updates the selection range
            // so we need to handle onMouseDown to prevent onSelect default behavior
            setShouldHandleOnMouseDownDuringSelect(true);
          }}
          /* @conditional-compile-remove(mention) */
          onTouchStart={() => {
            // see onMouseDown for more details
            setShouldHandleOnMouseDownDuringSelect(true);
          }}
          /* @conditional-compile-remove(mention) */
          onBlur={() => {
            // setup all flags to default values when text field loses focus
            setShouldHandleOnMouseDownDuringSelect(false);
            setCaretIndex(undefined);
            setSelectionStartValue(null);
            setSelectionEndValue(null);
          }}
          autoComplete="off"
          onKeyDown={onTextFieldKeyDown}
          styles={mergedTextFieldStyle}
          disabled={disabled}
          errorMessage={errorMessage}
          onRenderSuffix={onRenderChildren}
          elementRef={inputBoxRef}
        />
      </div>
    </Stack>
  );
};

/**
 * Props for displaying a send button besides the text input area.
 *
 * @private
 */
export type InputBoxButtonProps = {
  onRenderIcon: (isHover: boolean) => JSX.Element;
  onClick: (e: React.MouseEvent<HTMLDivElement, MouseEvent>) => void;
  className?: string;
  id?: string;
  ariaLabel?: string;
  tooltipContent?: string;
};

/**
 * @private
 */
export const InputBoxButton = (props: InputBoxButtonProps): JSX.Element => {
  const { onRenderIcon, onClick, ariaLabel, className, id, tooltipContent } = props;
  const [isHover, setIsHover] = useState(false);
  const mergedButtonStyle = mergeStyles(inputButtonStyle, className);

  const theme = useTheme();
  const calloutStyle: Partial<ICalloutContentStyles> = { root: { padding: 0 }, calloutMain: { padding: '0.5rem' } };

  // Place callout with no gap between it and the button.
  const calloutProps = {
    gapSpace: 0,
    styles: calloutStyle,
    backgroundColor: isDarkThemed(theme) ? theme.palette.neutralLighter : ''
  };
  return (
    <TooltipHost hostClassName={inputButtonTooltipStyle} content={tooltipContent} calloutProps={{ ...calloutProps }}>
      <IconButton
        className={mergedButtonStyle}
        ariaLabel={ariaLabel}
        onClick={onClick}
        id={id}
        onMouseEnter={() => {
          setIsHover(true);
        }}
        onMouseLeave={() => {
          setIsHover(false);
        }}
        // VoiceOver fix: Avoid icon from stealing focus when IconButton is double-tapped to send message by wrapping with Stack with pointerEvents style to none
        onRenderIcon={() => <Stack className={iconWrapperStyle}>{onRenderIcon(isHover)}</Stack>}
      />
    </TooltipHost>
  );
};

/* @conditional-compile-remove(mention) */
/**
 * Props for finding a valid index in range.
 *
 * @private
 */
type ValidatedIndexRangeProps = {
  min: number;
  max: number;
  currentValue?: number;
};

/* @conditional-compile-remove(mention) */
/**
 * Get validated value for index between min and max values. If currentValue is not defined, -1 will be used instead.
 *
 * @private
 * @param props - Props for finding a valid index in range.
 * @returns Valid index in the range.
 */
const getValidatedIndexInRange = (props: ValidatedIndexRangeProps): number => {
  const { min, max, currentValue } = props;
  let updatedValue = currentValue ?? -1;
  updatedValue = Math.max(min, updatedValue);
  updatedValue = Math.min(updatedValue, max);
  return updatedValue;
};

/* @conditional-compile-remove(mention) */
/**
 * Find mention tag for selection if exists.
 *
 * @private
 * @param tags - Existing list of tags.
 * @param selection - Selection index.
 * @returns Mention tag if exists, otherwise undefined.
 */
const findMentionTagForSelection = (tags: TagData[], selection: number): TagData | undefined => {
  let mentionTag: TagData | undefined = undefined;
  for (let i = 0; i < tags.length; i++) {
    const tag = tags[i];

    const closingTagInfo = getTagClosingTagInfo(tag);
    if (tag.plainTextBeginIndex !== undefined && tag.plainTextBeginIndex > selection) {
      // no need to check further as the selection is before the tag
      break;
    } else if (
      tag.plainTextBeginIndex !== undefined &&
      tag.plainTextBeginIndex <= selection &&
      selection <= closingTagInfo.plainTextEndIndex
    ) {
      // no need to check if tag doesn't contain selection
      if (tag.subTags !== undefined && tag.subTags.length !== 0) {
        const selectedTag = findMentionTagForSelection(tag.subTags, selection);
        if (selectedTag !== undefined) {
          mentionTag = selectedTag;
          break;
        }
      } else if (tag.tagType === MSFT_MENTION_TAG) {
        mentionTag = tag;
        break;
      }
    }
  }
  return mentionTag;
};

/* @conditional-compile-remove(mention) */
/**
 * Props for finding new selection index for mention
 *
 * @private
 */
type NewSelectionIndexForMentionProps = {
  tag: TagData;
  textValue: string;
  currentSelectionIndex: number;
  previousSelectionIndex: number;
};

/* @conditional-compile-remove(mention) */
/**
 * Find a new the selection index.
 *
 * @private
 * @param props - Props for finding new selection index for mention.
 * @returns New selection index if it is inside of a mention tag, otherwise the current selection.
 */
const findNewSelectionIndexForMention = (props: NewSelectionIndexForMentionProps): number => {
  const { tag, textValue, currentSelectionIndex, previousSelectionIndex } = props;
  // check if this is a mention tag and selection should be updated
  if (
    tag.tagType !== MSFT_MENTION_TAG ||
    tag.plainTextBeginIndex === undefined ||
    currentSelectionIndex === previousSelectionIndex ||
    tag.plainTextEndIndex === undefined
  ) {
    return currentSelectionIndex;
  }
  let spaceIndex = 0;
  if (currentSelectionIndex <= previousSelectionIndex) {
    // the cursor is moved to the left, find the last index before the cursor
    spaceIndex = textValue.lastIndexOf(' ', currentSelectionIndex ?? 0);
    if (spaceIndex === -1) {
      // no space before the selection, use the beginning of the tag
      spaceIndex = tag.plainTextBeginIndex;
    }
  } else {
    // the cursor is moved to the right, find the fist index after the cursor
    spaceIndex = textValue.indexOf(' ', currentSelectionIndex ?? 0);
    if (spaceIndex === -1) {
      // no space after the selection, use the end of the tag
      spaceIndex = tag.plainTextEndIndex ?? tag.plainTextBeginIndex;
    }
  }
  spaceIndex = Math.max(tag.plainTextBeginIndex, spaceIndex);
  spaceIndex = Math.min(tag.plainTextEndIndex, spaceIndex);
  return spaceIndex;
};

/* @conditional-compile-remove(mention) */
/**
 * Props for mention update HTML function
 *
 * @private
 */
type MentionTagUpdateProps = {
  htmlText: string;
  oldPlainText: string;
  lastProcessedHTMLIndex: number;
  processedChange: string;
  change: string;
  tag: TagData;
  closeTagIdx: number;
  closeTagLength: number;
  plainTextEndIndex: number;
  startIndex: number;
  oldPlainTextEndIndex: number;
  mentionTagLength: number;
};

/* @conditional-compile-remove(mention) */
/**
 * Result for mention update HTML function
 *
 * @private
 */
type MentionTagUpdateResult = {
  result: string;
  updatedChange: string;
  htmlIndex: number;
  plainTextSelectionEndIndex: number | null;
};

/* @conditional-compile-remove(mention) */
/**
 * Handle mention tag edit and by word deleting
 *
 * @private
 * @param props - Props for mention update HTML function.
 * @returns Updated texts and indexes.
 */
const handleMentionTagUpdate = (props: MentionTagUpdateProps): MentionTagUpdateResult => {
  const {
    htmlText,
    oldPlainText,
    change,
    tag,
    closeTagIdx,
    closeTagLength,
    plainTextEndIndex,
    startIndex,
    oldPlainTextEndIndex,
    mentionTagLength
  } = props;
  let processedChange = props.processedChange;
  let lastProcessedHTMLIndex = props.lastProcessedHTMLIndex;
  if (tag.tagType !== MSFT_MENTION_TAG || tag.plainTextBeginIndex === undefined) {
    // not a mention tag
    return {
      result: '',
      updatedChange: processedChange,
      htmlIndex: lastProcessedHTMLIndex,
      plainTextSelectionEndIndex: null
    };
  }
  let result = '';
  let plainTextSelectionEndIndex: number | null = null;
  let rangeStart: number;
  let rangeEnd: number;
  // check if space symbol is handled in case if string looks like '<1 2 3>'
  let isSpaceLengthHandled = false;
  rangeStart = oldPlainText.lastIndexOf(' ', startIndex);
  if (rangeStart !== -1 && rangeStart !== undefined && rangeStart > tag.plainTextBeginIndex) {
    isSpaceLengthHandled = true;
  }
  rangeEnd = oldPlainText.indexOf(' ', oldPlainTextEndIndex);
  if (rangeEnd === -1 || rangeEnd === undefined) {
    // check if space symbol is not found
    rangeEnd = plainTextEndIndex;
  } else if (!isSpaceLengthHandled) {
    // +1 to include the space symbol
    rangeEnd += 1;
  }
  isSpaceLengthHandled = true;

  if (rangeStart === -1 || rangeStart === undefined || rangeStart < tag.plainTextBeginIndex) {
    // rangeStart should be at least equal to tag.plainTextBeginIndex
    rangeStart = tag.plainTextBeginIndex;
  }
  if (rangeEnd > plainTextEndIndex) {
    // rangeEnd should be at most equal to plainTextEndIndex
    rangeEnd = plainTextEndIndex;
  }
  if (rangeStart === tag.plainTextBeginIndex && rangeEnd === plainTextEndIndex) {
    // the whole tag should be removed
    result += htmlText.substring(lastProcessedHTMLIndex, tag.openTagIdx) + processedChange;
    plainTextSelectionEndIndex = tag.plainTextBeginIndex + processedChange.length;
    processedChange = '';
    lastProcessedHTMLIndex = closeTagIdx + closeTagLength;
  } else {
    // only part of the tag should be removed
    let startChangeDiff = 0;
    let endChangeDiff = 0;
    // need to check only rangeStart > tag.plainTextBeginIndex as when rangeStart === tag.plainTextBeginIndex startChangeDiff = 0 and mentionTagLength shouldn't be subtracted
    if (rangeStart > tag.plainTextBeginIndex) {
      startChangeDiff = rangeStart - tag.plainTextBeginIndex - mentionTagLength;
    }
    endChangeDiff = rangeEnd - tag.plainTextBeginIndex - mentionTagLength;
    result += htmlText.substring(lastProcessedHTMLIndex, tag.openTagIdx + tag.openTagBody.length + startChangeDiff);

    if (startIndex < tag.plainTextBeginIndex) {
      // if the change is before the tag, the selection should start from startIndex (rangeStart will be equal to tag.plainTextBeginIndex)
      plainTextSelectionEndIndex = startIndex + change.length;
    } else {
      // if the change is inside the tag, the selection should start with rangeStart
      plainTextSelectionEndIndex = rangeStart + processedChange.length;
    }
    lastProcessedHTMLIndex = tag.openTagIdx + tag.openTagBody.length + endChangeDiff;
    // processed change should not be changed as it should be added after the tag
  }
  return { result, updatedChange: processedChange, htmlIndex: lastProcessedHTMLIndex, plainTextSelectionEndIndex };
};

/* @conditional-compile-remove(mention) */
/**
 * Closing tag information
 *
 * @private
 */
type ClosingTagInfoResult = {
  plainTextEndIndex: number;
  closeTagIdx: number;
  closeTagLength: number;
};

/* @conditional-compile-remove(mention) */
/**
 * Get closing tag information if exists otherwise return information as for self closing tag
 *
 * @private
 * @param tag - Tag data.
 * @returns Closing tag information for the provided tag.
 */
const getTagClosingTagInfo = (tag: TagData): ClosingTagInfoResult => {
  let plainTextEndIndex = 0;
  let closeTagIdx = 0;
  let closeTagLength = 0;
  if (tag.plainTextEndIndex !== undefined && tag.closeTagIdx !== undefined) {
    // close tag exists
    plainTextEndIndex = tag.plainTextEndIndex;
    closeTagIdx = tag.closeTagIdx;
    // tag.tagType.length + </>
    closeTagLength = tag.tagType.length + 3;
  } else if (tag.plainTextBeginIndex !== undefined) {
    // no close tag
    plainTextEndIndex = tag.plainTextBeginIndex;
    closeTagIdx = tag.openTagIdx + tag.openTagBody.length;
    closeTagLength = 0;
  }
  return { plainTextEndIndex, closeTagIdx, closeTagLength };
};

/* @conditional-compile-remove(mention) */
/**
 * Props for update HTML function
 *
 * @private
 */
type UpdateHTMLProps = {
  htmlText: string;
  oldPlainText: string;
  newPlainText: string;
  tags: TagData[];
  startIndex: number;
  oldPlainTextEndIndex: number;
  change: string;
  mentionTrigger: string;
};

/* @conditional-compile-remove(mention) */
/**
 * Go through the text and update it with the changed text
 *
 * @private
 * @param props - Props for update HTML function.
 * @returns Updated HTML and selection index if the selection index should be set.
 */
const updateHTML = (props: UpdateHTMLProps): { updatedHTML: string; updatedSelectionIndex: number | null } => {
  const { htmlText, oldPlainText, newPlainText, tags, startIndex, oldPlainTextEndIndex, change, mentionTrigger } =
    props;
  if (tags.length === 0 || (startIndex === 0 && oldPlainTextEndIndex === oldPlainText.length - 1)) {
    // no tags added yet or the whole text is changed
    return { updatedHTML: newPlainText, updatedSelectionIndex: null };
  }
  let result = '';
  let lastProcessedHTMLIndex = 0;
  // the value can be updated with empty string when the change covers more than 1 place (tag + before or after the tag)
  // in this case change won't be added as part of the tag
  // e.g.: change is before and partially in tag => change will be added before the tag and outdated text in the tag will be removed
  // e.g.: change is after and partially in tag => change will be added after the tag and outdated text in the tag will be removed
  // e.g.: change is on the beginning of the tag => change will be added before the tag
  // e.g.: change is on the end of the tag => change will be added to the tag if it's not mention and after the tag if it's mention
  let processedChange = change;
  // end tag plain text index of the last processed tag
  let lastProcessedPlainTextTagEndIndex = 0;
  // as some tags/text can be removed fully, selection should be updated correctly
  let changeNewEndIndex: number | null = null;

  for (let i = 0; i < tags.length; i++) {
    const tag = tags[i];
    if (tag.plainTextBeginIndex === undefined) {
      continue;
    }
    // all plain text indexes includes trigger length for the mention that shouldn't be included in
    // htmlText.substring because html strings don't include the trigger
    // mentionTagLength will be set only for mention tag, otherwise should be 0
    let mentionTagLength = 0;
    let isMentionTag = false;
    if (tag.tagType === MSFT_MENTION_TAG) {
      mentionTagLength = mentionTrigger.length;
      isMentionTag = true;
    }
    if (startIndex <= tag.plainTextBeginIndex) {
      // change start is before the open tag
      // Math.max(lastProcessedPlainTextTagEndIndex, startIndex) is used as startIndex may not be in [[previous tag].plainTextEndIndex - tag.plainTextBeginIndex] range
      const startChangeDiff = tag.plainTextBeginIndex - Math.max(lastProcessedPlainTextTagEndIndex, startIndex);
      result += htmlText.substring(lastProcessedHTMLIndex, tag.openTagIdx - startChangeDiff) + processedChange;
      processedChange = '';
      if (oldPlainTextEndIndex <= tag.plainTextBeginIndex) {
        // the whole change is before tag start
        // mentionTag length can be ignored here as the change is before the tag
        const endChangeDiff = tag.plainTextBeginIndex - oldPlainTextEndIndex;
        lastProcessedHTMLIndex = tag.openTagIdx - endChangeDiff;
        // the change is handled; exit
        break;
      } else {
        // change continues in the tag
        lastProcessedHTMLIndex = tag.openTagIdx;
        // proceed to the next check
      }
    }
    const closingTagInfo = getTagClosingTagInfo(tag);
    if (startIndex <= closingTagInfo.plainTextEndIndex) {
      // change started before the end tag
      if (startIndex <= tag.plainTextBeginIndex && oldPlainTextEndIndex === closingTagInfo.plainTextEndIndex) {
        // the change is a tag or starts before the tag
        // tag should be removed, no matter if there are subtags
        result += htmlText.substring(lastProcessedHTMLIndex, tag.openTagIdx) + processedChange;
        processedChange = '';
        lastProcessedHTMLIndex = closingTagInfo.closeTagIdx + closingTagInfo.closeTagLength;
        // the change is handled; exit
        break;
      } else if (startIndex >= tag.plainTextBeginIndex && oldPlainTextEndIndex <= closingTagInfo.plainTextEndIndex) {
        // the change is between the tag
        if (isMentionTag) {
          if (change !== '') {
            if (startIndex !== tag.plainTextBeginIndex && startIndex !== closingTagInfo.plainTextEndIndex) {
              // mention tag should be deleted when user tries to edit it in the middle
              result += htmlText.substring(lastProcessedHTMLIndex, tag.openTagIdx) + processedChange;
              changeNewEndIndex = tag.plainTextBeginIndex + processedChange.length;
              lastProcessedHTMLIndex = closingTagInfo.closeTagIdx + closingTagInfo.closeTagLength;
            } else if (startIndex === tag.plainTextBeginIndex) {
              // non empty change at the beginning of the mention tag to be added before the mention tag
              result += htmlText.substring(lastProcessedHTMLIndex, tag.openTagIdx) + processedChange;
              changeNewEndIndex = tag.plainTextBeginIndex + processedChange.length;
              lastProcessedHTMLIndex = tag.openTagIdx;
            } else if (startIndex === closingTagInfo.plainTextEndIndex) {
              // non empty change at the end of the mention tag to be added after the mention tag
              result +=
                htmlText.substring(lastProcessedHTMLIndex, closingTagInfo.closeTagIdx + closingTagInfo.closeTagLength) +
                processedChange;
              changeNewEndIndex = closingTagInfo.plainTextEndIndex + processedChange.length;
              lastProcessedHTMLIndex = closingTagInfo.closeTagIdx + closingTagInfo.closeTagLength;
            }
            processedChange = '';
          } else {
            const updateMentionTagResult = handleMentionTagUpdate({
              htmlText,
              oldPlainText,
              lastProcessedHTMLIndex,
              processedChange,
              change,
              tag,
              closeTagIdx: closingTagInfo.closeTagIdx,
              closeTagLength: closingTagInfo.closeTagLength,
              plainTextEndIndex: closingTagInfo.plainTextEndIndex,
              startIndex,
              oldPlainTextEndIndex,
              mentionTagLength
            });
            result += updateMentionTagResult.result;
            changeNewEndIndex = updateMentionTagResult.plainTextSelectionEndIndex;
            processedChange = updateMentionTagResult.updatedChange;
            lastProcessedHTMLIndex = updateMentionTagResult.htmlIndex;
          }
        } else if (tag.subTags !== undefined && tag.subTags.length !== 0 && tag.content !== undefined) {
          // with subtags
          const stringBefore = htmlText.substring(lastProcessedHTMLIndex, tag.openTagIdx + tag.openTagBody.length);
          lastProcessedHTMLIndex = closingTagInfo.closeTagIdx;
          const updatedContent = updateHTML({
            htmlText: tag.content,
            oldPlainText,
            newPlainText,
            tags: tag.subTags,
            startIndex,
            oldPlainTextEndIndex,
            change: processedChange,
            mentionTrigger
          });
          result += stringBefore + updatedContent.updatedHTML;
          changeNewEndIndex = updatedContent.updatedSelectionIndex;
        } else {
          // no subtags
          const startChangeDiff = startIndex - tag.plainTextBeginIndex;
          result +=
            htmlText.substring(lastProcessedHTMLIndex, tag.openTagIdx + tag.openTagBody.length + startChangeDiff) +
            processedChange;
          processedChange = '';
          if (oldPlainTextEndIndex < closingTagInfo.plainTextEndIndex) {
            const endChangeDiff = oldPlainTextEndIndex - tag.plainTextBeginIndex;
            lastProcessedHTMLIndex = tag.openTagIdx + tag.openTagBody.length + endChangeDiff;
          } else if (oldPlainTextEndIndex === closingTagInfo.plainTextEndIndex) {
            lastProcessedHTMLIndex = closingTagInfo.closeTagIdx;
          }
        }
        // the change is handled; exit
        break;
      } else if (startIndex > tag.plainTextBeginIndex && oldPlainTextEndIndex > closingTagInfo.plainTextEndIndex) {
        // the change started in the tag but finishes somewhere further
        const startChangeDiff = startIndex - tag.plainTextBeginIndex - mentionTagLength;
        if (isMentionTag) {
          const updateMentionTagResult = handleMentionTagUpdate({
            htmlText,
            oldPlainText,
            lastProcessedHTMLIndex,
            processedChange: '',
            change,
            tag,
            closeTagIdx: closingTagInfo.closeTagIdx,
            closeTagLength: closingTagInfo.closeTagLength,
            plainTextEndIndex: closingTagInfo.plainTextEndIndex,
            startIndex,
            oldPlainTextEndIndex,
            mentionTagLength
          });
          result += updateMentionTagResult.result;
          lastProcessedHTMLIndex = updateMentionTagResult.htmlIndex;
          // no need to handle plainTextSelectionEndIndex as the change will be added later
        } else if (tag.subTags !== undefined && tag.subTags.length !== 0 && tag.content !== undefined) {
          // with subtags
          const stringBefore = htmlText.substring(lastProcessedHTMLIndex, tag.openTagIdx + tag.openTagBody.length);
          lastProcessedHTMLIndex = closingTagInfo.closeTagIdx;
          const updatedContent = updateHTML({
            htmlText: tag.content,
            oldPlainText,
            newPlainText,
            tags: tag.subTags,
            startIndex,
            oldPlainTextEndIndex,
            change: '', // the part of the tag should be just deleted without processedChange update and change will be added after this tag
            mentionTrigger
          });
          result += stringBefore + updatedContent.updatedHTML;
        } else {
          // no subtags
          result += htmlText.substring(
            lastProcessedHTMLIndex,
            tag.openTagIdx + tag.openTagBody.length + startChangeDiff
          );
          lastProcessedHTMLIndex = closingTagInfo.closeTagIdx;
        }
        // proceed with the next calculations
      } else if (startIndex < tag.plainTextBeginIndex && oldPlainTextEndIndex > closingTagInfo.plainTextEndIndex) {
        // the change starts before  the tag and finishes after it
        // tag should be removed, no matter if there are subtags
        // no need to save anything between lastProcessedHTMLIndex and closeTagIdx + closeTagLength
        lastProcessedHTMLIndex = closingTagInfo.closeTagIdx + closingTagInfo.closeTagLength;
        // proceed with the next calculations
      } else if (startIndex === tag.plainTextBeginIndex && oldPlainTextEndIndex > closingTagInfo.plainTextEndIndex) {
        // the change starts in the tag and finishes after it
        // tag should be removed, no matter if there are subtags
        result += htmlText.substring(lastProcessedHTMLIndex, tag.openTagIdx);
        // processedChange shouldn't be updated as it will be added after the tag
        lastProcessedHTMLIndex = closingTagInfo.closeTagIdx + closingTagInfo.closeTagLength;
        // proceed with the next calculations
      } else if (startIndex < tag.plainTextBeginIndex && oldPlainTextEndIndex < closingTagInfo.plainTextEndIndex) {
        // the change  starts before the tag and ends in a tag
        if (isMentionTag) {
          // mention tag
          const updateMentionTagResult = handleMentionTagUpdate({
            htmlText,
            oldPlainText,
            lastProcessedHTMLIndex,
            processedChange: '', // the part of mention should be just deleted without processedChange update
            change,
            tag,
            closeTagIdx: closingTagInfo.closeTagIdx,
            closeTagLength: closingTagInfo.closeTagLength,
            plainTextEndIndex: closingTagInfo.plainTextEndIndex,
            startIndex,
            oldPlainTextEndIndex,
            mentionTagLength
          });
          changeNewEndIndex = updateMentionTagResult.plainTextSelectionEndIndex;
          result += updateMentionTagResult.result;
          lastProcessedHTMLIndex = updateMentionTagResult.htmlIndex;
        } else if (tag.subTags !== undefined && tag.subTags.length !== 0 && tag.content !== undefined) {
          // with subtags
          const stringBefore = htmlText.substring(lastProcessedHTMLIndex, tag.openTagIdx + tag.openTagBody.length);
          lastProcessedHTMLIndex = closingTagInfo.closeTagIdx;
          const updatedContent = updateHTML({
            htmlText: tag.content,
            oldPlainText,
            newPlainText,
            tags: tag.subTags,
            startIndex,
            oldPlainTextEndIndex,
            change: processedChange, // processedChange should be equal '' and the part of the tag should be deleted as the change was handled before this tag
            mentionTrigger
          });
          processedChange = '';
          result += stringBefore + updatedContent.updatedHTML;
        } else {
          // no subtags
          result +=
            htmlText.substring(lastProcessedHTMLIndex, tag.openTagIdx + tag.openTagBody.length) + processedChange;
          processedChange = '';
          // oldPlainTextEndIndex already includes mentionTag length
          const endChangeDiff = closingTagInfo.plainTextEndIndex - oldPlainTextEndIndex;
          // as change may be before the end of the tag, we need to add the rest of the tag
          lastProcessedHTMLIndex = closingTagInfo.closeTagIdx - endChangeDiff;
        }
        // the change is handled; exit
        break;
      }
      lastProcessedPlainTextTagEndIndex = closingTagInfo.plainTextEndIndex;
    }

    if (i === tags.length - 1 && oldPlainTextEndIndex >= closingTagInfo.plainTextEndIndex) {
      // the last tag should handle the end of the change if needed
      // oldPlainTextEndIndex already includes mentionTag length
      const endChangeDiff = oldPlainTextEndIndex - closingTagInfo.plainTextEndIndex;
      if (startIndex >= closingTagInfo.plainTextEndIndex) {
        const startChangeDiff = startIndex - closingTagInfo.plainTextEndIndex;
        result +=
          htmlText.substring(
            lastProcessedHTMLIndex,
            closingTagInfo.closeTagIdx + closingTagInfo.closeTagLength + startChangeDiff
          ) + processedChange;
      } else {
        result +=
          htmlText.substring(lastProcessedHTMLIndex, closingTagInfo.closeTagIdx + closingTagInfo.closeTagLength) +
          processedChange;
      }
      processedChange = '';
      lastProcessedHTMLIndex = closingTagInfo.closeTagIdx + closingTagInfo.closeTagLength + endChangeDiff;
      // the change is handled; exit
      // break is not required here as this is the last element but added for consistency
      break;
    }
  }
  if (lastProcessedHTMLIndex < htmlText.length) {
    // add the rest of the html string
    result += htmlText.substring(lastProcessedHTMLIndex);
  }
  return { updatedHTML: result, updatedSelectionIndex: changeNewEndIndex };
};

/* @conditional-compile-remove(mention) */
/**
 * Props for finding strings diff indexes
 *
 * @private
 */
type DiffIndexesProps = {
  // the old text
  oldText: string;
  // the new text
  newText: string;
  // the start of previous selection, should be a valid position in the input field
  previousSelectionStart: number;
  // the end of previous selection, should be a valid position in the input field
  previousSelectionEnd: number;
  // the start of current selection, should be a valid position in the input field
  currentSelectionStart: number;
  // the end of current selection, should be a valid position in the input field
  currentSelectionEnd: number;
};

/* @conditional-compile-remove(mention) */
/**
 * Result of finding strings diff indexes function
 *
 * @private
 */
type DiffIndexesResult = {
  changeStart: number;
  oldChangeEnd: number;
  newChangeEnd: number;
};

/* @conditional-compile-remove(mention) */
/**
 * Given the oldText and newText, find the start index, old end index and new end index for the changes
 *
 * @private
 * @param props - Props for finding stings diff indexes function.
 * @returns Indexes for change start and ends in new and old texts. The old and new end indexes are exclusive.
 */
const findStringsDiffIndexes = (props: DiffIndexesProps): DiffIndexesResult => {
  const { oldText, newText, previousSelectionStart, previousSelectionEnd, currentSelectionStart, currentSelectionEnd } =
    props;
  const newTextLength = newText.length;
  const oldTextLength = oldText.length;
  // let changeStart = 0;
  let newChangeEnd = newTextLength;
  let oldChangeEnd = oldTextLength;
  const previousSelectionStartValue = previousSelectionStart > -1 ? previousSelectionStart : oldTextLength;
  const previousSelectionEndValue = previousSelectionEnd > -1 ? previousSelectionEnd : oldTextLength;
  const currentSelectionStartValue = currentSelectionStart > -1 ? currentSelectionStart : newTextLength;
  const currentSelectionEndValue = currentSelectionEnd > -1 ? currentSelectionEnd : newTextLength;
  const changeStart = Math.min(
    previousSelectionStartValue,
    previousSelectionEndValue,
    currentSelectionStartValue,
    currentSelectionEndValue,
    newTextLength,
    oldTextLength
  );

  if (oldTextLength < newTextLength) {
    //insert or replacement
    if (oldTextLength === changeStart) {
      // when change was at the end of string
      // change is found
      newChangeEnd = newTextLength;
      oldChangeEnd = oldTextLength;
    } else {
      for (let i = 1; i < newTextLength && oldTextLength - i >= changeStart; i++) {
        newChangeEnd = newTextLength - i - 1;
        oldChangeEnd = oldTextLength - i - 1;

        if (newText[newChangeEnd] !== oldText[oldChangeEnd]) {
          // change is found
          break;
        }
      }
      // make indexes exclusive
      newChangeEnd += 1;
      oldChangeEnd += 1;
    }
  } else if (oldTextLength > newTextLength) {
    //deletion or replacement
    if (newTextLength === changeStart) {
      // when change was at the end of string
      // change is found
      newChangeEnd = newTextLength;
      oldChangeEnd = oldTextLength;
    } else {
      for (let i = 1; i < oldTextLength && newTextLength - i >= changeStart; i++) {
        newChangeEnd = newTextLength - i - 1;
        oldChangeEnd = oldTextLength - i - 1;
        if (newText[newChangeEnd] !== oldText[oldChangeEnd]) {
          // change is found
          break;
        }
      }
      // make indexes exclusive
      newChangeEnd += 1;
      oldChangeEnd += 1;
    }
  } else {
    // replacement
    for (let i = 1; i < oldTextLength && oldTextLength - i >= changeStart; i++) {
      newChangeEnd = newTextLength - i - 1;
      oldChangeEnd = oldTextLength - i - 1;

      if (newText[newChangeEnd] !== oldText[oldChangeEnd]) {
        // change is found
        break;
      }
    }
    // make indexes exclusive if they aren't equal to the length of the string
    if (newChangeEnd !== newText.length) {
      newChangeEnd += 1;
    }
    if (oldChangeEnd !== oldText.length) {
      oldChangeEnd += 1;
    }
  }
  return { changeStart, oldChangeEnd, newChangeEnd };
};

/* @conditional-compile-remove(mention) */
/**
 * Get the html string for the mention suggestion.
 *
 * @private
 * @param suggestion - The mention suggestion.
 * @param localeStrings - The locale strings.
 * @returns The html string for the mention suggestion.
 */
const htmlStringForMentionSuggestion = (suggestion: Mention, localeStrings: ComponentStrings): string => {
  const idHTML = ' id ="' + suggestion.id + '"';
  const displayTextHTML = ' displayText ="' + suggestion.displayText + '"';
  const displayText = getDisplayNameForMentionSuggestion(suggestion, localeStrings);
  return '<' + MSFT_MENTION_TAG + idHTML + displayTextHTML + '>' + displayText + '</' + MSFT_MENTION_TAG + '>';
};

/* @conditional-compile-remove(mention) */
/**
 * Get display name for the mention suggestion.
 *
 * @private
 *
 * @param suggestion - The mention suggestion.
 * @param localeStrings - The locale strings.
 * @returns The display name for the mention suggestion or display name placeholder if display name is empty.
 */
const getDisplayNameForMentionSuggestion = (suggestion: Mention, localeStrings: ComponentStrings): string => {
  const displayNamePlaceholder = localeStrings.participantItem.displayNamePlaceholder;
  return suggestion.displayText !== '' ? suggestion.displayText : displayNamePlaceholder ?? '';
};

/* @conditional-compile-remove(mention) */
type TagData = {
  tagType: string; // The type of tag (e.g. msft-mention)
  openTagIdx: number; // Start of the tag relative to the parent content
  openTagBody: string; // Complete open tag body
  content?: string; // All content between the open and close tags
  closeTagIdx?: number; // Start of the close tag relative to the parent content
  subTags?: TagData[]; // Any child tags
  plainTextBeginIndex?: number; // Absolute index of the open tag start should be in plain text
  plainTextEndIndex?: number; // Absolute index of the close tag start should be in plain text
};

/* @conditional-compile-remove(mention) */
type HtmlTagType = 'open' | 'close' | 'self-closing';
/* @conditional-compile-remove(mention) */
type HtmlTag = {
  content: string;
  startIdx: number;
  type: HtmlTagType;
};

/* @conditional-compile-remove(mention) */
/**
 * Parse the text and return the tags and the plain text in one go
 * @private
 * @param text - The text to parse for HTML tags
 * @param trigger The trigger to show for the mention tag in plain text
 *
 * @returns An array of tags and the plain text representation
 */
const textToTagParser = (text: string, trigger: string): { tags: TagData[]; plainText: string } => {
  const tags: TagData[] = []; // Tags passed back to the caller
  const tagParseStack: TagData[] = []; // Local stack to use while parsing

  let plainTextRepresentation = '';

  let parseIndex = 0;
  while (parseIndex < text.length) {
    const foundHtmlTag = findNextHtmlTag(text, parseIndex);

    if (!foundHtmlTag) {
      if (parseIndex !== 0) {
        // Add the remaining text to the plain text representation
        plainTextRepresentation += text.substring(parseIndex);
      } else {
        plainTextRepresentation = text;
      }
      break;
    }

    if (foundHtmlTag.type === 'open' || foundHtmlTag.type === 'self-closing') {
      const nextTag = parseOpenTag(foundHtmlTag.content, foundHtmlTag.startIdx);
      // Add the plain text between the last tag and this one found
      plainTextRepresentation += text.substring(parseIndex, foundHtmlTag.startIdx);
      nextTag.plainTextBeginIndex = plainTextRepresentation.length;

      if (foundHtmlTag.type === 'open') {
        tagParseStack.push(nextTag);
      } else {
        nextTag.content = '';
        nextTag.plainTextBeginIndex = plainTextRepresentation.length;
        nextTag.plainTextEndIndex = plainTextRepresentation.length;
        addTag(nextTag, tagParseStack, tags);
      }
    }

    if (foundHtmlTag.type === 'close') {
      const currentOpenTag = tagParseStack.pop();
      const closeTagType = foundHtmlTag.content.substring(2, foundHtmlTag.content.length - 1).toLowerCase();

      if (currentOpenTag && currentOpenTag.tagType === closeTagType) {
        // Tag startIdx is absolute to the text. This is updated later to be relative to the parent tag
        currentOpenTag.content = text.substring(
          currentOpenTag.openTagIdx + currentOpenTag.openTagBody.length,
          foundHtmlTag.startIdx
        );

        // Insert the plain text pieces for the sub tags
        if (currentOpenTag.tagType === MSFT_MENTION_TAG) {
          plainTextRepresentation =
            plainTextRepresentation.slice(0, currentOpenTag.plainTextBeginIndex) +
            trigger +
            plainTextRepresentation.slice(currentOpenTag.plainTextBeginIndex);
        }

        if (!currentOpenTag.subTags) {
          plainTextRepresentation += currentOpenTag.content;
        } else if (currentOpenTag.subTags.length > 0) {
          // Add text after the last tag
          const lastSubTag = currentOpenTag.subTags[currentOpenTag.subTags.length - 1];
          const startOfRemainingText =
            (lastSubTag.closeTagIdx ?? lastSubTag.openTagIdx) + lastSubTag.tagType.length + 3;
          const trailingText = currentOpenTag.content.substring(startOfRemainingText);
          plainTextRepresentation += trailingText;
        }

        currentOpenTag.plainTextEndIndex = plainTextRepresentation.length;
        addTag(currentOpenTag, tagParseStack, tags);
      } else {
        console.error(
          'Unexpected close tag found. Got "' +
            closeTagType +
            '" but expected "' +
            tagParseStack[tagParseStack.length - 1]?.tagType +
            '"'
        );
      }
    }

    // Update parsing index; move past the end of the close tag
    parseIndex = foundHtmlTag.startIdx + foundHtmlTag.content.length;
  } // While parseIndex < text.length loop

  return { tags, plainText: plainTextRepresentation };
};

/* @conditional-compile-remove(mention) */
const parseOpenTag = (tag: string, startIdx: number): TagData => {
  const tagType = tag
    .substring(1, tag.length - 1)
    .split(' ')[0]
    .toLowerCase()
    .replace('/', '');
  return {
    tagType,
    openTagIdx: startIdx,
    openTagBody: tag
  };
};

/* @conditional-compile-remove(mention) */
const findNextHtmlTag = (text: string, startIndex: number): HtmlTag | undefined => {
  const tagStartIndex = text.indexOf('<', startIndex);
  if (tagStartIndex === -1) {
    // No more tags
    return undefined;
  }
  const tagEndIndex = text.indexOf('>', tagStartIndex);
  if (tagEndIndex === -1) {
    // No close tag
    return undefined;
  }
  const tag = text.substring(tagStartIndex, tagEndIndex + 1);
  let type: HtmlTagType = 'open';
  if (tag[1] === '/') {
    type = 'close';
  } else if (tag[tag.length - 2] === '/') {
    type = 'self-closing';
  }
  return {
    content: tag,
    startIdx: tagStartIndex,
    type
  };
};

/* @conditional-compile-remove(mention) */
const addTag = (tag: TagData, parseStack: TagData[], tags: TagData[]): void => {
  // Add as sub-tag to the parent stack tag, if there is one
  const parentTag = parseStack[parseStack.length - 1];

  if (parentTag) {
    // Adjust the open tag index to be relative to the parent tag
    const parentContentStartIdx = parentTag.openTagIdx + parentTag.openTagBody.length;
    const relativeIdx = tag.openTagIdx - parentContentStartIdx;
    tag.openTagIdx = relativeIdx;
  }

  if (!tag.closeTagIdx) {
    // If the tag is self-closing, the close tag is the same as the open tag
    if (tag.openTagBody[tag.openTagBody.length - 2] === '/') {
      tag.closeTagIdx = tag.openTagIdx;
    } else {
      // Otherwise, the close tag index is the open tag index + the open tag body + the content length
      tag.closeTagIdx = tag.openTagIdx + tag.openTagBody.length + (tag.content ?? []).length;
    }
  }

  // Put the tag where it belongs
  if (!parentTag) {
    tags.push(tag);
  } else {
    if (!parentTag.subTags) {
      parentTag.subTags = [tag];
    } else {
      parentTag.subTags.push(tag);
    }
  }
};<|MERGE_RESOLUTION|>--- conflicted
+++ resolved
@@ -537,11 +537,7 @@
         if (triggerPriorIndex !== undefined) {
           // trigger is found
           const isSpaceBeforeTrigger = newValue.substring(triggerPriorIndex - 1, triggerPriorIndex) === ' ';
-<<<<<<< HEAD
-          const wordAtSelection = newValue.substring(triggerPriorIndex, selectionEnd + 1);
-=======
           const wordAtSelection = newValue.substring(triggerPriorIndex, currentSelectionEndValue);
->>>>>>> 57e6bcbf
           let tagIndex = currentTriggerStartIndex;
           if (!isSpaceBeforeTrigger && triggerPriorIndex !== 0) {
             //no space before the trigger <- continuation of the previous word
