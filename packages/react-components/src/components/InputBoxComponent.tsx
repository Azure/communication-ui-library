// Copyright (c) Microsoft Corporation.
// Licensed under the MIT license.

import React, { useState, ReactNode, FormEvent, useCallback, useRef } from 'react';
/* @conditional-compile-remove(mention) */
import { useEffect } from 'react';
/* @conditional-compile-remove(mention) */
import { ComponentStrings, useLocale } from '../localization';

import {
  Stack,
  TextField,
  mergeStyles,
  IStyle,
  ITextField,
  concatStyleSets,
  IconButton,
  TooltipHost,
  ICalloutContentStyles
} from '@fluentui/react';
import { BaseCustomStyles } from '../types';
import {
  inputBoxStyle,
  inputBoxWrapperStyle,
  inputButtonStyle,
  textFieldStyle,
  textContainerStyle,
  inlineButtonsContainerStyle,
  newLineButtonsContainerStyle,
  inputBoxNewLineSpaceAffordance,
  inputButtonTooltipStyle
} from './styles/InputBoxComponent.style';
/* @conditional-compile-remove(mention) */
import { Caret } from 'textarea-caret-ts';
import { isDarkThemed } from '../theming/themeUtils';
import { useTheme } from '../theming';
/* @conditional-compile-remove(mention) */
import { MentionLookupOptions, _MentionPopover, Mention } from './MentionPopover';
/* @conditional-compile-remove(mention) */
import { useDebouncedCallback } from 'use-debounce';
/* @conditional-compile-remove(mention) */
const defaultMentionTrigger = '@';
/**
 * @private
 */
export interface InputBoxStylesProps extends BaseCustomStyles {
  /** Styles for the text field. */
  textField?: IStyle;

  /** Styles for the system message; These styles will be ignored when a custom system message component is provided. */
  systemMessage?: IStyle;

  /** Styles for customizing the container of the text field */
  textFieldContainer?: IStyle;
}

type InputBoxComponentProps = {
  children: ReactNode;
  /**
   * Inline child elements passed in. Setting to false will mean they are on a new line.
   */
  inlineChildren: boolean;
  'data-ui-id'?: string;
  id?: string;
  textValue: string; // This could be plain text or HTML.
  onChange: (event?: FormEvent<HTMLInputElement | HTMLTextAreaElement>, newValue?: string | undefined) => void;
  textFieldRef?: React.RefObject<ITextField>;
  inputClassName?: string;
  placeholderText?: string;
  supportNewline?: boolean;
  maxLength: number;
  onKeyDown?: (ev: React.KeyboardEvent<HTMLInputElement | HTMLTextAreaElement>) => void;
  onEnterKeyDown?: () => void;
  errorMessage?: string | React.ReactElement;
  disabled?: boolean;
  styles?: InputBoxStylesProps;
  autoFocus?: 'sendBoxTextField';
  /* @conditional-compile-remove(mention) */
  mentionLookupOptions?: MentionLookupOptions;
};

/**
 * @private
 */
export const InputBoxComponent = (props: InputBoxComponentProps): JSX.Element => {
  const {
    styles,
    id,
    'data-ui-id': dataUiId,
    textValue,
    onChange,
    textFieldRef,
    placeholderText,
    onKeyDown,
    onEnterKeyDown,
    supportNewline,
    inputClassName,
    errorMessage,
    disabled,
    children,
    /* @conditional-compile-remove(mention) */
    mentionLookupOptions
  } = props;
  const inputBoxRef = useRef<HTMLDivElement>(null);

  /* @conditional-compile-remove(mention) */
  // Current suggestion list, provided by the callback
  const [mentionSuggestions, setMentionSuggestions] = useState<Mention[]>([]);
  /* @conditional-compile-remove(mention) */
  // Current suggestion list, provided by the callback
  const [activeSuggestionIndex, setActiveSuggestionIndex] = useState<number | undefined>(undefined);

  /* @conditional-compile-remove(mention) */
  // Index of the current trigger character in the text field
  const [currentTriggerStartIndex, setCurrentTriggerStartIndex] = useState<number>(-1);
  /* @conditional-compile-remove(mention) */
  const [inputTextValue, setInputTextValue] = useState<string>('');
  /* @conditional-compile-remove(mention) */
  const [tagsValue, setTagsValue] = useState<TagData[]>([]);
  /* @conditional-compile-remove(mention) */
  const [selectionStartValue, setSelectionStartValue] = useState<number | null>(null);
  /* @conditional-compile-remove(mention) */
  const [selectionEndValue, setSelectionEndValue] = useState<number | null>(null);
  /* @conditional-compile-remove(mention) */
  const [shouldHandleOnMouseDownDuringSelect, setShouldHandleOnMouseDownDuringSelect] = useState<boolean>(true);

  /* @conditional-compile-remove(mention) */
  // Caret position in the text field
  const [caretPosition, setCaretPosition] = useState<Caret.Position | undefined>(undefined);
  /* @conditional-compile-remove(mention) */
  // Index of where the caret is in the text field
  const [caretIndex, setCaretIndex] = useState<number | undefined>(undefined);
  /* @conditional-compile-remove(mention) */
  const localeStrings = useLocale().strings;

  /* @conditional-compile-remove(mention) */
  const updateMentionSuggestions = useCallback(
    (suggestions: Mention[]) => {
      setMentionSuggestions(suggestions);
      textFieldRef?.current?.focus();
    },
    [textFieldRef]
  );

  /* @conditional-compile-remove(mention) */
  // Parse the text and get the plain text version to display in the input box
  useEffect(() => {
    const trigger = mentionLookupOptions?.trigger || defaultMentionTrigger;
    const [tags, plainText] = textToTagParser(textValue, trigger);
    setInputTextValue(plainText);
    setTagsValue(tags);
    updateMentionSuggestions([]);
  }, [textValue, mentionLookupOptions?.trigger, updateMentionSuggestions]);

  const mergedRootStyle = mergeStyles(inputBoxWrapperStyle, styles?.root);
  const mergedTextFiledStyle = mergeStyles(
    inputBoxStyle,
    inputClassName,
    props.inlineChildren ? {} : inputBoxNewLineSpaceAffordance
  );

  const mergedTextContainerStyle = mergeStyles(textContainerStyle, styles?.textFieldContainer);
  const mergedTextFieldStyle = concatStyleSets(textFieldStyle, {
    fieldGroup: styles?.textField,
    errorMessage: styles?.systemMessage
  });

  /* @conditional-compile-remove(mention) */
  const onSuggestionSelected = useCallback(
    (suggestion: Mention) => {
      let selectionEnd = textFieldRef?.current?.selectionEnd || -1;
      if (selectionEnd < 0) {
        selectionEnd = 0;
      } else if (selectionEnd > inputTextValue.length) {
        selectionEnd = inputTextValue.length;
      }
      const oldPlainText = inputTextValue;
      const mention = htmlStringForMentionSuggestion(suggestion, localeStrings);

      // update plain text with the mention html text
      const newPlainText =
        inputTextValue.substring(0, currentTriggerStartIndex) + mention + inputTextValue.substring(selectionEnd);
      const triggerText = mentionLookupOptions?.trigger ?? defaultMentionTrigger;
      // update html text with updated plain text
      const [updatedHTML] = updateHTML(
        textValue,
        oldPlainText,
        newPlainText,
        tagsValue,
        currentTriggerStartIndex,
        selectionEnd,
        mention,
        triggerText
      );
      const displayName = getDisplayNameForMentionSuggestion(suggestion, localeStrings);
      // Move the caret in the text field to the end of the mention plain text
      console.log('onSuggestionSelected', currentTriggerStartIndex, displayName.length, triggerText.length);
      setCaretIndex(currentTriggerStartIndex + displayName.length + triggerText.length);
      setCurrentTriggerStartIndex(-1);
      updateMentionSuggestions([]);
      setActiveSuggestionIndex(undefined);
      onChange && onChange(undefined, updatedHTML);
    },
    [
      textFieldRef,
      inputTextValue,
      currentTriggerStartIndex,
      mentionLookupOptions?.trigger,
      onChange,
      textValue,
      tagsValue,
      /* @conditional-compile-remove(mention) */
      updateMentionSuggestions,
      /* @conditional-compile-remove(mention) */
      localeStrings
    ]
  );

  const onTextFieldKeyDown = useCallback(
    (ev: React.KeyboardEvent<HTMLInputElement | HTMLTextAreaElement>) => {
      // Uses KeyCode 229 and which code 229 to determine if the press of the enter key is from a composition session or not (Safari only)
      if (ev.nativeEvent.isComposing || ev.nativeEvent.keyCode === 229 || ev.nativeEvent.which === 229) {
        return;
      }
      if (ev.key === 'ArrowUp') {
        ev.preventDefault();
        /* @conditional-compile-remove(mention) */
        if (mentionSuggestions.length > 0) {
          const newActiveIndex =
            activeSuggestionIndex === undefined
              ? mentionSuggestions.length - 1
              : Math.max(activeSuggestionIndex - 1, 0);
          setActiveSuggestionIndex(newActiveIndex);
        }
      } else if (ev.key === 'ArrowDown') {
        ev.preventDefault();
        /* @conditional-compile-remove(mention) */
        if (mentionSuggestions.length > 0) {
          const newActiveIndex =
            activeSuggestionIndex === undefined
              ? 0
              : Math.min(activeSuggestionIndex + 1, mentionSuggestions.length - 1);
          setActiveSuggestionIndex(newActiveIndex);
        }
      }
      if (ev.key === 'Enter' && (ev.shiftKey === false || !supportNewline)) {
        ev.preventDefault();

        // If we are looking up a mention, select the focused suggestion
        /* @conditional-compile-remove(mention) */
        if (mentionSuggestions.length > 0 && activeSuggestionIndex !== undefined) {
          const selectedMention = mentionSuggestions[activeSuggestionIndex];
          if (selectedMention) {
            onSuggestionSelected(selectedMention);
            return;
          }
        }

        onEnterKeyDown && onEnterKeyDown();
      }
      onKeyDown && onKeyDown(ev);
    },
    [
      onEnterKeyDown,
      onKeyDown,
      supportNewline,
      /* @conditional-compile-remove(mention) */
      mentionSuggestions,
      /* @conditional-compile-remove(mention) */
      activeSuggestionIndex,
      /* @conditional-compile-remove(mention) */
      onSuggestionSelected
    ]
  );

  /* @conditional-compile-remove(mention) */
  const debouncedQueryUpdate = useDebouncedCallback(async (query: string) => {
    const suggestions = (await mentionLookupOptions?.onQueryUpdated(query)) ?? [];
    if (suggestions.length === 0) {
      setActiveSuggestionIndex(undefined);
    } else if (activeSuggestionIndex === undefined) {
      setActiveSuggestionIndex(0);
    }
    updateMentionSuggestions(suggestions);
  }, 500);

  /* @conditional-compile-remove(mention) */
  useEffect(() => {
    return () => {
      debouncedQueryUpdate.cancel();
    };
  }, [debouncedQueryUpdate]);

  /* @conditional-compile-remove(mention) */
  const handleOnChange = useCallback(
    async (
      event: React.FormEvent<HTMLInputElement | HTMLTextAreaElement>,
      tagsValue: TagData[],
      textValue: string,
      inputTextValue: string,
      updatedValue?: string | undefined
    ): Promise<void> => {
      let newValue = updatedValue;
      if (newValue === undefined) {
        newValue = '';
      }
      const triggerText = mentionLookupOptions?.trigger ?? defaultMentionTrigger;

      const newTextLength = newValue.length;
      let selectionEnd = textFieldRef?.current?.selectionEnd || -1;
      if (selectionEnd < 0) {
        selectionEnd = 0;
      } else if (selectionEnd > newTextLength) {
        selectionEnd = newTextLength - 1;
      }
      // If we are enabled for lookups,
      if (mentionLookupOptions !== undefined) {
        // Look at the range of the change for a trigger character
        const triggerPriorIndex = newValue?.lastIndexOf(triggerText, selectionEnd - 1);
        // Update the caret position, if not doing a lookup
        setCaretPosition(Caret.getRelativePosition(event.currentTarget));

        if (triggerPriorIndex !== undefined) {
          // trigger is found
          const isSpaceBeforeTrigger = newValue?.substring(triggerPriorIndex - 1, triggerPriorIndex) === ' ';
          const wordAtSelection = newValue?.substring(triggerPriorIndex, selectionEnd);
          let tagIndex = currentTriggerStartIndex;
          if (!isSpaceBeforeTrigger && triggerPriorIndex !== 0) {
            //no space before the trigger <- continuation of the previous word
            tagIndex = -1;
            setCurrentTriggerStartIndex(tagIndex);
          } else if (wordAtSelection === triggerText) {
            // start of the mention
            tagIndex = selectionEnd - triggerText.length;
            if (tagIndex < 0) {
              tagIndex = 0;
            }
            setCurrentTriggerStartIndex(tagIndex);
          }

          if (tagIndex === -1) {
            updateMentionSuggestions([]);
          } else {
            // In the middle of a @mention lookup
            if (tagIndex > -1) {
              const query = wordAtSelection.substring(triggerText.length, wordAtSelection.length);
              if (query !== undefined) {
                await debouncedQueryUpdate(query);
              }
            }
          }
        }
      }
      let result = '';
      if (tagsValue.length === 0) {
        // no tags in the string, textValue is a sting
        result = newValue;
      } else {
        // there are tags in the text value, textValue is html string
        const { changeStart, oldChangeEnd, newChangeEnd } = findStringsDiffIndexes(
          inputTextValue,
          newValue,
          selectionEnd
        );
        // get updated html string
        const change = newValue.substring(changeStart, newChangeEnd);
        const [updatedHTML, updatedChangeNewEndIndex] = updateHTML(
          textValue,
          inputTextValue,
          newValue,
          tagsValue,
          changeStart,
          oldChangeEnd,
          change,
          triggerText
        );
        result = updatedHTML;
        if (updatedChangeNewEndIndex !== null) {
          if (
            (change.length === 1 && event.currentTarget.selectionStart === event.currentTarget.selectionEnd) || // simple input
            (change.length === 0 && newChangeEnd === changeStart) //delete
          ) {
            setCaretIndex(updatedChangeNewEndIndex);
          }
        }
      }

      onChange && onChange(event, result);
    },
    [
      onChange,
      mentionLookupOptions,
      currentTriggerStartIndex,
      setCaretIndex,
      setCaretPosition,
      updateMentionSuggestions,
      debouncedQueryUpdate,
      textFieldRef
    ]
  );

  /* @conditional-compile-remove(mention) */
  const updateSelectionIndexesWithMentionIfNeeded = (
    event: FormEvent<HTMLInputElement | HTMLTextAreaElement>
  ): void => {
    let updatedStartIndex = event.currentTarget.selectionStart;
    let updatedEndIndex = event.currentTarget.selectionEnd;
    if (
      event.currentTarget.selectionStart === event.currentTarget.selectionEnd &&
      event.currentTarget.selectionStart !== null &&
      event.currentTarget.selectionStart !== -1
    ) {
      const mentionTag = findMentionTagForSelection(tagsValue, event.currentTarget.selectionStart);
      if (
        mentionTag !== undefined &&
        mentionTag.plainTextBeginIndex !== undefined &&
        (event.currentTarget.selectionStart > mentionTag.plainTextBeginIndex ||
          (mentionTag.plainTextEndIndex !== undefined &&
            //TODO: check if -1 is needed
            event.currentTarget.selectionStart < mentionTag.plainTextEndIndex)) // - 1 because mentionTag.plainTextEndIndex is the next symbol after the mention
      ) {
        if (selectionStartValue === null) {
          updatedStartIndex = mentionTag.plainTextBeginIndex;
          updatedEndIndex = mentionTag.plainTextEndIndex ?? mentionTag.plainTextBeginIndex;
        } else {
          const newSelectionIndex = findNewSelectionIndexForMention(
            mentionTag,
            inputTextValue,
            event.currentTarget.selectionStart,
            selectionStartValue
          );

          updatedStartIndex = newSelectionIndex;
          updatedEndIndex = newSelectionIndex;
        }
      }
    } else if (event.currentTarget.selectionStart !== event.currentTarget.selectionEnd) {
      // Both e.currentTarget.selectionStart !== selectionStartValue and e.currentTarget.selectionEnd !== selectionEndValue can be true when a user selects a text by double click
      if (event.currentTarget.selectionStart !== null && event.currentTarget.selectionStart !== selectionStartValue) {
        // the selection start is changed
        //TODO: is there another check should be here as in the previous if?
        const mentionTag = findMentionTagForSelection(tagsValue, event.currentTarget.selectionStart);
        if (mentionTag !== undefined && mentionTag.plainTextBeginIndex !== undefined) {
          //TODO: here it takes -1 when it shouldn't, update selectionstart and end with mouse move and or touch move
          updatedStartIndex = findNewSelectionIndexForMention(
            mentionTag,
            inputTextValue,
            event.currentTarget.selectionStart,
            selectionStartValue ?? -1
          );
        }
      }
      if (event.currentTarget.selectionEnd !== null && event.currentTarget.selectionEnd !== selectionEndValue) {
        // the selection end is changed
        const mentionTag = findMentionTagForSelection(tagsValue, event.currentTarget.selectionEnd);
        if (mentionTag !== undefined && mentionTag.plainTextBeginIndex !== undefined) {
          //TODO: here it takes -1 when it shouldn't, update selectionstart and end with mouse move and or touch move
          updatedEndIndex = findNewSelectionIndexForMention(
            mentionTag,
            inputTextValue,
            event.currentTarget.selectionEnd,
            selectionEndValue ?? -1
          );
        }
      }
    }
    // e.currentTarget.selectionDirection should be set to handle shift + arrow keys
    if (event.currentTarget.selectionDirection === null) {
      console.log('updateSelectionIndexesWithMentionIfNeeded, event.currentTarget.selectionDirection === null');
      event.currentTarget.setSelectionRange(updatedStartIndex, updatedEndIndex);
    } else {
      console.log('updateSelectionIndexesWithMentionIfNeeded, event.currentTarget.selectionDirection !== null');
      event.currentTarget.setSelectionRange(updatedStartIndex, updatedEndIndex, event.currentTarget.selectionDirection);
    }
    setSelectionStartValue(updatedStartIndex);
    setSelectionEndValue(updatedEndIndex);
  };

  const getInputFieldTextValue = (): string => {
    /* @conditional-compile-remove(mention) */
    return inputTextValue;
    return textValue;
  };

  return (
    <Stack className={mergedRootStyle}>
      <div className={mergedTextContainerStyle}>
        {
          /* @conditional-compile-remove(mention) */ mentionSuggestions.length > 0 && (
            <_MentionPopover
              suggestions={mentionSuggestions}
              activeSuggestionIndex={activeSuggestionIndex}
              target={inputBoxRef}
              targetPositionOffset={caretPosition}
              onRenderSuggestionItem={mentionLookupOptions?.onRenderSuggestionItem}
              onSuggestionSelected={onSuggestionSelected}
              onDismiss={() => {
                updateMentionSuggestions([]);
              }}
            />
          )
        }
        <TextField
          autoFocus={props.autoFocus === 'sendBoxTextField'}
          data-ui-id={dataUiId}
          multiline
          autoAdjustHeight
          multiple={false}
          resizable={false}
          componentRef={textFieldRef}
          id={id}
          inputClassName={mergedTextFiledStyle}
          placeholder={placeholderText}
          value={getInputFieldTextValue()}
          onChange={(e, newValue) => {
            /* @conditional-compile-remove(mention) */
            setInputTextValue(newValue ?? '');
            /* @conditional-compile-remove(mention) */
            handleOnChange(e, newValue);
            /* @conditional-compile-remove(mention) */
            return;
            onChange(e, newValue);
          }}
          /* @conditional-compile-remove(mention) */
          onSelect={(e) => {
            console.log(
              'onSelect',
              'caretIndex',
              caretIndex,
              'selectionStart',
              e.currentTarget.selectionStart,
              'selectionEnd',
              e.currentTarget.selectionEnd
            );
            if (caretIndex !== undefined) {
              let updatedCaretIndex = caretIndex;
              if (caretIndex >= inputTextValue.length) {
                //TODO: check if -1 is needed
                updatedCaretIndex = inputTextValue.length;
              } else if (caretIndex < 0) {
                updatedCaretIndex = 0;
              }
              if (e.currentTarget.selectionDirection !== null) {
                console.log('onSelect, event.currentTarget.selectionDirection !== null');
                e.currentTarget.setSelectionRange(
                  updatedCaretIndex,
                  updatedCaretIndex,
                  e.currentTarget.selectionDirection
                );
              } else {
                console.log('onSelect, event.currentTarget.selectionDirection === null');
                e.currentTarget.setSelectionRange(updatedCaretIndex, updatedCaretIndex);
              }
              setCaretIndex(undefined);
              return;
            }
            //TODO: need to check to navigate before/after space correctly in tag + when selecting by mouse
            /* @conditional-compile-remove(mention) */
            if (
              shouldHandleOnMouseDownDuringSelect &&
              e.currentTarget.selectionStart !== null &&
              e.currentTarget.selectionStart === e.currentTarget.selectionEnd
            ) {
              // handle mention click
              const mentionTag = findMentionTagForSelection(tagsValue, e.currentTarget.selectionStart);
              if (mentionTag !== undefined && mentionTag.plainTextBeginIndex !== undefined) {
                if (e.currentTarget.selectionDirection === null) {
                  console.log('onSelect, event.currentTarget.selectionDirection === null 2');
                  e.currentTarget.setSelectionRange(
                    mentionTag.plainTextBeginIndex,
                    mentionTag.plainTextEndIndex ?? mentionTag.plainTextBeginIndex
                  );
                } else {
                  console.log('onSelect, event.currentTarget.selectionDirection !== null 2');
                  e.currentTarget.setSelectionRange(
                    mentionTag.plainTextBeginIndex,
                    mentionTag.plainTextEndIndex ?? mentionTag.plainTextBeginIndex,
                    e.currentTarget.selectionDirection
                  );
                }
                setSelectionStartValue(mentionTag.plainTextBeginIndex);
                setSelectionEndValue(mentionTag.plainTextEndIndex ?? mentionTag.plainTextBeginIndex);
              } else {
                setSelectionStartValue(e.currentTarget.selectionStart);
                setSelectionEndValue(e.currentTarget.selectionEnd);
              }
            } else {
              console.log('onSelect updateSelectionIndexesWithMentionIfNeeded');
              updateSelectionIndexesWithMentionIfNeeded(e);
            }
            /* @conditional-compile-remove(mention) */
            setShouldHandleOnMouseDownDuringSelect(false);
          }}
          onMouseDown={() => {
            // as events order is onMouseDown -> onSelect -> onClick
            // onClick and onMouseDown can't handle clicking on mention event because
            // onClick has wrong range as it's called after onSelect
            // onMouseDown doesn't have correct selectionRange yet
            // so we need to handle onMouseDown to prevent onSelect default behavior
            /* @conditional-compile-remove(mention) */
            setShouldHandleOnMouseDownDuringSelect(true);
          }}
          onTouchStart={() => {
            // see onMouseDown for more details
            /* @conditional-compile-remove(mention) */
            setShouldHandleOnMouseDownDuringSelect(true);
          }}
          autoComplete="off"
          onKeyDown={onTextFieldKeyDown}
          styles={mergedTextFieldStyle}
          disabled={disabled}
          errorMessage={errorMessage}
          elementRef={inputBoxRef}
        />
        <Stack
          horizontal
          className={mergeStyles(props.inlineChildren ? inlineButtonsContainerStyle : newLineButtonsContainerStyle)}
        >
          {children}
        </Stack>
      </div>
    </Stack>
  );
};

/**
 * Props for displaying a send button besides the text input area.
 *
 * @private
 */
export type InputBoxButtonProps = {
  onRenderIcon: (isHover: boolean) => JSX.Element;
  onClick: (e: React.MouseEvent<HTMLDivElement, MouseEvent>) => void;
  className?: string;
  id?: string;
  ariaLabel?: string;
  tooltipContent?: string;
};

/**
 * @private
 */
export const InputBoxButton = (props: InputBoxButtonProps): JSX.Element => {
  const { onRenderIcon, onClick, ariaLabel, className, id, tooltipContent } = props;
  const [isHover, setIsHover] = useState(false);
  const mergedButtonStyle = mergeStyles(inputButtonStyle, className);

  const theme = useTheme();
  const calloutStyle: Partial<ICalloutContentStyles> = { root: { padding: 0 }, calloutMain: { padding: '0.5rem' } };

  // Place callout with no gap between it and the button.
  const calloutProps = {
    gapSpace: 0,
    styles: calloutStyle,
    backgroundColor: isDarkThemed(theme) ? theme.palette.neutralLighter : ''
  };
  return (
    <TooltipHost hostClassName={inputButtonTooltipStyle} content={tooltipContent} calloutProps={{ ...calloutProps }}>
      <IconButton
        className={mergedButtonStyle}
        ariaLabel={ariaLabel}
        onClick={onClick}
        id={id}
        onMouseEnter={() => {
          setIsHover(true);
        }}
        onMouseLeave={() => {
          setIsHover(false);
        }}
        onRenderIcon={() => onRenderIcon(isHover)}
      />
    </TooltipHost>
  );
};

/* @conditional-compile-remove(mention) */
/**
 * Find mention tag if selection is inside of it
 *
 * @private
 */
const findMentionTagForSelection = (tags: TagData[], selection: number): TagData | undefined => {
  let mentionTag: TagData | undefined = undefined;
  for (let i = 0; i < tags.length; i++) {
    const tag = tags[i];
    let plainTextEndIndex = 0;
    if (tag.plainTextEndIndex !== undefined && tag.closeTagIdx !== undefined) {
      // close tag exists
      plainTextEndIndex = tag.plainTextEndIndex;
    } else if (tag.plainTextBeginIndex !== undefined) {
      //no close tag
      plainTextEndIndex = tag.plainTextBeginIndex;
    }
    if (tag.subTags !== undefined && tag.subTags.length !== 0) {
      const selectedTag = findMentionTagForSelection(tag.subTags, selection);
      if (selectedTag !== undefined) {
        mentionTag = selectedTag;
        break;
      }
    } else if (
      tag.tagType === 'msft-mention' &&
      tag.plainTextBeginIndex !== undefined &&
      tag.plainTextBeginIndex < selection &&
      selection < plainTextEndIndex
    ) {
      mentionTag = tag;
      break;
    }
  }
  return mentionTag;
};

/* @conditional-compile-remove(mention) */
/**
 * Go through tags and find a new the selection index if it is inside of a mention tag
 *
 * @private
 */
const findNewSelectionIndexForMention = (
  tag: TagData,
  textValue: string,
  selection: number,
  previousSelection: number
): number => {
  if (
    tag.plainTextBeginIndex === undefined ||
    tag.tagType !== 'msft-mention' ||
    selection === previousSelection ||
    tag.plainTextEndIndex === undefined
  ) {
    return selection;
  }
  let spaceIndex = 0;
  if (selection <= previousSelection) {
    // the cursor is moved to the left
    spaceIndex = textValue.lastIndexOf(' ', selection ?? 0);
    if (spaceIndex === -1) {
      // no space before the selection
      spaceIndex = tag.plainTextBeginIndex;
    }
  } else {
    // the cursor is moved to the right
    spaceIndex = textValue.indexOf(' ', selection ?? 0);
    if (spaceIndex === -1) {
      // no space after the selection
      spaceIndex = tag.plainTextEndIndex ?? tag.plainTextBeginIndex;
    }
  }

  if (spaceIndex < tag.plainTextBeginIndex) {
    spaceIndex = tag.plainTextBeginIndex;
  } else if (spaceIndex > tag.plainTextEndIndex) {
    spaceIndex = tag.plainTextEndIndex;
  }
  return spaceIndex;
};

/* @conditional-compile-remove(mention) */
/**
 * Handle mention tag edit and by word deleting
 *
 * @private
 */
const handleMentionTagUpdate = (
  htmlText: string,
  oldPlainText: string,
  lastProcessedHTMLIndex: number,
  processedChange: string,
  tag: TagData,
  closeTagIdx: number,
  closeTagLength: number,
  plainTextEndIndex: number,
  startIndex: number,
  oldPlainTextEndIndex: number,
  mentionTagLength: number
): [resultValue: string, updatedChange: string, htmlIndex: number, plainTextSelectionEndIndex: number | null] => {
  if (tag.tagType !== 'msft-mention' || tag.plainTextBeginIndex === undefined) {
    return ['', processedChange, lastProcessedHTMLIndex, null];
  }
  let result = '';
  let plainTextSelectionEndIndex: number | null = null;
  let rangeStart: number;
  let rangeEnd: number;
  // check if space symbol is handled in case if string looks like '<1 2 3>'
  let isSpaceLengthHandled = false;
  rangeStart = oldPlainText.lastIndexOf(' ', startIndex);
  if (rangeStart !== -1 && rangeStart !== undefined && rangeStart > tag.plainTextBeginIndex) {
    isSpaceLengthHandled = true;
  }
  rangeEnd = oldPlainText.indexOf(' ', oldPlainTextEndIndex);
  if (rangeEnd === -1 || rangeEnd === undefined) {
    // check if space symbol is not found
    rangeEnd = plainTextEndIndex;
  } else if (!isSpaceLengthHandled) {
    // +1 to include the space symbol
    rangeEnd += 1;
  }
  isSpaceLengthHandled = true;

  if (rangeStart === -1 || rangeStart === undefined || rangeStart < tag.plainTextBeginIndex) {
    rangeStart = tag.plainTextBeginIndex;
  }
  if (rangeEnd > plainTextEndIndex) {
    rangeEnd = plainTextEndIndex;
  }

  if (rangeStart === tag.plainTextBeginIndex && rangeEnd === plainTextEndIndex) {
    // the whole tag should be removed
    result += htmlText.substring(lastProcessedHTMLIndex, tag.openTagIdx) + processedChange;
    plainTextSelectionEndIndex = tag.plainTextBeginIndex + processedChange.length;
    processedChange = '';
    lastProcessedHTMLIndex = closeTagIdx + closeTagLength;
  } else {
    // only part of the tag should be removed
    let startChangeDiff = 0;
    let endChangeDiff = 0;
    // need to check only rangeStart > tag.plainTextBeginIndex as when rangeStart === tag.plainTextBeginIndex startChangeDiff = 0 and mentionTagLength shouldn't be subtracted
    if (rangeStart > tag.plainTextBeginIndex) {
      startChangeDiff = rangeStart - tag.plainTextBeginIndex - mentionTagLength;
    }
    endChangeDiff = rangeEnd - tag.plainTextBeginIndex - mentionTagLength;
    result += htmlText.substring(lastProcessedHTMLIndex, tag.openTagIdx + tag.openTagBody.length + startChangeDiff);
    plainTextSelectionEndIndex = rangeStart + processedChange.length;
    lastProcessedHTMLIndex = tag.openTagIdx + tag.openTagBody.length + endChangeDiff;
    // processed change should not be changed as it should be added after the tag
  }
  return [result, processedChange, lastProcessedHTMLIndex, plainTextSelectionEndIndex];
};

/* @conditional-compile-remove(mention) */
/**
 * Go through the text and update it with the changed text
 *
 * @private
 */
const updateHTML = (
  htmlText: string,
  oldPlainText: string,
  newPlainText: string,
  tags: TagData[],
  startIndex: number,
  oldPlainTextEndIndex: number,
  change: string,
  mentionTrigger: string
): [string, number | null] => {
  let result = '';
  if (tags.length === 0) {
    // no tags added yet
    return [newPlainText, null];
  }
  if (startIndex === 0 && oldPlainTextEndIndex === oldPlainText.length) {
    // the whole text is changed
    return [newPlainText, null];
  }
  let lastProcessedHTMLIndex = 0;
  // the value can be updated with empty string when the change covers more than 1 place (tag + before or after the tag)
  // in this case change won't be added as part of the tag
  // e.g.: change is before and partially in tag => change will be added before the tag and outdated text in the tag will be removed
  // e.g.: change is after and partially in tag => change will be added after the tag and outdated text in the tag will be removed
  // e.g.: change is on the beginning of the tag => change will be added before the tag
  // e.g.: change is on the end of the tag => change will be added to the tag if it's not mention and after the tag if it's mention
  let processedChange = change;
  // end tag plain text index of the last processed tag
  let lastProcessedPlainTextTagEndIndex = 0;
  // as some tags/text can be removed fully, selectionEnd should be updated correctly
  let changeNewEndIndex: number | null = null;

  for (let i = 0; i < tags.length; i++) {
    const tag = tags[i];
    if (tag.plainTextBeginIndex === undefined) {
      continue;
    }
    // all plain text indexes includes trigger length for the mention that shouldn't be included in
    // htmlText.substring because html strings don't include the trigger
    // mentionTagLength will be set only for 'msft-mention', otherwise should be 0
    let mentionTagLength = 0;
    let isMentionTag = false;
    if (tag.tagType === 'msft-mention') {
      mentionTagLength = mentionTrigger.length;
      isMentionTag = true;
    }

    // change start is before the open tag
    if (startIndex <= tag.plainTextBeginIndex) {
      // Math.max(lastProcessedPlainTextTagEndIndex, startIndex) is used as startIndex may not be in [[previous tag].plainTextEndIndex - tag.plainTextBeginIndex] range
      const startChangeDiff = tag.plainTextBeginIndex - Math.max(lastProcessedPlainTextTagEndIndex, startIndex);
      result += htmlText.substring(lastProcessedHTMLIndex, tag.openTagIdx - startChangeDiff) + processedChange;
      if (oldPlainTextEndIndex <= tag.plainTextBeginIndex) {
        // the whole change is before tag start
        // oldPlainTextEndIndex already includes mentionTag length
        const endChangeDiff = tag.plainTextBeginIndex - oldPlainTextEndIndex;
        lastProcessedHTMLIndex = tag.openTagIdx - endChangeDiff;
        processedChange = '';
        // the change is handled; exit
        break;
      } else {
        // change continues in the tag
        lastProcessedHTMLIndex = tag.openTagIdx;
        processedChange = '';
        // proceed to the next check
      }
    }
    let plainTextEndIndex = 0;
    let closeTagIdx = 0;
    let closeTagLength = 0;
    if (tag.plainTextEndIndex !== undefined && tag.closeTagIdx !== undefined) {
      // close tag exists
      plainTextEndIndex = tag.plainTextEndIndex;
      closeTagIdx = tag.closeTagIdx;
      // tag.tagType.length + </>
      closeTagLength = tag.tagType.length + 3;
    } else {
      // no close tag
      plainTextEndIndex = tag.plainTextBeginIndex;
      closeTagIdx = tag.openTagIdx + tag.openTagBody.length;
      closeTagLength = 0;
    }

    if (startIndex < plainTextEndIndex) {
      // change started before the end tag
      if (startIndex <= tag.plainTextBeginIndex && oldPlainTextEndIndex === plainTextEndIndex) {
        // the change is a tag or starts before the tag
        // tag should be removed, no matter if there are subtags
        result += htmlText.substring(lastProcessedHTMLIndex, tag.openTagIdx) + processedChange;
        processedChange = '';
        lastProcessedHTMLIndex = closeTagIdx + closeTagLength;
        // the change is handled; exit
        break;
      } else if (startIndex >= tag.plainTextBeginIndex && oldPlainTextEndIndex < plainTextEndIndex) {
        // edge case: the change is between tag
        if (isMentionTag) {
          if (change !== '') {
            // mention tag should be deleted when user tries to edit it
            result += htmlText.substring(lastProcessedHTMLIndex, tag.openTagIdx) + processedChange;
            changeNewEndIndex = tag.plainTextBeginIndex + processedChange.length;
            processedChange = '';
            lastProcessedHTMLIndex = closeTagIdx + closeTagLength;
          } else {
            const [resultValue, updatedChange, htmlIndex, plainTextSelectionEndIndex] = handleMentionTagUpdate(
              htmlText,
              oldPlainText,
              lastProcessedHTMLIndex,
              processedChange,
              tag,
              closeTagIdx,
              closeTagLength,
              plainTextEndIndex,
              startIndex,
              oldPlainTextEndIndex,
              mentionTagLength
            );
            result += resultValue;
            changeNewEndIndex = plainTextSelectionEndIndex;
            processedChange = updatedChange;
            lastProcessedHTMLIndex = htmlIndex;
          }
          // the change is handled; exit
          break;
        } else if (tag.subTags !== undefined && tag.subTags.length !== 0 && tag.content) {
          // with subtags
          // before the tag content
          const stringBefore = htmlText.substring(lastProcessedHTMLIndex, tag.openTagIdx + tag.openTagBody.length);
          lastProcessedHTMLIndex = closeTagIdx;
          const [content, updatedChangeNewEndIndex] = updateHTML(
            tag.content,
            oldPlainText,
            newPlainText,
            tag.subTags,
            startIndex - mentionTagLength,
            oldPlainTextEndIndex - mentionTagLength,
            processedChange,
            mentionTrigger
          );
          result += stringBefore + content;
          changeNewEndIndex = updatedChangeNewEndIndex;
          break;
        } else {
          // no subtags
          const startChangeDiff = startIndex - tag.plainTextBeginIndex - mentionTagLength;
          const endChangeDiff = oldPlainTextEndIndex - tag.plainTextBeginIndex - mentionTagLength;
          result +=
            htmlText.substring(lastProcessedHTMLIndex, tag.openTagIdx + tag.openTagBody.length + startChangeDiff) +
            processedChange;
          processedChange = '';
          lastProcessedHTMLIndex = tag.openTagIdx + tag.openTagBody.length + endChangeDiff;
          // the change is handled; exit
          break;
        }
      } else if (startIndex > tag.plainTextBeginIndex && oldPlainTextEndIndex > plainTextEndIndex) {
<<<<<<< HEAD
        console.log('updateHTML 1.3 result', result);
        // the change started in the tag but finishes somewhere further
=======
        //the change started in the tag but finishes somewhere further
>>>>>>> f8e3ff8f
        const startChangeDiff = startIndex - tag.plainTextBeginIndex - mentionTagLength;
        if (isMentionTag) {
          const [resultValue, updatedChange, htmlIndex] = handleMentionTagUpdate(
            htmlText,
            oldPlainText,
            lastProcessedHTMLIndex,
            oldPlainText.substring(startIndex, startIndex + 1) !== ' ' && change === '' ? ' ' : '', // if substring !== ' ' && change is empty -> the change should be " " and not empty string but " " wasn't included in change; otherwise the part of mention should be just deleted without processedChange update
            tag,
            closeTagIdx,
            closeTagLength,
            plainTextEndIndex,
            startIndex,
            oldPlainTextEndIndex,
            mentionTagLength
          );
          result += resultValue;
          lastProcessedHTMLIndex = htmlIndex;
          processedChange = updatedChange;
          // no need to handle plainTextSelectionEndIndex as the change will be added later
          // proceed with the next calculations
        } else if (tag.subTags !== undefined && tag.subTags.length !== 0 && tag.content !== undefined) {
          // with subtags
          // before the tag content
          const stringBefore = htmlText.substring(lastProcessedHTMLIndex, tag.openTagIdx + tag.openTagBody.length);
          lastProcessedHTMLIndex = closeTagIdx;
          const [content] = updateHTML(
            tag.content,
            oldPlainText,
            newPlainText,
            tag.subTags,
            startIndex - mentionTagLength,
            oldPlainTextEndIndex - mentionTagLength,
            '', // the part of the tag should be just deleted without processedChange update and change will be added after this tag
            mentionTrigger
          );
          result += stringBefore + content;
          // proceed with the next calculations
        } else {
          // no subtags
          result += htmlText.substring(
            lastProcessedHTMLIndex,
            tag.openTagIdx + tag.openTagBody.length + startChangeDiff
          );
          lastProcessedHTMLIndex = closeTagIdx;
          // proceed with the next calculations
        }
      } else if (startIndex < tag.plainTextBeginIndex && oldPlainTextEndIndex > plainTextEndIndex) {
        // the change starts before  the tag and finishes after it
        // tag should be removed, no matter if there are subtags
        // no need to save anything between lastProcessedHTMLIndex and closeTagIdx + closeTagLength
        lastProcessedHTMLIndex = closeTagIdx + closeTagLength;
        // proceed with the next calculations
      } else if (startIndex === tag.plainTextBeginIndex && oldPlainTextEndIndex > plainTextEndIndex) {
        // the change starts in the tag and finishes after it
        // tag should be removed, no matter if there are subtags
        result += htmlText.substring(lastProcessedHTMLIndex, tag.openTagIdx);
        // processedChange shouldn't be updated as it will be added after the tag
        lastProcessedHTMLIndex = closeTagIdx + closeTagLength;
        // proceed with the next calculations
      } else if (startIndex < tag.plainTextBeginIndex && oldPlainTextEndIndex < plainTextEndIndex) {
        // the change  starts before the tag and ends in a tag
        if (isMentionTag) {
          const [resultValue, , htmlIndex] = handleMentionTagUpdate(
            htmlText,
            oldPlainText,
            lastProcessedHTMLIndex,
            '', // the part of mention should be just deleted without processedChange update
            tag,
            closeTagIdx,
            closeTagLength,
            plainTextEndIndex,
            startIndex,
            oldPlainTextEndIndex,
            mentionTagLength
          );
          changeNewEndIndex = tag.plainTextBeginIndex;
          result += resultValue;
          lastProcessedHTMLIndex = htmlIndex;
        } else if (tag.subTags !== undefined && tag.subTags.length !== 0 && tag.content !== undefined) {
          // with subtags
          // before the tag content
          const stringBefore = htmlText.substring(lastProcessedHTMLIndex, tag.openTagIdx + tag.openTagBody.length);
          lastProcessedHTMLIndex = closeTagIdx;
          const [content] = updateHTML(
            tag.content,
            oldPlainText,
            newPlainText,
            tag.subTags,
            startIndex - mentionTagLength,
            oldPlainTextEndIndex - mentionTagLength,
            processedChange, // processedChange should equal '' and the part of the tag should be deleted as the change was handled before this tag
            mentionTrigger
          );
          result += stringBefore + content;
        } else {
          // no subtags
          result +=
            htmlText.substring(lastProcessedHTMLIndex, tag.openTagIdx + tag.openTagBody.length) + processedChange;
          processedChange = '';
          // oldPlainTextEndIndex already includes mentionTag length
          const endChangeDiff = plainTextEndIndex - oldPlainTextEndIndex;
          // as change may be before the end of the tag, we need to add the rest of the tag
          lastProcessedHTMLIndex = closeTagIdx - endChangeDiff;
        }
        // the change is handled; exit
        break;
      } else if (startIndex > tag.plainTextBeginIndex && oldPlainTextEndIndex === plainTextEndIndex) {
        // the change  starts in the tag and ends at the end of a tag
        if (isMentionTag) {
          if (change !== '' && startIndex === plainTextEndIndex) {
            // non empty change at the end of the mention tag to be added after the mention tag
            result += htmlText.substring(lastProcessedHTMLIndex, closeTagIdx + closeTagLength) + processedChange;
            changeNewEndIndex = plainTextEndIndex + processedChange.length;
            processedChange = '';
            lastProcessedHTMLIndex = closeTagIdx + closeTagLength;
          } else if (change !== '') {
            // mention tag should be deleted when user tries to edit it
            result += htmlText.substring(lastProcessedHTMLIndex, tag.openTagIdx) + processedChange;
            changeNewEndIndex = tag.plainTextBeginIndex + processedChange.length;
            processedChange = '';
            lastProcessedHTMLIndex = closeTagIdx + closeTagLength;
          } else {
            const [resultValue, updatedChange, htmlIndex, plainTextSelectionEndIndex] = handleMentionTagUpdate(
              htmlText,
              oldPlainText,
              lastProcessedHTMLIndex,
              processedChange,
              tag,
              closeTagIdx,
              closeTagLength,
              plainTextEndIndex,
              startIndex,
              oldPlainTextEndIndex,
              mentionTagLength
            );
            result += resultValue;
            processedChange = updatedChange;
            lastProcessedHTMLIndex = htmlIndex;
            changeNewEndIndex = plainTextSelectionEndIndex;
          }
          // the change is handled; exit
          break;
        } else if (tag.subTags !== undefined && tag.subTags.length !== 0 && tag.content !== undefined) {
          // with subtags
          // before the tag content
          const stringBefore = htmlText.substring(lastProcessedHTMLIndex, tag.openTagIdx + tag.openTagBody.length);
          lastProcessedHTMLIndex = closeTagIdx;
          const [content, updatedChangeNewEndIndex] = updateHTML(
            tag.content,
            oldPlainText,
            newPlainText,
            tag.subTags,
            startIndex - mentionTagLength,
            oldPlainTextEndIndex - mentionTagLength,
            processedChange,
            mentionTrigger
          );
          result += stringBefore + content;
          changeNewEndIndex = updatedChangeNewEndIndex;
          break;
        } else {
          // no subtags
          const startChangeDiff = startIndex - tag.plainTextBeginIndex - mentionTagLength;
          result +=
            htmlText.substring(lastProcessedHTMLIndex, tag.openTagIdx + tag.openTagBody.length + startChangeDiff) +
            processedChange;
          processedChange = '';
          lastProcessedHTMLIndex = closeTagIdx;
          // the change is handled; exit
          break;
        }
      }
      lastProcessedPlainTextTagEndIndex = plainTextEndIndex;
    }

    if (i === tags.length - 1 && oldPlainTextEndIndex >= plainTextEndIndex) {
      // the last tag should handle the end of the change if needed
      // oldPlainTextEndIndex already includes mentionTag length
      const endChangeDiff = oldPlainTextEndIndex - plainTextEndIndex;
      if (startIndex >= plainTextEndIndex) {
        const startChangeDiff = startIndex - plainTextEndIndex;
        result +=
          htmlText.substring(lastProcessedHTMLIndex, closeTagIdx + closeTagLength + startChangeDiff) + processedChange;
      } else {
        result += htmlText.substring(lastProcessedHTMLIndex, closeTagIdx + closeTagLength) + processedChange;
      }
      processedChange = '';
      lastProcessedHTMLIndex = closeTagIdx + closeTagLength + endChangeDiff;
      // the change is handled; exit
      // break is not required here as this is the last element but added for consistency
      break;
    }
  }

  if (lastProcessedHTMLIndex < htmlText.length) {
    result += htmlText.substring(lastProcessedHTMLIndex);
  }

  return [result, changeNewEndIndex];
};

/* @conditional-compile-remove(mention) */
/**
 * Given the oldText and newText, find the start index, old end index and new end index for the changes
 *
 * @param oldText - the old text
 * @param newText - the new text
 * @param selectionEnd - the end of the selection
 * @returns change start index, old end index and new end index. The old and new end indexes are exclusive.
 * @private
 */
const findStringsDiffIndexes = (
  oldText: string,
  newText: string,
  selectionEnd: number // should be a valid position in the input field
): { changeStart: number; oldChangeEnd: number; newChangeEnd: number } => {
  const newTextLength = newText.length;
  const oldTextLength = oldText.length;
  let changeStart = 0;
  let newChangeEnd = newTextLength;
  let oldChangeEnd = oldTextLength;
  const length = Math.min(newTextLength, oldTextLength, selectionEnd);

  for (let i = 0; i < length; i++) {
    if (newText[i] !== oldText[i]) {
      // the symbol with changeStart index is updated
      changeStart = i;
      break;
    } else if (i === length - 1 && newText[i] === oldText[i]) {
      // the symbol is added at the end of inputTextValue
      changeStart = length;
      break;
    }
  }
  if (oldTextLength < newTextLength) {
    //insert or replacement
    if (oldTextLength === changeStart) {
      // when change was at the end of string
      // Change is found
      newChangeEnd = newTextLength;
      oldChangeEnd = oldTextLength;
    } else {
      for (let i = 1; i < newTextLength && oldTextLength - i >= changeStart; i++) {
        newChangeEnd = newTextLength - i - 1;
        oldChangeEnd = oldTextLength - i - 1;

        if (newText[newChangeEnd] !== oldText[oldChangeEnd]) {
          // Change is found
          break;
        }
      }
      // make indexes exclusive
      newChangeEnd += 1;
      oldChangeEnd += 1;
    }
  } else if (oldTextLength > newTextLength) {
    //deletion or replacement
    if (newTextLength === changeStart) {
      // when change was at the end of string
      // Change is found
      newChangeEnd = newTextLength;
      oldChangeEnd = oldTextLength;
    } else {
      for (let i = 1; i < oldTextLength && newTextLength - i >= changeStart; i++) {
        newChangeEnd = newTextLength - i - 1;
        oldChangeEnd = oldTextLength - i - 1;
        if (newText[newChangeEnd] !== oldText[oldChangeEnd]) {
          // Change is found
          break;
        }
      }
      // make indexes exclusive
      newChangeEnd += 1;
      oldChangeEnd += 1;
    }
  } else {
    //replacement
    for (let i = 1; i < oldTextLength && oldTextLength - i >= changeStart; i++) {
      newChangeEnd = newTextLength - i - 1;
      oldChangeEnd = oldTextLength - i - 1;

      if (newText[newChangeEnd] !== oldText[oldChangeEnd]) {
        // Change is found
        break;
      }
    }
    // make indexes exclusive if they aren't equal to the length of the string
    if (newChangeEnd !== newText.length) {
      newChangeEnd += 1;
    }
    if (oldChangeEnd !== oldText.length) {
      oldChangeEnd += 1;
    }
  }
  return { changeStart, oldChangeEnd, newChangeEnd };
};

/* @conditional-compile-remove(mention) */
const htmlStringForMentionSuggestion = (suggestion: Mention, localeStrings: ComponentStrings): string => {
  const idHTML = ' id ="' + suggestion.id + '"';
  const displayTextHTML = ' displayText ="' + suggestion.displayText + '"';
  const displayText = getDisplayNameForMentionSuggestion(suggestion, localeStrings);
  return '<msft-mention' + idHTML + displayTextHTML + '>' + displayText + '</msft-mention>';
};

/* @conditional-compile-remove(mention) */
const getDisplayNameForMentionSuggestion = (suggestion: Mention, localeStrings: ComponentStrings): string => {
  const displayNamePlaceholder = localeStrings.participantItem.displayNamePlaceholder;
  return suggestion.displayText !== '' ? suggestion.displayText : displayNamePlaceholder ?? '';
};

/* @conditional-compile-remove(mention) */
type TagData = {
  tagType: string; // The type of tag (e.g. msft-mention)
  openTagIdx: number; // Start of the tag relative to the parent content
  openTagBody: string; // Complete open tag body
  content?: string; // All content between the open and close tags
  closeTagIdx?: number; // Start of the close tag relative to the parent content
  subTags?: TagData[]; // Any child tags
  plainTextBeginIndex?: number; // Absolute index of the open tag start should be in plain text
  plainTextEndIndex?: number; // Absolute index of the close tag start should be in plain text
};

/* @conditional-compile-remove(mention) */
type HtmlTagType = 'open' | 'close' | 'self-closing';
/* @conditional-compile-remove(mention) */
type HtmlTag = {
  content: string;
  startIdx: number;
  type: HtmlTagType;
};

/* @conditional-compile-remove(mention) */
/**
 * Parse the text and return the tags and the plain text in one go
 * @param text - The text to parse for HTML tags
 * @param trigger The trigger to show for the msft-mention tag in plain text
 *
 * @returns An array of tags and the plain text representation
 */
const textToTagParser = (text: string, trigger: string): [TagData[], string] => {
  const tags: TagData[] = []; // Tags passed back to the caller
  const tagParseStack: TagData[] = []; // Local stack to use while parsing

  let plainTextRepresentation = '';

  let parseIndex = 0;
  while (parseIndex < text.length) {
    const foundHtmlTag = findNextHtmlTag(text, parseIndex);

    if (!foundHtmlTag) {
      if (parseIndex !== 0) {
        // Add the remaining text to the plain text representation
        plainTextRepresentation += text.substring(parseIndex);
      } else {
        plainTextRepresentation = text;
      }
      break;
    }

    if (foundHtmlTag.type === 'open' || foundHtmlTag.type === 'self-closing') {
      const nextTag = parseOpenTag(foundHtmlTag.content, foundHtmlTag.startIdx);
      // Add the plain text between the last tag and this one found
      plainTextRepresentation += text.substring(parseIndex, foundHtmlTag.startIdx);
      nextTag.plainTextBeginIndex = plainTextRepresentation.length;

      if (foundHtmlTag.type === 'open') {
        tagParseStack.push(nextTag);
      } else {
        nextTag.content = '';
        nextTag.plainTextBeginIndex = plainTextRepresentation.length;
        nextTag.plainTextEndIndex = plainTextRepresentation.length;
        addTag(nextTag, tagParseStack, tags);
      }
    }

    if (foundHtmlTag.type === 'close') {
      const currentOpenTag = tagParseStack.pop();
      const closeTagType = foundHtmlTag.content.substring(2, foundHtmlTag.content.length - 1).toLowerCase();

      if (currentOpenTag && currentOpenTag.tagType === closeTagType) {
        // Tag startIdx is absolute to the text. This is updated later to be relative to the parent tag
        currentOpenTag.content = text.substring(
          currentOpenTag.openTagIdx + currentOpenTag.openTagBody.length,
          foundHtmlTag.startIdx
        );

        // Insert the plain text pieces for the sub tags
        if (currentOpenTag.tagType === 'msft-mention') {
          plainTextRepresentation =
            plainTextRepresentation.slice(0, currentOpenTag.plainTextBeginIndex) +
            trigger +
            plainTextRepresentation.slice(currentOpenTag.plainTextBeginIndex);
        }

        if (!currentOpenTag.subTags) {
          plainTextRepresentation += currentOpenTag.content;
        } else if (currentOpenTag.subTags.length > 0) {
          // Add text after the last tag
          const lastSubTag = currentOpenTag.subTags[currentOpenTag.subTags.length - 1];
          const startOfRemainingText =
            (lastSubTag.closeTagIdx ?? lastSubTag.openTagIdx) + lastSubTag.tagType.length + 3;
          const trailingText = currentOpenTag.content.substring(startOfRemainingText);
          plainTextRepresentation += trailingText;
        }

        currentOpenTag.plainTextEndIndex = plainTextRepresentation.length;
        addTag(currentOpenTag, tagParseStack, tags);
      } else {
        console.error(
          'Unexpected close tag found. Got "' +
            closeTagType +
            '" but expected "' +
            tagParseStack[tagParseStack.length - 1]?.tagType +
            '"'
        );
      }
    }

    // Update parsing index; move past the end of the close tag
    parseIndex = foundHtmlTag.startIdx + foundHtmlTag.content.length;
  } // While parseIndex < text.length loop

  return [tags, plainTextRepresentation];
};

/* @conditional-compile-remove(mention) */
const parseOpenTag = (tag: string, startIdx: number): TagData => {
  const tagType = tag
    .substring(1, tag.length - 1)
    .split(' ')[0]
    .toLowerCase()
    .replace('/', '');
  return {
    tagType,
    openTagIdx: startIdx,
    openTagBody: tag
  };
};

/* @conditional-compile-remove(mention) */
const findNextHtmlTag = (text: string, startIndex: number): HtmlTag | undefined => {
  const tagStartIndex = text.indexOf('<', startIndex);
  if (tagStartIndex === -1) {
    // No more tags
    return undefined;
  }
  const tagEndIndex = text.indexOf('>', tagStartIndex);
  if (tagEndIndex === -1) {
    // No close tag
    return undefined;
  }
  const tag = text.substring(tagStartIndex, tagEndIndex + 1);
  let type: HtmlTagType = 'open';
  if (tag[1] === '/') {
    type = 'close';
  } else if (tag[tag.length - 2] === '/') {
    type = 'self-closing';
  }
  return {
    content: tag,
    startIdx: tagStartIndex,
    type
  };
};

/* @conditional-compile-remove(mention) */
const addTag = (tag: TagData, parseStack: TagData[], tags: TagData[]): void => {
  // Add as sub-tag to the parent stack tag, if there is one
  const parentTag = parseStack[parseStack.length - 1];

  if (parentTag) {
    // Adjust the open tag index to be relative to the parent tag
    const parentContentStartIdx = parentTag.openTagIdx + parentTag.openTagBody.length;
    const relativeIdx = tag.openTagIdx - parentContentStartIdx;
    tag.openTagIdx = relativeIdx;
  }

  if (!tag.closeTagIdx) {
    // If the tag is self-closing, the close tag is the same as the open tag
    if (tag.openTagBody[tag.openTagBody.length - 2] === '/') {
      tag.closeTagIdx = tag.openTagIdx;
    } else {
      // Otherwise, the close tag index is the open tag index + the open tag body + the content length
      tag.closeTagIdx = tag.openTagIdx + tag.openTagBody.length + (tag.content ?? []).length;
    }
  }

  // Put the tag where it belongs
  if (!parentTag) {
    tags.push(tag);
  } else {
    if (!parentTag.subTags) {
      parentTag.subTags = [tag];
    } else {
      parentTag.subTags.push(tag);
    }
  }
};<|MERGE_RESOLUTION|>--- conflicted
+++ resolved
@@ -147,7 +147,10 @@
   useEffect(() => {
     const trigger = mentionLookupOptions?.trigger || defaultMentionTrigger;
     const [tags, plainText] = textToTagParser(textValue, trigger);
+    console.log('textValue <- html', textValue);
     setInputTextValue(plainText);
+    console.log('tags', tags);
+    console.log('plainText', plainText);
     setTagsValue(tags);
     updateMentionSuggestions([]);
   }, [textValue, mentionLookupOptions?.trigger, updateMentionSuggestions]);
@@ -987,12 +990,7 @@
           break;
         }
       } else if (startIndex > tag.plainTextBeginIndex && oldPlainTextEndIndex > plainTextEndIndex) {
-<<<<<<< HEAD
-        console.log('updateHTML 1.3 result', result);
         // the change started in the tag but finishes somewhere further
-=======
-        //the change started in the tag but finishes somewhere further
->>>>>>> f8e3ff8f
         const startChangeDiff = startIndex - tag.plainTextBeginIndex - mentionTagLength;
         if (isMentionTag) {
           const [resultValue, updatedChange, htmlIndex] = handleMentionTagUpdate(
@@ -1013,6 +1011,7 @@
           processedChange = updatedChange;
           // no need to handle plainTextSelectionEndIndex as the change will be added later
           // proceed with the next calculations
+          // proceed with the next calculations
         } else if (tag.subTags !== undefined && tag.subTags.length !== 0 && tag.content !== undefined) {
           // with subtags
           // before the tag content
@@ -1030,6 +1029,7 @@
           );
           result += stringBefore + content;
           // proceed with the next calculations
+          // proceed with the next calculations
         } else {
           // no subtags
           result += htmlText.substring(
@@ -1044,6 +1044,7 @@
         // tag should be removed, no matter if there are subtags
         // no need to save anything between lastProcessedHTMLIndex and closeTagIdx + closeTagLength
         lastProcessedHTMLIndex = closeTagIdx + closeTagLength;
+        // proceed with the next calculations
         // proceed with the next calculations
       } else if (startIndex === tag.plainTextBeginIndex && oldPlainTextEndIndex > plainTextEndIndex) {
         // the change starts in the tag and finishes after it
