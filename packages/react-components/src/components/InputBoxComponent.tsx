--- conflicted
+++ resolved
@@ -127,11 +127,7 @@
   // Index of the previous selection end in the text field
   const [selectionEndValue, setSelectionEndValue] = useState<number | null>(null);
   /* @conditional-compile-remove(mention) */
-<<<<<<< HEAD
   // Boolean value to check if onMouseDown event should be handled during select as selection range for onMouseDown event is not updated yet and the selection range for mouse click/taps will be updated in onSelect event if needed.
-=======
-  // Boolean value to check if on mouse down event should be handled during select as selection range for onMouseDown event is not updated yet and the selection range for mouse click/taps will be updated in onSelect event if needed.
->>>>>>> 1c9b2a1c
   const [shouldHandleOnMouseDownDuringSelect, setShouldHandleOnMouseDownDuringSelect] = useState<boolean>(true);
 
   /* @conditional-compile-remove(mention) */
@@ -155,11 +151,7 @@
   /* @conditional-compile-remove(mention) */
   // Parse the text and get the plain text version to display in the input box
   useEffect(() => {
-<<<<<<< HEAD
     const trigger = mentionLookupOptions?.trigger || DEFAULT_MENTION_TRIGGER;
-=======
-    const trigger = mentionLookupOptions?.trigger || defaultMentionTrigger;
->>>>>>> 1c9b2a1c
     const parsedHTMLData = textToTagParser(textValue, trigger);
     setInputTextValue(parsedHTMLData.plainText);
     setTagsValue(parsedHTMLData.tags);
@@ -179,19 +171,11 @@
     if (caretIndex === undefined || textFieldRef === undefined || textFieldRef?.current === undefined) {
       return;
     }
-<<<<<<< HEAD
     // get validated caret index between 0 and inputTextValue.length otherwise caret will be set to incorrect index
     const updatedCaretIndex = getValidatedIndexInRange({
       min: 0,
       max: inputTextValue.length,
       currentValue: caretIndex
-=======
-    let updatedCaretIndex = caretIndex;
-    updatedCaretIndex = getValidatedIndexInRange({
-      min: 0,
-      max: inputTextValue.length,
-      currentValue: updatedCaretIndex
->>>>>>> 1c9b2a1c
     });
     textFieldRef?.current?.setSelectionRange(updatedCaretIndex, updatedCaretIndex);
     setSelectionStartValue(updatedCaretIndex);
@@ -241,20 +225,13 @@
       });
       const displayName = getDisplayNameForMentionSuggestion(suggestion, localeStrings);
       const newCaretIndex = currentTriggerStartIndex + displayName.length + triggerText.length;
-<<<<<<< HEAD
       // move the caret in the text field to the end of the mention plain text
-=======
-      // Move the caret in the text field to the end of the mention plain text
->>>>>>> 1c9b2a1c
       setCaretIndex(newCaretIndex);
       setSelectionEndValue(newCaretIndex);
       setSelectionStartValue(newCaretIndex);
       setCurrentTriggerStartIndex(-1);
       updateMentionSuggestions([]);
-<<<<<<< HEAD
       // set focus back to text field
-=======
->>>>>>> 1c9b2a1c
       textFieldRef?.current?.focus();
       setActiveSuggestionIndex(undefined);
       onChange && onChange(undefined, updatedContent.updatedHTML);
@@ -367,10 +344,7 @@
   }, [debouncedQueryUpdate]);
 
   /* @conditional-compile-remove(mention) */
-<<<<<<< HEAD
   // Update selections index in mention to navigate by words
-=======
->>>>>>> 1c9b2a1c
   const updateSelectionIndexesWithMentionIfNeeded = useCallback(
     (
       event: FormEvent<HTMLInputElement | HTMLTextAreaElement>,
@@ -388,11 +362,7 @@
       ) {
         // just a caret movement/usual typing or deleting
         const mentionTag = findMentionTagForSelection(tagsValue, event.currentTarget.selectionStart);
-<<<<<<< HEAD
         // don't include boundary cases to show correct selection, otherwise it will show selection at mention boundaries
-=======
-        // don't include boundary cases to show correct selection, otherwise it will show selection for 1 character earlier than mention
->>>>>>> 1c9b2a1c
         if (
           mentionTag !== undefined &&
           mentionTag.plainTextBeginIndex !== undefined &&
@@ -414,11 +384,7 @@
         if (event.currentTarget.selectionStart !== null && event.currentTarget.selectionStart !== selectionStartValue) {
           // the selection start is changed
           const mentionTag = findMentionTagForSelection(tagsValue, event.currentTarget.selectionStart);
-<<<<<<< HEAD
           // don't include boundary cases to show correct selection, otherwise it will show selection at mention boundaries
-=======
-          // don't include boundary cases to show correct selection, otherwise it will show selection for 1 character earlier than mention
->>>>>>> 1c9b2a1c
           if (
             mentionTag !== undefined &&
             mentionTag.plainTextBeginIndex !== undefined &&
@@ -436,11 +402,7 @@
         if (event.currentTarget.selectionEnd !== null && event.currentTarget.selectionEnd !== selectionEndValue) {
           // the selection end is changed
           const mentionTag = findMentionTagForSelection(tagsValue, event.currentTarget.selectionEnd);
-<<<<<<< HEAD
           // don't include boundary cases to show correct selection, otherwise it will show selection at mention boundaries
-=======
-          // don't include boundary cases to show correct selection, otherwise it will show selection for 1 character earlier than mention
->>>>>>> 1c9b2a1c
           if (
             mentionTag !== undefined &&
             mentionTag.plainTextBeginIndex !== undefined &&
@@ -507,10 +469,7 @@
           setSelectionEndValue(event.currentTarget.selectionEnd);
         }
       } else {
-<<<<<<< HEAD
         // selection was changed by keyboard
-=======
->>>>>>> 1c9b2a1c
         updateSelectionIndexesWithMentionIfNeeded(event, inputTextValue, selectionStartValue, selectionEndValue, tags);
       }
       // don't set setShouldHandleOnMouseDownDuringSelect(false) here as setSelectionRange could trigger additional calls of onSelect event and they may not be handled correctly (because of setSelectionRange calls or rerender)
@@ -535,12 +494,8 @@
       if (event.currentTarget === null) {
         return;
       }
-<<<<<<< HEAD
       // handle backspace change
       // onSelect is not called for backspace as selection is not changed and local caret index is outdated
-=======
-      // handle backspace change (onSelect is not called for backspace and caret position is outdated)
->>>>>>> 1c9b2a1c
       setCaretIndex(undefined);
       const newValue = updatedValue ?? '';
       const triggerText = mentionLookupOptions?.trigger ?? DEFAULT_MENTION_TRIGGER;
@@ -607,18 +562,11 @@
       }
       let result = '';
       if (tagsValue.length === 0) {
-<<<<<<< HEAD
         // no tags in the string, newValue is a result string
         result = newValue;
       } else {
         // there are tags in the text value, htmlTextValue is html string
         // find diff between old and new text
-=======
-        // no tags in the string, htmlTextValue is a string
-        result = newValue;
-      } else {
-        // there are tags in the text value, htmlTextValue is html string
->>>>>>> 1c9b2a1c
         const { changeStart, oldChangeEnd, newChangeEnd } = findStringsDiffIndexes({
           oldText: inputTextValue,
           newText: newValue,
@@ -627,13 +575,8 @@
           currentSelectionStart: currentSelectionStartValue,
           currentSelectionEnd: currentSelectionEndValue
         });
-<<<<<<< HEAD
         const change = newValue.substring(changeStart, newChangeEnd);
         // get updated html string
-=======
-        // get updated html string
-        const change = newValue.substring(changeStart, newChangeEnd);
->>>>>>> 1c9b2a1c
         const updatedContent = updateHTML({
           htmlText: htmlTextValue,
           oldPlainText: inputTextValue,
@@ -645,10 +588,7 @@
           mentionTrigger: triggerText
         });
         result = updatedContent.updatedHTML;
-<<<<<<< HEAD
         // update caret index if needed
-=======
->>>>>>> 1c9b2a1c
         if (updatedContent.updatedSelectionIndex !== null) {
           setCaretIndex(updatedContent.updatedSelectionIndex);
           setSelectionEndValue(updatedContent.updatedSelectionIndex);
@@ -745,13 +685,8 @@
           onMouseDown={() => {
             // as events order is onMouseDown -> onSelect -> onClick
             // onClick and onMouseDown can't handle clicking on mention event because
-<<<<<<< HEAD
             // onMouseDown doesn't have correct selectionRange yet and
             // onClick already has wrong range as it's called after onSelect that updates the selection range
-=======
-            // onClick already has wrong range as it's called after onSelect that updates the selection range
-            // onMouseDown doesn't have correct selectionRange yet
->>>>>>> 1c9b2a1c
             // so we need to handle onMouseDown to prevent onSelect default behavior
             setShouldHandleOnMouseDownDuringSelect(true);
           }}
@@ -762,10 +697,7 @@
           }}
           /* @conditional-compile-remove(mention) */
           onBlur={() => {
-<<<<<<< HEAD
             // setup all flags to default values when text field loses focus
-=======
->>>>>>> 1c9b2a1c
             setShouldHandleOnMouseDownDuringSelect(false);
             setCaretIndex(undefined);
             setSelectionStartValue(null);
@@ -849,9 +781,6 @@
 
 /* @conditional-compile-remove(mention) */
 /**
-<<<<<<< HEAD
- * Get validated value for index between min and max values. If currentValue is not defined, -1 will be used instead.
-=======
  * Get validated value for index between min and max values. If currentValue is not defined, -1 will be used instead
  *
  * @private
@@ -866,8 +795,19 @@
 
 /* @conditional-compile-remove(mention) */
 /**
- * Find mention tag if selection is inside of it
->>>>>>> 1c9b2a1c
+ * Props for finding a valid index in range.
+ *
+ * @private
+ */
+type ValidatedIndexRangeProps = {
+  min: number;
+  max: number;
+  currentValue?: number;
+};
+
+/* @conditional-compile-remove(mention) */
+/**
+ * Get validated value for index between min and max values. If currentValue is not defined, -1 will be used instead.
  *
  * @private
  * @param props - Props for finding a valid index in range.
@@ -911,14 +851,8 @@
           mentionTag = selectedTag;
           break;
         }
-<<<<<<< HEAD
       } else if (tag.tagType === MENTION_TAG_NAME) {
         mentionTag = tag;
-=======
-      } else if (tag.tagType === 'msft-mention') {
-        mentionTag = tag;
-        //TODO: move msft-mention to a constant
->>>>>>> 1c9b2a1c
         break;
       }
     }
@@ -929,28 +863,9 @@
 /* @conditional-compile-remove(mention) */
 /**
  * Props for finding new selection index for mention
-<<<<<<< HEAD
-=======
- *
- * @private
- */
-type NewSelectionIndexForMentionProps = {
-  tag: TagData;
-  textValue: string;
-  selection: number;
-  previousSelection: number;
-};
-
-/* @conditional-compile-remove(mention) */
-/**
- * Find a new the selection index
->>>>>>> 1c9b2a1c
- *
- * @private
- * @param props Props for finding new selection index for mention
- * @returns New selection index if it is inside of a mention tag, otherwise the current selection
- */
-<<<<<<< HEAD
+ *
+ * @private
+ */
 type NewSelectionIndexForMentionProps = {
   tag: TagData;
   textValue: string;
@@ -968,17 +883,11 @@
  * @param props - Props for finding new selection index for mention.
  * @returns New selection index if it is inside of a mention tag, otherwise the current selection.
  */
-=======
->>>>>>> 1c9b2a1c
 const findNewSelectionIndexForMention = (props: NewSelectionIndexForMentionProps): number => {
   const { tag, textValue, selection, previousSelection } = props;
   // check if this is a mention tag and selection should be updated
   if (
-<<<<<<< HEAD
     tag.tagType !== MENTION_TAG_NAME ||
-=======
-    tag.tagType !== 'msft-mention' ||
->>>>>>> 1c9b2a1c
     tag.plainTextBeginIndex === undefined ||
     selection === previousSelection ||
     tag.plainTextEndIndex === undefined
@@ -1063,12 +972,8 @@
   } = props;
   let processedChange = props.processedChange;
   let lastProcessedHTMLIndex = props.lastProcessedHTMLIndex;
-<<<<<<< HEAD
   if (tag.tagType !== MENTION_TAG_NAME || tag.plainTextBeginIndex === undefined) {
     // not a mention tag
-=======
-  if (tag.tagType !== 'msft-mention' || tag.plainTextBeginIndex === undefined) {
->>>>>>> 1c9b2a1c
     return {
       result: '',
       updatedChange: processedChange,
@@ -1122,16 +1027,10 @@
     result += htmlText.substring(lastProcessedHTMLIndex, tag.openTagIdx + tag.openTagBody.length + startChangeDiff);
 
     if (startIndex < tag.plainTextBeginIndex) {
-<<<<<<< HEAD
       // if the change is before the tag, the selection should start from startIndex (rangeStart will be equal to tag.plainTextBeginIndex)
       plainTextSelectionEndIndex = startIndex + change.length;
     } else {
       // if the change is inside the tag, the selection should start with rangeStart
-=======
-      // if the change is before the tag, the selection should start from startIndex
-      plainTextSelectionEndIndex = startIndex + change.length;
-    } else {
->>>>>>> 1c9b2a1c
       plainTextSelectionEndIndex = rangeStart + processedChange.length;
     }
     lastProcessedHTMLIndex = tag.openTagIdx + tag.openTagBody.length + endChangeDiff;
@@ -1142,11 +1041,7 @@
 
 /* @conditional-compile-remove(mention) */
 /**
-<<<<<<< HEAD
  * Get closing tag information
-=======
- * Get close tag information if exists otherwise return information as for self closing tag
->>>>>>> 1c9b2a1c
  *
  * @private
  */
@@ -1158,17 +1053,11 @@
 
 /* @conditional-compile-remove(mention) */
 /**
-<<<<<<< HEAD
  * Get closing tag information if exists otherwise return information as for self closing tag
  *
  * @private
  * @param tag - Tag data.
  * @returns Closing tag information for the provided tag.
-=======
- * Get close tag information if exists otherwise return information as for self closing tag
- *
- * @private
->>>>>>> 1c9b2a1c
  */
 const getTagClosingTagInfo = (tag: TagData): ClosingTagInfoResult => {
   let plainTextEndIndex = 0;
@@ -1211,11 +1100,8 @@
  * Go through the text and update it with the changed text
  *
  * @private
-<<<<<<< HEAD
  * @param props - Props for update HTML function.
  * @returns Updated HTML and selection index if the selection index should be set.
-=======
->>>>>>> 1c9b2a1c
  */
 const updateHTML = (props: UpdateHTMLProps): { updatedHTML: string; updatedSelectionIndex: number | null } => {
   const { htmlText, oldPlainText, newPlainText, tags, startIndex, oldPlainTextEndIndex, change, mentionTrigger } =
@@ -1418,17 +1304,19 @@
       } else if (startIndex < tag.plainTextBeginIndex && oldPlainTextEndIndex < closingTagInfo.plainTextEndIndex) {
         // the change  starts before the tag and ends in a tag
         if (isMentionTag) {
-<<<<<<< HEAD
           // mention tag
-=======
->>>>>>> 1c9b2a1c
           const updateMentionTagResult = handleMentionTagUpdate({
             htmlText,
             oldPlainText,
             lastProcessedHTMLIndex,
             processedChange: '', // the part of mention should be just deleted without processedChange update
             change,
+            processedChange: '', // the part of mention should be just deleted without processedChange update
+            change,
             tag,
+            closeTagIdx: closingTagInfo.closeTagIdx,
+            closeTagLength: closingTagInfo.closeTagLength,
+            plainTextEndIndex: closingTagInfo.plainTextEndIndex,
             closeTagIdx: closingTagInfo.closeTagIdx,
             closeTagLength: closingTagInfo.closeTagLength,
             plainTextEndIndex: closingTagInfo.plainTextEndIndex,
@@ -1500,7 +1388,6 @@
   }
   return { updatedHTML: result, updatedSelectionIndex: changeNewEndIndex };
 };
-<<<<<<< HEAD
 
 /* @conditional-compile-remove(mention) */
 /**
@@ -1525,32 +1412,6 @@
 
 /* @conditional-compile-remove(mention) */
 /**
-=======
-
-/* @conditional-compile-remove(mention) */
-/**
- * Props for finding strings diff indexes
- *
- * @private
- */
-type DiffIndexesProps = {
-  // the old text
-  oldText: string;
-  // the new text
-  newText: string;
-  // the start of previous selection, should be a valid position in the input field
-  previousSelectionStart: number;
-  // the end of previous selection, should be a valid position in the input field
-  previousSelectionEnd: number;
-  // the start of current selection, should be a valid position in the input field
-  currentSelectionStart: number;
-  // the end of current selection, should be a valid position in the input field
-  currentSelectionEnd: number;
-};
-
-/* @conditional-compile-remove(mention) */
-/**
->>>>>>> 1c9b2a1c
  * Result of finding strings diff indexes function
  *
  * @private
@@ -1565,10 +1426,6 @@
 /**
  * Given the oldText and newText, find the start index, old end index and new end index for the changes
  *
-<<<<<<< HEAD
-=======
- * @returns change start index, old end index and new end index. The old and new end indexes are exclusive.
->>>>>>> 1c9b2a1c
  * @private
  * @param props - Props for finding stings diff indexes function.
  * @returns Indexes for change start and ends in new and old texts. The old and new end indexes are exclusive.
