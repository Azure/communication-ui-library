--- conflicted
+++ resolved
@@ -138,12 +138,9 @@
     (suggestions: Mention[]) => {
       setMentionSuggestions(suggestions);
       textFieldRef?.current?.focus();
-<<<<<<< HEAD
-=======
       if (caretIndex !== undefined) {
         textFieldRef?.current?.setSelectionEnd(caretIndex);
       }
->>>>>>> e8a2b311
     },
     [textFieldRef]
   );
@@ -532,7 +529,6 @@
           }}
           /* @conditional-compile-remove(mention) */
           onSelect={(e) => {
-<<<<<<< HEAD
             console.log(
               'onSelect',
               'caretIndex',
@@ -542,7 +538,7 @@
               'selectionEnd',
               e.currentTarget.selectionEnd
             );
-            if (caretIndex !== null) {
+            if (caretIndex !== undefined) {
               let updatedCaretIndex = caretIndex;
               if (caretIndex >= inputTextValue.length) {
                 //TODO: check if -1 is needed
@@ -561,12 +557,7 @@
                 console.log('onSelect, event.currentTarget.selectionDirection === null');
                 e.currentTarget.setSelectionRange(updatedCaretIndex, updatedCaretIndex);
               }
-              setCaretIndex(null);
-=======
-            if (caretIndex !== undefined) {
-              e.currentTarget.setSelectionRange(caretIndex, caretIndex);
               setCaretIndex(undefined);
->>>>>>> e8a2b311
               return;
             }
             //TODO: need to check to navigate before/after space correctly in tag + when selecting by mouse
