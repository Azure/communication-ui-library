// Copyright (c) Microsoft Corporation.
// Licensed under the MIT license.

import { IStyle, IButtonStyles, IContextualMenuStyles, IContextualMenuItemStyles } from '@fluentui/react';
import { ParticipantListStyles } from '../ParticipantList';

interface IControlBarStyles {
  horizontal: IStyle;
  vertical: IStyle;
  dockedTop: IStyle;
  dockedBottom: IStyle;
  dockedLeft: IStyle;
  dockedRight: IStyle;
  floatingTop: IStyle;
  floatingBottom: IStyle;
  floatingLeft: IStyle;
  floatingRight: IStyle;
}

/**
 * @private
 */
export const controlBarStyles: IControlBarStyles = {
  horizontal: {
    flexFlow: 'row nowrap'
  },
  vertical: {
    flexFlow: 'column nowrap',
    width: 'fit-content',
    maxWidth: '8rem'
  },
  dockedTop: {
    flexFlow: 'row nowrap',
    justifyContent: 'center',
    overflow: 'hidden',
    position: 'absolute',
    top: 0,
    left: 0,
    width: '100%',
    minWidth: 'fit-content'
  },
  dockedBottom: {
    flexFlow: 'row nowrap',
    justifyContent: 'center',
    overflow: 'hidden',
    position: 'absolute',
    bottom: 0,
    left: 0,
    width: '100%',
    minWidth: 'fit-content'
  },
  dockedLeft: {
    justifyContent: 'center',
    overflow: 'hidden',
    position: 'absolute',
    top: 0,
    left: 0,
    height: '100%'
  },
  dockedRight: {
    justifyContent: 'center',
    overflow: 'hidden',
    position: 'absolute',
    top: 0,
    right: 0,
    height: '100%'
  },
  floatingTop: {
    flexFlow: 'row nowrap',
    justifyContent: 'center',
    overflow: 'hidden',
    position: 'absolute',
    top: '1rem',
    left: '50%',
    transform: 'translateX(-50%)',
    minWidth: 'fit-content',
    zIndex: 10
  },
  floatingBottom: {
    flexFlow: 'row nowrap',
    justifyContent: 'center',
    overflow: 'hidden',
    position: 'absolute',
    bottom: '1rem',
    left: '50%',
    transform: 'translateX(-50%)',
    minWidth: 'fit-content',
    zIndex: 10
  },
  floatingLeft: {
    flexFlow: 'column nowrap',
    justifyContent: 'center',
    overflow: 'hidden',
    position: 'absolute',
    top: '50%',
    left: '1rem',
    transform: 'translateY(-50%)',
    zIndex: 10
  },
  floatingRight: {
    flexFlow: 'column nowrap',
    justifyContent: 'center',
    overflow: 'hidden',
    position: 'absolute',
    top: '50%',
    right: '1rem',
    transform: 'translateY(-50%)',
    zIndex: 10
  }
};

/**
 * @private
 */
export const controlButtonStyles: IButtonStyles = {
  root: {
    background: 'none',
    border: 'none',
    borderRadius: 0,
    minHeight: '3.5rem',
    minWidth: '3.5rem',
    width: '100%',
    maxWidth: '8rem',
    svg: {
      verticalAlign: 'text-top'
    }
  },
  flexContainer: {
    flexFlow: 'column',
    display: 'contents'
  },
  label: {
    fontSize: '0.625rem',
    fontWeight: '400',
    lineHeight: '1rem',
    cursor: 'pointer',
    display: 'block',
<<<<<<< HEAD
    margin: '0rem 0.25rem'
=======
    margin: '0rem 0.25rem',
    overflow: 'hidden',
    textOverflow: 'ellipsis',
    whiteSpace: 'nowrap'
>>>>>>> d2d2838d
  }
};

/**
 * making it Partial as IContextualMenuStyles has all its props non-optional and we only need title to be defined here.
 *
 * @private
 */
export const participantsButtonMenuPropsStyle: Partial<IContextualMenuStyles> = {
  title: {
    background: 'initial',
    paddingLeft: '.5rem',
    fontWeight: 600,
    fontSize: '.75rem'
  }
};

/**
 * @private
 */
export const defaultParticipantListContainerStyle: ParticipantListStyles = {
  root: {
    maxHeight: '20rem'
  }
};

/**
 * Default styles for button flyout items
 *
 * @private
 */
export const buttonFlyoutItemStyles: IContextualMenuItemStyles = {
  icon: {
    lineHeight: 0
  },
  checkmarkIcon: {
    lineHeight: 0
  }
};<|MERGE_RESOLUTION|>--- conflicted
+++ resolved
@@ -135,14 +135,10 @@
     lineHeight: '1rem',
     cursor: 'pointer',
     display: 'block',
-<<<<<<< HEAD
-    margin: '0rem 0.25rem'
-=======
     margin: '0rem 0.25rem',
     overflow: 'hidden',
     textOverflow: 'ellipsis',
     whiteSpace: 'nowrap'
->>>>>>> d2d2838d
   }
 };
 
