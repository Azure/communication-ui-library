--- conflicted
+++ resolved
@@ -1,22 +1,8 @@
 // Copyright (c) Microsoft Corporation.
 // Licensed under the MIT license.
 
-<<<<<<< HEAD
-import {
-  getTheme,
-  IStyle,
-  IButtonStyles,
-  IContextualMenuStyles,
-  concatStyleSets,
-  IContextualMenuItemStyles
-} from '@fluentui/react';
+import { IStyle, IButtonStyles, IContextualMenuStyles, IContextualMenuItemStyles } from '@fluentui/react';
 import { MINIMUM_TOUCH_TARGET_HEIGHT_REM } from '../utils/constants';
-
-const theme = getTheme();
-const palette = theme.palette;
-=======
-import { IStyle, IButtonStyles, IContextualMenuStyles } from '@fluentui/react';
->>>>>>> b563d672
 
 interface IControlBarStyles {
   horizontal: IStyle;
@@ -154,7 +140,6 @@
 };
 
 /**
-<<<<<<< HEAD
  * Default styles for button flyout items
  *
  * @private
@@ -188,26 +173,6 @@
 };
 
 /**
- * @private
- */
-export const endCallControlButtonStyles: IButtonStyles = concatStyleSets(controlButtonStyles, {
-  root: {
-    color: palette.white
-  },
-  rootHovered: {
-    color: palette.white
-  },
-  rootPressed: {
-    color: palette.white
-  },
-  label: {
-    color: palette.white
-  }
-});
-
-/**
-=======
->>>>>>> b563d672
  * making it Partial as IContextualMenuStyles has all its props non-optional and we only need title to be defined here.
  *
  * @private
