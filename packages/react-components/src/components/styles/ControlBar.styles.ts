// Copyright (c) Microsoft Corporation.
// Licensed under the MIT license.

<<<<<<< HEAD
import { IStyle, IButtonStyles, IContextualMenuStyles } from '@fluentui/react';
import { ParticipantListStyles } from '../ParticipantList';
=======
import { IStyle, IButtonStyles, IContextualMenuStyles, IContextualMenuItemStyles } from '@fluentui/react';
>>>>>>> 60cdd96a

interface IControlBarStyles {
  horizontal: IStyle;
  vertical: IStyle;
  dockedTop: IStyle;
  dockedBottom: IStyle;
  dockedLeft: IStyle;
  dockedRight: IStyle;
  floatingTop: IStyle;
  floatingBottom: IStyle;
  floatingLeft: IStyle;
  floatingRight: IStyle;
}

/**
 * @private
 */
export const controlBarStyles: IControlBarStyles = {
  horizontal: {
    flexFlow: 'row nowrap'
  },
  vertical: {
    flexFlow: 'column nowrap',
    maxWidth: '3.5rem'
  },
  dockedTop: {
    flexFlow: 'row nowrap',
    justifyContent: 'center',
    overflow: 'hidden',
    position: 'absolute',
    top: 0,
    left: 0,
    width: '100%',
    minWidth: 'fit-content'
  },
  dockedBottom: {
    flexFlow: 'row nowrap',
    justifyContent: 'center',
    overflow: 'hidden',
    position: 'absolute',
    bottom: 0,
    left: 0,
    width: '100%',
    minWidth: 'fit-content'
  },
  dockedLeft: {
    justifyContent: 'center',
    overflow: 'hidden',
    position: 'absolute',
    top: 0,
    left: 0,
    height: '100%'
  },
  dockedRight: {
    justifyContent: 'center',
    overflow: 'hidden',
    position: 'absolute',
    top: 0,
    right: 0,
    height: '100%'
  },
  floatingTop: {
    flexFlow: 'row nowrap',
    justifyContent: 'center',
    overflow: 'hidden',
    position: 'absolute',
    top: '1rem',
    left: '50%',
    transform: 'translateX(-50%)',
    minWidth: 'fit-content',
    zIndex: 10
  },
  floatingBottom: {
    flexFlow: 'row nowrap',
    justifyContent: 'center',
    overflow: 'hidden',
    position: 'absolute',
    bottom: '1rem',
    left: '50%',
    transform: 'translateX(-50%)',
    minWidth: 'fit-content',
    zIndex: 10
  },
  floatingLeft: {
    flexFlow: 'column nowrap',
    justifyContent: 'center',
    overflow: 'hidden',
    position: 'absolute',
    top: '50%',
    left: '1rem',
    transform: 'translateY(-50%)',
    zIndex: 10
  },
  floatingRight: {
    flexFlow: 'column nowrap',
    justifyContent: 'center',
    overflow: 'hidden',
    position: 'absolute',
    top: '50%',
    right: '1rem',
    transform: 'translateY(-50%)',
    zIndex: 10
  }
};

/**
 * @private
 */
export const controlButtonStyles: IButtonStyles = {
  root: {
    background: 'none',
    border: 'none',
    borderRadius: 0,
    minHeight: '3.5rem',
    minWidth: '3.5rem',
    svg: {
      verticalAlign: 'text-top'
    }
  },
  flexContainer: {
    flexFlow: 'column',
    display: 'contents'
  }
};

/**
 * @private
 */
export const controlButtonLabelStyles: IStyle = {
  fontSize: '0.625rem',
  lineHeight: '1rem',
  cursor: 'pointer',
  display: 'block',
  margin: '0rem 0.25rem'
};

/**
 * making it Partial as IContextualMenuStyles has all its props non-optional and we only need title to be defined here.
 *
 * @private
 */
export const participantsButtonMenuPropsStyle: Partial<IContextualMenuStyles> = {
  title: {
    background: 'initial',
    paddingLeft: '.5rem',
    fontWeight: 600,
    fontSize: '.75rem'
  }
};

/**
 * @private
 */
<<<<<<< HEAD
export const defaultParticipantListContainerStyle: ParticipantListStyles = {
  root: {
    maxHeight: '20rem'
=======
export const defaultParticipantListContainerStyle: IStyle = {
  maxHeight: '20rem'
};

/**
 * Default styles for button flyout items
 *
 * @private
 */
export const buttonFlyoutItemStyles: IContextualMenuItemStyles = {
  icon: {
    lineHeight: 0
  },
  checkmarkIcon: {
    lineHeight: 0
>>>>>>> 60cdd96a
  }
};<|MERGE_RESOLUTION|>--- conflicted
+++ resolved
@@ -1,12 +1,8 @@
 // Copyright (c) Microsoft Corporation.
 // Licensed under the MIT license.
 
-<<<<<<< HEAD
-import { IStyle, IButtonStyles, IContextualMenuStyles } from '@fluentui/react';
+import { IStyle, IButtonStyles, IContextualMenuStyles, IContextualMenuItemStyles } from '@fluentui/react';
 import { ParticipantListStyles } from '../ParticipantList';
-=======
-import { IStyle, IButtonStyles, IContextualMenuStyles, IContextualMenuItemStyles } from '@fluentui/react';
->>>>>>> 60cdd96a
 
 interface IControlBarStyles {
   horizontal: IStyle;
@@ -160,13 +156,10 @@
 /**
  * @private
  */
-<<<<<<< HEAD
 export const defaultParticipantListContainerStyle: ParticipantListStyles = {
   root: {
     maxHeight: '20rem'
-=======
-export const defaultParticipantListContainerStyle: IStyle = {
-  maxHeight: '20rem'
+  }
 };
 
 /**
@@ -180,6 +173,5 @@
   },
   checkmarkIcon: {
     lineHeight: 0
->>>>>>> 60cdd96a
   }
 };