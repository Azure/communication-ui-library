--- conflicted
+++ resolved
@@ -64,14 +64,6 @@
 /**
  * @private
  */
-<<<<<<< HEAD
-export const borderAndBoxShadowStyle = (
-  theme: Theme,
-  errorColor: string,
-  hasErrorMessage: boolean,
-  disabled: boolean
-): IStyle => {
-=======
 export const borderAndBoxShadowStyle = (props: {
   theme: Theme;
   errorColor: string;
@@ -79,8 +71,6 @@
   disabled: boolean;
 }): IStyle => {
   const { theme, errorColor, hasErrorMessage, disabled } = props;
-  const borderColorActive = hasErrorMessage ? errorColor : theme.palette.blue;
->>>>>>> ddc11c9c
   const borderColor = hasErrorMessage ? errorColor : theme.palette.neutralSecondary;
   const borderColorActive = hasErrorMessage ? errorColor : theme.palette.themePrimary;
 
