--- conflicted
+++ resolved
@@ -123,14 +123,10 @@
   width: '100%',
   height: '100%',
   overflow: 'hidden',
-<<<<<<< HEAD
-  padding: '5.75rem'
-=======
   padding: '5.75rem',
   '@media (max-width: 25rem) or (max-height: 25rem)': {
     padding: '2rem'
   }
->>>>>>> 692d3143
 };
 
 /**
@@ -138,14 +134,10 @@
  */
 export const bodyFocusZone: IStyle = {
   width: '100%',
-<<<<<<< HEAD
-  height: '100%'
-=======
   height: '100%',
   display: 'flex',
   alignItems: 'center',
   justifyContent: 'center'
->>>>>>> 692d3143
 };
 
 /**
