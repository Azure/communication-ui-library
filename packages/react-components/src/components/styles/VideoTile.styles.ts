--- conflicted
+++ resolved
@@ -93,15 +93,6 @@
   '& svg': {
     display: 'block'
   }
-<<<<<<< HEAD
-=======
-};
-
-/**
- * @private
- */
-export const tileInfoStackItemStyle: IStyle = {
-  display: 'flex'
 };
 
 /**
@@ -114,5 +105,4 @@
   position: 'absolute',
   top: '0',
   left: '0'
->>>>>>> 0bd0362c
 };