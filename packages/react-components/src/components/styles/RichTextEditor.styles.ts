// Copyright (c) Microsoft Corporation.
// Licensed under the MIT License.
import { IButtonStyles, ICommandBarStyles, IContextualMenuStyles, IStyle, Theme, mergeStyles } from '@fluentui/react';
import { editorTextBoxButtonStyle } from './SendBox.styles';
import { RichTextEditorStyleProps } from '../RichTextEditor/RichTextEditor';

/**
 * @private
 */
<<<<<<< HEAD
export const richTextEditorStyle = mergeStyles({
  border: 'none',
  overflow: 'auto',
  padding: '0.625rem',
  outline: 'none',
  bottom: '0',
  minHeight: '2.25rem',
  maxHeight: '8.25rem'
=======
export const richTextEditorStyle = (props: { minHeight: string; maxHeight: string }): string => {
  return mergeStyles({
    border: 'none',
    overflow: 'auto',
    outline: 'none',
    minHeight: props.minHeight,
    maxHeight: props.maxHeight,
    maxWidth: '100%'
  });
};

/**
 * @private
 */
export const richTextEditorWrapperStyle = (theme: Theme, addTopOffset: boolean, addRightOffset: boolean): string => {
  return mergeStyles({
    paddingTop: `${addTopOffset ? '0.5rem' : '0'}`,
    paddingInlineStart: `0.75rem`,
    paddingInlineEnd: `${addRightOffset ? '0.75rem' : '0'}`,
    lineHeight: '1.25rem',
    maxWidth: '100%',
    color: theme.palette.neutralPrimary
  });
};

/**
 * @private
 */
export const richTextActionButtonsStackStyle = mergeStyles({
  paddingRight: `0.125rem`
>>>>>>> 247b73e6
});

/**
 * @private
 */
export const richTextActionButtonsStyle = mergeStyles({
  height: '2.25rem',
  width: '2.25rem',
  margin: 'auto'
});

/**
 * @private
 */
export const richTextActionButtonsDividerStyle = (theme: Theme): string => {
  return mergeStyles({
    color: theme.palette.neutralQuaternaryAlt,
    margin: '0.375rem -0.5rem 0 -0.5rem',
    backgroundColor: 'transparent'
  });
};

/**
 * @private
 */
export const ribbonOverflowButtonStyle = (theme: Theme): Partial<IContextualMenuStyles> => {
  return {
    subComponentStyles: {
      menuItem: {
        icon: { color: theme.palette.neutralPrimary, paddingTop: '0.5rem' },
        root: ribbonOverflowButtonRootStyles(theme)
      },
      callout: {}
    }
  };
};

const ribbonOverflowButtonRootStyles = (theme: Theme): IStyle => {
  return {
    selectors: {
      // Icon's color doesn't work here because of the specificity
      '&:hover': {
        selectors: {
          '.ms-ContextualMenu-icon': {
            color: theme.palette.neutralPrimary
          }
        }
      }
    }
  };
};

const ribbonButtonRootStyles = (theme: Theme): IStyle => {
  return {
    backgroundColor: 'transparent',
    selectors: {
      // Icon's color doesn't work here because of the specificity
      '.ms-Button-icon': {
        color: theme.palette.themePrimary
      },
      '.ms-Button-menuIcon': {
        color: theme.palette.themePrimary
      }
    }
  };
};

/**
 * @private
 */
export const ribbonButtonStyle = (theme: Theme): Partial<IButtonStyles> => {
  return {
    icon: { color: theme.palette.neutralPrimary, height: 'auto' },
    menuIcon: { color: theme.palette.neutralPrimary, height: 'auto' },
    root: { minWidth: 'auto', backgroundColor: 'transparent' },
    rootChecked: ribbonButtonRootStyles(theme),
    rootHovered: ribbonButtonRootStyles(theme),
    rootCheckedHovered: ribbonButtonRootStyles(theme),
    rootCheckedPressed: ribbonButtonRootStyles(theme),
    rootPressed: ribbonButtonRootStyles(theme),
    rootExpanded: ribbonButtonRootStyles(theme),
    rootExpandedHovered: ribbonButtonRootStyles(theme)
  };
};

/**
 * @private
 */
export const ribbonDividerStyle = (theme: Theme): Partial<IButtonStyles> => {
  return {
    icon: { color: theme.palette.neutralQuaternaryAlt, margin: '0 -0.5rem', height: 'auto' },
    root: { margin: '0', padding: '0', minWidth: 'auto' }
  };
};

/**
 * @private
 */
export const ribbonStyle: Partial<ICommandBarStyles> = {
  // Override for the default white color of the Ribbon component
  root: { backgroundColor: 'transparent' }
};

/**
 * @private
 */
export const richTextFormatButtonIconStyle = (theme: Theme, isSelected: boolean): string => {
  return mergeStyles(editorTextBoxButtonStyle, {
    color: isSelected ? theme.palette.themePrimary : theme.palette.neutralSecondary
  });
};

/**
 * @private
 */
export const editBoxRichTextEditorStyle = (): RichTextEditorStyleProps => {
  return {
    minHeight: '2.25rem',
    maxHeight: '2.25rem'
  };
};

/**
 * @private
 */
export const sendBoxRichTextEditorStyle = (isExpanded: boolean): RichTextEditorStyleProps => {
  return {
    minHeight: isExpanded ? '5rem' : '1.25rem',
    maxHeight: '5rem'
  };
};<|MERGE_RESOLUTION|>--- conflicted
+++ resolved
@@ -7,16 +7,6 @@
 /**
  * @private
  */
-<<<<<<< HEAD
-export const richTextEditorStyle = mergeStyles({
-  border: 'none',
-  overflow: 'auto',
-  padding: '0.625rem',
-  outline: 'none',
-  bottom: '0',
-  minHeight: '2.25rem',
-  maxHeight: '8.25rem'
-=======
 export const richTextEditorStyle = (props: { minHeight: string; maxHeight: string }): string => {
   return mergeStyles({
     border: 'none',
@@ -47,7 +37,6 @@
  */
 export const richTextActionButtonsStackStyle = mergeStyles({
   paddingRight: `0.125rem`
->>>>>>> 247b73e6
 });
 
 /**
