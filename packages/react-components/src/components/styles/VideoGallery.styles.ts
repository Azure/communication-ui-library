// Copyright (c) Microsoft Corporation.
// Licensed under the MIT license.

import {
  DefaultPalette as palette,
  mergeStyles,
  getTheme,
  IStackStyles,
  IModalStyleProps,
  IModalStyles,
  IStyleFunctionOrObject
} from '@fluentui/react';
import { CSSProperties } from 'react';
import { VideoTileStylesProps } from '../VideoTile';

const theme = getTheme();

const videoBaseStyle = mergeStyles({
  border: 0
});

/**
 * @private
 */
export const gridStyle = mergeStyles(videoBaseStyle, {
  width: '100%',
  height: '100%'
});

/**
 * @private
 */
export const videoGalleryOuterDivStyle = mergeStyles({ position: 'relative', width: '100%', height: '100%' });

/**
 * @private
 */
export const videoGalleryContainerStyle: IStackStyles = { root: { position: 'relative', height: '100%' } };

/**
 * @private
 */
export const floatingLocalVideoModalStyle = (
  isMobile?: boolean
): IStyleFunctionOrObject<IModalStyleProps, IModalStyles> => ({
  root: {
    width: '100%',
    height: '100%',
    overflow: 'hidden'
  },
  main: {
    minWidth: isMobile ? '4rem' : '10rem',
    minHeight: isMobile ? '5.5rem' : '7.5rem',
    boxShadow: theme.effects.elevation8,
    borderRadius: theme.effects.roundedCorner4,
    position: 'absolute',
    bottom: '0.5rem',
    right: '0.5rem'
  }
});

/**
 * @private
 */
export const floatingLocalVideoTileStyle: VideoTileStylesProps = {
  root: {
    position: 'absolute',
    zIndex: 1,
    bottom: '0',
    right: '0',
    height: '100%',
    width: '100%',
    borderRadius: theme.effects.roundedCorner4
  }
};

/**
 * @private
 */
<<<<<<< HEAD
export const getHorizontalGalleryWrapperStyle = (isMobileScreen: boolean): CSSProperties => {
  return { minHeight: isMobileScreen ? '6rem' : '8rem', maxHeight: isMobileScreen ? '6rem' : '8rem' };
};
=======
export const screenSharingContainer = mergeStyles({
  width: '100%',
  height: '100%'
});

/**
 * @private
 */
export const screenSharingNotificationContainerCameraOffStyles = mergeStyles({
  backgroundColor: 'inherit',
  padding: '1rem',
  maxWidth: '95%',
  borderRadius: theme.effects.roundedCorner4
});

/**
 * @private
 */
export const screenSharingNotificationContainerCameraOnStyles = mergeStyles(
  screenSharingNotificationContainerCameraOffStyles,
  {
    // This will appear on top of the video stream, so no dependency on theme and thus the direct use of default palette
    backgroundColor: palette.white,
    opacity: 0.8
  }
);

/**
 * @private
 */
export const screenSharingNotificationIconContainer = mergeStyles({
  height: '2rem',
  lineHeight: 0
});

/**
 * @private
 */
export const screenSharingNotificationIconStyle = mergeStyles({
  // svg is (20px x 20px) but path is only (16px x 12px), so need to scale at 2.5 to get 40px
  transform: 'scale(2.5)'
});

/**
 * @private
 */
export const screenSharingNotificationTextStyle = mergeStyles({
  fontSize: '1rem',
  // Text component will take body color by default (white in Dark Mode), so forcing it to be parent container color
  color: 'inherit'
});
>>>>>>> 3fc7255c
<|MERGE_RESOLUTION|>--- conflicted
+++ resolved
@@ -77,11 +77,13 @@
 /**
  * @private
  */
-<<<<<<< HEAD
 export const getHorizontalGalleryWrapperStyle = (isMobileScreen: boolean): CSSProperties => {
   return { minHeight: isMobileScreen ? '6rem' : '8rem', maxHeight: isMobileScreen ? '6rem' : '8rem' };
 };
-=======
+
+/**
+ * @private
+ */
 export const screenSharingContainer = mergeStyles({
   width: '100%',
   height: '100%'
@@ -132,5 +134,4 @@
   fontSize: '1rem',
   // Text component will take body color by default (white in Dark Mode), so forcing it to be parent container color
   color: 'inherit'
-});
->>>>>>> 3fc7255c
+});