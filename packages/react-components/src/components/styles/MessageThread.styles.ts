// Copyright (c) Microsoft Corporation.
// Licensed under the MIT License.

import { IButtonStyles, mergeStyles } from '@fluentui/react';
import { makeStyles, shorthands, tokens } from '@fluentui/react-components';
import { CSSProperties } from 'react';
import { MESSAGE_STATUS_INDICATOR_SIZE_REM } from './MessageStatusIndicator.styles';
import { ComponentSlotStyle } from '../../types';

// Minimum chat bubble width. This matches the minimum chat bubble width from FluentUI
// that can contain a message and a timestamp.
const CHAT_MESSAGE_CONTAINER_MIN_WIDTH_REM = 6.25;

// Chat messages should span just short of the width of the container.
// When calculating the width of a message we also must take into account
// the width of the avatar/gutter and the gap between the message and avatar/gutter.
const AVATAR_WIDTH_REM = 2;
const AVATAR_MARGIN_LEFT = 2.5;
const AVATAR_MESSAGE_GAP_REM = 0.125;
const MESSAGE_AMOUNT_OUT_FROM_EDGE_REM = 2;

// Avatars should display on top of chat messages when the chat thread is narrow
const MESSAGE_AVATAR_OVERLAP_REM = 0.925;
const CHAT_MESSAGE_ZINDEX = 1;
const AVATAR_ZINDEX = 2;
// new message button should be on top of chat message
const NEW_MESSAGE_BUTTON_ZINDEX = 2;

/**
 * @private
 */
export const messageThreadContainerStyle = mergeStyles({
  height: '100%',
  width: '100%',
  maxHeight: '100%',
  overflow: 'auto',
  position: 'relative',
  alignSelf: 'center'
});

/**
 * @private
 */
export const noMessageStatusStyle = mergeStyles({
  // This should match the size of the message status indicator icon to ensure
  // multiple messages sent by the user are aligned correctly.
  width: `${MESSAGE_STATUS_INDICATOR_SIZE_REM}rem`
});

/**
 * @private
 */
export const useChatStyles = makeStyles({
  root: {
    paddingTop: '0.8rem',
    paddingBottom: '0.5rem',
    paddingRight: '0.6rem',
    paddingLeft: '0.6rem',
    ...shorthands.border('none'),
    ...shorthands.overflow('auto'),
    // `height: 100%` ensures that the Chat component covers 100% of it's parents height
    // to prevent intermittent scrollbars when GIFs are present in the chat.
    height: '100%',

    '& a:link': {
      color: tokens.colorBrandForegroundLink
    },
    '& a:visited': {
      color: tokens.colorBrandForegroundLinkHover
    },
    '& a:hover': {
      color: tokens.colorBrandForegroundLinkHover
    }
  }
});

/**
 * @private
 */
export const useChatMessageRenderStyles = makeStyles({
  rootMessage: {
    ...shorthands.padding('0'),
    ...shorthands.margin('0'),
    maxWidth: '100%',
    minWidth: `${CHAT_MESSAGE_CONTAINER_MIN_WIDTH_REM}rem`
  },
  rootMyMessage: {
    gridTemplateColumns: 'auto fit-content(0)',
    gridTemplateAreas: `
        "body status"
      `,
    columnGap: '0',
    gridGap: '0',
    ...shorthands.padding('0'),
<<<<<<< HEAD
    marginTop: '0',
    marginRight: '0',
    marginBottom: '0',
    marginLeft: '50px',
    width: `calc(100% - 50px)`
=======
    ...shorthands.margin('0'),
    width: '100%'
>>>>>>> 38ba6492
  },
  bodyCommon: {
    ...shorthands.padding('0'),
    marginRight: '0',
    marginBottom: '0',
    backgroundColor: 'transparent',
    maxWidth: '100%',
    minWidth: `${CHAT_MESSAGE_CONTAINER_MIN_WIDTH_REM}rem`
  },
  bodyMyMessage: {
<<<<<<< HEAD
    width: '100%',
    marginTop: '0'
=======
    width: '100%'
>>>>>>> 38ba6492
  },
  bodyWithoutAvatar: {
    marginLeft: `${AVATAR_MARGIN_LEFT}rem`,
    marginTop: '0'
  },
  bodyWithAvatar: {
    marginLeft: `0`,
    marginTop: '0.75rem'
  },
  avatarNoOverlap: {
    width: `calc(100% - ${AVATAR_WIDTH_REM + MESSAGE_AMOUNT_OUT_FROM_EDGE_REM + AVATAR_MESSAGE_GAP_REM}rem)`
  },
  avatarOverlap: {
    width: `calc(100% - ${AVATAR_WIDTH_REM + MESSAGE_AMOUNT_OUT_FROM_EDGE_REM - MESSAGE_AVATAR_OVERLAP_REM}rem)`
  }
});

/**
 * @private
 */
export const useChatMyMessageStyles = makeStyles({
  root: {
    gridTemplateColumns: 'auto auto',
    gridTemplateAreas: `
        ". actions"
        "body body"
      `,
    gridGap: '0',
    columnGap: '0',
    paddingTop: '0',
    marginLeft: '0'
  },
  body: {
    paddingBottom: '10px',
    maxWidth: '100%',
    minWidth: `${CHAT_MESSAGE_CONTAINER_MIN_WIDTH_REM}rem`,
    marginLeft: '0rem',
    // This makes message bubble show border in high contrast mode making each message distinguishable
    ...shorthands.border('1px', 'solid', 'transparent'),

    '&:hover ~ .fui-ChatMyMessage__actions': {
      visibility: 'visible'
    },
    '&:focus ~ .fui-ChatMyMessage__actions': {
      visibility: 'visible'
    },
    '& msft-mention': {
      color: '#D83B01',
      fontWeight: 600
    }
  },
  menu: {
    boxShadow: tokens.shadow4,
    backgroundColor: tokens.colorNeutralBackground1,
    marginBottom: '-10px',
    marginRight: '1px',
    ...shorthands.borderRadius(tokens.borderRadiusMedium),
    zIndex: 1,
    lineHeight: tokens.lineHeightBase100,
    visibility: 'hidden',

    '&:hover, &:focus': {
      cursor: 'pointer',
      visibility: 'visible'
    }
  },
  menuHidden: {
    visibility: 'hidden'
  },
  menuVisible: {
    visibility: 'visible'
  }
});

/**
 * @private
 */
export const newMessageButtonContainerStyle = mergeStyles({
  position: 'absolute',
  zIndex: NEW_MESSAGE_BUTTON_ZINDEX,
  bottom: 0,
  right: '1.5rem'
});

/**
 * @private
 */
export const chatMessageDateStyle: CSSProperties = {
  fontWeight: 600
};

/**
 * @private
 */
export const useChatMessageStyles = makeStyles({
  root: {
    paddingTop: '0'
  },
  body: {
    maxWidth: '100%',
    minWidth: `${CHAT_MESSAGE_CONTAINER_MIN_WIDTH_REM}rem`,
    marginRight: '0rem',
    paddingBottom: '10px',
    zIndex: CHAT_MESSAGE_ZINDEX,
    // This makes message bubble show border in high contrast mode making each message distinguishable
    ...shorthands.border('1px', 'solid', 'transparent'),
    '& msft-mention': {
      color: tokens.colorStatusWarningBackground3,
      fontWeight: tokens.fontWeightSemibold
    },
    '& img': {
      maxWidth: '100% !important', // Add !important to make sure it won't be overridden by style defined in element
      height: 'auto !important'
    },
    '& video': {
      maxWidth: '100% !important', // Add !important to make sure it won't be overridden by style defined in element
      height: 'auto !important'
    },
    '& p': {
      // Deal with awkward padding seen in messages from Teams.
      // For more info see https://github.com/Azure/communication-ui-library/pull/1507
      ...shorthands.marginBlock('0.125rem')
    },
    '& blockquote': {
      backgroundColor: tokens.colorBrandBackgroundInverted,
      clear: 'left',
      minHeight: '2.25rem',
      width: 'fit-content',
      marginTop: '7px',
      marginRight: '0px',
      marginLeft: '0px',
      marginBottom: '7px',
      paddingTop: '7px',
      paddingRight: '15px',
      paddingLeft: '15px',
      paddingBottom: '7px',
      ...shorthands.border('solid'),
      ...shorthands.borderRadius('4px'),
      ...shorthands.borderWidth('1px'),
      ...shorthands.borderColor(tokens.colorNeutralStroke1Selected),
      borderLeftWidth: '4px'
    },
    '& table': {
      backgroundColor: tokens.colorBrandBackgroundInverted,
      ...shorthands.borderColor(tokens.colorNeutralStroke1Selected),
      borderCollapse: 'collapse',
      tableLayout: 'auto',
      width: '100%',

      '& tr': {
        ...shorthands.border('1px', 'solid', `${tokens.colorNeutralStroke1Selected}`),

        '& td': {
          ...shorthands.border('1px', 'solid', `${tokens.colorNeutralStroke1Selected}`),
          wordBreak: 'normal',
          paddingTop: '0px',
          paddingRight: '5px'
        }
      }
    }
  },
  bodyWithoutAvatar: {
    marginTop: '0.125rem'
  },
  bodyWithAvatar: {
    marginTop: `0.5rem`
  },
  avatarNoOverlap: {
    marginLeft: `${-AVATAR_MARGIN_LEFT + AVATAR_MESSAGE_GAP_REM}rem`
  },
  avatarOverlap: {
    marginLeft: `${-AVATAR_MARGIN_LEFT - MESSAGE_AVATAR_OVERLAP_REM}rem`
  },
  bodyRTLWithAvatarOverlap: {
    marginLeft: `${-MESSAGE_AVATAR_OVERLAP_REM}rem`
  },
  bodyRTLWithNoAvatarOverlap: {
    marginLeft: `${AVATAR_MESSAGE_GAP_REM}rem`
  }
});

/**
 * @private
 */
export const useChatMessageCommonStyles = makeStyles({
  failed: {
    //TODO: can we reuse a theme color here?
    backgroundColor: 'rgba(168, 0, 0, 0.2)'
  },
  blocked: {
    maxWidth: '100%',
    minWidth: `${CHAT_MESSAGE_CONTAINER_MIN_WIDTH_REM}rem`,
    marginRight: '0rem',
    color: tokens.colorNeutralForeground2,

    // This makes message bubble show border in high contrast mode making each message distinguishable
    ...shorthands.border('1px', 'solid', 'transparent'),
    '& i': {
      paddingTop: '0.25rem'
    },

    '& p': {
      // Deal with awkward padding seen in messages from Teams.
      // For more info see https://github.com/Azure/communication-ui-library/pull/1507
      ...shorthands.marginBlock('0.125rem'),
      paddingRight: '0.75rem',
      fontStyle: 'italic'
    },

    '& a': {
      ...shorthands.marginBlock('0.125rem'),
      fontStyle: 'normal',
      color: tokens.colorBrandForegroundLink,
      ...shorthands.textDecoration('none')
    }
  }
});

/**
 * @private
 */
export const gutterWithAvatar: ComponentSlotStyle = {
  paddingTop: '1.65rem',
  width: `${AVATAR_WIDTH_REM}rem`,
  position: 'relative',
  float: 'left',
  display: 'block',
  visibility: 'visible',
  zIndex: AVATAR_ZINDEX
};

/**
 * @private
 */
export const gutterWithHiddenAvatar: ComponentSlotStyle = {
  ...gutterWithAvatar,
  visibility: 'hidden',
  // we use this hidden avatar just as a width placeholder
  // the placeholder is needed for responsive bubble width
  height: 0
};

/**
 * @private
 */
export const newMessageButtonStyle = mergeStyles({
  float: 'right',
  width: 'fit-content'
});

/**
 * @private
 */
export const buttonWithIconStyles: IButtonStyles = {
  textContainer: {
    display: 'contents'
  }
};

/**
 * @private
 */
export const loadPreviousMessageButtonStyle = mergeStyles({
  border: 'none',
  minHeight: '1.5rem',
  '&:hover': { background: 'none' },
  '&:active': { background: 'none' }
});

/**
 * @private
 */
export const DownIconStyle = mergeStyles({
  marginRight: '0.5em'
});<|MERGE_RESOLUTION|>--- conflicted
+++ resolved
@@ -92,16 +92,11 @@
     columnGap: '0',
     gridGap: '0',
     ...shorthands.padding('0'),
-<<<<<<< HEAD
     marginTop: '0',
     marginRight: '0',
     marginBottom: '0',
     marginLeft: '50px',
     width: `calc(100% - 50px)`
-=======
-    ...shorthands.margin('0'),
-    width: '100%'
->>>>>>> 38ba6492
   },
   bodyCommon: {
     ...shorthands.padding('0'),
@@ -112,12 +107,8 @@
     minWidth: `${CHAT_MESSAGE_CONTAINER_MIN_WIDTH_REM}rem`
   },
   bodyMyMessage: {
-<<<<<<< HEAD
     width: '100%',
     marginTop: '0'
-=======
-    width: '100%'
->>>>>>> 38ba6492
   },
   bodyWithoutAvatar: {
     marginLeft: `${AVATAR_MARGIN_LEFT}rem`,
