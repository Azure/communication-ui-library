--- conflicted
+++ resolved
@@ -205,10 +205,7 @@
     top: '-19px',
     right: '0',
     ...shorthands.borderRadius(tokens.borderRadiusMedium),
-<<<<<<< HEAD
-=======
     // Ensure the focus border around the message bubble doesn't overlap on top of more options button
->>>>>>> 6fa87ae3
     zIndex: 2,
     lineHeight: tokens.lineHeightBase100,
     visibility: 'hidden',
