--- conflicted
+++ resolved
@@ -54,21 +54,11 @@
   root: {
     ...shorthands.padding(0),
     paddingBottom: '0.5rem',
-<<<<<<< HEAD
-    // paddingTop: '0.8rem',
-    ...shorthands.border('none'),
-    ...shorthands.overflow('auto hidden'),
-    // `height: 100%` ensures that the Chat component covers 100% of it's parents height
-    // to prevent intermittent scrollbars when GIFs are present in the chat.
-    height: '100%',
-    width: 'auto'
-=======
     ...shorthands.border('none'),
     ...shorthands.overflow('auto'),
     // `height: 100%` ensures that the Chat component covers 100% of it's parents height
     // to prevent intermittent scrollbars when GIFs are present in the chat.
     height: '100%'
->>>>>>> 319874ed
   }
 });
 
@@ -121,7 +111,6 @@
 /**
  * @private
  */
-<<<<<<< HEAD
 export const defaultChatItemMessageContainerStyles = makeStyles({
   body: {
     marginRight: '0rem',
@@ -140,13 +129,6 @@
     width: `calc(100% - ${AVATAR_WIDTH_REM + MESSAGE_AMOUNT_OUT_FROM_EDGE_REM + -MESSAGE_AVATAR_OVERLAP_REM}rem)`,
   }
 })
-=======
-export const defaultChatItemMessageContainerNoOverlap = makeStyles(defaultChatItemMessageContainer(false));
-/**
- * @private
- */
-export const defaultChatItemMessageContainerOverlap = makeStyles(defaultChatItemMessageContainer(true));
->>>>>>> 319874ed
 
 /**
  * @private
