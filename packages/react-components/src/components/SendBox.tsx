// Copyright (c) Microsoft Corporation.
// Licensed under the MIT license.

import React, { useState, useMemo, useCallback } from 'react';
import { IStyle, ITextField, mergeStyles, concatStyleSets, Icon, Stack } from '@fluentui/react';
/* @conditional-compile-remove(file-sharing) */
import { MessageBar, MessageBarType } from '@fluentui/react';
import {
  sendBoxStyle,
  sendButtonStyle,
  sendIconStyle,
  sendBoxWrapperStyles,
  borderAndBoxShadowStyle
} from './styles/SendBox.styles';
import { BaseCustomStyles } from '../types';
import { useTheme } from '../theming';
import { useLocale } from '../localization';
import { useIdentifiers } from '../identifiers';
import { InputBoxButton, InputBoxComponent } from './InputBoxComponent';

import { isDarkThemed } from '../theming/themeUtils';

const EMPTY_MESSAGE_REGEX = /^\s*$/;
const MAXIMUM_LENGTH_OF_MESSAGE = 8000;

/**
 * Fluent styles for {@link Sendbox}.
 *
 * @public
 */
export interface SendBoxStylesProps extends BaseCustomStyles {
  /** Styles for the text field. */
  textField?: IStyle;
  /** styles for the text field container */
  textFieldContainer?: IStyle;
  /** Styles for the container of the send message icon. */
  sendMessageIconContainer?: IStyle;
  /** Styles for the send message icon; These styles will be ignored when a custom send message icon is provided. */
  sendMessageIcon?: IStyle;
  /** Styles for the system message; These styles will be ignored when a custom system message component is provided. */
  systemMessage?: IStyle;
}

/**
 * Attributes required for SendBox to show file uploads like name, progress etc.
 * @beta
 */
export interface ActiveFileUpload {
  /**
   * Unique identifier for the file upload.
   */
  id: string;

  /**
   * File name to be rendered for uploaded file.
   */
  filename: string;

  /**
   * A number between 0 and 1 indicating the progress of the upload.
   */
  progress: number;

  /**
   * Error message to be displayed to the user if the upload fails.
   */
  errorMessage?: string;
}

/**
 * Strings of {@link SendBox} that can be overridden.
 *
 * @public
 */
export interface SendBoxStrings {
  /**
   * Placeholder text in SendBox when there is no user input
   */
  placeholderText: string;
  /**
   * The warning message when send box text length is more than max limit
   */
  textTooLong: string;
  /**
   * Aria label for send message button
   */
  sendButtonAriaLabel: string;
}

/**
 * Props for {@link SendBox}.
 *
 * @public
 */
export interface SendBoxProps {
  /**
   * Optional boolean to disable text box
   * @defaultValue false
   */
  disabled?: boolean;
  /**
   * Optional text for system message below text box
   */
  systemMessage?: string;
  /**
   * Optional callback called when message is sent
   */
  onSendMessage?: (content: string) => Promise<void>;
  /**
   * Optional callback called when user is typing
   */
  onTyping?: () => Promise<void>;
  /**
   * Optional callback to render system message below the SendBox.
   * @defaultValue MessageBar
   */
  onRenderSystemMessage?: (systemMessage: string | undefined) => React.ReactElement;
  /**
   * Optional boolean to support new line in SendBox.
   * @defaultValue false
   */
  supportNewline?: boolean;
  /**
   * Optional callback to render send button icon to the right of the SendBox.
   * @defaultValue SendBoxSendHovered icon when mouse over icon and SendBoxSend icon otherwise
   */
  onRenderIcon?: (isHover: boolean) => JSX.Element;
  /**
   * Allows users to pass in an object contains custom CSS styles.
   * @Example
   * ```
   * <SendBox styles={{ root: { background: 'blue' } }} />
   * ```
   */
  styles?: SendBoxStylesProps;
  /**
   * Optional strings to override in component
   */
  strings?: Partial<SendBoxStrings>;
  /**
   * enumerable to determine if the input box has focus on render or not.
   * When undefined nothing has focus on render
   */
  autoFocus?: 'sendBoxTextField';
  /**
   * Optional callback to render uploaded files in the SendBox. The sendbox will expand
   * veritcally to accomodate the uploaded files. File uploads will
   * be rendered below the text area in sendbox.
   * @beta
   */
  onRenderFileUploads?: () => JSX.Element;
  /* @conditional-compile-remove(file-sharing) */
  /**
   * Optional array of active file uploads where each object has attibutes
   * of a file upload like name, progress, errormessage etc.
   * @beta
   */
  activeFileUploads?: ActiveFileUpload[];
}

/**
 * Component for typing and sending messages.
 *
 * Supports sending typing notification when user starts entering text.
 * Supports an optional message below the text input field.
 *
 * @public
 */
export const SendBox = (props: SendBoxProps): JSX.Element => {
  const {
    disabled,
    systemMessage,
    supportNewline,
    onSendMessage,
    onTyping,
    onRenderIcon,
    onRenderSystemMessage,
    styles,
    autoFocus
  } = props;
  const theme = useTheme();
  const localeStrings = useLocale().strings.sendBox;
  const strings = { ...localeStrings, ...props.strings };
  const ids = useIdentifiers();

  const [textValue, setTextValue] = useState('');
  const [textValueOverflow, setTextValueOverflow] = useState(false);

  const sendTextFieldRef = React.useRef<ITextField>(null);

  const sendMessageOnClick = (): void => {
    // don't send a message when disabled
    if (disabled || textValueOverflow) {
      return;
    }
    // we dont want to send empty messages including spaces, newlines, tabs
    if (!EMPTY_MESSAGE_REGEX.test(textValue)) {
      onSendMessage && onSendMessage(textValue);
      setTextValue('');
    }
    sendTextFieldRef.current?.focus();
  };
  const setText = (
    event: React.FormEvent<HTMLInputElement | HTMLTextAreaElement>,
    newValue?: string | undefined
  ): void => {
    if (newValue === undefined) {
      return;
    }

    if (newValue.length > MAXIMUM_LENGTH_OF_MESSAGE) {
      setTextValueOverflow(true);
    } else {
      setTextValueOverflow(false);
    }
    setTextValue(newValue);
  };

  /* @conditional-compile-remove(file-sharing) */
  const renderFileUploadErrorMessage: JSX.Element = useMemo(() => {
    const fileUploads: ActiveFileUpload[] = props.activeFileUploads || [];
    const latestError = fileUploads.filter((fileUpload) => fileUpload.errorMessage).pop();
    if (latestError) {
      return <MessageBar messageBarType={MessageBarType.warning}>{latestError.errorMessage}</MessageBar>;
    }
    return <></>;
  }, [props.activeFileUploads]);

  const textTooLongMessage = textValueOverflow ? strings.textTooLong : undefined;
  const errorMessage = systemMessage ?? textTooLongMessage;

  const mergedSendButtonStyle = useMemo(
    () => mergeStyles(sendButtonStyle, styles?.sendMessageIconContainer),
    [styles?.sendMessageIconContainer]
  );

  const mergedStyles = useMemo(() => concatStyleSets(styles), [styles]);

  const hasText = !!textValue;
  const mergedSendIconStyle = useMemo(
    () =>
      mergeStyles(
        sendIconStyle,
        {
          color: !!errorMessage || !hasText ? theme.palette.neutralTertiary : theme.palette.themePrimary
        },
        styles?.sendMessageIcon
      ),
    [errorMessage, hasText, theme, styles?.sendMessageIcon]
  );

  const onRenderSendIcon = useCallback(
    (isHover: boolean) =>
      onRenderIcon ? (
        onRenderIcon(isHover)
      ) : (
        <Icon iconName={isHover ? 'SendBoxSendHovered' : 'SendBoxSend'} className={mergedSendIconStyle} />
      ),
    [mergedSendIconStyle, onRenderIcon]
  );

  return (
<<<<<<< HEAD
    <Stack
      className={mergeStyles(
        borderAndBoxShadowStyle({
          theme,
          errorColor: isDarkThemed(theme) ? '#f1707b' : '#a80000',
          hasErrorMessage: !!errorMessage,
          disabled: !!disabled
        }),
        sendBoxWrapperStyles
      )}
    >
      <InputBoxComponent
        autoFocus={autoFocus}
        data-ui-id={ids.sendboxTextField}
        inlineChildren={true}
        disabled={disabled}
        errorMessage={onRenderSystemMessage ? onRenderSystemMessage(errorMessage) : errorMessage}
        textFieldRef={sendTextFieldRef}
        id="sendbox"
        inputClassName={sendBoxStyle}
        placeholderText={strings.placeholderText}
        textValue={textValue}
        onChange={setText}
        onKeyDown={() => {
          onTyping && onTyping();
        }}
        onEnterKeyDown={() => {
          sendMessageOnClick();
        }}
        styles={mergedStyles}
        supportNewline={supportNewline}
        maxLength={MAXIMUM_LENGTH_OF_MESSAGE}
      >
        <InputBoxButton
          onRenderIcon={onRenderSendIcon}
          onClick={(e) => {
            if (!textValueOverflow) {
              sendMessageOnClick();
            }
            e.stopPropagation();
          }}
          id={'sendIconWrapper'}
          className={mergedSendButtonStyle}
          ariaLabel={localeStrings.sendButtonAriaLabel}
          tooltipContent={localeStrings.sendButtonAriaLabel}
        />
      </InputBoxComponent>
=======
    <Stack className={mergeStyles(sendBoxWrapperStyles)}>
>>>>>>> b51a54f1
      {
        /* @conditional-compile-remove(file-sharing) */
        renderFileUploadErrorMessage
      }
      <Stack
        className={mergeStyles(
          borderAndBoxShadowStyle(theme, isDarkThemed(theme) ? '#f1707b' : '#a80000', !!errorMessage, !!disabled)
        )}
      >
        <InputBoxComponent
          autoFocus={autoFocus}
          data-ui-id={ids.sendboxTextField}
          inlineChildren={true}
          disabled={disabled}
          errorMessage={onRenderSystemMessage ? onRenderSystemMessage(errorMessage) : errorMessage}
          textFieldRef={sendTextFieldRef}
          id="sendbox"
          inputClassName={sendBoxStyle}
          placeholderText={strings.placeholderText}
          textValue={textValue}
          onChange={setText}
          onKeyDown={() => {
            onTyping && onTyping();
          }}
          onEnterKeyDown={() => {
            sendMessageOnClick();
          }}
          styles={mergedStyles}
          supportNewline={supportNewline}
          maxLength={MAXIMUM_LENGTH_OF_MESSAGE}
        >
          <InputBoxButton
            onRenderIcon={onRenderSendIcon}
            onClick={(e) => {
              if (!textValueOverflow) {
                sendMessageOnClick();
              }
              e.stopPropagation();
            }}
            id={'sendIconWrapper'}
            className={mergedSendButtonStyle}
            ariaLabel={localeStrings.sendButtonAriaLabel}
            tooltipContent={localeStrings.sendButtonAriaLabel}
          />
        </InputBoxComponent>
        {
          /* @conditional-compile-remove(file-sharing) */
          props.onRenderFileUploads && props.onRenderFileUploads()
        }
      </Stack>
    </Stack>
  );
};<|MERGE_RESOLUTION|>--- conflicted
+++ resolved
@@ -260,64 +260,19 @@
   );
 
   return (
-<<<<<<< HEAD
-    <Stack
-      className={mergeStyles(
-        borderAndBoxShadowStyle({
-          theme,
-          errorColor: isDarkThemed(theme) ? '#f1707b' : '#a80000',
-          hasErrorMessage: !!errorMessage,
-          disabled: !!disabled
-        }),
-        sendBoxWrapperStyles
-      )}
-    >
-      <InputBoxComponent
-        autoFocus={autoFocus}
-        data-ui-id={ids.sendboxTextField}
-        inlineChildren={true}
-        disabled={disabled}
-        errorMessage={onRenderSystemMessage ? onRenderSystemMessage(errorMessage) : errorMessage}
-        textFieldRef={sendTextFieldRef}
-        id="sendbox"
-        inputClassName={sendBoxStyle}
-        placeholderText={strings.placeholderText}
-        textValue={textValue}
-        onChange={setText}
-        onKeyDown={() => {
-          onTyping && onTyping();
-        }}
-        onEnterKeyDown={() => {
-          sendMessageOnClick();
-        }}
-        styles={mergedStyles}
-        supportNewline={supportNewline}
-        maxLength={MAXIMUM_LENGTH_OF_MESSAGE}
-      >
-        <InputBoxButton
-          onRenderIcon={onRenderSendIcon}
-          onClick={(e) => {
-            if (!textValueOverflow) {
-              sendMessageOnClick();
-            }
-            e.stopPropagation();
-          }}
-          id={'sendIconWrapper'}
-          className={mergedSendButtonStyle}
-          ariaLabel={localeStrings.sendButtonAriaLabel}
-          tooltipContent={localeStrings.sendButtonAriaLabel}
-        />
-      </InputBoxComponent>
-=======
     <Stack className={mergeStyles(sendBoxWrapperStyles)}>
->>>>>>> b51a54f1
       {
         /* @conditional-compile-remove(file-sharing) */
         renderFileUploadErrorMessage
       }
       <Stack
         className={mergeStyles(
-          borderAndBoxShadowStyle(theme, isDarkThemed(theme) ? '#f1707b' : '#a80000', !!errorMessage, !!disabled)
+          borderAndBoxShadowStyle({
+            theme,
+            errorColor: isDarkThemed(theme) ? '#f1707b' : '#a80000',
+            hasErrorMessage: !!errorMessage,
+            disabled: !!disabled
+          })
         )}
       >
         <InputBoxComponent
