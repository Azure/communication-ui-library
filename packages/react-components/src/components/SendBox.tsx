// Copyright (c) Microsoft Corporation.
// Licensed under the MIT license.

import React, { useState, useMemo } from 'react';
import { IStyle, ITextField, mergeStyles, Stack, TextField, concatStyleSets } from '@fluentui/react';
import { Send20Regular, Send20Filled } from '@fluentui/react-icons';
import {
  textFieldStyle,
  sendBoxStyle,
  sendBoxWrapperStyle,
  sendButtonStyle,
  sendIconStyle
} from './styles/SendBox.styles';
import { BaseCustomStylesProps } from '../types';
import { isDarkThemed } from '../theming/themeUtils';
<<<<<<< HEAD
import { COMPONENT_UI_IDS } from './identifiers';
import { useTheme } from '../theming';
=======
>>>>>>> 2a18c788
import { useLocale } from '../localization';
import { useIdentifiers } from '../identifiers';

const EMPTY_MESSAGE_REGEX = /^\s*$/;
const MAXIMUM_LENGTH_OF_MESSAGE = 8000;
const TEXT_EXCEEDS_LIMIT = `Your message is over the limit of ${MAXIMUM_LENGTH_OF_MESSAGE} characters`;

export interface SendBoxStylesProps extends BaseCustomStylesProps {
  /** Styles for the text field. */
  textField?: IStyle;
  /** Styles for the container of the send message icon. */
  sendMessageIconContainer?: IStyle;
  /** Styles for the send message icon; These styles will be ignored when a custom send message icon is provided. */
  sendMessageIcon?: IStyle;
  /** Styles for the system message; These styles will be ignored when a custom system message component is provided. */
  systemMessage?: IStyle;
}

/**
 * Strings of SendBox that can be overridden
 */
export interface SendBoxStrings {
  /**
   * Placeholder text in SendBox when there is no user input
   */
  placeholderText: string;
}

/**
 * Props for SendBox component
 */
export interface SendBoxProps {
  /**
   * Optional boolean to disable text box
   * @defaultValue false
   */
  disabled?: boolean;
  /**
   * Optional text for system message below text box
   */
  systemMessage?: string;
  /**
   * Optional callback called when message is sent
   */
  onSendMessage?: (content: string) => Promise<void>;
  /**
   * Optional callback called when user is typing
   */
  onTyping?: () => Promise<void>;
  /**
   * Optional callback to render system message below the SendBox.
   * @defaultValue MessageBar
   */
  onRenderSystemMessage?: (systemMessage: string | undefined) => React.ReactElement;
  /**
   * Optional boolean to support new line in SendBox.
   * @defaultValue false
   */
  supportNewline?: boolean;
  /**
   * Optional callback to render send button icon to the right of the SendBox.
   * @defaultValue SendIcon
   */
  onRenderIcon?: (props: SendBoxProps, isMouseOverSendIcon: boolean) => JSX.Element | null;
  /**
   * Allows users to pass in an object contains custom CSS styles.
   * @Example
   * ```
   * <SendBox styles={{ root: { background: 'blue' } }} />
   * ```
   */
  styles?: SendBoxStylesProps;
  /**
   * Optional strings to override in component
   */
  strings?: Partial<SendBoxStrings>;
}

/**
 * `SendBox` is a component for users to send messages and typing notifications. An optional message
 * can also be shown below the `SendBox`.
 */
export const SendBox = (props: SendBoxProps): JSX.Element => {
  const {
    disabled,
    systemMessage,
    supportNewline,
    onSendMessage,
    onTyping,
    onRenderIcon,
    onRenderSystemMessage,
    styles
  } = props;
  const theme = useTheme();
  const localeStrings = useLocale().strings.sendBox;
  const strings = { ...localeStrings, ...props.strings };
  const ids = useIdentifiers();

  const [textValue, setTextValue] = useState('');
  const [textValueOverflow, setTextValueOverflow] = useState(false);
  const [isMouseOverSendIcon, setIsMouseOverSendIcon] = useState(false);

  const sendTextFieldRef = React.useRef<ITextField>(null);

  const sendMessageOnClick = (): void => {
    // don't send a message when disabled
    if (disabled || textValueOverflow) {
      return;
    }
    // we dont want to send empty messages including spaces, newlines, tabs
    if (!EMPTY_MESSAGE_REGEX.test(textValue)) {
      onSendMessage && onSendMessage(textValue);
      setTextValue('');
    }
    sendTextFieldRef.current?.focus();
  };
  const setText = (
    event: React.FormEvent<HTMLInputElement | HTMLTextAreaElement>,
    newValue?: string | undefined
  ): void => {
    if (newValue === undefined) return;

    if (newValue.length > MAXIMUM_LENGTH_OF_MESSAGE) {
      setTextValueOverflow(true);
    } else {
      setTextValueOverflow(false);
    }
    setTextValue(newValue);
  };

  const textTooLongMessage = textValueOverflow ? TEXT_EXCEEDS_LIMIT : undefined;
  const errorMessage = systemMessage ?? textTooLongMessage;

  const mergedRootStyle = mergeStyles(sendBoxWrapperStyle, styles?.root);
  const mergedTextFieldStyle = concatStyleSets(
    textFieldStyle(isDarkThemed(theme) ? '#f1707b' : '#a80000', !!errorMessage, !!disabled),
    {
      fieldGroup: styles?.textField,
      errorMessage: styles?.systemMessage
    }
  );
  const mergedSendButtonStyle = useMemo(
    () => mergeStyles(sendButtonStyle, styles?.sendMessageIconContainer),
    [styles?.sendMessageIconContainer]
  );
  const hasText = !!textValue;
  const mergedSendIconStyle = useMemo(
    () =>
      mergeStyles(
        sendIconStyle,
        {
          color:
            !!errorMessage || !(hasText || isMouseOverSendIcon)
              ? theme.palette.neutralTertiary
              : theme.palette.themePrimary
        },
        styles?.sendMessageIcon
      ),
    [errorMessage, isMouseOverSendIcon, hasText, theme, styles?.sendMessageIcon]
  );

  return (
    <Stack className={mergedRootStyle}>
      <div style={{ position: 'relative', padding: '0.1875rem' }}>
        <TextField
          data-ui-id={ids.sendboxTextfield}
          multiline
          autoAdjustHeight
          multiple={false}
          resizable={false}
          componentRef={sendTextFieldRef}
          id="sendbox"
          ariaLabel={'Type'}
          inputClassName={sendBoxStyle}
          placeholder={strings.placeholderText}
          value={textValue}
          onChange={setText}
          autoComplete="off"
          onKeyDown={(ev) => {
            if (ev.key === 'Enter' && (ev.shiftKey === false || !supportNewline) && !textValueOverflow) {
              ev.preventDefault();
              sendMessageOnClick();
            }
            onTyping && onTyping();
          }}
          styles={mergedTextFieldStyle}
          disabled={disabled}
          errorMessage={onRenderSystemMessage ? onRenderSystemMessage(errorMessage) : errorMessage}
        />

        <div
          className={mergedSendButtonStyle}
          onClick={(e) => {
            if (!textValueOverflow) {
              sendMessageOnClick();
            }
            e.stopPropagation();
          }}
          id={'sendIconWrapper'}
          onMouseEnter={() => {
            setIsMouseOverSendIcon(true);
          }}
          onMouseLeave={() => {
            setIsMouseOverSendIcon(false);
          }}
        >
          {onRenderIcon ? (
            onRenderIcon(props, isMouseOverSendIcon)
          ) : isMouseOverSendIcon ? (
            <Send20Filled className={mergedSendIconStyle} primaryFill="currentColor" />
          ) : (
            <Send20Regular className={mergedSendIconStyle} primaryFill="currentColor" />
          )}
        </div>
      </div>
    </Stack>
  );
};<|MERGE_RESOLUTION|>--- conflicted
+++ resolved
@@ -13,11 +13,7 @@
 } from './styles/SendBox.styles';
 import { BaseCustomStylesProps } from '../types';
 import { isDarkThemed } from '../theming/themeUtils';
-<<<<<<< HEAD
-import { COMPONENT_UI_IDS } from './identifiers';
 import { useTheme } from '../theming';
-=======
->>>>>>> 2a18c788
 import { useLocale } from '../localization';
 import { useIdentifiers } from '../identifiers';
 
