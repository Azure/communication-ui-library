// Copyright (c) Microsoft Corporation.
// Licensed under the MIT license.

import React, { useState, useMemo } from 'react';
import { IStyle, ITextField, mergeStyles, Stack, TextField, concatStyleSets, useTheme } from '@fluentui/react';
import { Send20Regular, Send20Filled } from '@fluentui/react-icons';
import {
  textFieldStyle,
  sendBoxStyle,
  sendBoxWrapperStyle,
  sendButtonStyle,
  sendIconStyle
} from './styles/SendBox.styles';
import { BaseCustomStylesProps } from '../types';
import { isDarkThemed } from '../theming/themeUtils';
<<<<<<< HEAD
import { COMPONENT_UI_IDS } from './identifiers';
=======
import { useLocale } from '../localization';
>>>>>>> 57980ce9

const EMPTY_MESSAGE_REGEX = /^\s*$/;
const MAXIMUM_LENGTH_OF_MESSAGE = 8000;
const TEXT_EXCEEDS_LIMIT = `Your message is over the limit of ${MAXIMUM_LENGTH_OF_MESSAGE} characters`;

export interface SendBoxStylesProps extends BaseCustomStylesProps {
  /** Styles for the text field. */
  textField?: IStyle;
  /** Styles for the container of the send message icon. */
  sendMessageIconContainer?: IStyle;
  /** Styles for the send message icon; These styles will be ignored when a custom send message icon is provided. */
  sendMessageIcon?: IStyle;
  /** Styles for the system message; These styles will be ignored when a custom system message component is provided. */
  systemMessage?: IStyle;
}

/**
 * Strings of SendBox that can be overridden
 */
export interface SendBoxStrings {
  /**
   * Placeholder text in SendBox when there is no user input
   */
  placeholderText: string;
}

/**
 * Props for SendBox component
 */
export interface SendBoxProps {
  /**
   * Optional boolean to disable text box
   * @defaultValue false
   */
  disabled?: boolean;
  /**
   * Optional text for system message below text box
   */
  systemMessage?: string;
  /**
   * Optional callback called when message is sent
   */
  onSendMessage?: (content: string) => Promise<void>;
  /**
   * Optional callback called when user is typing
   */
  onTyping?: () => Promise<void>;
  /**
   * Optional callback to render system message below the SendBox.
   * @defaultValue MessageBar
   */
  onRenderSystemMessage?: (systemMessage: string | undefined) => React.ReactElement;
  /**
   * Optional boolean to support new line in SendBox.
   * @defaultValue false
   */
  supportNewline?: boolean;
  /**
   * Optional callback to render send button icon to the right of the SendBox.
   * @defaultValue SendIcon
   */
  onRenderIcon?: (props: SendBoxProps, isMouseOverSendIcon: boolean) => JSX.Element | null;
  /**
   * Allows users to pass in an object contains custom CSS styles.
   * @Example
   * ```
   * <SendBox styles={{ root: { background: 'blue' } }} />
   * ```
   */
  styles?: SendBoxStylesProps;
  /**
   * Optional strings to override in component
   */
  strings?: Partial<SendBoxStrings>;
}

/**
 * `SendBox` is a component for users to send messages and typing notifications. An optional message
 * can also be shown below the `SendBox`.
 */
export const SendBox = (props: SendBoxProps): JSX.Element => {
  const {
    disabled,
    systemMessage,
    supportNewline,
    onSendMessage,
    onTyping,
    onRenderIcon,
    onRenderSystemMessage,
    styles
  } = props;
  const theme = useTheme();
  const localeStrings = useLocale().strings.sendBox;
  const strings = { ...localeStrings, ...props.strings };

  const [textValue, setTextValue] = useState('');
  const [textValueOverflow, setTextValueOverflow] = useState(false);
  const [isMouseOverSendIcon, setIsMouseOverSendIcon] = useState(false);

  const sendTextFieldRef = React.useRef<ITextField>(null);

  const sendMessageOnClick = (): void => {
    // don't send a message when disabled
    if (disabled || textValueOverflow) {
      return;
    }
    // we dont want to send empty messages including spaces, newlines, tabs
    if (!EMPTY_MESSAGE_REGEX.test(textValue)) {
      onSendMessage && onSendMessage(textValue);
      setTextValue('');
    }
    sendTextFieldRef.current?.focus();
  };
  const setText = (
    event: React.FormEvent<HTMLInputElement | HTMLTextAreaElement>,
    newValue?: string | undefined
  ): void => {
    if (newValue === undefined) return;

    if (newValue.length > MAXIMUM_LENGTH_OF_MESSAGE) {
      setTextValueOverflow(true);
    } else {
      setTextValueOverflow(false);
    }
    setTextValue(newValue);
  };

  const textTooLongMessage = textValueOverflow ? TEXT_EXCEEDS_LIMIT : undefined;
  const errorMessage = systemMessage ?? textTooLongMessage;

  const mergedRootStyle = mergeStyles(sendBoxWrapperStyle, styles?.root);
  const mergedTextFieldStyle = concatStyleSets(
    textFieldStyle(isDarkThemed(theme) ? '#f1707b' : '#a80000', !!errorMessage, !!disabled),
    {
      fieldGroup: styles?.textField,
      errorMessage: styles?.systemMessage
    }
  );
  const mergedSendButtonStyle = useMemo(
    () => mergeStyles(sendButtonStyle, styles?.sendMessageIconContainer),
    [styles?.sendMessageIconContainer]
  );
  const hasText = !!textValue;
  const mergedSendIconStyle = useMemo(
    () =>
      mergeStyles(
        sendIconStyle,
        {
          color:
            !!errorMessage || !(hasText || isMouseOverSendIcon)
              ? theme.palette.neutralTertiary
              : theme.palette.themePrimary
        },
        styles?.sendMessageIcon
      ),
    [errorMessage, isMouseOverSendIcon, hasText, theme, styles?.sendMessageIcon]
  );

  return (
    <Stack className={mergedRootStyle}>
      <div style={{ position: 'relative', padding: '0.1875rem' }}>
        <TextField
          data-ui-id={COMPONENT_UI_IDS.sendboxTextfield}
          multiline
          autoAdjustHeight
          multiple={false}
          resizable={false}
          componentRef={sendTextFieldRef}
          id="sendbox"
          ariaLabel={'Type'}
          inputClassName={sendBoxStyle}
          placeholder={strings.placeholderText}
          value={textValue}
          onChange={setText}
          autoComplete="off"
          onKeyDown={(ev) => {
            if (ev.key === 'Enter' && (ev.shiftKey === false || !supportNewline) && !textValueOverflow) {
              ev.preventDefault();
              sendMessageOnClick();
            }
            onTyping && onTyping();
          }}
          styles={mergedTextFieldStyle}
          disabled={disabled}
          errorMessage={onRenderSystemMessage ? onRenderSystemMessage(errorMessage) : errorMessage}
        />

        <div
          className={mergedSendButtonStyle}
          onClick={(e) => {
            if (!textValueOverflow) {
              sendMessageOnClick();
            }
            e.stopPropagation();
          }}
          id={'sendIconWrapper'}
          onMouseEnter={() => {
            setIsMouseOverSendIcon(true);
          }}
          onMouseLeave={() => {
            setIsMouseOverSendIcon(false);
          }}
        >
          {onRenderIcon ? (
            onRenderIcon(props, isMouseOverSendIcon)
          ) : isMouseOverSendIcon ? (
            <Send20Filled className={mergedSendIconStyle} primaryFill="currentColor" />
          ) : (
            <Send20Regular className={mergedSendIconStyle} primaryFill="currentColor" />
          )}
        </div>
      </div>
    </Stack>
  );
};<|MERGE_RESOLUTION|>--- conflicted
+++ resolved
@@ -13,11 +13,8 @@
 } from './styles/SendBox.styles';
 import { BaseCustomStylesProps } from '../types';
 import { isDarkThemed } from '../theming/themeUtils';
-<<<<<<< HEAD
 import { COMPONENT_UI_IDS } from './identifiers';
-=======
 import { useLocale } from '../localization';
->>>>>>> 57980ce9
 
 const EMPTY_MESSAGE_REGEX = /^\s*$/;
 const MAXIMUM_LENGTH_OF_MESSAGE = 8000;
