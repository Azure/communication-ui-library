// Copyright (c) Microsoft Corporation.
// Licensed under the MIT license.

import React, { useState, useMemo, useCallback } from 'react';
import {
  IStyle,
  ITextField,
  mergeStyles,
  concatStyleSets,
  Icon,
  Stack,
  MessageBar,
  MessageBarType
} from '@fluentui/react';
import {
  sendBoxStyle,
  sendButtonStyle,
  sendIconStyle,
  sendBoxWrapperStyles,
  borderAndBoxShadowStyle
} from './styles/SendBox.styles';
import { BaseCustomStyles } from '../types';
import { useTheme } from '../theming';
import { useLocale } from '../localization';
import { useIdentifiers } from '../identifiers';
import { InputBoxButton, InputBoxComponent } from './InputBoxComponent';

import { isDarkThemed } from '../theming/themeUtils';
/* @conditional-compile-remove(file-sharing) */
import { SendBoxErrorBar } from './SendBoxErrorBar';

const EMPTY_MESSAGE_REGEX = /^\s*$/;
const MAXIMUM_LENGTH_OF_MESSAGE = 8000;

/**
 * Fluent styles for {@link Sendbox}.
 *
 * @public
 */
export interface SendBoxStylesProps extends BaseCustomStyles {
  /** Styles for the text field. */
  textField?: IStyle;
  /** styles for the text field container */
  textFieldContainer?: IStyle;
  /** Styles for the container of the send message icon. */
  sendMessageIconContainer?: IStyle;
  /** Styles for the send message icon; These styles will be ignored when a custom send message icon is provided. */
  sendMessageIcon?: IStyle;
  /** Styles for the system message; These styles will be ignored when a custom system message component is provided. */
  systemMessage?: IStyle;
}

/**
 * Attributes required for SendBox to show file uploads like name, progress etc.
 * @beta
 */
export interface ActiveFileUpload {
  /**
   * Unique identifier for the file upload.
   */
  id: string;

  /**
   * File name to be rendered for uploaded file.
   */
  filename: string;

  /**
   * A number between 0 and 1 indicating the progress of the upload.
   */
  progress: number;

  /**
   * Error message to be displayed to the user if the upload fails.
   */
  errorMessage?: string;
}

/**
 * Strings of {@link SendBox} that can be overridden.
 *
 * @public
 */
export interface SendBoxStrings {
  /**
   * Placeholder text in SendBox when there is no user input
   */
  placeholderText: string;
  /**
   * The warning message when send box text length is more than max limit
   */
  textTooLong: string;
  /**
   * Aria label for send message button
   */
  sendButtonAriaLabel: string;
}

/**
 * Props for {@link SendBox}.
 *
 * @public
 */
export interface SendBoxProps {
  /**
   * Optional boolean to disable text box
   * @defaultValue false
   */
  disabled?: boolean;
  /**
   * Optional text for system message below text box
   */
  systemMessage?: string;
  /**
   * Optional callback called when message is sent
   */
  onSendMessage?: (content: string) => Promise<void>;
  /**
   * Optional callback called when user is typing
   */
  onTyping?: () => Promise<void>;
  /**
   * Optional callback to render system message below the SendBox.
   * @defaultValue MessageBar
   */
  onRenderSystemMessage?: (systemMessage: string | undefined) => React.ReactElement;
  /**
   * Optional boolean to support new line in SendBox.
   * @defaultValue false
   */
  supportNewline?: boolean;
  /**
   * Optional callback to render send button icon to the right of the SendBox.
   * @defaultValue SendBoxSendHovered icon when mouse over icon and SendBoxSend icon otherwise
   */
  onRenderIcon?: (isHover: boolean) => JSX.Element;
  /**
   * Allows users to pass in an object contains custom CSS styles.
   * @Example
   * ```
   * <SendBox styles={{ root: { background: 'blue' } }} />
   * ```
   */
  styles?: SendBoxStylesProps;
  /**
   * Optional strings to override in component
   */
  strings?: Partial<SendBoxStrings>;
  /**
   * enumerable to determine if the input box has focus on render or not.
   * When undefined nothing has focus on render
   */
  autoFocus?: 'sendBoxTextField';
  /**
   * Optional callback to render uploaded files in the SendBox. The sendbox will expand
   * veritcally to accomodate the uploaded files. File uploads will
   * be rendered below the text area in sendbox.
   * @beta
   */
  onRenderFileUploads?: () => JSX.Element;
  /* @conditional-compile-remove(file-sharing) */
  /**
   * Optional array of active file uploads where each object has attibutes
   * of a file upload like name, progress, errormessage etc.
   * @beta
   */
  activeFileUploads?: ActiveFileUpload[];
}

/**
 * Component for typing and sending messages.
 *
 * Supports sending typing notification when user starts entering text.
 * Supports an optional message below the text input field.
 *
 * @public
 */
export const SendBox = (props: SendBoxProps): JSX.Element => {
  const {
    disabled,
    systemMessage,
    supportNewline,
    onSendMessage,
    onTyping,
    onRenderIcon,
    onRenderSystemMessage,
    styles,
    autoFocus
  } = props;
  const theme = useTheme();
  const localeStrings = useLocale().strings.sendBox;
  const strings = { ...localeStrings, ...props.strings };
  const ids = useIdentifiers();

  const [textValue, setTextValue] = useState('');
  const [textValueOverflow, setTextValueOverflow] = useState(false);

  const sendTextFieldRef = React.useRef<ITextField>(null);

  const sendMessageOnClick = (): void => {
    // don't send a message when disabled
    if (disabled || textValueOverflow) {
      return;
    }
    // we dont want to send empty messages including spaces, newlines, tabs
    if (!EMPTY_MESSAGE_REGEX.test(textValue)) {
      onSendMessage && onSendMessage(textValue);
      setTextValue('');
    }
    sendTextFieldRef.current?.focus();
  };
  const setText = (
    event: React.FormEvent<HTMLInputElement | HTMLTextAreaElement>,
    newValue?: string | undefined
  ): void => {
    if (newValue === undefined) {
      return;
    }

    if (newValue.length > MAXIMUM_LENGTH_OF_MESSAGE) {
      setTextValueOverflow(true);
    } else {
      setTextValueOverflow(false);
    }
    setTextValue(newValue);
  };

  /* @conditional-compile-remove(file-sharing) */
  const renderFileUploadErrorMessage: JSX.Element = useMemo(() => {
    const fileUploads: ActiveFileUpload[] = props.activeFileUploads || [];
    const latestError = fileUploads.filter((fileUpload) => fileUpload.errorMessage).pop();
<<<<<<< HEAD
    return <SendBoxErrorBar message={latestError?.errorMessage} timeout={10 * 1000} />;
=======
    if (latestError) {
      return <MessageBar messageBarType={MessageBarType.warning}>{latestError.errorMessage}</MessageBar>;
    }
    return <></>;
>>>>>>> db4cc0a7
  }, [props.activeFileUploads]);

  const textTooLongMessage = textValueOverflow ? strings.textTooLong : undefined;
  const errorMessage = systemMessage ?? textTooLongMessage;

  const mergedSendButtonStyle = useMemo(
    () => mergeStyles(sendButtonStyle, styles?.sendMessageIconContainer),
    [styles?.sendMessageIconContainer]
  );

  const mergedStyles = useMemo(() => concatStyleSets(styles), [styles]);

  const hasText = !!textValue;
  const mergedSendIconStyle = useMemo(
    () =>
      mergeStyles(
        sendIconStyle,
        {
          color: !!errorMessage || !hasText ? theme.palette.neutralTertiary : theme.palette.themePrimary
        },
        styles?.sendMessageIcon
      ),
    [errorMessage, hasText, theme, styles?.sendMessageIcon]
  );

  const onRenderSendIcon = useCallback(
    (isHover: boolean) =>
      onRenderIcon ? (
        onRenderIcon(isHover)
      ) : (
        <Icon iconName={isHover ? 'SendBoxSendHovered' : 'SendBoxSend'} className={mergedSendIconStyle} />
      ),
    [mergedSendIconStyle, onRenderIcon]
  );

  return (
    <Stack className={mergeStyles(sendBoxWrapperStyles)}>
      {
        /* @conditional-compile-remove(file-sharing) */
        renderFileUploadErrorMessage
      }
      <Stack
        className={mergeStyles(
          borderAndBoxShadowStyle(theme, isDarkThemed(theme) ? '#f1707b' : '#a80000', !!errorMessage, !!disabled)
        )}
      >
        <InputBoxComponent
          autoFocus={autoFocus}
          data-ui-id={ids.sendboxTextField}
          inlineChildren={true}
          disabled={disabled}
          errorMessage={onRenderSystemMessage ? onRenderSystemMessage(errorMessage) : errorMessage}
          textFieldRef={sendTextFieldRef}
          id="sendbox"
          inputClassName={sendBoxStyle}
          placeholderText={strings.placeholderText}
          textValue={textValue}
          onChange={setText}
          onKeyDown={() => {
            onTyping && onTyping();
          }}
          onEnterKeyDown={() => {
            sendMessageOnClick();
          }}
          styles={mergedStyles}
          supportNewline={supportNewline}
          maxLength={MAXIMUM_LENGTH_OF_MESSAGE}
        >
          <InputBoxButton
            onRenderIcon={onRenderSendIcon}
            onClick={(e) => {
              if (!textValueOverflow) {
                sendMessageOnClick();
              }
              e.stopPropagation();
            }}
            id={'sendIconWrapper'}
            className={mergedSendButtonStyle}
            ariaLabel={localeStrings.sendButtonAriaLabel}
            tooltipContent={localeStrings.sendButtonAriaLabel}
          />
        </InputBoxComponent>
        {
          /* @conditional-compile-remove(file-sharing) */
          props.onRenderFileUploads && props.onRenderFileUploads()
        }
      </Stack>
    </Stack>
  );
};<|MERGE_RESOLUTION|>--- conflicted
+++ resolved
@@ -2,16 +2,7 @@
 // Licensed under the MIT license.
 
 import React, { useState, useMemo, useCallback } from 'react';
-import {
-  IStyle,
-  ITextField,
-  mergeStyles,
-  concatStyleSets,
-  Icon,
-  Stack,
-  MessageBar,
-  MessageBarType
-} from '@fluentui/react';
+import { IStyle, ITextField, mergeStyles, concatStyleSets, Icon, Stack } from '@fluentui/react';
 import {
   sendBoxStyle,
   sendButtonStyle,
@@ -229,14 +220,7 @@
   const renderFileUploadErrorMessage: JSX.Element = useMemo(() => {
     const fileUploads: ActiveFileUpload[] = props.activeFileUploads || [];
     const latestError = fileUploads.filter((fileUpload) => fileUpload.errorMessage).pop();
-<<<<<<< HEAD
     return <SendBoxErrorBar message={latestError?.errorMessage} timeout={10 * 1000} />;
-=======
-    if (latestError) {
-      return <MessageBar messageBarType={MessageBarType.warning}>{latestError.errorMessage}</MessageBar>;
-    }
-    return <></>;
->>>>>>> db4cc0a7
   }, [props.activeFileUploads]);
 
   const textTooLongMessage = textValueOverflow ? strings.textTooLong : undefined;
