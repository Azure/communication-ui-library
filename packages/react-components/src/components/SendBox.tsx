// Copyright (c) Microsoft Corporation.
// Licensed under the MIT license.

import React, { useState } from 'react';
<<<<<<< HEAD
import { IStyle, ITextField, mergeStyles, Stack, TextField, concatStyleSets } from '@fluentui/react';
import { Send28Regular, Send28Filled } from '@fluentui/react-icons';
=======
import { IStyle, ITextField, mergeStyles, Stack, TextField, concatStyleSets, useTheme } from '@fluentui/react';
import { SendIcon } from '@fluentui/react-northstar';
>>>>>>> 2b00c053
import {
  textFieldStyle,
  sendBoxStyle,
  sendBoxWrapperStyle,
  sendButtonStyle,
  sendIconStyle
} from './styles/SendBox.styles';
import { BaseCustomStylesProps } from '../types';
import { isDarkThemed } from '../theming/themeUtils';

const EMPTY_MESSAGE_REGEX = /^\s*$/;
const MAXIMUM_LENGTH_OF_MESSAGE = 8000;
const TEXT_EXCEEDS_LIMIT = `Your message is over the limit of ${MAXIMUM_LENGTH_OF_MESSAGE} characters`;

export interface SendBoxStylesProps extends BaseCustomStylesProps {
  /** Styles for the text field. */
  textField?: IStyle;
  /** Styles for the container of the send message icon. */
  sendMessageIconContainer?: IStyle;
  /** Styles for the send message icon; These styles will be ignored when a custom send message icon is provided. */
  sendMessageIcon?: IStyle;
  /** Styles for the system message; These styles will be ignored when a custom system message component is provided. */
  systemMessage?: IStyle;
}

/**
 * Props for SendBox component
 */
export interface SendBoxProps {
  /**
   * Optional boolean to disable text box
   * @defaultValue false
   */
  disabled?: boolean;
  /**
   * Optional text for system message below text box
   */
  systemMessage?: string;
  /**
   * Optional callback called when message is sent
   */
  onSendMessage?: (content: string) => Promise<void>;
  /**
   * Optional callback called when user is typing
   */
  onTyping?: () => Promise<void>;
  /**
   * Optional callback to render system message below the SendBox.
   * @defaultValue MessageBar
   */
  onRenderSystemMessage?: (systemMessage: string | undefined) => React.ReactElement;
  /**
   * Optional boolean to support new line in SendBox.
   * @defaultValue false
   */
  supportNewline?: boolean;
  /**
   * Optional callback to render send button icon to the right of the SendBox.
   * @defaultValue SendIcon
   */
  onRenderIcon?: (props: SendBoxProps, isMouseOverSendIcon: boolean) => JSX.Element | null;
  /**
   * Allows users to pass in an object contains custom CSS styles.
   * @Example
   * ```
   * <SendBox styles={{ root: { background: 'blue' } }} />
   * ```
   */
  styles?: SendBoxStylesProps;
}

/**
 * `SendBox` is a component for users to send messages and typing notifications. An optional message
 * can also be shown below the `SendBox`.
 */
export const SendBox = (props: SendBoxProps): JSX.Element => {
  const {
    disabled,
    systemMessage,
    supportNewline,
    onSendMessage,
    onTyping,
    onRenderIcon,
    onRenderSystemMessage,
    styles
  } = props;
  const theme = useTheme();

  const [textValue, setTextValue] = useState('');
  const [textValueOverflow, setTextValueOverflow] = useState(false);
  const [isMouseOverSendIcon, setIsMouseOverSendIcon] = useState(false);

  const sendTextFieldRef = React.useRef<ITextField>(null);

  const sendMessageOnClick = (): void => {
    // don't send a message when disabled
    if (disabled || textValueOverflow) {
      return;
    }
    // we dont want to send empty messages including spaces, newlines, tabs
    if (!EMPTY_MESSAGE_REGEX.test(textValue)) {
      onSendMessage && onSendMessage(textValue);
      setTextValue('');
    }
    sendTextFieldRef.current?.focus();
  };
  const setText = (e: any): void => {
    if (e.target.value.length > MAXIMUM_LENGTH_OF_MESSAGE) {
      setTextValueOverflow(true);
    } else {
      setTextValueOverflow(false);
    }
    setTextValue(e.target.value);
  };

  const textTooLongMessage = textValueOverflow ? TEXT_EXCEEDS_LIMIT : undefined;
  const errorMessage = systemMessage ?? textTooLongMessage;

  const mergedRootStyle = mergeStyles(sendBoxWrapperStyle, styles?.root);
  const mergedTextFieldStyle = concatStyleSets(
    textFieldStyle(isDarkThemed(theme) ? '#f1707b' : '#a80000', !!errorMessage, !!disabled),
    {
      fieldGroup: styles?.textField,
      errorMessage: styles?.systemMessage
    }
  );
  const mergedSendButtonStyle = mergeStyles(sendButtonStyle, styles?.sendMessageIconContainer);
  const mergedSendIconStyle = mergeStyles(
    sendIconStyle,
    {
      color:
        !!errorMessage || !(textValue || isMouseOverSendIcon)
          ? theme.palette.neutralTertiary
          : theme.palette.themePrimary
    },
    styles?.sendMessageIcon
  );

  return (
    <Stack className={mergedRootStyle}>
      <div style={{ position: 'relative', padding: '0.1875rem' }}>
        <TextField
          multiline
          autoAdjustHeight
          multiple={false}
          resizable={false}
          componentRef={sendTextFieldRef}
          id="sendbox"
          ariaLabel={'Type'}
          inputClassName={sendBoxStyle}
          placeholder="Enter a message"
          value={textValue}
          onChange={setText}
          autoComplete="off"
          onKeyDown={(ev) => {
            if (ev.key === 'Enter' && (ev.shiftKey === false || !supportNewline) && !textValueOverflow) {
              ev.preventDefault();
              sendMessageOnClick();
            }
            onTyping && onTyping();
          }}
          styles={mergedTextFieldStyle}
          disabled={disabled}
          errorMessage={onRenderSystemMessage ? onRenderSystemMessage(errorMessage) : errorMessage}
        />

        <div
          className={mergedSendButtonStyle}
          onClick={(e) => {
            if (!textValueOverflow) {
              sendMessageOnClick();
            }
            e.stopPropagation();
          }}
          id={'sendIconWrapper'}
          onMouseEnter={() => {
            setIsMouseOverSendIcon(true);
          }}
          onMouseLeave={() => {
            setIsMouseOverSendIcon(false);
          }}
        >
          {onRenderIcon ? (
            onRenderIcon(props, isMouseOverSendIcon)
          ) : isMouseOverSendIcon ? (
            <Send28Filled className={mergedSendIconStyle} primaryFill="currentColor" />
          ) : (
            <Send28Regular className={mergedSendIconStyle} primaryFill="currentColor" />
          )}
        </div>
      </div>
    </Stack>
  );
};<|MERGE_RESOLUTION|>--- conflicted
+++ resolved
@@ -2,13 +2,8 @@
 // Licensed under the MIT license.
 
 import React, { useState } from 'react';
-<<<<<<< HEAD
-import { IStyle, ITextField, mergeStyles, Stack, TextField, concatStyleSets } from '@fluentui/react';
+import { IStyle, ITextField, mergeStyles, Stack, TextField, concatStyleSets, useTheme } from '@fluentui/react';
 import { Send28Regular, Send28Filled } from '@fluentui/react-icons';
-=======
-import { IStyle, ITextField, mergeStyles, Stack, TextField, concatStyleSets, useTheme } from '@fluentui/react';
-import { SendIcon } from '@fluentui/react-northstar';
->>>>>>> 2b00c053
 import {
   textFieldStyle,
   sendBoxStyle,
