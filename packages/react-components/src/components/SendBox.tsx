// Copyright (c) Microsoft Corporation.
// Licensed under the MIT license.

import React, { useState, useMemo, useCallback } from 'react';
import { IStyle, ITextField, mergeStyles, concatStyleSets, Icon, Stack } from '@fluentui/react';
import {
  sendBoxStyle,
  sendButtonStyle,
  sendIconStyle,
  sendBoxWrapperStyles,
  borderAndBoxShadowStyle
} from './styles/SendBox.styles';
import { BaseCustomStyles } from '../types';
import { useTheme } from '../theming';
import { useLocale } from '../localization';
import { useIdentifiers } from '../identifiers';
import { InputBoxButton, InputBoxComponent } from './InputBoxComponent';

import { isDarkThemed } from '../theming/themeUtils';
<<<<<<< HEAD
import { SendBoxErrors } from './SendBoxErrors';
=======
/* @conditional-compile-remove(file-sharing) */
import { SendBoxErrorBar } from './SendBoxErrorBar';
/* @conditional-compile-remove(file-sharing) */
import { FileUploadCards } from './FileUploadCards';
>>>>>>> fed7eafe

const EMPTY_MESSAGE_REGEX = /^\s*$/;
const MAXIMUM_LENGTH_OF_MESSAGE = 8000;

/**
 * Fluent styles for {@link Sendbox}.
 *
 * @public
 */
export interface SendBoxStylesProps extends BaseCustomStyles {
  /** Styles for the text field. */
  textField?: IStyle;
  /** styles for the text field container */
  textFieldContainer?: IStyle;
  /** Styles for the container of the send message icon. */
  sendMessageIconContainer?: IStyle;
  /** Styles for the send message icon; These styles will be ignored when a custom send message icon is provided. */
  sendMessageIcon?: IStyle;
  /** Styles for the system message; These styles will be ignored when a custom system message component is provided. */
  systemMessage?: IStyle;
}

/**
 * Attributes required for SendBox to show file uploads like name, progress etc.
 * @beta
 */
export interface ActiveFileUpload {
  /**
   * Unique identifier for the file upload.
   */
  id: string;

  /**
   * File name to be rendered for uploaded file.
   */
  filename: string;

  /**
   * A number between 0 and 1 indicating the progress of the upload.
   * This is unrelated to the `uploadComplete` property.
   * It is only used to show the progress of the upload.
   * Progress of 1 doesn't mark the upload as complete, set the `uploadComplete`
   * property to true to mark the upload as complete.
   */
  progress: number;

  /**
   * Error message to be displayed to the user if the upload fails.
   * @TODO Replace with `SendBoxError` type that has a timestamp and a message.
   */
  errorMessage?: string;

  /**
   * `true` means that the upload is completed.
   * This is independent of the upload `progress`.
   */
  uploadComplete?: boolean;
}

/**
 * Strings of {@link SendBox} that can be overridden.
 *
 * @public
 */
export interface SendBoxStrings {
  /**
   * Placeholder text in SendBox when there is no user input
   */
  placeholderText: string;
  /**
   * The warning message when send box text length is more than max limit
   */
  textTooLong: string;
  /**
   * Aria label for send message button
   */
  sendButtonAriaLabel: string;
  /* @conditional-compile-remove(file-sharing) */
  /**
   * Error message indicating that all file uploads are not complete.
   */
  fileUploadsPendingError: string;
}

/**
 * Props for {@link SendBox}.
 *
 * @public
 */
export interface SendBoxProps {
  /**
   * Optional boolean to disable text box
   * @defaultValue false
   */
  disabled?: boolean;
  /**
   * Optional text for system message below text box
   */
  systemMessage?: string;
  /**
   * Optional callback called when message is sent
   */
  onSendMessage?: (content: string) => Promise<void>;
  /**
   * Optional callback called when user is typing
   */
  onTyping?: () => Promise<void>;
  /**
   * Optional callback to render system message below the SendBox.
   * @defaultValue MessageBar
   */
  onRenderSystemMessage?: (systemMessage: string | undefined) => React.ReactElement;
  /**
   * Optional boolean to support new line in SendBox.
   * @defaultValue false
   */
  supportNewline?: boolean;
  /**
   * Optional callback to render send button icon to the right of the SendBox.
   * @defaultValue SendBoxSendHovered icon when mouse over icon and SendBoxSend icon otherwise
   */
  onRenderIcon?: (isHover: boolean) => JSX.Element;
  /**
   * Allows users to pass in an object contains custom CSS styles.
   * @Example
   * ```
   * <SendBox styles={{ root: { background: 'blue' } }} />
   * ```
   */
  styles?: SendBoxStylesProps;
  /**
   * Optional strings to override in component
   */
  strings?: Partial<SendBoxStrings>;
  /**
   * enumerable to determine if the input box has focus on render or not.
   * When undefined nothing has focus on render
   */
  autoFocus?: 'sendBoxTextField';
  /**
   * Optional callback to render uploaded files in the SendBox. The sendbox will expand
   * veritcally to accomodate the uploaded files. File uploads will
   * be rendered below the text area in sendbox.
   * @beta
   */
  onRenderFileUploads?: () => JSX.Element;
  /* @conditional-compile-remove(file-sharing) */
  /**
   * Optional array of active file uploads where each object has attibutes
   * of a file upload like name, progress, errorMessage etc.
   * @beta
   */
  activeFileUploads?: ActiveFileUpload[];
  /**
   * Optional callback to remove the file upload before sending by clicking on
   * cancel icon.
   * @beta
   */
  onCancelFileUpload?: (fileId: string) => void;
}

/**
 * Component for typing and sending messages.
 *
 * Supports sending typing notification when user starts entering text.
 * Supports an optional message below the text input field.
 *
 * @public
 */
export const SendBox = (props: SendBoxProps): JSX.Element => {
  const {
    disabled,
    systemMessage,
    supportNewline,
    onSendMessage,
    onTyping,
    onRenderIcon,
    onRenderSystemMessage,
    styles,
    autoFocus
  } = props;
  const theme = useTheme();
  const localeStrings = useLocale().strings.sendBox;
  const strings = { ...localeStrings, ...props.strings };
  const ids = useIdentifiers();

  const [textValue, setTextValue] = useState('');
  const [textValueOverflow, setTextValueOverflow] = useState(false);

  const sendTextFieldRef = React.useRef<ITextField>(null);

  const [showFileUploadsPendingError, setShowFileUploadsPendingError] = useState(false);

  const sendMessageOnClick = (): void => {
    // don't send a message when disabled
    if (disabled || textValueOverflow) {
      return;
    }

    // Don't send message until all files have been uploaded successfully
    setShowFileUploadsPendingError(false);
    if (hasIncompleteFileUploads(props)) {
      setShowFileUploadsPendingError(true);
      return;
    }

    // we dont want to send empty messages including spaces, newlines, tabs
    if (!EMPTY_MESSAGE_REGEX.test(textValue)) {
      onSendMessage && onSendMessage(textValue);
      setTextValue('');
    }
    sendTextFieldRef.current?.focus();
  };
  const setText = (
    event: React.FormEvent<HTMLInputElement | HTMLTextAreaElement>,
    newValue?: string | undefined
  ): void => {
    if (newValue === undefined) {
      return;
    }

    if (newValue.length > MAXIMUM_LENGTH_OF_MESSAGE) {
      setTextValueOverflow(true);
    } else {
      setTextValueOverflow(false);
    }
    setTextValue(newValue);
  };

  const textTooLongMessage = textValueOverflow ? strings.textTooLong : undefined;
  const errorMessage = systemMessage ?? textTooLongMessage;

  const mergedSendButtonStyle = useMemo(
    () => mergeStyles(sendButtonStyle, styles?.sendMessageIconContainer),
    [styles?.sendMessageIconContainer]
  );

  const mergedStyles = useMemo(() => concatStyleSets(styles), [styles]);

  const hasText = !!textValue;
  const mergedSendIconStyle = useMemo(
    () =>
      mergeStyles(
        sendIconStyle,
        {
          color: !!errorMessage || !hasText ? theme.palette.neutralTertiary : theme.palette.themePrimary
        },
        styles?.sendMessageIcon
      ),
    [errorMessage, hasText, theme, styles?.sendMessageIcon]
  );

  const onRenderSendIcon = useCallback(
    (isHover: boolean) =>
      onRenderIcon ? (
        onRenderIcon(isHover)
      ) : (
        <Icon iconName={isHover ? 'SendBoxSendHovered' : 'SendBoxSend'} className={mergedSendIconStyle} />
      ),
    [mergedSendIconStyle, onRenderIcon]
  );

<<<<<<< HEAD
  const sendBoxErrorsProps = useMemo(() => {
    /* @conditional-compile-remove(file-sharing) */
    const latestError = props.activeFileUploads?.filter((fileUpload) => fileUpload.errorMessage).pop()?.errorMessage;
    /* @conditional-compile-remove(file-sharing) */
    return {
      onDismissFileUploadsPendingError: () => setShowFileUploadsPendingError(false),
      fileUploadsPendingError: showFileUploadsPendingError ? { message: strings.fileUploadsPendingError } : undefined,
      fileUploadError: latestError ? { message: latestError } : undefined
    };
    return {};
  }, [props.activeFileUploads, showFileUploadsPendingError, strings.fileUploadsPendingError]);
=======
  /* @conditional-compile-remove(file-sharing) */
  const onRenderFileUploads = useCallback(
    () =>
      props.onRenderFileUploads ? (
        props.onRenderFileUploads()
      ) : (
        <FileUploadCards
          activeFileUploads={props.activeFileUploads ? props.activeFileUploads : []}
          onCancelFileUpload={props.onCancelFileUpload}
        />
      ),
    [props]
  );
>>>>>>> fed7eafe

  return (
    <Stack className={mergeStyles(sendBoxWrapperStyles)}>
      <SendBoxErrors {...sendBoxErrorsProps} />
      <Stack
        className={mergeStyles(
          borderAndBoxShadowStyle({
            theme,
            errorColor: isDarkThemed(theme) ? '#f1707b' : '#a80000',
            hasErrorMessage: !!errorMessage,
            disabled: !!disabled
          })
        )}
      >
        <InputBoxComponent
          autoFocus={autoFocus}
          data-ui-id={ids.sendboxTextField}
          inlineChildren={true}
          disabled={disabled}
          errorMessage={onRenderSystemMessage ? onRenderSystemMessage(errorMessage) : errorMessage}
          textFieldRef={sendTextFieldRef}
          id="sendbox"
          inputClassName={sendBoxStyle}
          placeholderText={strings.placeholderText}
          textValue={textValue}
          onChange={setText}
          onKeyDown={() => {
            onTyping && onTyping();
          }}
          onEnterKeyDown={() => {
            sendMessageOnClick();
          }}
          styles={mergedStyles}
          supportNewline={supportNewline}
          maxLength={MAXIMUM_LENGTH_OF_MESSAGE}
        >
          <InputBoxButton
            onRenderIcon={onRenderSendIcon}
            onClick={(e) => {
              if (!textValueOverflow) {
                sendMessageOnClick();
              }
              e.stopPropagation();
            }}
            id={'sendIconWrapper'}
            className={mergedSendButtonStyle}
            ariaLabel={localeStrings.sendButtonAriaLabel}
            tooltipContent={localeStrings.sendButtonAriaLabel}
          />
        </InputBoxComponent>
        {
          /* @conditional-compile-remove(file-sharing) */
          onRenderFileUploads()
        }
      </Stack>
    </Stack>
  );
};

/**
 * @private
 */
const hasIncompleteFileUploads = (props: SendBoxProps): boolean => {
  /* @conditional-compile-remove(file-sharing) */
  return !!(
    props.activeFileUploads?.length &&
    !props.activeFileUploads
      .filter((fileUpload) => !fileUpload.errorMessage)
      .every((fileUpload) => fileUpload.uploadComplete)
  );
  return false;
};<|MERGE_RESOLUTION|>--- conflicted
+++ resolved
@@ -17,14 +17,9 @@
 import { InputBoxButton, InputBoxComponent } from './InputBoxComponent';
 
 import { isDarkThemed } from '../theming/themeUtils';
-<<<<<<< HEAD
 import { SendBoxErrors } from './SendBoxErrors';
-=======
-/* @conditional-compile-remove(file-sharing) */
-import { SendBoxErrorBar } from './SendBoxErrorBar';
 /* @conditional-compile-remove(file-sharing) */
 import { FileUploadCards } from './FileUploadCards';
->>>>>>> fed7eafe
 
 const EMPTY_MESSAGE_REGEX = /^\s*$/;
 const MAXIMUM_LENGTH_OF_MESSAGE = 8000;
@@ -287,7 +282,6 @@
     [mergedSendIconStyle, onRenderIcon]
   );
 
-<<<<<<< HEAD
   const sendBoxErrorsProps = useMemo(() => {
     /* @conditional-compile-remove(file-sharing) */
     const latestError = props.activeFileUploads?.filter((fileUpload) => fileUpload.errorMessage).pop()?.errorMessage;
@@ -299,7 +293,7 @@
     };
     return {};
   }, [props.activeFileUploads, showFileUploadsPendingError, strings.fileUploadsPendingError]);
-=======
+
   /* @conditional-compile-remove(file-sharing) */
   const onRenderFileUploads = useCallback(
     () =>
@@ -313,7 +307,6 @@
       ),
     [props]
   );
->>>>>>> fed7eafe
 
   return (
     <Stack className={mergeStyles(sendBoxWrapperStyles)}>
