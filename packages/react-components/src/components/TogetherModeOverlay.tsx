--- conflicted
+++ resolved
@@ -172,11 +172,7 @@
             participantStatus.id && (
               <div
                 key={participantStatus.id}
-<<<<<<< HEAD
-                data-ui-group="together-mode-participant"
-=======
                 data-ui-id={`together-mode-participant-${participantStatus.id}`}
->>>>>>> 4ccb426e
                 style={{
                   ...getTogetherModeParticipantOverlayStyle(participantStatus.seatPositionStyle)
                 }}
