--- conflicted
+++ resolved
@@ -1,13 +1,8 @@
 // Copyright (c) Microsoft Corporation.
 // Licensed under the MIT license.
 
-<<<<<<< HEAD
 import React from 'react';
-import { concatStyleSets, useTheme } from '@fluentui/react';
-=======
-import React, { useCallback } from 'react';
-import { DefaultButton, IButtonProps, Label, concatStyleSets, mergeStyles } from '@fluentui/react';
->>>>>>> 2faaff3d
+import { concatStyleSets } from '@fluentui/react';
 import { CallEnd20Filled } from '@fluentui/react-icons';
 import { endCallControlButtonStyles } from './styles/ControlBar.styles';
 import { lightTheme, darkTheme } from '../theming/themes';
