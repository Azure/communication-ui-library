// Copyright (c) Microsoft Corporation.
// Licensed under the MIT license.

import React from 'react';
<<<<<<< HEAD
import { DefaultButton, IButtonProps, Label, concatStyleSets, mergeStyles } from '@fluentui/react';
import { CallEnd20Filled } from '@fluentui/react-icons';
import { useTheme } from '@fluentui/react-theme-provider';
=======
import { DefaultButton, IButtonProps, Label, concatStyleSets, mergeStyles, useTheme } from '@fluentui/react';
import { CallEndIcon } from '@fluentui/react-northstar';
>>>>>>> 2b00c053
import { controlButtonLabelStyles, endCallControlButtonStyles } from './styles/ControlBar.styles';
import { lightTheme, darkTheme } from '../theming/themes';
import { isDarkThemed } from '../theming/themeUtils';

/**
 * Props for EndCallButton component
 */
export interface EndCallButtonProps extends IButtonProps {
  /**
   * Whether the label is displayed or not.
   *
   * @defaultValue `false`
   */
  showLabel?: boolean;

  /**
   * Utility property for using this component with `communication react eventHandlers`.
   * Maps directly to the `onClick` property.
   */
  onHangUp?: () => Promise<void>;
}

/**
 * `EndCallButton` allows you to easily create a component for rendering a end call button. It can be used in your ControlBar component for example.
 *
 * @param props - of type EndCallButtonProps
 */
export const EndCallButton = (props: EndCallButtonProps): JSX.Element => {
  const { showLabel = false, styles, onRenderIcon, onRenderText } = props;

  const isDarkTheme = isDarkThemed(useTheme());

  const componentStyles = concatStyleSets(
    endCallControlButtonStyles,
    {
      root: {
        background: isDarkTheme ? darkTheme.callingPalette.callRed : lightTheme.callingPalette.callRed
      },
      rootHovered: {
        background: isDarkTheme ? darkTheme.callingPalette.callRedDark : lightTheme.callingPalette.callRedDark
      },
      rootPressed: {
        background: isDarkTheme ? darkTheme.callingPalette.callRedDarker : lightTheme.callingPalette.callRedDarker
      }
    },
    styles ?? {}
  );

  const defaultRenderIcon = (): JSX.Element => {
    return <CallEnd20Filled primaryFill="currentColor" key={'callEndIconKey'} />;
  };

  const defaultRenderText = (props?: IButtonProps): JSX.Element => {
    return (
      <Label key={'callEndLabelKey'} className={mergeStyles(controlButtonLabelStyles, props?.styles?.label)}>
        Leave
      </Label>
    );
  };

  return (
    <DefaultButton
      {...props}
      onClick={props.onHangUp ?? props.onClick}
      styles={componentStyles}
      onRenderIcon={onRenderIcon ?? defaultRenderIcon}
      onRenderText={showLabel ? onRenderText ?? defaultRenderText : undefined}
    />
  );
};<|MERGE_RESOLUTION|>--- conflicted
+++ resolved
@@ -2,14 +2,8 @@
 // Licensed under the MIT license.
 
 import React from 'react';
-<<<<<<< HEAD
-import { DefaultButton, IButtonProps, Label, concatStyleSets, mergeStyles } from '@fluentui/react';
+import { DefaultButton, IButtonProps, Label, concatStyleSets, mergeStyles, useTheme } from '@fluentui/react';
 import { CallEnd20Filled } from '@fluentui/react-icons';
-import { useTheme } from '@fluentui/react-theme-provider';
-=======
-import { DefaultButton, IButtonProps, Label, concatStyleSets, mergeStyles, useTheme } from '@fluentui/react';
-import { CallEndIcon } from '@fluentui/react-northstar';
->>>>>>> 2b00c053
 import { controlButtonLabelStyles, endCallControlButtonStyles } from './styles/ControlBar.styles';
 import { lightTheme, darkTheme } from '../theming/themes';
 import { isDarkThemed } from '../theming/themeUtils';
