--- conflicted
+++ resolved
@@ -49,13 +49,10 @@
     strings?: VideoGalleryStrings;
     participantState?: ParticipantState;
     showRemoteVideoTileContextualMenu?: boolean;
-<<<<<<< HEAD
     drawerMenuHostId?: string;
-=======
     onPinParticipant?: (userId: string) => void;
     onUnpinParticipant?: (userId: string) => void;
     isPinned?: boolean;
->>>>>>> 42a56ea5
   }) => {
     const {
       isAvailable,
@@ -141,7 +138,6 @@
     }, [renderElement, showLoadingIndicator]);
 
     return (
-<<<<<<< HEAD
       <Stack style={{ height: '100%', width: '100%', position: 'relative' }}>
         <VideoTile
           key={userId}
@@ -159,6 +155,8 @@
           participantState={participantState}
           {...videoTileContextualMenuProps}
           /* @conditional-compile-remove(pinned-participants) */
+          isPinned={props.isPinned}
+          /* @conditional-compile-remove(pinned-participants) */
           onLongTouch={() =>
             setDrawerMenuItemProps(
               convertContextualMenuItemsToDrawerMenuItemProps(contextualMenuProps, () => setDrawerMenuItemProps([]))
@@ -173,26 +171,6 @@
           </Layer>
         )}
       </Stack>
-=======
-      <VideoTile
-        key={userId}
-        userId={userId}
-        renderElement={renderVideoStreamElement}
-        displayName={remoteParticipant.displayName}
-        onRenderPlaceholder={onRenderAvatar}
-        isMuted={remoteParticipant.isMuted}
-        isSpeaking={remoteParticipant.isSpeaking}
-        showMuteIndicator={showMuteIndicator}
-        personaMinSize={props.personaMinSize}
-        showLabel={props.showLabel}
-        /* @conditional-compile-remove(one-to-n-calling) */
-        /* @conditional-compile-remove(PSTN-calls) */
-        participantState={participantState}
-        {...videoTileContextualMenuProps}
-        /* @conditional-compile-remove(pinned-participants) */
-        isPinned={props.isPinned}
-      />
->>>>>>> 42a56ea5
     );
   }
 );
