--- conflicted
+++ resolved
@@ -238,10 +238,6 @@
           personaMinSize={props.personaMinSize}
           showLabel={props.showLabel}
           alwaysShowLabelBackground={props.alwaysShowLabelBackground}
-<<<<<<< HEAD
-=======
-          /* @conditional-compile-remove(one-to-n-calling) */
->>>>>>> 6efd8449
           participantState={participantState}
           {...videoTileContextualMenuProps}
           isPinned={props.isPinned}
