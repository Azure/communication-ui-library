--- conflicted
+++ resolved
@@ -12,10 +12,6 @@
 import {
   containerStyles,
   continueAnywayButtonStyles,
-<<<<<<< HEAD
-  iconStyles,
-=======
->>>>>>> bc1c17d2
   linkTextStyles,
   mainTextStyles,
   secondaryTextStyles,
@@ -62,19 +58,9 @@
   const { onTroubleshootingClick, strings, onContinueClick } = props;
   const theme = useTheme();
   return (
-<<<<<<< HEAD
-    <Stack styles={containerStyles}>
-      <Icon
-        styles={iconStyles}
-        iconName="UnsupportedEnvironmentWarning"
-        data-ui-id="unsupported-environment-icon"
-      ></Icon>
-      <Stack styles={testContainerStyles}>
-=======
     <Stack styles={containerStyles} tokens={{ childrenGap: '2rem' }}>
       <Icon iconName="UnsupportedEnvironmentWarning" data-ui-id="unsupported-environment-icon"></Icon>
       <Stack styles={testContainerStyles} tokens={{ childrenGap: '0.25rem' }}>
->>>>>>> bc1c17d2
         <Text styles={mainTextStyles}>{strings?.primaryText}</Text>
         <Text styles={secondaryTextStyles}>{strings?.secondaryText}</Text>
       </Stack>
@@ -84,15 +70,11 @@
         </Link>
       )}
       {onContinueClick && (
-<<<<<<< HEAD
         <DefaultButton
           data-ui-id="allowUnsupportedBrowserButton"
           styles={continueAnywayButtonStyles(theme)}
           onClick={onContinueClick}
         >
-=======
-        <DefaultButton styles={continueAnywayButtonStyles(theme)} onClick={onContinueClick}>
->>>>>>> bc1c17d2
           {strings?.continueAnywayButtonText}
         </DefaultButton>
       )}
