--- conflicted
+++ resolved
@@ -39,11 +39,7 @@
  */
 export interface _AttachmentDownloadCardsProps {
   /**
-<<<<<<< HEAD
    * A chat message metadata that includes attachment metadata
-=======
-   * A chat message metadata that includes file metadata
->>>>>>> c5ac9f43
    */
   attachments?: AttachmentMetadata[];
   /**
@@ -51,11 +47,7 @@
    */
   message?: ChatMessage;
   /**
-<<<<<<< HEAD
    * Optional callback to handle attachment download
-=======
-   * Optional callback to handle file download
->>>>>>> c5ac9f43
    */
   actionsForAttachment?: (attachment: AttachmentMetadata, message?: ChatMessage) => AttachmentMenuAction[];
   /**
@@ -113,17 +105,10 @@
       const attachmentGroupLocaleString =
         props.strings?.attachmentCardGroupMessage ?? localeStrings.attachmentCardGroupMessage;
       /* @conditional-compile-remove(attachment-download) @conditional-compile-remove(attachment-upload) */
-<<<<<<< HEAD
       return _formatString(attachmentGroupLocaleString, {
         attachmentCount: `${attachments?.length ?? 0}`
       });
       return _formatString(attachmentGroupLocaleString, {
-=======
-      return _formatString(fileGroupLocaleString, {
-        attachmentCount: `${attachments?.length ?? 0}`
-      });
-      return _formatString(fileGroupLocaleString, {
->>>>>>> c5ac9f43
         attachmentCount: `${attachments?.length ?? 0}`
       });
     },
@@ -144,11 +129,7 @@
                 attachment={attachment}
                 key={attachment.id}
                 menuActions={getMenuActions(attachment, localeStrings, message, props.actionsForAttachment)}
-<<<<<<< HEAD
-                onDownloadErrorMessage={props.onDownloadErrorMessage}
-=======
                 onActionHandlerFailed={props.onActionHandlerFailed}
->>>>>>> c5ac9f43
               />
             </TooltipHost>
           ))}
@@ -179,11 +160,7 @@
       {
         ...defaultAttachmentMenuAction,
         name: locale.openAttachment,
-<<<<<<< HEAD
         icon: <Icon iconName="OpenAttachment" />
-=======
-        icon: <Icon iconName="OpenFile" />
->>>>>>> c5ac9f43
       }
     ];
   }
@@ -214,21 +191,13 @@
    * with a localized string this string when it's used in the UI.
    */
   name: 'Download',
-<<<<<<< HEAD
   // this is the icon shown on the right of the attachment card
   icon: <Icon iconName="DownloadAttachment" data-ui-id="attachment-download-card-download-icon" />,
-  // this is the action that runs when the icon is clicked
-  onClick: (attachment: AttachmentMetadata) => {
-    window.open((attachment as AttachmentMetadata).url, '_blank', 'noopener,noreferrer');
-=======
-  // this is the icon shown on the right of the file card
-  icon: <Icon iconName="DownloadFile" data-ui-id="file-download-card-download-icon" />,
   // this is the action that runs when the icon is clicked
   onClick: (attachment: AttachmentMetadata) => {
     return new Promise<void>((resolve) => {
       window.open((attachment as AttachmentMetadata).url, '_blank', 'noopener,noreferrer');
       resolve();
     });
->>>>>>> c5ac9f43
   }
 };