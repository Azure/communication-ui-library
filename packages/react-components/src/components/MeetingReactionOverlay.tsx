--- conflicted
+++ resolved
@@ -15,11 +15,8 @@
 import { RemoteContentShareReactionOverlay } from './VideoGallery/RemoteContentShareReactionOverlay';
 /* @conditional-compile-remove(together-mode) */
 import { TogetherModeOverlay } from './TogetherModeOverlay';
-<<<<<<< HEAD
-=======
 /* @conditional-compile-remove(together-mode) */
 import { togetherModeMeetingOverlayStyle } from './styles/TogetherMode.styles';
->>>>>>> 2b3201a2
 
 /**
  * Reaction overlay component props
@@ -149,15 +146,7 @@
     return (
       <div
         style={{
-<<<<<<< HEAD
-          width: '100%',
-          height: '100%',
-          position: 'absolute',
-          top: '0',
-          left: '0'
-=======
           ...togetherModeMeetingOverlayStyle
->>>>>>> 2b3201a2
         }}
       >
         <TogetherModeOverlay
