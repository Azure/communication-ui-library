--- conflicted
+++ resolved
@@ -34,17 +34,18 @@
     userId: string,
     onCreateRemoteStreamView: any,
     isAvailable?: boolean,
+    renderStatus: VideoStreamRendererViewStatus,
     renderElement?: HTMLElement,
     displayName?: string,
     remoteVideoViewOption?: VideoStreamOptions
   ): JSX.Element => {
-    if (isAvailable && !renderElement) {
+    if (isAvailable && !renderElement && renderStatus === 'NotRendered') {
       onCreateRemoteStreamView && onCreateRemoteStreamView(userId, remoteVideoViewOption);
     }
     return (
       <Stack className={gridStyle} key={userId} grow>
         <VideoTile
-          isVideoReady={isAvailable}
+          isVideoReady={isAvailable && renderStatus === 'Completed'}
           renderElement={<StreamMedia videoStreamElement={renderElement ?? null} />}
           displayName={displayName}
           styles={videoTileStyle}
@@ -55,17 +56,6 @@
 );
 
 export const VideoGallery = (props: VideoGalleryProps): JSX.Element => {
-<<<<<<< HEAD
-  const { localParticipant, remoteParticipants, scalingMode, onRenderView, styles } = props;
-  const localVideoStream = localParticipant?.videoStream;
-  const isLocalVideoNotRendered = localVideoStream?.viewAndStatus.status === 'NotRendered';
-  const isLocalVideoReady = localVideoStream?.viewAndStatus.status === 'Completed';
-
-  const localParticipantComponent = useMemo(() => {
-    if (localVideoStream && isLocalVideoNotRendered) {
-      onRenderView(localVideoStream, { scalingMode });
-    }
-=======
   const {
     localParticipant,
     remoteParticipants,
@@ -83,59 +73,22 @@
    */
   const defaultOnRenderLocalVideoTile = useMemo((): JSX.Element => {
     const localVideoStream = localParticipant?.videoStream;
-    const isLocalVideoReady = localVideoStream?.isAvailable;
->>>>>>> f67518ba
+    const isLocalVideoNotRendered = localVideoStream?.viewAndStatus.status === 'NotRendered';
+    const isLocalVideoReady = localVideoStream?.viewAndStatus.status === 'Completed';
 
     if (onRenderLocalVideoTile) return onRenderLocalVideoTile(localParticipant);
 
-    if (localVideoStream && isLocalVideoReady) {
+    if (localVideoStream && isLocalVideoNotRendered) {
       onCreateLocalStreamView && onCreateLocalStreamView(localVideoViewOption);
     }
     return (
       <VideoTile
         isVideoReady={isLocalVideoReady}
-<<<<<<< HEAD
-        videoProvider={<StreamMedia videoStreamElement={localVideoStream?.viewAndStatus.view?.target ?? null} />}
-        avatarName={localParticipant?.displayName}
-=======
-        renderElement={<StreamMedia videoStreamElement={localVideoStream?.renderElement ?? null} />}
+        renderElement={<StreamMedia videoStreamElement={localVideoStream?.viewAndStatus.view?.target ?? null} />}
         displayName={localParticipant?.displayName}
->>>>>>> f67518ba
         styles={videoTileStyle}
       />
     );
-<<<<<<< HEAD
-  }, [
-    isLocalVideoNotRendered,
-    isLocalVideoReady,
-    localParticipant?.displayName,
-    localVideoStream,
-    onRenderView,
-    scalingMode
-  ]);
-
-  const gridLayoutRemoteParticipants = useMemo(() => {
-    return memoizeAllRemoteParticipants((memoizedRemoteParticipantFn) => {
-      return remoteParticipants
-        ? remoteParticipants.map((participant, key) => {
-            const remoteVideoStream = participant.videoStream;
-            const isRemoteVideoStreamNotRendered = remoteVideoStream?.viewAndStatus.status === 'NotRendered';
-
-            if (remoteVideoStream?.isAvailable && isRemoteVideoStreamNotRendered) {
-              onRenderView(remoteVideoStream, { scalingMode });
-            }
-
-            const isRemoteVideoStreamReady =
-              remoteVideoStream?.viewAndStatus.status === 'Completed' && remoteVideoStream?.isAvailable;
-            return memoizedRemoteParticipantFn(
-              key,
-              isRemoteVideoStreamReady,
-              remoteVideoStream?.viewAndStatus.view?.target,
-              participant.displayName
-            );
-          })
-        : [];
-=======
     // eslint-disable-next-line react-hooks/exhaustive-deps
   }, [localParticipant, localParticipant.videoStream, onCreateLocalStreamView]);
 
@@ -158,12 +111,12 @@
           participant.userId,
           onCreateRemoteStreamView,
           remoteVideoStream?.isAvailable,
-          remoteVideoStream?.renderElement,
+          remoteVideoStream?.viewAndStatus.status,
+          remoteVideoStream?.viewAndStatus.view?.target,
           participant.displayName,
           remoteVideoViewOption
         );
       });
->>>>>>> f67518ba
     });
   }, [remoteParticipants, onRenderRemoteVideoTile, onCreateRemoteStreamView, remoteVideoViewOption]);
 
