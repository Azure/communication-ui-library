// Copyright (c) Microsoft Corporation.
// Licensed under the MIT License.

import { concatStyleSets, IStyle, mergeStyles, Stack } from '@fluentui/react';
import React, { useCallback, useMemo, useRef } from 'react';
import { GridLayoutStyles } from '.';
import { Announcer } from './Announcer';
import { useEffect } from 'react';
import { useLocale } from '../localization';
import { useTheme } from '../theming';
import {
  BaseCustomStyles,
  OnRenderAvatarCallback,
  VideoGalleryLocalParticipant,
  VideoGalleryRemoteParticipant,
  VideoStreamOptions,
  CreateVideoStreamViewResult
} from '../types';
import { ViewScalingMode } from '../types';
import { HorizontalGalleryStyles } from './HorizontalGallery';
import { _RemoteVideoTile } from './RemoteVideoTile';
import { isNarrowWidth, _useContainerHeight, _useContainerWidth } from './utils/responsive';
import { LocalScreenShare } from './VideoGallery/LocalScreenShare';
import { RemoteScreenShare } from './VideoGallery/RemoteScreenShare';
import { LocalVideoCameraCycleButtonProps } from './LocalVideoCameraButton';
import { _ICoordinates, _ModalClone } from './ModalClone/ModalClone';
import { _formatString } from '@internal/acs-ui-common';
import { _LocalVideoTile } from './LocalVideoTile';
import { DefaultLayout } from './VideoGallery/DefaultLayout';
import { FloatingLocalVideoLayout } from './VideoGallery/FloatingLocalVideoLayout';
import { useIdentifiers } from '../identifiers';
import { localVideoTileContainerStyles, videoGalleryOuterDivStyle } from './styles/VideoGallery.styles';
import { floatingLocalVideoTileStyle } from './VideoGallery/styles/FloatingLocalVideo.styles';
import { useId } from '@fluentui/react-hooks';
import { VerticalGalleryStyles } from './VerticalGallery';
import { SpeakerVideoLayout } from './VideoGallery/SpeakerVideoLayout';
import { FocusedContentLayout } from './VideoGallery/FocusContentLayout';
/* @conditional-compile-remove(large-gallery) */
import { LargeGalleryLayout } from './VideoGallery/LargeGalleryLayout';
import { LayoutProps } from './VideoGallery/Layout';
/* @conditional-compile-remove(reaction) */
import { ReactionResources } from '../types/ReactionTypes';

/**
 * @private
 * Currently the Calling JS SDK supports up to 4 remote video streams
 */
export const DEFAULT_MAX_REMOTE_VIDEO_STREAMS = 4;

/**
 * @private
 * Styles to disable the selectivity of a text in video gallery
 */
export const unselectable = {
  '-webkit-user-select': 'none',
  '-webkit-touch-callout': 'none',
  '-moz-user-select': 'none',
  '-ms-user-select': 'none',
  'user-select': 'none'
};
/**
 * @private
 * Set aside only 6 dominant speakers for remaining audio participants
 */
export const MAX_AUDIO_DOMINANT_SPEAKERS = 6;
/**
 * @private
 * Default remote video tile menu options
 */
export const DEFAULT_REMOTE_VIDEO_TILE_MENU_OPTIONS = {
  kind: 'contextual'
};

/**
 * @private
 * Maximum number of remote video tiles that can be pinned
 */
export const MAX_PINNED_REMOTE_VIDEO_TILES = 4;

/**
 * All strings that may be shown on the UI in the {@link VideoGallery}.
 *
 * @public
 */
export interface VideoGalleryStrings {
  /** String to notify that local user is sharing their screen */
  screenIsBeingSharedMessage: string;
  /** String to show when remote screen share stream is loading */
  screenShareLoadingMessage: string;
  /** String for local video label. Default is "You" */
  localVideoLabel: string;
  /** String for local video camera switcher */
  localVideoCameraSwitcherLabel: string;
  /** String for announcing the local video tile can be moved by keyboard controls */
  localVideoMovementLabel: string;
  /** String for announcing the selected camera */
  localVideoSelectedDescription: string;
  /** placeholder text for participants who does not have a display name*/
  displayNamePlaceholder: string;
  /** Menu text shown in Video Tile contextual menu for setting a remote participants video to fit in frame */
  fitRemoteParticipantToFrame: string;
  /** Menu text shown in Video Tile contextual menu for setting a remote participants video to fill the frame */
  fillRemoteParticipantFrame: string;
  /** Menu text shown in Video Tile contextual menu for pinning a remote participant's video tile */
  pinParticipantForMe: string;
  /** Menu text shown in Video Tile contextual menu for unpinning a remote participant's video tile */
  unpinParticipantForMe: string;
  /** Aria label for pin participant menu item of remote participant's video tile */
  pinParticipantMenuItemAriaLabel: string;
  /** Aria label for unpin participant menu item of remote participant's video tile */
  unpinParticipantMenuItemAriaLabel: string;
  /** Aria label to announce when remote participant's video tile is pinned */
  pinnedParticipantAnnouncementAriaLabel: string;
  /** Aria label to announce when remote participant's video tile is unpinned */
  unpinnedParticipantAnnouncementAriaLabel: string;
  /* @conditional-compile-remove(spotlight) */
  /** Menu text shown in Video Tile contextual menu to start spotlight on participant's video tile */
  startSpotlightVideoTileMenuLabel: string;
  /* @conditional-compile-remove(spotlight) */
  /** Menu text shown in Video Tile contextual menu to add spotlight to participant's video tile */
  addSpotlightVideoTileMenuLabel: string;
  /* @conditional-compile-remove(spotlight) */
  /** Menu title for start spotlight menu item when spotlight limit is reached */
  spotlightLimitReachedMenuTitle: string;
  /* @conditional-compile-remove(spotlight) */
  /** Menu text shown in Video Tile contextual menu to stop spotlight on participant's video tile */
  stopSpotlightVideoTileMenuLabel: string;
  /* @conditional-compile-remove(spotlight) */
  /** Menu text shown in Video Tile contextual menu to stop spotlight on local user's video tile */
  stopSpotlightOnSelfVideoTileMenuLabel: string;
  /* @conditional-compile-remove(hide-attendee-name) */
  /** String for the attendee role */
  attendeeRole: string;
}

/**
 * @public
 */
export type VideoGalleryLayout =
  | 'default'
  | 'floatingLocalVideo'
  | 'speaker'
  | /* @conditional-compile-remove(large-gallery) */ 'largeGallery'
  | 'focusedContent';

/**
 * {@link VideoGallery} Component Styles.
 * @public
 */
export interface VideoGalleryStyles extends BaseCustomStyles {
  /** Styles for the grid layout */
  gridLayout?: GridLayoutStyles;
  /** Styles for the horizontal gallery  */
  horizontalGallery?: HorizontalGalleryStyles;
  /** Styles for the local video  */
  localVideo?: IStyle;
  /** Styles for the vertical gallery */
  verticalGallery?: VerticalGalleryStyles;
}

/**
 * Different modes and positions of the overflow gallery in the VideoGallery
 *
 * @public
 */
export type OverflowGalleryPosition = 'horizontalBottom' | 'verticalRight' | 'horizontalTop';

/**
 * different modes of the local video tile
 *
 * @public
 */
export type LocalVideoTileSize = '9:16' | '16:9' | 'hidden' | 'followDeviceOrientation';

/**
 * Props for {@link VideoGallery}.
 *
 * @public
 */
export interface VideoGalleryProps {
  /**
   * Allows users to pass an object containing custom CSS styles for the gallery container.
   *
   * @Example
   * ```
   * <VideoGallery styles={{ root: { border: 'solid 1px red' } }} />
   * ```
   */
  styles?: VideoGalleryStyles;
  /** Layout of the video tiles. */
  layout?: VideoGalleryLayout;
  /** Local video particpant */
  localParticipant: VideoGalleryLocalParticipant;
  /** List of remote video particpants */
  remoteParticipants?: VideoGalleryRemoteParticipant[];
  /** List of dominant speaker userIds in the order of their dominance. 0th index is the most dominant. */
  dominantSpeakers?: string[];
  /** Local video view options */
  localVideoViewOptions?: VideoStreamOptions;
  /** Remote videos view options */
  remoteVideoViewOptions?: VideoStreamOptions;
  /** Callback to create the local video stream view */
  onCreateLocalStreamView?: (options?: VideoStreamOptions) => Promise<void | CreateVideoStreamViewResult>;
  /** Callback to dispose of the local video stream view */
  onDisposeLocalStreamView?: () => void;
  /** Callback to render the local video tile*/
  onRenderLocalVideoTile?: (localParticipant: VideoGalleryLocalParticipant) => JSX.Element;
  /** Callback to create a remote video stream view */
  onCreateRemoteStreamView?: (
    userId: string,
    options?: VideoStreamOptions
  ) => Promise<void | CreateVideoStreamViewResult>;
  /** Callback to render a remote video tile */
  onRenderRemoteVideoTile?: (remoteParticipant: VideoGalleryRemoteParticipant) => JSX.Element;
  /**
   * @deprecated use {@link onDisposeRemoteVideoStreamView} and {@link onDisposeRemoteScreenShareStreamView} instead
   *
   * Callback to dispose a remote video stream view
   */
  onDisposeRemoteStreamView?: (userId: string) => Promise<void>;
  /** Callback to dispose a remote video stream view */
  onDisposeRemoteVideoStreamView?: (userId: string) => Promise<void>;
  /** Callback to dispose a remote screen share stream view */
  onDisposeRemoteScreenShareStreamView?: (userId: string) => Promise<void>;
  /** Callback to render a particpant avatar */
  onRenderAvatar?: OnRenderAvatarCallback;
  /**
   * Whether to display the local video camera switcher button
   */
  showCameraSwitcherInLocalPreview?: boolean;
  /**
   * Whether to display a mute icon beside the user's display name.
   * @defaultValue `true`
   */
  showMuteIndicator?: boolean;
  /** Optional strings to override in component  */
  strings?: Partial<VideoGalleryStrings>;
  /**
   * Maximum number of participant remote video streams that is rendered.
   * @defaultValue 4
   */
  maxRemoteVideoStreams?: number;
  /**
   * Camera control information for button to switch cameras.
   */
  localVideoCameraCycleButtonProps?: LocalVideoCameraCycleButtonProps;
  /**
   * List of pinned participant userIds.
   */
  pinnedParticipants?: string[];
  /**
   * This callback will be called when a participant video tile is pinned.
   */
  onPinParticipant?: (userId: string) => void;
  /**
   * This callback will be called when a participant video tile is un-pinned.
   */
  onUnpinParticipant?: (userId: string) => void;
  /* @conditional-compile-remove(spotlight) */
  /**
   * List of spotlighted participant userIds.
   */
  spotlightedParticipants?: string[];
  /* @conditional-compile-remove(spotlight) */
  /**
   * This callback is to start spotlight for local participant video tile.
   */
  onStartLocalSpotlight?: () => Promise<void>;
  /* @conditional-compile-remove(spotlight) */
  /**
   * This callback is to stop spotlight for local participant video tile.
   */
  onStartRemoteSpotlight?: (userIds: string[]) => Promise<void>;
  /* @conditional-compile-remove(spotlight) */
  /**
   * This callback is to start spotlight for remote participant video tiles.
   */
  onStopLocalSpotlight?: () => Promise<void>;
  /* @conditional-compile-remove(spotlight) */
  /**
   * This callback is to stop spotlight for remote participant video tiles.
   */
  onStopRemoteSpotlight?: (userIds: string[]) => Promise<void>;
  /* @conditional-compile-remove(spotlight) */
  /**
   * Maximum participants that can be spotlighted
   */
  maxParticipantsToSpotlight?: number;
  /**
   * Options for showing the remote video tile menu.
   *
   * @defaultValue \{ kind: 'contextual' \}
   */
  remoteVideoTileMenu?: false | VideoTileContextualMenuProps | VideoTileDrawerMenuProps;
  /**
   * Determines the layout of the overflowGallery inside the VideoGallery.
   * @defaultValue 'horizontalBottom'
   */
  overflowGalleryPosition?: OverflowGalleryPosition;
  /* @conditional-compile-remove(rooms) */
  /**
   * Determines the aspect ratio of local video tile in the video gallery.
   * @remarks 'followDeviceOrientation' will be responsive to the screen orientation and will change between 9:16 (portrait) and
   * 16:9 (landscape) aspect ratios.
   * @defaultValue 'followDeviceOrientation'
   */
  localVideoTileSize?: LocalVideoTileSize;
  /* @conditional-compile-remove(reaction) */
  /**
   * Reaction resources for like, heart, laugh, applause and surprised.
   * @beta
   */
  reactionResources?: ReactionResources;
}

/**
 * Properties for showing contextual menu for remote {@link VideoTile} components in {@link VideoGallery}.
 *
 * @public
 */
export interface VideoTileContextualMenuProps {
  /**
   * The menu property kind
   */
  kind: 'contextual';
}

/**
 * Properties for showing drawer menu on remote {@link VideoTile} long touch in {@link VideoGallery}.
 *
 * @public
 */
export interface VideoTileDrawerMenuProps {
  /**
   * The menu property kind
   */
  kind: 'drawer';
  /**
   * The optional id property provided on an element that the drawer menu should render within when a
   * remote participant video tile Drawer is shown. If an id is not provided, then a drawer menu will
   * render within the VideoGallery component.
   */
  hostId?: string;
}
/**
 * VideoGallery represents a layout of video tiles for a specific call.
 * It displays a {@link VideoTile} for the local user as well as for each remote participant who has joined the call.
 *
 * @public
 */
export const VideoGallery = (props: VideoGalleryProps): JSX.Element => {
  const {
    localParticipant,
    remoteParticipants = [],
    localVideoViewOptions,
    remoteVideoViewOptions,
    dominantSpeakers,
    onRenderLocalVideoTile,
    onRenderRemoteVideoTile,
    onCreateLocalStreamView,
    onDisposeLocalStreamView,
    onCreateRemoteStreamView,
    onDisposeRemoteScreenShareStreamView,
    onDisposeRemoteVideoStreamView,
    styles,
    layout,
    onRenderAvatar,
    showMuteIndicator,
    maxRemoteVideoStreams = DEFAULT_MAX_REMOTE_VIDEO_STREAMS,
    showCameraSwitcherInLocalPreview,
    localVideoCameraCycleButtonProps,
    onPinParticipant: onPinParticipantHandler,
    onUnpinParticipant: onUnpinParticipantHandler,
    remoteVideoTileMenu = DEFAULT_REMOTE_VIDEO_TILE_MENU_OPTIONS,
    overflowGalleryPosition = 'horizontalBottom',
    /* @conditional-compile-remove(rooms) */
    localVideoTileSize = 'followDeviceOrientation',
    /* @conditional-compile-remove(spotlight) */
    spotlightedParticipants,
    /* @conditional-compile-remove(spotlight) */
    onStartLocalSpotlight,
    /* @conditional-compile-remove(spotlight) */
    onStartRemoteSpotlight,
    /* @conditional-compile-remove(spotlight) */
    onStopLocalSpotlight,
    /* @conditional-compile-remove(spotlight) */
    onStopRemoteSpotlight,
    /* @conditional-compile-remove(spotlight) */
    maxParticipantsToSpotlight,
    /* @conditional-compile-remove(reaction) */
    reactionResources
  } = props;

  const ids = useIdentifiers();
  const theme = useTheme();
  const localeStrings = useLocale().strings.videoGallery;
  const strings = useMemo(() => ({ ...localeStrings, ...props.strings }), [localeStrings, props.strings]);

  const drawerMenuHostIdFromProp =
    remoteVideoTileMenu && remoteVideoTileMenu.kind === 'drawer'
      ? (remoteVideoTileMenu as VideoTileDrawerMenuProps).hostId
      : undefined;
  const drawerMenuHostId = useId('drawerMenuHost', drawerMenuHostIdFromProp);

  const localTileNotInGrid = (layout === 'floatingLocalVideo' || layout === 'speaker') && remoteParticipants.length > 0;

  const containerRef = useRef<HTMLDivElement>(null);
  const containerWidth = _useContainerWidth(containerRef);
  const containerHeight = _useContainerHeight(containerRef);
  const isNarrow = containerWidth ? isNarrowWidth(containerWidth) : false;

  const [pinnedParticipantsState, setPinnedParticipantsState] = React.useState<string[]>([]);
  const [selectedScalingModeState, setselectedScalingModeState] = React.useState<Record<string, VideoStreamOptions>>(
    {}
  );

  const onUpdateScalingMode = useCallback(
    (remoteUserId: string, scalingMode: ViewScalingMode) => {
      setselectedScalingModeState((current) => ({
        ...current,
        [remoteUserId]: {
          scalingMode,
          isMirrored: remoteVideoViewOptions?.isMirrored
        }
      }));
    },
    [remoteVideoViewOptions?.isMirrored]
  );
  useEffect(() => {
    props.pinnedParticipants?.forEach((pinParticipant) => {
      if (!props.remoteParticipants?.find((t) => t.userId === pinParticipant)) {
        // warning will be logged in the console when invalid participant id is passed in pinned participants
        console.warn('Invalid pinned participant UserId :' + pinParticipant);
      }
    });
  }, [props.pinnedParticipants, props.remoteParticipants]);
  // Use pinnedParticipants from props but if it is not defined use the maintained state of pinned participants
  const pinnedParticipants = props.pinnedParticipants ?? pinnedParticipantsState;

  const showLocalVideoTileLabel =
    !((localTileNotInGrid && isNarrow) || localVideoTileSize === '9:16') || layout === 'default';
  /**
   * Utility function for memoized rendering of LocalParticipant.
   */
  const localVideoTile = useMemo((): JSX.Element /* @conditional-compile-remove(rooms) */ | undefined => {
    if (localVideoTileSize === 'hidden') {
      return undefined;
    }
    if (onRenderLocalVideoTile) {
      return onRenderLocalVideoTile(localParticipant);
    }

    /* @conditional-compile-remove(spotlight) */
    const isSpotlighted = !!localParticipant.spotlight;

    const localVideoTileStyles = concatStyleSets(
      localTileNotInGrid ? floatingLocalVideoTileStyle : {},
      {
        root: { borderRadius: theme.effects.roundedCorner4 }
      },
      styles?.localVideo
    );

    const initialsName = !localParticipant.displayName ? '' : localParticipant.displayName;

    const showDisplayNameTrampoline = (): string => {
      return layout === 'default' ? strings.localVideoLabel : isNarrow ? '' : strings.localVideoLabel;
      return isNarrow ? '' : strings.localVideoLabel;
    };

    return (
      <Stack
        styles={localVideoTileContainerStyles}
        key="local-video-tile-key"
        tabIndex={0}
        aria-label={strings.localVideoMovementLabel}
        role={'dialog'}
      >
        <_LocalVideoTile
          userId={localParticipant.userId}
          onCreateLocalStreamView={onCreateLocalStreamView}
          onDisposeLocalStreamView={onDisposeLocalStreamView}
          isAvailable={localParticipant?.videoStream?.isAvailable}
          isMuted={localParticipant.isMuted}
          renderElement={localParticipant?.videoStream?.renderElement}
          displayName={showDisplayNameTrampoline()}
          initialsName={initialsName}
          localVideoViewOptions={localVideoViewOptions}
          onRenderAvatar={onRenderAvatar}
          showLabel={showLocalVideoTileLabel}
          showMuteIndicator={showMuteIndicator}
          showCameraSwitcherInLocalPreview={showCameraSwitcherInLocalPreview}
          localVideoCameraCycleButtonProps={localVideoCameraCycleButtonProps}
          localVideoCameraSwitcherLabel={strings.localVideoCameraSwitcherLabel}
          localVideoSelectedDescription={strings.localVideoSelectedDescription}
          styles={localVideoTileStyles}
          raisedHand={localParticipant.raisedHand}
          /* @conditional-compile-remove(reaction) */
          reaction={localParticipant.reaction}
          /* @conditional-compile-remove(spotlight) */
          spotlightedParticipantUserIds={spotlightedParticipants}
          /* @conditional-compile-remove(spotlight) */
          isSpotlighted={isSpotlighted}
          /* @conditional-compile-remove(spotlight) */
          onStartSpotlight={onStartLocalSpotlight}
          /* @conditional-compile-remove(spotlight) */
          onStopSpotlight={onStopLocalSpotlight}
          /* @conditional-compile-remove(spotlight) */
          maxParticipantsToSpotlight={maxParticipantsToSpotlight}
          /* @conditional-compile-remove(spotlight) */
          menuKind={remoteVideoTileMenu ? (remoteVideoTileMenu.kind === 'drawer' ? 'drawer' : 'contextual') : undefined}
          /* @conditional-compile-remove(spotlight) */
          drawerMenuHostId={drawerMenuHostId}
          /* @conditional-compile-remove(spotlight) */
          strings={strings}
          /* @conditional-compile-remove(reaction) */
          reactionResources={reactionResources}
        />
      </Stack>
    );
  }, [
    isNarrow,
    localParticipant,
    localVideoCameraCycleButtonProps,
    localVideoViewOptions,
    onCreateLocalStreamView,
    onDisposeLocalStreamView,
    onRenderAvatar,
    onRenderLocalVideoTile,
    localTileNotInGrid,
    showCameraSwitcherInLocalPreview,
    showMuteIndicator,
    styles?.localVideo,
    theme.effects.roundedCorner4,
    localVideoTileSize,

    layout,
    showLocalVideoTileLabel,
    /* @conditional-compile-remove(spotlight) */
    spotlightedParticipants,
    /* @conditional-compile-remove(spotlight) */
    onStartLocalSpotlight,
    /* @conditional-compile-remove(spotlight) */
    onStopLocalSpotlight,
    /* @conditional-compile-remove(spotlight) */
    maxParticipantsToSpotlight,
    /* @conditional-compile-remove(spotlight) */
    remoteVideoTileMenu,
    /* @conditional-compile-remove(spotlight) */
    strings,
    /* @conditional-compile-remove(spotlight) */
    drawerMenuHostId,
    /* @conditional-compile-remove(reaction) */
    reactionResources
  ]);

  const onPinParticipant = useCallback(
    (userId: string) => {
      if (pinnedParticipants.length >= MAX_PINNED_REMOTE_VIDEO_TILES) {
        return;
      }
      if (!pinnedParticipantsState.includes(userId)) {
        setPinnedParticipantsState(pinnedParticipantsState.concat(userId));
      }
      onPinParticipantHandler?.(userId);
    },
    [pinnedParticipants.length, pinnedParticipantsState, setPinnedParticipantsState, onPinParticipantHandler]
  );
  const onUnpinParticipant = useCallback(
    (userId: string) => {
      setPinnedParticipantsState(pinnedParticipantsState.filter((p) => p !== userId));
      onUnpinParticipantHandler?.(userId);
    },
    [pinnedParticipantsState, setPinnedParticipantsState, onUnpinParticipantHandler]
  );

  const [announcementString, setAnnouncementString] = React.useState<string>('');
  /**
   * sets the announcement string for VideoGallery actions so that the screenreader will trigger
   */
  const toggleAnnouncerString = useCallback(
    (announcement: string) => {
      setAnnouncementString(announcement);
      /**
       * Clears the announcer string after VideoGallery action allowing it to be re-announced.
       */
      setTimeout(() => {
        setAnnouncementString('');
      }, 3000);
    },
    [setAnnouncementString]
  );

  const defaultOnRenderVideoTile = useCallback(
    (participant: VideoGalleryRemoteParticipant, isVideoParticipant?: boolean) => {
      const remoteVideoStream = participant.videoStream;
      const selectedScalingMode = remoteVideoStream ? selectedScalingModeState[participant.userId] : undefined;
      let isPinned = pinnedParticipants?.includes(participant.userId);
      /* @conditional-compile-remove(spotlight) */
      const isSpotlighted = !!participant.spotlight;
      /* @conditional-compile-remove(spotlight) */
      isPinned = isSpotlighted ? false : isPinned;

      const createViewOptions = (): VideoStreamOptions | undefined => {
        if (selectedScalingMode) {
          return selectedScalingMode;
        }
        return remoteVideoStream?.streamSize &&
          remoteVideoStream.streamSize?.height > remoteVideoStream.streamSize?.width
          ? ({
              scalingMode: 'Fit',
              isMirrored: remoteVideoViewOptions?.isMirrored
            } as VideoStreamOptions)
          : remoteVideoViewOptions;
      };

      return (
        <_RemoteVideoTile
          key={participant.userId}
          userId={participant.userId}
          remoteParticipant={participant}
          onCreateRemoteStreamView={isVideoParticipant ? onCreateRemoteStreamView : undefined}
          onDisposeRemoteStreamView={isVideoParticipant ? onDisposeRemoteVideoStreamView : undefined}
          isAvailable={isVideoParticipant ? remoteVideoStream?.isAvailable : false}
          isReceiving={isVideoParticipant ? remoteVideoStream?.isReceiving : false}
          renderElement={isVideoParticipant ? remoteVideoStream?.renderElement : undefined}
          remoteVideoViewOptions={createViewOptions()}
          onRenderAvatar={onRenderAvatar}
          showMuteIndicator={showMuteIndicator}
          strings={strings}
          /* @conditional-compile-remove(PSTN-calls) */
          participantState={participant.state}
          menuKind={
            participant.userId === localParticipant.userId
              ? undefined
              : remoteVideoTileMenu
              ? remoteVideoTileMenu.kind === 'drawer'
                ? 'drawer'
                : 'contextual'
              : undefined
          }
          drawerMenuHostId={drawerMenuHostId}
          onPinParticipant={onPinParticipant}
          onUnpinParticipant={onUnpinParticipant}
          onUpdateScalingMode={onUpdateScalingMode}
          isPinned={isPinned}
          disablePinMenuItem={pinnedParticipants.length >= MAX_PINNED_REMOTE_VIDEO_TILES}
          toggleAnnouncerString={toggleAnnouncerString}
          /* @conditional-compile-remove(spotlight) */
          spotlightedParticipantUserIds={spotlightedParticipants}
          /* @conditional-compile-remove(spotlight) */
          isSpotlighted={isSpotlighted}
          /* @conditional-compile-remove(spotlight) */
          onStartSpotlight={onStartRemoteSpotlight}
          /* @conditional-compile-remove(spotlight) */
          onStopSpotlight={onStopRemoteSpotlight}
          /* @conditional-compile-remove(spotlight) */
          maxParticipantsToSpotlight={maxParticipantsToSpotlight}
          /* @conditional-compile-remove(reaction) */
          reactionResources={reactionResources}
        />
      );
    },
    [
      onCreateRemoteStreamView,
      onDisposeRemoteVideoStreamView,
      remoteVideoViewOptions,
      localParticipant,
      onRenderAvatar,
      showMuteIndicator,
      strings,
      drawerMenuHostId,
      remoteVideoTileMenu,
      selectedScalingModeState,
      pinnedParticipants,
      onPinParticipant,
      onUnpinParticipant,
      toggleAnnouncerString,
      onUpdateScalingMode,
      /* @conditional-compile-remove(spotlight) */ spotlightedParticipants,
      /* @conditional-compile-remove(spotlight) */ onStartRemoteSpotlight,
      /* @conditional-compile-remove(spotlight) */ onStopRemoteSpotlight,
      /* @conditional-compile-remove(spotlight) */ maxParticipantsToSpotlight,
      /* @conditional-compile-remove(reaction) */ reactionResources
    ]
  );

  const screenShareParticipant = remoteParticipants.find((participant) => participant.screenShareStream?.isAvailable);

  const localScreenShareStreamComponent = <LocalScreenShare localParticipant={localParticipant} />;

  const remoteScreenShareComponent = screenShareParticipant && (
    <RemoteScreenShare
      {...screenShareParticipant}
      renderElement={screenShareParticipant.screenShareStream?.renderElement}
      onCreateRemoteStreamView={onCreateRemoteStreamView}
      onDisposeRemoteStreamView={onDisposeRemoteScreenShareStreamView}
      isReceiving={screenShareParticipant.screenShareStream?.isReceiving}
      participantVideoScalingMode={selectedScalingModeState[screenShareParticipant.userId]}
      /* @conditional-compile-remove(ppt-live) */
      isPPTLive={!screenShareParticipant.screenShareStream?.id}
    />
  );

  const screenShareComponent = remoteScreenShareComponent
    ? remoteScreenShareComponent
    : localParticipant.isScreenSharingOn
    ? localScreenShareStreamComponent
    : undefined;

  const layoutProps = useMemo<LayoutProps>(
    () => ({
      remoteParticipants,
      localParticipant,
      screenShareComponent,
      showCameraSwitcherInLocalPreview,
      maxRemoteVideoStreams,
      dominantSpeakers,
      styles,
      onRenderRemoteParticipant: onRenderRemoteVideoTile ?? defaultOnRenderVideoTile,
      localVideoComponent: localVideoTile,
      parentWidth: containerWidth,
      parentHeight: containerHeight,
      pinnedParticipantUserIds: pinnedParticipants,
<<<<<<< HEAD
      overflowGalleryPosition,
      /* @conditional-compile-remove(click-to-call) */ localVideoTileSize,
=======
      /* @conditional-compile-remove(vertical-gallery) */ overflowGalleryPosition,
      localVideoTileSize,
>>>>>>> aa041b6f
      /* @conditional-compile-remove(spotlight) */ spotlightedParticipantUserIds: spotlightedParticipants
    }),
    [
      remoteParticipants,
      localParticipant,
      screenShareComponent,
      showCameraSwitcherInLocalPreview,
      maxRemoteVideoStreams,
      dominantSpeakers,
      styles,
      localVideoTile,
      containerWidth,
      containerHeight,
      onRenderRemoteVideoTile,
      defaultOnRenderVideoTile,
      pinnedParticipants,
<<<<<<< HEAD
      overflowGalleryPosition,
      /* @conditional-compile-remove(click-to-call) */ localVideoTileSize,
=======
      /* @conditional-compile-remove(vertical-gallery) */ overflowGalleryPosition,
      localVideoTileSize,
>>>>>>> aa041b6f
      /* @conditional-compile-remove(spotlight) */ spotlightedParticipants
    ]
  );

  const videoGalleryLayout = useMemo(() => {
    if (screenShareParticipant && layout === 'focusedContent') {
      return <FocusedContentLayout {...layoutProps} />;
    }
    if (layout === 'floatingLocalVideo') {
      return <FloatingLocalVideoLayout {...layoutProps} />;
    }

    if (layout === 'speaker') {
      return <SpeakerVideoLayout {...layoutProps} />;
    }
    /* @conditional-compile-remove(large-gallery) */
    if (layout === 'largeGallery') {
      return <LargeGalleryLayout {...layoutProps} />;
    }
    return <DefaultLayout {...layoutProps} />;
  }, [layout, layoutProps, screenShareParticipant]);

  return (
    <div
      // We don't assign an drawer menu host id to the VideoGallery when a drawerMenuHostId is assigned from props
      id={drawerMenuHostIdFromProp ? undefined : drawerMenuHostId}
      data-ui-id={ids.videoGallery}
      ref={containerRef}
      className={mergeStyles(videoGalleryOuterDivStyle, styles?.root, unselectable)}
    >
      {videoGalleryLayout}
      <Announcer announcementString={announcementString} ariaLive="polite" />
    </div>
  );
};<|MERGE_RESOLUTION|>--- conflicted
+++ resolved
@@ -722,13 +722,8 @@
       parentWidth: containerWidth,
       parentHeight: containerHeight,
       pinnedParticipantUserIds: pinnedParticipants,
-<<<<<<< HEAD
       overflowGalleryPosition,
-      /* @conditional-compile-remove(click-to-call) */ localVideoTileSize,
-=======
-      /* @conditional-compile-remove(vertical-gallery) */ overflowGalleryPosition,
       localVideoTileSize,
->>>>>>> aa041b6f
       /* @conditional-compile-remove(spotlight) */ spotlightedParticipantUserIds: spotlightedParticipants
     }),
     [
@@ -745,13 +740,10 @@
       onRenderRemoteVideoTile,
       defaultOnRenderVideoTile,
       pinnedParticipants,
-<<<<<<< HEAD
       overflowGalleryPosition,
-      /* @conditional-compile-remove(click-to-call) */ localVideoTileSize,
-=======
-      /* @conditional-compile-remove(vertical-gallery) */ overflowGalleryPosition,
       localVideoTileSize,
->>>>>>> aa041b6f
+      overflowGalleryPosition,
+      localVideoTileSize,
       /* @conditional-compile-remove(spotlight) */ spotlightedParticipants
     ]
   );
