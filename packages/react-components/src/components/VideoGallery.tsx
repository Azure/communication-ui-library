// Copyright (c) Microsoft Corporation.
// Licensed under the MIT License.

import { concatStyleSets, IStyle, mergeStyles, Stack } from '@fluentui/react';
import React, { useCallback, useMemo, useRef } from 'react';
import { GridLayoutStyles } from '.';
/* @conditional-compile-remove(pinned-participants) */
import { Announcer } from './Announcer';
/* @conditional-compile-remove(pinned-participants) */
import { useEffect } from 'react';
import { useLocale } from '../localization';
import { useTheme } from '../theming';
import {
  BaseCustomStyles,
  OnRenderAvatarCallback,
  VideoGalleryLocalParticipant,
  VideoGalleryRemoteParticipant,
  VideoStreamOptions,
  CreateVideoStreamViewResult
} from '../types';
/* @conditional-compile-remove(pinned-participants) */
import { ViewScalingMode } from '../types';
import { HorizontalGalleryStyles } from './HorizontalGallery';
import { _RemoteVideoTile } from './RemoteVideoTile';
import { isNarrowWidth, _useContainerHeight, _useContainerWidth } from './utils/responsive';
import { LocalScreenShare } from './VideoGallery/LocalScreenShare';
import { RemoteScreenShare } from './VideoGallery/RemoteScreenShare';
import { LocalVideoCameraCycleButtonProps } from './LocalVideoCameraButton';
import { _ICoordinates, _ModalClone } from './ModalClone/ModalClone';
import { _formatString } from '@internal/acs-ui-common';
import { _LocalVideoTile } from './LocalVideoTile';
import { DefaultLayout } from './VideoGallery/DefaultLayout';
import { FloatingLocalVideoLayout } from './VideoGallery/FloatingLocalVideoLayout';
import { useIdentifiers } from '../identifiers';
import { localVideoTileContainerStyles, videoGalleryOuterDivStyle } from './styles/VideoGallery.styles';
import { floatingLocalVideoTileStyle } from './VideoGallery/styles/FloatingLocalVideo.styles';
/* @conditional-compile-remove(pinned-participants) */
import { useId } from '@fluentui/react-hooks';
/* @conditional-compile-remove(vertical-gallery) */
import { VerticalGalleryStyles } from './VerticalGallery';
/* @conditional-compile-remove(gallery-layouts) */
import { SpeakerVideoLayout } from './VideoGallery/SpeakerVideoLayout';
/* @conditional-compile-remove(gallery-layouts) */
import { FocusedContentLayout } from './VideoGallery/FocusContentLayout';
/* @conditional-compile-remove(large-gallery) */
import { LargeGalleryLayout } from './VideoGallery/LargeGalleryLayout';
import { LayoutProps } from './VideoGallery/Layout';
/* @conditional-compile-remove(reaction) */
import { ReactionResources } from '../types/ReactionTypes';

/**
 * @private
 * Currently the Calling JS SDK supports up to 4 remote video streams
 */
export const DEFAULT_MAX_REMOTE_VIDEO_STREAMS = 4;

/**
 * @private
 * Styles to disable the selectivity of a text in video gallery
 */
export const unselectable = {
  '-webkit-user-select': 'none',
  '-webkit-touch-callout': 'none',
  '-moz-user-select': 'none',
  '-ms-user-select': 'none',
  'user-select': 'none'
};
/**
 * @private
 * Set aside only 6 dominant speakers for remaining audio participants
 */
export const MAX_AUDIO_DOMINANT_SPEAKERS = 6;
/**
 * @private
 * Default remote video tile menu options
 */
export const DEFAULT_REMOTE_VIDEO_TILE_MENU_OPTIONS = {
  kind: 'contextual'
};

/* @conditional-compile-remove(pinned-participants) */
/**
 * @private
 * Maximum number of remote video tiles that can be pinned
 */
export const MAX_PINNED_REMOTE_VIDEO_TILES = 4;

/**
 * All strings that may be shown on the UI in the {@link VideoGallery}.
 *
 * @public
 */
export interface VideoGalleryStrings {
  /** String to notify that local user is sharing their screen */
  screenIsBeingSharedMessage: string;
  /** String to show when remote screen share stream is loading */
  screenShareLoadingMessage: string;
  /** String for local video label. Default is "You" */
  localVideoLabel: string;
  /** String for local video camera switcher */
  localVideoCameraSwitcherLabel: string;
  /** String for announcing the local video tile can be moved by keyboard controls */
  localVideoMovementLabel: string;
  /** String for announcing the selected camera */
  localVideoSelectedDescription: string;
  /** placeholder text for participants who does not have a display name*/
  displayNamePlaceholder: string;
  /* @conditional-compile-remove(pinned-participants) */
  /** Menu text shown in Video Tile contextual menu for setting a remote participants video to fit in frame */
  fitRemoteParticipantToFrame: string;
  /* @conditional-compile-remove(pinned-participants) */
  /** Menu text shown in Video Tile contextual menu for setting a remote participants video to fill the frame */
  fillRemoteParticipantFrame: string;
  /* @conditional-compile-remove(pinned-participants) */
  /** Menu text shown in Video Tile contextual menu for pinning a remote participant's video tile */
  pinParticipantForMe: string;
  /* @conditional-compile-remove(pinned-participants) */
  /** Menu text shown in Video Tile contextual menu for unpinning a remote participant's video tile */
  unpinParticipantForMe: string;
  /* @conditional-compile-remove(pinned-participants) */
  /** Aria label for pin participant menu item of remote participant's video tile */
  pinParticipantMenuItemAriaLabel: string;
  /* @conditional-compile-remove(pinned-participants) */
  /** Aria label for unpin participant menu item of remote participant's video tile */
  unpinParticipantMenuItemAriaLabel: string;
  /* @conditional-compile-remove(pinned-participants) */
  /** Aria label to announce when remote participant's video tile is pinned */
  pinnedParticipantAnnouncementAriaLabel: string;
  /* @conditional-compile-remove(pinned-participants) */
  /** Aria label to announce when remote participant's video tile is unpinned */
  unpinnedParticipantAnnouncementAriaLabel: string;
  /* @conditional-compile-remove(pinned-participants) */
  /** Menu text shown in Video Tile contextual menu to start spotlight on participant's video tile */
  startSpotlightVideoTileMenuLabel: string;
  /* @conditional-compile-remove(pinned-participants) */
  /** Menu text shown in Video Tile contextual menu to add spotlight to participant's video tile */
  addSpotlightVideoTileMenuLabel: string;
  /* @conditional-compile-remove(pinned-participants) */
  /** Menu text shown in Video Tile contextual menu to stop spotlight on participant's video tile */
  stopSpotlightVideoTileMenuLabel: string;
  /* @conditional-compile-remove(pinned-participants) */
  /** Menu text shown in Video Tile contextual menu to stop spotlight on local user's video tile */
  stopSpotlightOnSelfVideoTileMenuLabel: string;
}

/**
 * @public
 */
export type VideoGalleryLayout =
  | 'default'
  | 'floatingLocalVideo'
  | /* @conditional-compile-remove(gallery-layouts) */ 'speaker'
  | /* @conditional-compile-remove(large-gallery) */ 'largeGallery'
  | /* @conditional-compile-remove(gallery-layouts) */ 'focusedContent';

/**
 * {@link VideoGallery} Component Styles.
 * @public
 */
export interface VideoGalleryStyles extends BaseCustomStyles {
  /** Styles for the grid layout */
  gridLayout?: GridLayoutStyles;
  /** Styles for the horizontal gallery  */
  horizontalGallery?: HorizontalGalleryStyles;
  /** Styles for the local video  */
  localVideo?: IStyle;
  /* @conditional-compile-remove(vertical-gallery) */
  /** Styles for the vertical gallery */
  verticalGallery?: VerticalGalleryStyles;
}

/* @conditional-compile-remove(vertical-gallery) */
/**
 * Different modes and positions of the overflow gallery in the VideoGallery
 *
 * @public
 */
export type OverflowGalleryPosition =
  | 'horizontalBottom'
  | 'verticalRight'
  | /* @conditional-compile-remove(gallery-layouts) */ 'horizontalTop';

/* @conditional-compile-remove(click-to-call) */ /* @conditional-compile-remove(rooms) */
/**
 * different modes of the local video tile
 *
 * @public
 */
export type LocalVideoTileSize = '9:16' | '16:9' | 'hidden' | 'followDeviceOrientation';

/**
 * Props for {@link VideoGallery}.
 *
 * @public
 */
export interface VideoGalleryProps {
  /**
   * Allows users to pass an object containing custom CSS styles for the gallery container.
   *
   * @Example
   * ```
   * <VideoGallery styles={{ root: { border: 'solid 1px red' } }} />
   * ```
   */
  styles?: VideoGalleryStyles;
  /** Layout of the video tiles. */
  layout?: VideoGalleryLayout;
  /** Local video particpant */
  localParticipant: VideoGalleryLocalParticipant;
  /** List of remote video particpants */
  remoteParticipants?: VideoGalleryRemoteParticipant[];
  /** List of dominant speaker userIds in the order of their dominance. 0th index is the most dominant. */
  dominantSpeakers?: string[];
  /** Local video view options */
  localVideoViewOptions?: VideoStreamOptions;
  /** Remote videos view options */
  remoteVideoViewOptions?: VideoStreamOptions;
  /** Callback to create the local video stream view */
  onCreateLocalStreamView?: (options?: VideoStreamOptions) => Promise<void | CreateVideoStreamViewResult>;
  /** Callback to dispose of the local video stream view */
  onDisposeLocalStreamView?: () => void;
  /** Callback to render the local video tile*/
  onRenderLocalVideoTile?: (localParticipant: VideoGalleryLocalParticipant) => JSX.Element;
  /** Callback to create a remote video stream view */
  onCreateRemoteStreamView?: (
    userId: string,
    options?: VideoStreamOptions
  ) => Promise<void | CreateVideoStreamViewResult>;
  /** Callback to render a remote video tile */
  onRenderRemoteVideoTile?: (remoteParticipant: VideoGalleryRemoteParticipant) => JSX.Element;
  /**
   * @deprecated use {@link onDisposeRemoteVideoStreamView} and {@link onDisposeRemoteScreenShareStreamView} instead
   *
   * Callback to dispose a remote video stream view
   */
  onDisposeRemoteStreamView?: (userId: string) => Promise<void>;
  /** Callback to dispose a remote video stream view */
  onDisposeRemoteVideoStreamView?: (userId: string) => Promise<void>;
  /** Callback to dispose a remote screen share stream view */
  onDisposeRemoteScreenShareStreamView?: (userId: string) => Promise<void>;
  /** Callback to render a particpant avatar */
  onRenderAvatar?: OnRenderAvatarCallback;
  /**
   * Whether to display the local video camera switcher button
   */
  showCameraSwitcherInLocalPreview?: boolean;
  /**
   * Whether to display a mute icon beside the user's display name.
   * @defaultValue `true`
   */
  showMuteIndicator?: boolean;
  /** Optional strings to override in component  */
  strings?: Partial<VideoGalleryStrings>;
  /**
   * Maximum number of participant remote video streams that is rendered.
   * @defaultValue 4
   */
  maxRemoteVideoStreams?: number;
  /**
   * Camera control information for button to switch cameras.
   */
  localVideoCameraCycleButtonProps?: LocalVideoCameraCycleButtonProps;
  /* @conditional-compile-remove(pinned-participants) */
  /**
   * List of pinned participant userIds.
   */
  pinnedParticipants?: string[];
  /* @conditional-compile-remove(pinned-participants) */
  /**
   * This callback will be called when a participant video tile is pinned.
   */
  onPinParticipant?: (userId: string) => void;
  /* @conditional-compile-remove(pinned-participants) */
  /**
   * This callback will be called when a participant video tile is un-pinned.
   */
  onUnpinParticipant?: (userId: string) => void;
  /* @conditional-compile-remove(spotlight) */
  /**
   * List of spotlighted participant userIds.
   */
  spotlightedParticipants?: string[];
  /* @conditional-compile-remove(spotlight) */
  /**
   * This callback will be called when spotlight is started for participant video tile.
   */
  onStartSpotlight?: (userId: string) => Promise<void>;
  /* @conditional-compile-remove(spotlight) */
  /**
   * This callback will be called when spotlight is stopped for participant video tile.
   */
  onStopSpotlight?: (userId: string) => Promise<void>;
  /* @conditional-compile-remove(pinned-participants) */
  /**
   * Options for showing the remote video tile menu.
   *
   * @defaultValue \{ kind: 'contextual' \}
   */
  remoteVideoTileMenu?: false | VideoTileContextualMenuProps | VideoTileDrawerMenuProps;
  /* @conditional-compile-remove(vertical-gallery) */
  /**
   * Determines the layout of the overflowGallery inside the VideoGallery.
   * @defaultValue 'horizontalBottom'
   */
  overflowGalleryPosition?: OverflowGalleryPosition;
  /* @conditional-compile-remove(click-to-call) */ /* @conditional-compile-remove(rooms) */
  /**
   * Determines the aspect ratio of local video tile in the video gallery.
   * @remarks 'followDeviceOrientation' will be responsive to the screen orientation and will change between 9:16 (portrait) and
   * 16:9 (landscape) aspect ratios.
   * @defaultValue 'followDeviceOrientation'
   */
  localVideoTileSize?: LocalVideoTileSize;
  /* @conditional-compile-remove(reaction) */
  /**
   * Reaction resources for like, heart, laugh, applause and surprised.
   */
  reactionResources?: ReactionResources;
}

/* @conditional-compile-remove(pinned-participants) */
/**
 * Properties for showing contextual menu for remote {@link VideoTile} components in {@link VideoGallery}.
 *
 * @public
 */
export interface VideoTileContextualMenuProps {
  /**
   * The menu property kind
   */
  kind: 'contextual';
}

/* @conditional-compile-remove(pinned-participants) */
/**
 * Properties for showing drawer menu on remote {@link VideoTile} long touch in {@link VideoGallery}.
 *
 * @public
 */
export interface VideoTileDrawerMenuProps {
  /**
   * The menu property kind
   */
  kind: 'drawer';
  /**
   * The optional id property provided on an element that the drawer menu should render within when a
   * remote participant video tile Drawer is shown. If an id is not provided, then a drawer menu will
   * render within the VideoGallery component.
   */
  hostId?: string;
}
/**
 * VideoGallery represents a layout of video tiles for a specific call.
 * It displays a {@link VideoTile} for the local user as well as for each remote participant who has joined the call.
 *
 * @public
 */
export const VideoGallery = (props: VideoGalleryProps): JSX.Element => {
  const {
    localParticipant,
    remoteParticipants = [],
    localVideoViewOptions,
    remoteVideoViewOptions,
    dominantSpeakers,
    onRenderLocalVideoTile,
    onRenderRemoteVideoTile,
    onCreateLocalStreamView,
    onDisposeLocalStreamView,
    onCreateRemoteStreamView,
    onDisposeRemoteScreenShareStreamView,
    onDisposeRemoteVideoStreamView,
    styles,
    layout,
    onRenderAvatar,
    showMuteIndicator,
    maxRemoteVideoStreams = DEFAULT_MAX_REMOTE_VIDEO_STREAMS,
    showCameraSwitcherInLocalPreview,
    localVideoCameraCycleButtonProps,
    /* @conditional-compile-remove(pinned-participants) */
    onPinParticipant: onPinParticipantHandler,
    /* @conditional-compile-remove(pinned-participants) */
    onUnpinParticipant: onUnpinParticipantHandler,
    /* @conditional-compile-remove(pinned-participants) */
    remoteVideoTileMenu = DEFAULT_REMOTE_VIDEO_TILE_MENU_OPTIONS,
    /* @conditional-compile-remove(vertical-gallery) */
    overflowGalleryPosition = 'horizontalBottom',
    /* @conditional-compile-remove(rooms) */
    localVideoTileSize = 'followDeviceOrientation',
    /* @conditional-compile-remove(spotlight) */
    spotlightedParticipants,
<<<<<<< HEAD
    /* @conditional-compile-remove(spotlight) */
    onStartSpotlight,
    /* @conditional-compile-remove(spotlight) */
    onStopSpotlight
=======
    /* @conditional-compile-remove(reaction) */
    reactionResources
>>>>>>> b8aadcd1
  } = props;

  const ids = useIdentifiers();
  const theme = useTheme();
  const localeStrings = useLocale().strings.videoGallery;
  const strings = useMemo(() => ({ ...localeStrings, ...props.strings }), [localeStrings, props.strings]);

  /* @conditional-compile-remove(pinned-participants) */
  const drawerMenuHostIdFromProp =
    remoteVideoTileMenu && remoteVideoTileMenu.kind === 'drawer'
      ? (remoteVideoTileMenu as VideoTileDrawerMenuProps).hostId
      : undefined;
  /* @conditional-compile-remove(pinned-participants) */
  const drawerMenuHostId = useId('drawerMenuHost', drawerMenuHostIdFromProp);

  const localTileNotInGrid =
    (layout === 'floatingLocalVideo' || /* @conditional-compile-remove(gallery-layouts) */ layout === 'speaker') &&
    remoteParticipants.length > 0;

  const containerRef = useRef<HTMLDivElement>(null);
  const containerWidth = _useContainerWidth(containerRef);
  const containerHeight = _useContainerHeight(containerRef);
  const isNarrow = containerWidth ? isNarrowWidth(containerWidth) : false;

  /* @conditional-compile-remove(pinned-participants) */
  const [pinnedParticipantsState, setPinnedParticipantsState] = React.useState<string[]>([]);
  /* @conditional-compile-remove(pinned-participants) */
  const [selectedScalingModeState, setselectedScalingModeState] = React.useState<Record<string, VideoStreamOptions>>(
    {}
  );

  /* @conditional-compile-remove(pinned-participants) */
  const onUpdateScalingMode = useCallback(
    (remoteUserId: string, scalingMode: ViewScalingMode) => {
      setselectedScalingModeState((current) => ({
        ...current,
        [remoteUserId]: {
          scalingMode,
          isMirrored: remoteVideoViewOptions?.isMirrored
        }
      }));
    },
    [remoteVideoViewOptions?.isMirrored]
  );
  /* @conditional-compile-remove(pinned-participants) */
  useEffect(() => {
    props.pinnedParticipants?.forEach((pinParticipant) => {
      if (!props.remoteParticipants?.find((t) => t.userId === pinParticipant)) {
        // warning will be logged in the console when invalid participant id is passed in pinned participants
        console.warn('Invalid pinned participant UserId :' + pinParticipant);
      }
    });
  }, [props.pinnedParticipants, props.remoteParticipants]);
  /* @conditional-compile-remove(pinned-participants) */
  // Use pinnedParticipants from props but if it is not defined use the maintained state of pinned participants
  const pinnedParticipants = props.pinnedParticipants ?? pinnedParticipantsState;

  const showLocalVideoTileLabel =
    !(
      (localTileNotInGrid && isNarrow) ||
      /*@conditional-compile-remove(click-to-call) */ /* @conditional-compile-remove(rooms) */ localVideoTileSize ===
        '9:16'
    ) || /* @conditional-compile-remove(gallery-layouts) */ layout === 'default';
  /**
   * Utility function for memoized rendering of LocalParticipant.
   */
  const localVideoTile = useMemo((): JSX.Element /* @conditional-compile-remove(rooms) */ | undefined => {
    /* @conditional-compile-remove(click-to-call) */
    if (localVideoTileSize === 'hidden') {
      return undefined;
    }
    if (onRenderLocalVideoTile) {
      return onRenderLocalVideoTile(localParticipant);
    }

    /* @conditional-compile-remove(spotlight) */
    const isSpotlighted = spotlightedParticipants?.includes(localParticipant.userId);

    const localVideoTileStyles = concatStyleSets(
      localTileNotInGrid ? floatingLocalVideoTileStyle : {},
      {
        root: { borderRadius: theme.effects.roundedCorner4 }
      },
      styles?.localVideo
    );

    const initialsName = !localParticipant.displayName ? '' : localParticipant.displayName;

    const showDisplayNameTrampoline = (): string => {
      /* @conditional-compile-remove(gallery-layouts) */
      return layout === 'default' ? strings.localVideoLabel : isNarrow ? '' : strings.localVideoLabel;
      return isNarrow ? '' : strings.localVideoLabel;
    };

    return (
      <Stack
        styles={localVideoTileContainerStyles}
        key="local-video-tile-key"
        tabIndex={0}
        aria-label={strings.localVideoMovementLabel}
        role={'dialog'}
      >
        <_LocalVideoTile
          userId={localParticipant.userId}
          onCreateLocalStreamView={onCreateLocalStreamView}
          onDisposeLocalStreamView={onDisposeLocalStreamView}
          isAvailable={localParticipant?.videoStream?.isAvailable}
          isMuted={localParticipant.isMuted}
          renderElement={localParticipant?.videoStream?.renderElement}
          displayName={showDisplayNameTrampoline()}
          initialsName={initialsName}
          localVideoViewOptions={localVideoViewOptions}
          onRenderAvatar={onRenderAvatar}
          showLabel={showLocalVideoTileLabel}
          showMuteIndicator={showMuteIndicator}
          showCameraSwitcherInLocalPreview={showCameraSwitcherInLocalPreview}
          localVideoCameraCycleButtonProps={localVideoCameraCycleButtonProps}
          localVideoCameraSwitcherLabel={strings.localVideoCameraSwitcherLabel}
          localVideoSelectedDescription={strings.localVideoSelectedDescription}
          styles={localVideoTileStyles}
          /* @conditional-compile-remove(raise-hand) */
          raisedHand={localParticipant.raisedHand}
          /* @conditional-compile-remove(reaction) */
          reaction={localParticipant.reaction}
          /* @conditional-compile-remove(spotlight) */
          isSpotlighted={isSpotlighted}
          /* @conditional-compile-remove(reaction) */
          reactionResources={reactionResources}
        />
      </Stack>
    );
  }, [
    isNarrow,
    localParticipant,
    localVideoCameraCycleButtonProps,
    localVideoViewOptions,
    onCreateLocalStreamView,
    onDisposeLocalStreamView,
    onRenderAvatar,
    onRenderLocalVideoTile,
    localTileNotInGrid,
    showCameraSwitcherInLocalPreview,
    showMuteIndicator,
    strings.localVideoCameraSwitcherLabel,
    strings.localVideoLabel,
    strings.localVideoMovementLabel,
    strings.localVideoSelectedDescription,
    styles?.localVideo,
    theme.effects.roundedCorner4,
    /*@conditional-compile-remove(click-to-call) */
    localVideoTileSize,
    /* @conditional-compile-remove(gallery-layouts) */
    layout,
    showLocalVideoTileLabel,
    /* @conditional-compile-remove(spotlight) */
    spotlightedParticipants,
    /* @conditional-compile-remove(reaction) */
    reactionResources
  ]);

  /* @conditional-compile-remove(pinned-participants) */
  const onPinParticipant = useCallback(
    (userId: string) => {
      if (pinnedParticipants.length >= MAX_PINNED_REMOTE_VIDEO_TILES) {
        return;
      }
      if (!pinnedParticipantsState.includes(userId)) {
        setPinnedParticipantsState(pinnedParticipantsState.concat(userId));
      }
      onPinParticipantHandler?.(userId);
    },
    [pinnedParticipants.length, pinnedParticipantsState, setPinnedParticipantsState, onPinParticipantHandler]
  );
  /* @conditional-compile-remove(pinned-participants) */
  const onUnpinParticipant = useCallback(
    (userId: string) => {
      setPinnedParticipantsState(pinnedParticipantsState.filter((p) => p !== userId));
      onUnpinParticipantHandler?.(userId);
    },
    [pinnedParticipantsState, setPinnedParticipantsState, onUnpinParticipantHandler]
  );

  /* @conditional-compile-remove(pinned-participants) */
  const [announcementString, setAnnouncementString] = React.useState<string>('');
  /* @conditional-compile-remove(pinned-participants) */
  /**
   * sets the announcement string for VideoGallery actions so that the screenreader will trigger
   */
  const toggleAnnouncerString = useCallback(
    (announcement) => {
      setAnnouncementString(announcement);
      /**
       * Clears the announcer string after VideoGallery action allowing it to be re-announced.
       */
      setTimeout(() => {
        setAnnouncementString('');
      }, 3000);
    },
    [setAnnouncementString]
  );

  const defaultOnRenderVideoTile = useCallback(
    (participant: VideoGalleryRemoteParticipant, isVideoParticipant?: boolean) => {
      const remoteVideoStream = participant.videoStream;
      /* @conditional-compile-remove(pinned-participants) */
      const selectedScalingMode = remoteVideoStream ? selectedScalingModeState[participant.userId] : undefined;
      /* @conditional-compile-remove(pinned-participants) */
      let isPinned = pinnedParticipants?.includes(participant.userId);
      /* @conditional-compile-remove(spotlight) */
      const isSpotlighted = spotlightedParticipants?.includes(participant.userId);
      /* @conditional-compile-remove(spotlight) */
      isPinned = isSpotlighted ? false : isPinned;

      const createViewOptions = (): VideoStreamOptions | undefined => {
        /* @conditional-compile-remove(pinned-participants) */
        if (selectedScalingMode) {
          return selectedScalingMode;
        }
        /* @conditional-compile-remove(pinned-participants) */
        return remoteVideoStream?.streamSize &&
          remoteVideoStream.streamSize?.height > remoteVideoStream.streamSize?.width
          ? ({
              scalingMode: 'Fit',
              isMirrored: remoteVideoViewOptions?.isMirrored
            } as VideoStreamOptions)
          : remoteVideoViewOptions;
        return remoteVideoViewOptions;
      };

      return (
        <_RemoteVideoTile
          key={participant.userId}
          userId={participant.userId}
          remoteParticipant={participant}
          onCreateRemoteStreamView={isVideoParticipant ? onCreateRemoteStreamView : undefined}
          onDisposeRemoteStreamView={isVideoParticipant ? onDisposeRemoteVideoStreamView : undefined}
          isAvailable={isVideoParticipant ? remoteVideoStream?.isAvailable : false}
          isReceiving={isVideoParticipant ? remoteVideoStream?.isReceiving : false}
          renderElement={isVideoParticipant ? remoteVideoStream?.renderElement : undefined}
          remoteVideoViewOptions={createViewOptions()}
          onRenderAvatar={onRenderAvatar}
          showMuteIndicator={showMuteIndicator}
          strings={strings}
          /* @conditional-compile-remove(PSTN-calls) */
          participantState={participant.state}
          /* @conditional-compile-remove(pinned-participants) */
          menuKind={
            participant.userId === localParticipant.userId
              ? undefined
              : remoteVideoTileMenu
              ? remoteVideoTileMenu.kind === 'drawer'
                ? 'drawer'
                : 'contextual'
              : undefined
          }
          /* @conditional-compile-remove(pinned-participants) */
          drawerMenuHostId={drawerMenuHostId}
          /* @conditional-compile-remove(pinned-participants) */
          onPinParticipant={onPinParticipant}
          /* @conditional-compile-remove(pinned-participants) */
          onUnpinParticipant={onUnpinParticipant}
          /* @conditional-compile-remove(pinned-participants) */
          onUpdateScalingMode={onUpdateScalingMode}
          /* @conditional-compile-remove(pinned-participants) */
          isPinned={isPinned}
          /* @conditional-compile-remove(pinned-participants) */
          disablePinMenuItem={pinnedParticipants.length >= MAX_PINNED_REMOTE_VIDEO_TILES}
          /* @conditional-compile-remove(pinned-participants) */
          toggleAnnouncerString={toggleAnnouncerString}
          /* @conditional-compile-remove(spotlight) */
          spotlightedParticipantUserIds={spotlightedParticipants}
          /* @conditional-compile-remove(spotlight) */
          isSpotlighted={isSpotlighted}
<<<<<<< HEAD
          /* @conditional-compile-remove(spotlight) */
          onStartSpotlight={onStartSpotlight}
          /* @conditional-compile-remove(spotlight) */
          onStopSpotlight={onStopSpotlight}
=======
          /* @conditional-compile-remove(reaction) */
          reactionResources={reactionResources}
>>>>>>> b8aadcd1
        />
      );
    },
    [
      onCreateRemoteStreamView,
      onDisposeRemoteVideoStreamView,
      remoteVideoViewOptions,
      localParticipant,
      onRenderAvatar,
      showMuteIndicator,
      strings,
      /* @conditional-compile-remove(pinned-participants) */ drawerMenuHostId,
      /* @conditional-compile-remove(pinned-participants) */ remoteVideoTileMenu,
      /* @conditional-compile-remove(pinned-participants) */ selectedScalingModeState,
      /* @conditional-compile-remove(pinned-participants) */ pinnedParticipants,
      /* @conditional-compile-remove(pinned-participants) */ onPinParticipant,
      /* @conditional-compile-remove(pinned-participants) */ onUnpinParticipant,
      /* @conditional-compile-remove(pinned-participants) */ toggleAnnouncerString,
      /* @conditional-compile-remove(pinned-participants) */ onUpdateScalingMode,
      /* @conditional-compile-remove(spotlight) */ spotlightedParticipants,
<<<<<<< HEAD
      /* @conditional-compile-remove(spotlight) */ onStartSpotlight,
      /* @conditional-compile-remove(spotlight) */ onStopSpotlight
=======
      /* @conditional-compile-remove(reaction) */ reactionResources
>>>>>>> b8aadcd1
    ]
  );

  const screenShareParticipant = remoteParticipants.find((participant) => participant.screenShareStream?.isAvailable);

  const localScreenShareStreamComponent = <LocalScreenShare localParticipant={localParticipant} />;

  const remoteScreenShareComponent = screenShareParticipant && (
    <RemoteScreenShare
      {...screenShareParticipant}
      renderElement={screenShareParticipant.screenShareStream?.renderElement}
      onCreateRemoteStreamView={onCreateRemoteStreamView}
      onDisposeRemoteStreamView={onDisposeRemoteScreenShareStreamView}
      isReceiving={screenShareParticipant.screenShareStream?.isReceiving}
      participantVideoScalingMode={selectedScalingModeState[screenShareParticipant.userId]}
    />
  );

  const screenShareComponent = remoteScreenShareComponent
    ? remoteScreenShareComponent
    : localParticipant.isScreenSharingOn
    ? localScreenShareStreamComponent
    : undefined;

  const layoutProps = useMemo<LayoutProps>(
    () => ({
      remoteParticipants,
      localParticipant,
      screenShareComponent,
      showCameraSwitcherInLocalPreview,
      maxRemoteVideoStreams,
      dominantSpeakers,
      styles,
      onRenderRemoteParticipant: onRenderRemoteVideoTile ?? defaultOnRenderVideoTile,
      localVideoComponent: localVideoTile,
      parentWidth: containerWidth,
      parentHeight: containerHeight,
      /* @conditional-compile-remove(pinned-participants) */ pinnedParticipantUserIds: pinnedParticipants,
      /* @conditional-compile-remove(vertical-gallery) */ overflowGalleryPosition,
      /* @conditional-compile-remove(click-to-call) */ localVideoTileSize,
      /* @conditional-compile-remove(spotlight) */ spotlightedParticipantUserIds: spotlightedParticipants
    }),
    [
      remoteParticipants,
      localParticipant,
      screenShareComponent,
      showCameraSwitcherInLocalPreview,
      maxRemoteVideoStreams,
      dominantSpeakers,
      styles,
      localVideoTile,
      containerWidth,
      containerHeight,
      onRenderRemoteVideoTile,
      defaultOnRenderVideoTile,
      /* @conditional-compile-remove(pinned-participants) */ pinnedParticipants,
      /* @conditional-compile-remove(vertical-gallery) */ overflowGalleryPosition,
      /* @conditional-compile-remove(click-to-call) */ localVideoTileSize,
      /* @conditional-compile-remove(spotlight) */ spotlightedParticipants
    ]
  );

  const videoGalleryLayout = useMemo(() => {
    /* @conditional-compile-remove(gallery-layouts) */
    if (screenShareParticipant && layout === 'focusedContent') {
      return <FocusedContentLayout {...layoutProps} />;
    }
    if (layout === 'floatingLocalVideo') {
      return <FloatingLocalVideoLayout {...layoutProps} />;
    }
    /* @conditional-compile-remove(gallery-layouts) */
    if (layout === 'speaker') {
      return <SpeakerVideoLayout {...layoutProps} />;
    }
    /* @conditional-compile-remove(large-gallery) */
    if (layout === 'largeGallery') {
      return <LargeGalleryLayout {...layoutProps} />;
    }
    return <DefaultLayout {...layoutProps} />;
  }, [layout, layoutProps, /* @conditional-compile-remove(gallery-layouts) */ screenShareParticipant]);

  return (
    <div
      /* @conditional-compile-remove(pinned-participants) */
      // We don't assign an drawer menu host id to the VideoGallery when a drawerMenuHostId is assigned from props
      id={drawerMenuHostIdFromProp ? undefined : drawerMenuHostId}
      data-ui-id={ids.videoGallery}
      ref={containerRef}
      className={mergeStyles(videoGalleryOuterDivStyle, styles?.root, unselectable)}
    >
      {videoGalleryLayout}
      {
        /* @conditional-compile-remove(pinned-participants) */
        <Announcer announcementString={announcementString} ariaLive="polite" />
      }
    </div>
  );
};<|MERGE_RESOLUTION|>--- conflicted
+++ resolved
@@ -388,15 +388,12 @@
     localVideoTileSize = 'followDeviceOrientation',
     /* @conditional-compile-remove(spotlight) */
     spotlightedParticipants,
-<<<<<<< HEAD
     /* @conditional-compile-remove(spotlight) */
     onStartSpotlight,
     /* @conditional-compile-remove(spotlight) */
-    onStopSpotlight
-=======
+    onStopSpotlight,
     /* @conditional-compile-remove(reaction) */
     reactionResources
->>>>>>> b8aadcd1
   } = props;
 
   const ids = useIdentifiers();
@@ -670,15 +667,12 @@
           spotlightedParticipantUserIds={spotlightedParticipants}
           /* @conditional-compile-remove(spotlight) */
           isSpotlighted={isSpotlighted}
-<<<<<<< HEAD
           /* @conditional-compile-remove(spotlight) */
           onStartSpotlight={onStartSpotlight}
           /* @conditional-compile-remove(spotlight) */
           onStopSpotlight={onStopSpotlight}
-=======
           /* @conditional-compile-remove(reaction) */
           reactionResources={reactionResources}
->>>>>>> b8aadcd1
         />
       );
     },
@@ -699,12 +693,9 @@
       /* @conditional-compile-remove(pinned-participants) */ toggleAnnouncerString,
       /* @conditional-compile-remove(pinned-participants) */ onUpdateScalingMode,
       /* @conditional-compile-remove(spotlight) */ spotlightedParticipants,
-<<<<<<< HEAD
       /* @conditional-compile-remove(spotlight) */ onStartSpotlight,
-      /* @conditional-compile-remove(spotlight) */ onStopSpotlight
-=======
+      /* @conditional-compile-remove(spotlight) */ onStopSpotlight,
       /* @conditional-compile-remove(reaction) */ reactionResources
->>>>>>> b8aadcd1
     ]
   );
 
