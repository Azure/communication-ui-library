// Copyright (c) Microsoft Corporation.
// Licensed under the MIT License.

import { concatStyleSets, IStyle, mergeStyles, Stack } from '@fluentui/react';
import React, { useCallback, useMemo, useRef } from 'react';
import { GridLayoutStyles, StreamMedia } from '.';
import { Announcer } from './Announcer';
import { useEffect } from 'react';
import { useLocale } from '../localization';
import { useTheme } from '../theming';
import {
  BaseCustomStyles,
  OnRenderAvatarCallback,
  VideoGalleryLocalParticipant,
  VideoGalleryRemoteParticipant,
  VideoStreamOptions,
  CreateVideoStreamViewResult
} from '../types';
import { ViewScalingMode } from '../types';
import { HorizontalGalleryStyles } from './HorizontalGallery';
import { _RemoteVideoTile } from './RemoteVideoTile';
import { isNarrowWidth, _useContainerHeight, _useContainerWidth } from './utils/responsive';
import { LocalScreenShare } from './VideoGallery/LocalScreenShare';
import { RemoteScreenShare } from './VideoGallery/RemoteScreenShare';
import { LocalVideoCameraCycleButtonProps } from './LocalVideoCameraButton';
import { _ICoordinates, _ModalClone } from './ModalClone/ModalClone';
import { _formatString } from '@internal/acs-ui-common';
import { _LocalVideoTile } from './LocalVideoTile';
import { DefaultLayout } from './VideoGallery/DefaultLayout';
import { FloatingLocalVideoLayout } from './VideoGallery/FloatingLocalVideoLayout';
import { useIdentifiers } from '../identifiers';
import { localVideoTileContainerStyles, videoGalleryOuterDivStyle } from './styles/VideoGallery.styles';
import { floatingLocalVideoTileStyle } from './VideoGallery/styles/FloatingLocalVideo.styles';
import { useId } from '@fluentui/react-hooks';
/* @conditional-compile-remove(vertical-gallery) */
import { VerticalGalleryStyles } from './VerticalGallery';
import { SpeakerVideoLayout } from './VideoGallery/SpeakerVideoLayout';
import { FocusedContentLayout } from './VideoGallery/FocusContentLayout';
/* @conditional-compile-remove(large-gallery) */
import { LargeGalleryLayout } from './VideoGallery/LargeGalleryLayout';
import { LayoutProps } from './VideoGallery/Layout';
/* @conditional-compile-remove(reaction) */
import { ReactionResources } from '../types/ReactionTypes';

/**
 * @private
 * Currently the Calling JS SDK supports up to 4 remote video streams
 */
export const DEFAULT_MAX_REMOTE_VIDEO_STREAMS = 4;

/**
 * @private
 * Styles to disable the selectivity of a text in video gallery
 */
export const unselectable = {
  '-webkit-user-select': 'none',
  '-webkit-touch-callout': 'none',
  '-moz-user-select': 'none',
  '-ms-user-select': 'none',
  'user-select': 'none'
};
/**
 * @private
 * Set aside only 6 dominant speakers for remaining audio participants
 */
export const MAX_AUDIO_DOMINANT_SPEAKERS = 6;
/**
 * @private
 * Default remote video tile menu options
 */
export const DEFAULT_REMOTE_VIDEO_TILE_MENU_OPTIONS = {
  kind: 'contextual'
};

/**
 * @private
 * Maximum number of remote video tiles that can be pinned
 */
export const MAX_PINNED_REMOTE_VIDEO_TILES = 4;

/**
 * All strings that may be shown on the UI in the {@link VideoGallery}.
 *
 * @public
 */
export interface VideoGalleryStrings {
  /** String to notify that local user is sharing their screen */
  screenIsBeingSharedMessage: string;
  /** String to show when remote screen share stream is loading */
  screenShareLoadingMessage: string;
  /** String for local video label. Default is "You" */
  localVideoLabel: string;
  /** String for local video camera switcher */
  localVideoCameraSwitcherLabel: string;
  /** String for announcing the local video tile can be moved by keyboard controls */
  localVideoMovementLabel: string;
  /** String for announcing the selected camera */
  localVideoSelectedDescription: string;
  /** placeholder text for participants who does not have a display name*/
  displayNamePlaceholder: string;
  /** Menu text shown in Video Tile contextual menu for setting a remote participants video to fit in frame */
  fitRemoteParticipantToFrame: string;
  /** Menu text shown in Video Tile contextual menu for setting a remote participants video to fill the frame */
  fillRemoteParticipantFrame: string;
  /** Menu text shown in Video Tile contextual menu for pinning a remote participant's video tile */
  pinParticipantForMe: string;
  /** Menu text shown in Video Tile contextual menu for unpinning a remote participant's video tile */
  unpinParticipantForMe: string;
  /** Aria label for pin participant menu item of remote participant's video tile */
  pinParticipantMenuItemAriaLabel: string;
  /** Aria label for unpin participant menu item of remote participant's video tile */
  unpinParticipantMenuItemAriaLabel: string;
  /** Aria label to announce when remote participant's video tile is pinned */
  pinnedParticipantAnnouncementAriaLabel: string;
  /** Aria label to announce when remote participant's video tile is unpinned */
  unpinnedParticipantAnnouncementAriaLabel: string;
  /* @conditional-compile-remove(spotlight) */
  /** Menu text shown in Video Tile contextual menu to start spotlight on participant's video tile */
  startSpotlightVideoTileMenuLabel: string;
  /* @conditional-compile-remove(spotlight) */
  /** Menu text shown in Video Tile contextual menu to add spotlight to participant's video tile */
  addSpotlightVideoTileMenuLabel: string;
  /* @conditional-compile-remove(spotlight) */
  /** Menu title for start spotlight menu item when spotlight limit is reached */
  spotlightLimitReachedMenuTitle: string;
  /* @conditional-compile-remove(spotlight) */
  /** Menu text shown in Video Tile contextual menu to stop spotlight on participant's video tile */
  stopSpotlightVideoTileMenuLabel: string;
  /* @conditional-compile-remove(spotlight) */
  /** Menu text shown in Video Tile contextual menu to stop spotlight on local user's video tile */
  stopSpotlightOnSelfVideoTileMenuLabel: string;
  /* @conditional-compile-remove(hide-attendee-name) */
  /** String for the attendee role */
  attendeeRole: string;
}

/**
 * @public
 */
export type VideoGalleryLayout =
  | 'default'
  | 'floatingLocalVideo'
  | 'speaker'
  | /* @conditional-compile-remove(large-gallery) */ 'largeGallery'
  | 'focusedContent';

/**
 * {@link VideoGallery} Component Styles.
 * @public
 */
export interface VideoGalleryStyles extends BaseCustomStyles {
  /** Styles for the grid layout */
  gridLayout?: GridLayoutStyles;
  /** Styles for the horizontal gallery  */
  horizontalGallery?: HorizontalGalleryStyles;
  /** Styles for the local video  */
  localVideo?: IStyle;
  /* @conditional-compile-remove(vertical-gallery) */
  /** Styles for the vertical gallery */
  verticalGallery?: VerticalGalleryStyles;
}

/* @conditional-compile-remove(vertical-gallery) */
/**
 * Different modes and positions of the overflow gallery in the VideoGallery
 *
 * @public
 */
export type OverflowGalleryPosition = 'horizontalBottom' | 'verticalRight' | 'horizontalTop';

/**
 * different modes of the local video tile
 *
 * @public
 */
export type LocalVideoTileSize = '9:16' | '16:9' | 'hidden' | 'followDeviceOrientation';

/**
 * Props for {@link VideoGallery}.
 *
 * @public
 */
export interface VideoGalleryProps {
  /**
   * Allows users to pass an object containing custom CSS styles for the gallery container.
   *
   * @Example
   * ```
   * <VideoGallery styles={{ root: { border: 'solid 1px red' } }} />
   * ```
   */
  styles?: VideoGalleryStyles;
  /** Layout of the video tiles. */
  layout?: VideoGalleryLayout;
  /** Local video particpant */
  localParticipant: VideoGalleryLocalParticipant;
  /** List of remote video particpants */
  remoteParticipants?: VideoGalleryRemoteParticipant[];
  /** List of dominant speaker userIds in the order of their dominance. 0th index is the most dominant. */
  dominantSpeakers?: string[];
  /** Local video view options */
  localVideoViewOptions?: VideoStreamOptions;
  /** Remote videos view options */
  remoteVideoViewOptions?: VideoStreamOptions;
  /** Callback to create the local video stream view */
  onCreateLocalStreamView?: (options?: VideoStreamOptions) => Promise<void | CreateVideoStreamViewResult>;
  /** Callback to dispose of the local video stream view */
  onDisposeLocalStreamView?: () => void;
  /** Callback to render the local video tile*/
  onRenderLocalVideoTile?: (localParticipant: VideoGalleryLocalParticipant) => JSX.Element;
  /** Callback to create a remote video stream view */
  onCreateRemoteStreamView?: (
    userId: string,
    options?: VideoStreamOptions
  ) => Promise<void | CreateVideoStreamViewResult>;
  /** Callback to render a remote video tile */
  onRenderRemoteVideoTile?: (remoteParticipant: VideoGalleryRemoteParticipant) => JSX.Element;
  /**
   * @deprecated use {@link onDisposeRemoteVideoStreamView} and {@link onDisposeRemoteScreenShareStreamView} instead
   *
   * Callback to dispose a remote video stream view
   */
  onDisposeRemoteStreamView?: (userId: string) => Promise<void>;
  /** Callback to dispose a remote video stream view */
  onDisposeRemoteVideoStreamView?: (userId: string) => Promise<void>;
  /** Callback to dispose a remote screen share stream view */
  onDisposeRemoteScreenShareStreamView?: (userId: string) => Promise<void>;
  /** Callback to render a particpant avatar */
  onRenderAvatar?: OnRenderAvatarCallback;
  /**
   * Whether to display the local video camera switcher button
   */
  showCameraSwitcherInLocalPreview?: boolean;
  /**
   * Whether to display a mute icon beside the user's display name.
   * @defaultValue `true`
   */
  showMuteIndicator?: boolean;
  /** Optional strings to override in component  */
  strings?: Partial<VideoGalleryStrings>;
  /**
   * Maximum number of participant remote video streams that is rendered.
   * @defaultValue 4
   */
  maxRemoteVideoStreams?: number;
  /**
   * Camera control information for button to switch cameras.
   */
  localVideoCameraCycleButtonProps?: LocalVideoCameraCycleButtonProps;
  /**
   * List of pinned participant userIds.
   */
  pinnedParticipants?: string[];
  /**
   * This callback will be called when a participant video tile is pinned.
   */
  onPinParticipant?: (userId: string) => void;
  /**
   * This callback will be called when a participant video tile is un-pinned.
   */
  onUnpinParticipant?: (userId: string) => void;
  /* @conditional-compile-remove(spotlight) */
  /**
   * List of spotlighted participant userIds.
   */
  spotlightedParticipants?: string[];
  /* @conditional-compile-remove(spotlight) */
  /**
   * This callback is to start spotlight for local participant video tile.
   */
  onStartLocalSpotlight?: () => Promise<void>;
  /* @conditional-compile-remove(spotlight) */
  /**
   * This callback is to stop spotlight for local participant video tile.
   */
  onStartRemoteSpotlight?: (userIds: string[]) => Promise<void>;
  /* @conditional-compile-remove(spotlight) */
  /**
   * This callback is to start spotlight for remote participant video tiles.
   */
  onStopLocalSpotlight?: () => Promise<void>;
  /* @conditional-compile-remove(spotlight) */
  /**
   * This callback is to stop spotlight for remote participant video tiles.
   */
  onStopRemoteSpotlight?: (userIds: string[]) => Promise<void>;
  /* @conditional-compile-remove(spotlight) */
  /**
   * Maximum participants that can be spotlighted
   */
  maxParticipantsToSpotlight?: number;
  /**
   * Options for showing the remote video tile menu.
   *
   * @defaultValue \{ kind: 'contextual' \}
   */
  remoteVideoTileMenu?: false | VideoTileContextualMenuProps | VideoTileDrawerMenuProps;
  /* @conditional-compile-remove(vertical-gallery) */
  /**
   * Determines the layout of the overflowGallery inside the VideoGallery.
   * @defaultValue 'horizontalBottom'
   */
  overflowGalleryPosition?: OverflowGalleryPosition;
  /* @conditional-compile-remove(rooms) */
  /**
   * Determines the aspect ratio of local video tile in the video gallery.
   * @remarks 'followDeviceOrientation' will be responsive to the screen orientation and will change between 9:16 (portrait) and
   * 16:9 (landscape) aspect ratios.
   * @defaultValue 'followDeviceOrientation'
   */
  localVideoTileSize?: LocalVideoTileSize;
  /* @conditional-compile-remove(reaction) */
  /**
   * Reaction resources for like, heart, laugh, applause and surprised.
   * @beta
   */
  reactionResources?: ReactionResources;
}

/**
 * Properties for showing contextual menu for remote {@link VideoTile} components in {@link VideoGallery}.
 *
 * @public
 */
export interface VideoTileContextualMenuProps {
  /**
   * The menu property kind
   */
  kind: 'contextual';
}

/**
 * Properties for showing drawer menu on remote {@link VideoTile} long touch in {@link VideoGallery}.
 *
 * @public
 */
export interface VideoTileDrawerMenuProps {
  /**
   * The menu property kind
   */
  kind: 'drawer';
  /**
   * The optional id property provided on an element that the drawer menu should render within when a
   * remote participant video tile Drawer is shown. If an id is not provided, then a drawer menu will
   * render within the VideoGallery component.
   */
  hostId?: string;
}
/**
 * VideoGallery represents a layout of video tiles for a specific call.
 * It displays a {@link VideoTile} for the local user as well as for each remote participant who has joined the call.
 *
 * @public
 */
export const VideoGallery = (props: VideoGalleryProps): JSX.Element => {
  const {
    localParticipant,
    remoteParticipants = [],
    localVideoViewOptions,
    remoteVideoViewOptions,
    dominantSpeakers,
    onRenderLocalVideoTile,
    onRenderRemoteVideoTile,
    onCreateLocalStreamView,
    onDisposeLocalStreamView,
    onCreateRemoteStreamView,
    onDisposeRemoteScreenShareStreamView,
    onDisposeRemoteVideoStreamView,
    styles,
    layout,
    onRenderAvatar,
    showMuteIndicator,
    maxRemoteVideoStreams = DEFAULT_MAX_REMOTE_VIDEO_STREAMS,
    showCameraSwitcherInLocalPreview,
    localVideoCameraCycleButtonProps,
    onPinParticipant: onPinParticipantHandler,
    onUnpinParticipant: onUnpinParticipantHandler,
    remoteVideoTileMenu = DEFAULT_REMOTE_VIDEO_TILE_MENU_OPTIONS,
    /* @conditional-compile-remove(vertical-gallery) */
    overflowGalleryPosition = 'horizontalBottom',
    /* @conditional-compile-remove(rooms) */
    localVideoTileSize = 'followDeviceOrientation',
    /* @conditional-compile-remove(spotlight) */
    spotlightedParticipants,
    /* @conditional-compile-remove(spotlight) */
    onStartLocalSpotlight,
    /* @conditional-compile-remove(spotlight) */
    onStartRemoteSpotlight,
    /* @conditional-compile-remove(spotlight) */
    onStopLocalSpotlight,
    /* @conditional-compile-remove(spotlight) */
    onStopRemoteSpotlight,
    /* @conditional-compile-remove(spotlight) */
    maxParticipantsToSpotlight,
    /* @conditional-compile-remove(reaction) */
    reactionResources
  } = props;

  const ids = useIdentifiers();
  const theme = useTheme();
  const localeStrings = useLocale().strings.videoGallery;
  const strings = useMemo(() => ({ ...localeStrings, ...props.strings }), [localeStrings, props.strings]);

  const drawerMenuHostIdFromProp =
    remoteVideoTileMenu && remoteVideoTileMenu.kind === 'drawer'
      ? (remoteVideoTileMenu as VideoTileDrawerMenuProps).hostId
      : undefined;
  const drawerMenuHostId = useId('drawerMenuHost', drawerMenuHostIdFromProp);

  const localTileNotInGrid = (layout === 'floatingLocalVideo' || layout === 'speaker') && remoteParticipants.length > 0;

  const containerRef = useRef<HTMLDivElement>(null);
  const containerWidth = _useContainerWidth(containerRef);
  const containerHeight = _useContainerHeight(containerRef);
  const isNarrow = containerWidth ? isNarrowWidth(containerWidth) : false;

  const [pinnedParticipantsState, setPinnedParticipantsState] = React.useState<string[]>([]);
  const [selectedScalingModeState, setselectedScalingModeState] = React.useState<Record<string, VideoStreamOptions>>(
    {}
  );

  const onUpdateScalingMode = useCallback(
    (remoteUserId: string, scalingMode: ViewScalingMode) => {
      setselectedScalingModeState((current) => ({
        ...current,
        [remoteUserId]: {
          scalingMode,
          isMirrored: remoteVideoViewOptions?.isMirrored
        }
      }));
    },
    [remoteVideoViewOptions?.isMirrored]
  );
  useEffect(() => {
    props.pinnedParticipants?.forEach((pinParticipant) => {
      if (!props.remoteParticipants?.find((t) => t.userId === pinParticipant)) {
        // warning will be logged in the console when invalid participant id is passed in pinned participants
        console.warn('Invalid pinned participant UserId :' + pinParticipant);
      }
    });
  }, [props.pinnedParticipants, props.remoteParticipants]);
  // Use pinnedParticipants from props but if it is not defined use the maintained state of pinned participants
  const pinnedParticipants = props.pinnedParticipants ?? pinnedParticipantsState;

  const showLocalVideoTileLabel =
    !((localTileNotInGrid && isNarrow) || localVideoTileSize === '9:16') || layout === 'default';
  /**
   * Utility function for memoized rendering of LocalParticipant.
   */
  const localVideoTile = useMemo((): JSX.Element /* @conditional-compile-remove(rooms) */ | undefined => {
    if (localVideoTileSize === 'hidden') {
      return undefined;
    }
    if (onRenderLocalVideoTile) {
      return onRenderLocalVideoTile(localParticipant);
    }

    /* @conditional-compile-remove(spotlight) */
    const isSpotlighted = !!localParticipant.spotlight;

    const localVideoTileStyles = concatStyleSets(
      localTileNotInGrid ? floatingLocalVideoTileStyle : {},
      {
        root: { borderRadius: theme.effects.roundedCorner4 }
      },
      styles?.localVideo
    );

    const initialsName = !localParticipant.displayName ? '' : localParticipant.displayName;

    const showDisplayNameTrampoline = (): string => {
      return layout === 'default' ? strings.localVideoLabel : isNarrow ? '' : strings.localVideoLabel;
      return isNarrow ? '' : strings.localVideoLabel;
    };

    return (
      <Stack
        styles={localVideoTileContainerStyles}
        key="local-video-tile-key"
        tabIndex={0}
        aria-label={strings.localVideoMovementLabel}
        role={'dialog'}
      >
        <_LocalVideoTile
          userId={localParticipant.userId}
          onCreateLocalStreamView={onCreateLocalStreamView}
          onDisposeLocalStreamView={onDisposeLocalStreamView}
          isAvailable={localParticipant?.videoStream?.isAvailable}
          isMuted={localParticipant.isMuted}
          renderElement={localParticipant?.videoStream?.renderElement}
          displayName={showDisplayNameTrampoline()}
          initialsName={initialsName}
          localVideoViewOptions={localVideoViewOptions}
          onRenderAvatar={onRenderAvatar}
          showLabel={showLocalVideoTileLabel}
          showMuteIndicator={showMuteIndicator}
          showCameraSwitcherInLocalPreview={showCameraSwitcherInLocalPreview}
          localVideoCameraCycleButtonProps={localVideoCameraCycleButtonProps}
          localVideoCameraSwitcherLabel={strings.localVideoCameraSwitcherLabel}
          localVideoSelectedDescription={strings.localVideoSelectedDescription}
          styles={localVideoTileStyles}
          raisedHand={localParticipant.raisedHand}
          /* @conditional-compile-remove(reaction) */
          reaction={localParticipant.reaction}
          /* @conditional-compile-remove(spotlight) */
          spotlightedParticipantUserIds={spotlightedParticipants}
          /* @conditional-compile-remove(spotlight) */
          isSpotlighted={isSpotlighted}
          /* @conditional-compile-remove(spotlight) */
          onStartSpotlight={onStartLocalSpotlight}
          /* @conditional-compile-remove(spotlight) */
          onStopSpotlight={onStopLocalSpotlight}
          /* @conditional-compile-remove(spotlight) */
          maxParticipantsToSpotlight={maxParticipantsToSpotlight}
          /* @conditional-compile-remove(spotlight) */
          menuKind={remoteVideoTileMenu ? (remoteVideoTileMenu.kind === 'drawer' ? 'drawer' : 'contextual') : undefined}
          /* @conditional-compile-remove(spotlight) */
          drawerMenuHostId={drawerMenuHostId}
          /* @conditional-compile-remove(spotlight) */
          strings={strings}
          /* @conditional-compile-remove(reaction) */
          reactionResources={reactionResources}
        />
      </Stack>
    );
  }, [
    isNarrow,
    localParticipant,
    localVideoCameraCycleButtonProps,
    localVideoViewOptions,
    onCreateLocalStreamView,
    onDisposeLocalStreamView,
    onRenderAvatar,
    onRenderLocalVideoTile,
    localTileNotInGrid,
    showCameraSwitcherInLocalPreview,
    showMuteIndicator,
    styles?.localVideo,
    theme.effects.roundedCorner4,
    localVideoTileSize,

    layout,
    showLocalVideoTileLabel,
    /* @conditional-compile-remove(spotlight) */
    spotlightedParticipants,
    /* @conditional-compile-remove(spotlight) */
    onStartLocalSpotlight,
    /* @conditional-compile-remove(spotlight) */
    onStopLocalSpotlight,
    /* @conditional-compile-remove(spotlight) */
    maxParticipantsToSpotlight,
    /* @conditional-compile-remove(spotlight) */
    remoteVideoTileMenu,
    /* @conditional-compile-remove(spotlight) */
    strings,
    /* @conditional-compile-remove(spotlight) */
    drawerMenuHostId,
    /* @conditional-compile-remove(reaction) */
    reactionResources
  ]);

  const onPinParticipant = useCallback(
    (userId: string) => {
      if (pinnedParticipants.length >= MAX_PINNED_REMOTE_VIDEO_TILES) {
        return;
      }
      if (!pinnedParticipantsState.includes(userId)) {
        setPinnedParticipantsState(pinnedParticipantsState.concat(userId));
      }
      onPinParticipantHandler?.(userId);
    },
    [pinnedParticipants.length, pinnedParticipantsState, setPinnedParticipantsState, onPinParticipantHandler]
  );
  const onUnpinParticipant = useCallback(
    (userId: string) => {
      setPinnedParticipantsState(pinnedParticipantsState.filter((p) => p !== userId));
      onUnpinParticipantHandler?.(userId);
    },
    [pinnedParticipantsState, setPinnedParticipantsState, onUnpinParticipantHandler]
  );

  const [announcementString, setAnnouncementString] = React.useState<string>('');
  /**
   * sets the announcement string for VideoGallery actions so that the screenreader will trigger
   */
  const toggleAnnouncerString = useCallback(
    (announcement: string) => {
      setAnnouncementString(announcement);
      /**
       * Clears the announcer string after VideoGallery action allowing it to be re-announced.
       */
      setTimeout(() => {
        setAnnouncementString('');
      }, 3000);
    },
    [setAnnouncementString]
  );

  const defaultOnRenderVideoTile = useCallback(
    (participant: VideoGalleryRemoteParticipant, isVideoParticipant?: boolean) => {
      const remoteVideoStream = participant.videoStream;
      const selectedScalingMode = remoteVideoStream ? selectedScalingModeState[participant.userId] : undefined;
      let isPinned = pinnedParticipants?.includes(participant.userId);
      /* @conditional-compile-remove(spotlight) */
      const isSpotlighted = !!participant.spotlight;
      /* @conditional-compile-remove(spotlight) */
      isPinned = isSpotlighted ? false : isPinned;

      const createViewOptions = (): VideoStreamOptions | undefined => {
        if (selectedScalingMode) {
          return selectedScalingMode;
        }
        return remoteVideoStream?.streamSize &&
          remoteVideoStream.streamSize?.height > remoteVideoStream.streamSize?.width
          ? ({
              scalingMode: 'Fit',
              isMirrored: remoteVideoViewOptions?.isMirrored
            } as VideoStreamOptions)
          : remoteVideoViewOptions;
      };

      return (
        <_RemoteVideoTile
          key={participant.userId}
          userId={participant.userId}
          remoteParticipant={participant}
          onCreateRemoteStreamView={isVideoParticipant ? onCreateRemoteStreamView : undefined}
          onDisposeRemoteStreamView={isVideoParticipant ? onDisposeRemoteVideoStreamView : undefined}
          isAvailable={isVideoParticipant ? remoteVideoStream?.isAvailable : false}
          isReceiving={isVideoParticipant ? remoteVideoStream?.isReceiving : false}
          renderElement={isVideoParticipant ? remoteVideoStream?.renderElement : undefined}
          remoteVideoViewOptions={createViewOptions()}
          onRenderAvatar={onRenderAvatar}
          showMuteIndicator={showMuteIndicator}
          strings={strings}
          /* @conditional-compile-remove(PSTN-calls) */
          participantState={participant.state}
          menuKind={
            participant.userId === localParticipant.userId
              ? undefined
              : remoteVideoTileMenu
              ? remoteVideoTileMenu.kind === 'drawer'
                ? 'drawer'
                : 'contextual'
              : undefined
          }
          drawerMenuHostId={drawerMenuHostId}
          onPinParticipant={onPinParticipant}
          onUnpinParticipant={onUnpinParticipant}
          onUpdateScalingMode={onUpdateScalingMode}
          isPinned={isPinned}
          disablePinMenuItem={pinnedParticipants.length >= MAX_PINNED_REMOTE_VIDEO_TILES}
          toggleAnnouncerString={toggleAnnouncerString}
          /* @conditional-compile-remove(spotlight) */
          spotlightedParticipantUserIds={spotlightedParticipants}
          /* @conditional-compile-remove(spotlight) */
          isSpotlighted={isSpotlighted}
          /* @conditional-compile-remove(spotlight) */
          onStartSpotlight={onStartRemoteSpotlight}
          /* @conditional-compile-remove(spotlight) */
          onStopSpotlight={onStopRemoteSpotlight}
          /* @conditional-compile-remove(spotlight) */
          maxParticipantsToSpotlight={maxParticipantsToSpotlight}
          /* @conditional-compile-remove(reaction) */
          reactionResources={reactionResources}
        />
      );
    },
    [
      onCreateRemoteStreamView,
      onDisposeRemoteVideoStreamView,
      remoteVideoViewOptions,
      localParticipant,
      onRenderAvatar,
      showMuteIndicator,
      strings,
      drawerMenuHostId,
      remoteVideoTileMenu,
      selectedScalingModeState,
      pinnedParticipants,
      onPinParticipant,
      onUnpinParticipant,
      toggleAnnouncerString,
      onUpdateScalingMode,
      /* @conditional-compile-remove(spotlight) */ spotlightedParticipants,
      /* @conditional-compile-remove(spotlight) */ onStartRemoteSpotlight,
      /* @conditional-compile-remove(spotlight) */ onStopRemoteSpotlight,
      /* @conditional-compile-remove(spotlight) */ maxParticipantsToSpotlight,
      /* @conditional-compile-remove(reaction) */ reactionResources
    ]
  );

  const screenShareParticipant = remoteParticipants.find((participant) => participant.screenShareStream?.isAvailable);

  const localScreenShareStreamComponent = <LocalScreenShare localParticipant={localParticipant} />;

  const htmlRenderElement = screenShareParticipant?.screenShareStream?.renderElement;
  const isReceiving = screenShareParticipant?.screenShareStream?.isReceiving;
  const jsxRenderElement = htmlRenderElement ? (
    <StreamMedia videoStreamElement={htmlRenderElement} loadingState={isReceiving === false ? 'loading' : 'none'} />
  ) : undefined;

  const remoteScreenShareComponent = screenShareParticipant && (
    <RemoteScreenShare
      {...screenShareParticipant}
      renderElement={jsxRenderElement}
      onCreateRemoteStreamView={onCreateRemoteStreamView}
      onDisposeRemoteStreamView={onDisposeRemoteScreenShareStreamView}
      isReceiving={screenShareParticipant.screenShareStream?.isReceiving}
      participantVideoScalingMode={selectedScalingModeState[screenShareParticipant.userId]}
<<<<<<< HEAD
      /* @conditional-compile-remove(reaction) */
      localParticipant={localParticipant}
      /* @conditional-compile-remove(reaction) */
      remoteParticipants={remoteParticipants}
      /* @conditional-compile-remove(reaction) */
      reactionResources={reactionResources}
=======
      /* @conditional-compile-remove(ppt-live) */
      isPPTLive={!screenShareParticipant.screenShareStream?.id}
>>>>>>> aa041b6f
    />
  );

  const screenShareComponent = remoteScreenShareComponent
    ? remoteScreenShareComponent
    : localParticipant.isScreenSharingOn
    ? localScreenShareStreamComponent
    : undefined;

  const layoutProps = useMemo<LayoutProps>(
    () => ({
      remoteParticipants,
      localParticipant,
      screenShareComponent,
      showCameraSwitcherInLocalPreview,
      maxRemoteVideoStreams,
      dominantSpeakers,
      styles,
      onRenderRemoteParticipant: onRenderRemoteVideoTile ?? defaultOnRenderVideoTile,
      localVideoComponent: localVideoTile,
      parentWidth: containerWidth,
      parentHeight: containerHeight,
      pinnedParticipantUserIds: pinnedParticipants,
      /* @conditional-compile-remove(vertical-gallery) */ overflowGalleryPosition,
      localVideoTileSize,
      /* @conditional-compile-remove(spotlight) */ spotlightedParticipantUserIds: spotlightedParticipants
    }),
    [
      remoteParticipants,
      localParticipant,
      screenShareComponent,
      showCameraSwitcherInLocalPreview,
      maxRemoteVideoStreams,
      dominantSpeakers,
      styles,
      localVideoTile,
      containerWidth,
      containerHeight,
      onRenderRemoteVideoTile,
      defaultOnRenderVideoTile,
      pinnedParticipants,
      /* @conditional-compile-remove(vertical-gallery) */ overflowGalleryPosition,
      localVideoTileSize,
      /* @conditional-compile-remove(spotlight) */ spotlightedParticipants
    ]
  );

  const videoGalleryLayout = useMemo(() => {
    if (screenShareParticipant && layout === 'focusedContent') {
      return <FocusedContentLayout {...layoutProps} />;
    }
    if (layout === 'floatingLocalVideo') {
      return <FloatingLocalVideoLayout {...layoutProps} />;
    }

    if (layout === 'speaker') {
      return <SpeakerVideoLayout {...layoutProps} />;
    }
    /* @conditional-compile-remove(large-gallery) */
    if (layout === 'largeGallery') {
      return <LargeGalleryLayout {...layoutProps} />;
    }
    return <DefaultLayout {...layoutProps} />;
  }, [layout, layoutProps, screenShareParticipant]);

  return (
    <div
      // We don't assign an drawer menu host id to the VideoGallery when a drawerMenuHostId is assigned from props
      id={drawerMenuHostIdFromProp ? undefined : drawerMenuHostId}
      data-ui-id={ids.videoGallery}
      ref={containerRef}
      className={mergeStyles(videoGalleryOuterDivStyle, styles?.root, unselectable)}
    >
      {videoGalleryLayout}
      <Announcer announcementString={announcementString} ariaLive="polite" />
    </div>
  );
};<|MERGE_RESOLUTION|>--- conflicted
+++ resolved
@@ -708,17 +708,14 @@
       onDisposeRemoteStreamView={onDisposeRemoteScreenShareStreamView}
       isReceiving={screenShareParticipant.screenShareStream?.isReceiving}
       participantVideoScalingMode={selectedScalingModeState[screenShareParticipant.userId]}
-<<<<<<< HEAD
       /* @conditional-compile-remove(reaction) */
       localParticipant={localParticipant}
       /* @conditional-compile-remove(reaction) */
       remoteParticipants={remoteParticipants}
       /* @conditional-compile-remove(reaction) */
       reactionResources={reactionResources}
-=======
       /* @conditional-compile-remove(ppt-live) */
       isPPTLive={!screenShareParticipant.screenShareStream?.id}
->>>>>>> aa041b6f
     />
   );
 
