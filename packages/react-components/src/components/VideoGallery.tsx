--- conflicted
+++ resolved
@@ -1,12 +1,8 @@
 // Copyright (c) Microsoft Corporation.
 // Licensed under the MIT license.
 
-<<<<<<< HEAD
-import { Stack, Text } from '@fluentui/react';
+import { Stack } from '@fluentui/react';
 import { FlatCommunicationIdentifier } from 'acs-ui-common';
-=======
-import { Stack } from '@fluentui/react';
->>>>>>> f67518ba
 import React, { useMemo } from 'react';
 import {
   BaseCustomStylesProps,
