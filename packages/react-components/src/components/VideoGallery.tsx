--- conflicted
+++ resolved
@@ -1,14 +1,9 @@
 // Copyright (c) Microsoft Corporation.
 // Licensed under the MIT license.
 
-<<<<<<< HEAD
-import { ContextualMenu, Icon, IDragOptions, Modal, Stack, Text, mergeStyles } from '@fluentui/react';
+import { ContextualMenu, IDragOptions, Modal, Stack } from '@fluentui/react';
 import React, { useCallback, useEffect, useMemo, useRef } from 'react';
 import { smartDominantSpeakerParticipants } from '../gallery';
-=======
-import { ContextualMenu, IDragOptions, Modal, Stack } from '@fluentui/react';
-import React, { useCallback, useEffect, useMemo } from 'react';
->>>>>>> cfb8726e
 import { useIdentifiers } from '../identifiers/IdentifierProvider';
 import { useTheme } from '../theming';
 import {
