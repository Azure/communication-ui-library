--- conflicted
+++ resolved
@@ -529,13 +529,15 @@
     (participant: VideoGalleryRemoteParticipant, isVideoParticipant?: boolean) => {
       const remoteVideoStream = participant.videoStream;
       const selectedScalingMode = remoteVideoStream ? selectedScalingModeState[participant.userId] : undefined;
-      /* @conditional-compile-remove(pinned-participants) */
-      const createViewOptions = selectedScalingMode ?? remoteVideoViewOptions;
 
       /* @conditional-compile-remove(pinned-participants) */
       const isPinned = pinnedParticipants?.includes(participant.userId);
 
       const createViewOptions = (): VideoStreamOptions | undefined => {
+        /* @conditional-compile-remove(pinned-participants) */
+        if (selectedScalingMode) {
+          return selectedScalingMode;
+        }
         /* @conditional-compile-remove(pinned-participants) */
         return remoteVideoStream?.streamSize &&
           remoteVideoStream.streamSize?.height > remoteVideoStream.streamSize?.width
@@ -557,11 +559,7 @@
           isAvailable={isVideoParticipant ? remoteVideoStream?.isAvailable : false}
           isReceiving={isVideoParticipant ? remoteVideoStream?.isReceiving : false}
           renderElement={isVideoParticipant ? remoteVideoStream?.renderElement : undefined}
-<<<<<<< HEAD
-          remoteVideoViewOptions={isVideoParticipant ? createViewOptions : undefined}
-=======
           remoteVideoViewOptions={isVideoParticipant && createViewOptions() ? createViewOptions() : undefined}
->>>>>>> 880f228a
           onRenderAvatar={onRenderAvatar}
           showMuteIndicator={showMuteIndicator}
           strings={strings}
