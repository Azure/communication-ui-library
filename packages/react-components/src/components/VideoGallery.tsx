// Copyright (c) Microsoft Corporation.
// Licensed under the MIT License.

import { concatStyleSets, IStyle, mergeStyles, Stack } from '@fluentui/react';
import React, { useCallback, useMemo, useRef } from 'react';
import { GridLayoutStyles } from '.';
import { Announcer } from './Announcer';
import { useEffect } from 'react';
import { useLocale } from '../localization';
import { useTheme } from '../theming';
import {
  BaseCustomStyles,
  OnRenderAvatarCallback,
  VideoGalleryLocalParticipant,
  VideoGalleryRemoteParticipant,
  VideoStreamOptions,
  CreateVideoStreamViewResult
} from '../types';
import { ViewScalingMode } from '../types';
import { HorizontalGalleryStyles } from './HorizontalGallery';
import { _RemoteVideoTile } from './RemoteVideoTile';
import { isNarrowWidth, _useContainerHeight, _useContainerWidth } from './utils/responsive';
import { LocalScreenShare } from './VideoGallery/LocalScreenShare';
import { RemoteScreenShare } from './VideoGallery/RemoteScreenShare';
import { LocalVideoCameraCycleButtonProps } from './LocalVideoCameraButton';
import { _ICoordinates, _ModalClone } from './ModalClone/ModalClone';
import { _formatString } from '@internal/acs-ui-common';
import { _LocalVideoTile } from './LocalVideoTile';
import { DefaultLayout } from './VideoGallery/DefaultLayout';
import { FloatingLocalVideoLayout } from './VideoGallery/FloatingLocalVideoLayout';
import { useIdentifiers } from '../identifiers';
import { localVideoTileContainerStyles, videoGalleryOuterDivStyle } from './styles/VideoGallery.styles';
import { floatingLocalVideoTileStyle } from './VideoGallery/styles/FloatingLocalVideo.styles';
import { useId } from '@fluentui/react-hooks';
/* @conditional-compile-remove(vertical-gallery) */
import { VerticalGalleryStyles } from './VerticalGallery';
/* @conditional-compile-remove(gallery-layouts) */
import { SpeakerVideoLayout } from './VideoGallery/SpeakerVideoLayout';
/* @conditional-compile-remove(gallery-layouts) */
import { FocusedContentLayout } from './VideoGallery/FocusContentLayout';
/* @conditional-compile-remove(large-gallery) */
import { LargeGalleryLayout } from './VideoGallery/LargeGalleryLayout';
import { LayoutProps } from './VideoGallery/Layout';
/* @conditional-compile-remove(reaction) */
import { ReactionResources } from '../types/ReactionTypes';

/**
 * @private
 * Currently the Calling JS SDK supports up to 4 remote video streams
 */
export const DEFAULT_MAX_REMOTE_VIDEO_STREAMS = 4;

/**
 * @private
 * Styles to disable the selectivity of a text in video gallery
 */
export const unselectable = {
  '-webkit-user-select': 'none',
  '-webkit-touch-callout': 'none',
  '-moz-user-select': 'none',
  '-ms-user-select': 'none',
  'user-select': 'none'
};
/**
 * @private
 * Set aside only 6 dominant speakers for remaining audio participants
 */
export const MAX_AUDIO_DOMINANT_SPEAKERS = 6;
/**
 * @private
 * Default remote video tile menu options
 */
export const DEFAULT_REMOTE_VIDEO_TILE_MENU_OPTIONS = {
  kind: 'contextual'
};

/**
 * @private
 * Maximum number of remote video tiles that can be pinned
 */
export const MAX_PINNED_REMOTE_VIDEO_TILES = 4;

/**
 * All strings that may be shown on the UI in the {@link VideoGallery}.
 *
 * @public
 */
export interface VideoGalleryStrings {
  /** String to notify that local user is sharing their screen */
  screenIsBeingSharedMessage: string;
  /** String to show when remote screen share stream is loading */
  screenShareLoadingMessage: string;
  /** String for local video label. Default is "You" */
  localVideoLabel: string;
  /** String for local video camera switcher */
  localVideoCameraSwitcherLabel: string;
  /** String for announcing the local video tile can be moved by keyboard controls */
  localVideoMovementLabel: string;
  /** String for announcing the selected camera */
  localVideoSelectedDescription: string;
  /** placeholder text for participants who does not have a display name*/
  displayNamePlaceholder: string;
  /** Menu text shown in Video Tile contextual menu for setting a remote participants video to fit in frame */
  fitRemoteParticipantToFrame: string;
  /** Menu text shown in Video Tile contextual menu for setting a remote participants video to fill the frame */
  fillRemoteParticipantFrame: string;
  /** Menu text shown in Video Tile contextual menu for pinning a remote participant's video tile */
  pinParticipantForMe: string;
  /** Menu text shown in Video Tile contextual menu for unpinning a remote participant's video tile */
  unpinParticipantForMe: string;
  /** Aria label for pin participant menu item of remote participant's video tile */
  pinParticipantMenuItemAriaLabel: string;
  /** Aria label for unpin participant menu item of remote participant's video tile */
  unpinParticipantMenuItemAriaLabel: string;
  /** Aria label to announce when remote participant's video tile is pinned */
  pinnedParticipantAnnouncementAriaLabel: string;
  /** Aria label to announce when remote participant's video tile is unpinned */
  unpinnedParticipantAnnouncementAriaLabel: string;
  /* @conditional-compile-remove(spotlight) */
  /** Menu text shown in Video Tile contextual menu to start spotlight on participant's video tile */
  startSpotlightVideoTileMenuLabel: string;
  /* @conditional-compile-remove(spotlight) */
  /** Menu text shown in Video Tile contextual menu to add spotlight to participant's video tile */
  addSpotlightVideoTileMenuLabel: string;
  /* @conditional-compile-remove(spotlight) */
  /** Menu title for start spotlight menu item when spotlight limit is reached */
  spotlightLimitReachedMenuTitle: string;
  /* @conditional-compile-remove(spotlight) */
  /** Menu text shown in Video Tile contextual menu to stop spotlight on participant's video tile */
  stopSpotlightVideoTileMenuLabel: string;
  /* @conditional-compile-remove(spotlight) */
  /** Menu text shown in Video Tile contextual menu to stop spotlight on local user's video tile */
  stopSpotlightOnSelfVideoTileMenuLabel: string;
}

/**
 * @public
 */
export type VideoGalleryLayout =
  | 'default'
  | 'floatingLocalVideo'
  | /* @conditional-compile-remove(gallery-layouts) */ 'speaker'
  | /* @conditional-compile-remove(large-gallery) */ 'largeGallery'
  | /* @conditional-compile-remove(gallery-layouts) */ 'focusedContent';

/**
 * {@link VideoGallery} Component Styles.
 * @public
 */
export interface VideoGalleryStyles extends BaseCustomStyles {
  /** Styles for the grid layout */
  gridLayout?: GridLayoutStyles;
  /** Styles for the horizontal gallery  */
  horizontalGallery?: HorizontalGalleryStyles;
  /** Styles for the local video  */
  localVideo?: IStyle;
  /* @conditional-compile-remove(vertical-gallery) */
  /** Styles for the vertical gallery */
  verticalGallery?: VerticalGalleryStyles;
}

/* @conditional-compile-remove(vertical-gallery) */
/**
 * Different modes and positions of the overflow gallery in the VideoGallery
 *
 * @public
 */
export type OverflowGalleryPosition =
  | 'horizontalBottom'
  | 'verticalRight'
  | /* @conditional-compile-remove(gallery-layouts) */ 'horizontalTop';

/* @conditional-compile-remove(click-to-call) */ /* @conditional-compile-remove(rooms) */
/**
 * different modes of the local video tile
 *
 * @public
 */
export type LocalVideoTileSize = '9:16' | '16:9' | 'hidden' | 'followDeviceOrientation';

/**
 * Props for {@link VideoGallery}.
 *
 * @public
 */
export interface VideoGalleryProps {
  /**
   * Allows users to pass an object containing custom CSS styles for the gallery container.
   *
   * @Example
   * ```
   * <VideoGallery styles={{ root: { border: 'solid 1px red' } }} />
   * ```
   */
  styles?: VideoGalleryStyles;
  /** Layout of the video tiles. */
  layout?: VideoGalleryLayout;
  /** Local video particpant */
  localParticipant: VideoGalleryLocalParticipant;
  /** List of remote video particpants */
  remoteParticipants?: VideoGalleryRemoteParticipant[];
  /** List of dominant speaker userIds in the order of their dominance. 0th index is the most dominant. */
  dominantSpeakers?: string[];
  /** Local video view options */
  localVideoViewOptions?: VideoStreamOptions;
  /** Remote videos view options */
  remoteVideoViewOptions?: VideoStreamOptions;
  /** Callback to create the local video stream view */
  onCreateLocalStreamView?: (options?: VideoStreamOptions) => Promise<void | CreateVideoStreamViewResult>;
  /** Callback to dispose of the local video stream view */
  onDisposeLocalStreamView?: () => void;
  /** Callback to render the local video tile*/
  onRenderLocalVideoTile?: (localParticipant: VideoGalleryLocalParticipant) => JSX.Element;
  /** Callback to create a remote video stream view */
  onCreateRemoteStreamView?: (
    userId: string,
    options?: VideoStreamOptions
  ) => Promise<void | CreateVideoStreamViewResult>;
  /** Callback to render a remote video tile */
  onRenderRemoteVideoTile?: (remoteParticipant: VideoGalleryRemoteParticipant) => JSX.Element;
  /**
   * @deprecated use {@link onDisposeRemoteVideoStreamView} and {@link onDisposeRemoteScreenShareStreamView} instead
   *
   * Callback to dispose a remote video stream view
   */
  onDisposeRemoteStreamView?: (userId: string) => Promise<void>;
  /** Callback to dispose a remote video stream view */
  onDisposeRemoteVideoStreamView?: (userId: string) => Promise<void>;
  /** Callback to dispose a remote screen share stream view */
  onDisposeRemoteScreenShareStreamView?: (userId: string) => Promise<void>;
  /** Callback to render a particpant avatar */
  onRenderAvatar?: OnRenderAvatarCallback;
  /**
   * Whether to display the local video camera switcher button
   */
  showCameraSwitcherInLocalPreview?: boolean;
  /**
   * Whether to display a mute icon beside the user's display name.
   * @defaultValue `true`
   */
  showMuteIndicator?: boolean;
  /** Optional strings to override in component  */
  strings?: Partial<VideoGalleryStrings>;
  /**
   * Maximum number of participant remote video streams that is rendered.
   * @defaultValue 4
   */
  maxRemoteVideoStreams?: number;
  /**
   * Camera control information for button to switch cameras.
   */
  localVideoCameraCycleButtonProps?: LocalVideoCameraCycleButtonProps;
  /**
   * List of pinned participant userIds.
   */
  pinnedParticipants?: string[];
  /**
   * This callback will be called when a participant video tile is pinned.
   */
  onPinParticipant?: (userId: string) => void;
  /**
   * This callback will be called when a participant video tile is un-pinned.
   */
  onUnpinParticipant?: (userId: string) => void;
  /* @conditional-compile-remove(spotlight) */
  /**
   * List of spotlighted participant userIds.
   */
  spotlightedParticipants?: string[];
  /* @conditional-compile-remove(spotlight) */
  /**
   * This callback will be called when spotlight is started for participant video tile.
   */
  onStartSpotlight?: (userIds?: string[]) => Promise<void>;
  /* @conditional-compile-remove(spotlight) */
  /**
   * This callback will be called when spotlight is stopped for participant video tile.
   */
<<<<<<< HEAD
  onStopSpotlight?: (userIds?: string[]) => Promise<void>;
=======
  onStopSpotlight?: (userId: string) => Promise<void>;
  /* @conditional-compile-remove(spotlight) */
  /**
   * Maximum participants that can be spotlighted
   */
  maxParticipantsToSpotlight?: number;
>>>>>>> 6ec1a33c
  /**
   * Options for showing the remote video tile menu.
   *
   * @defaultValue \{ kind: 'contextual' \}
   */
  remoteVideoTileMenu?: false | VideoTileContextualMenuProps | VideoTileDrawerMenuProps;
  /* @conditional-compile-remove(vertical-gallery) */
  /**
   * Determines the layout of the overflowGallery inside the VideoGallery.
   * @defaultValue 'horizontalBottom'
   */
  overflowGalleryPosition?: OverflowGalleryPosition;
  /* @conditional-compile-remove(click-to-call) */ /* @conditional-compile-remove(rooms) */
  /**
   * Determines the aspect ratio of local video tile in the video gallery.
   * @remarks 'followDeviceOrientation' will be responsive to the screen orientation and will change between 9:16 (portrait) and
   * 16:9 (landscape) aspect ratios.
   * @defaultValue 'followDeviceOrientation'
   */
  localVideoTileSize?: LocalVideoTileSize;
  /* @conditional-compile-remove(reaction) */
  /**
   * Reaction resources for like, heart, laugh, applause and surprised.
   * @beta
   */
  reactionResources?: ReactionResources;
}

/**
 * Properties for showing contextual menu for remote {@link VideoTile} components in {@link VideoGallery}.
 *
 * @public
 */
export interface VideoTileContextualMenuProps {
  /**
   * The menu property kind
   */
  kind: 'contextual';
}

/**
 * Properties for showing drawer menu on remote {@link VideoTile} long touch in {@link VideoGallery}.
 *
 * @public
 */
export interface VideoTileDrawerMenuProps {
  /**
   * The menu property kind
   */
  kind: 'drawer';
  /**
   * The optional id property provided on an element that the drawer menu should render within when a
   * remote participant video tile Drawer is shown. If an id is not provided, then a drawer menu will
   * render within the VideoGallery component.
   */
  hostId?: string;
}
/**
 * VideoGallery represents a layout of video tiles for a specific call.
 * It displays a {@link VideoTile} for the local user as well as for each remote participant who has joined the call.
 *
 * @public
 */
export const VideoGallery = (props: VideoGalleryProps): JSX.Element => {
  const {
    localParticipant,
    remoteParticipants = [],
    localVideoViewOptions,
    remoteVideoViewOptions,
    dominantSpeakers,
    onRenderLocalVideoTile,
    onRenderRemoteVideoTile,
    onCreateLocalStreamView,
    onDisposeLocalStreamView,
    onCreateRemoteStreamView,
    onDisposeRemoteScreenShareStreamView,
    onDisposeRemoteVideoStreamView,
    styles,
    layout,
    onRenderAvatar,
    showMuteIndicator,
    maxRemoteVideoStreams = DEFAULT_MAX_REMOTE_VIDEO_STREAMS,
    showCameraSwitcherInLocalPreview,
    localVideoCameraCycleButtonProps,
    onPinParticipant: onPinParticipantHandler,
    onUnpinParticipant: onUnpinParticipantHandler,
    remoteVideoTileMenu = DEFAULT_REMOTE_VIDEO_TILE_MENU_OPTIONS,
    /* @conditional-compile-remove(vertical-gallery) */
    overflowGalleryPosition = 'horizontalBottom',
    /* @conditional-compile-remove(rooms) */
    localVideoTileSize = 'followDeviceOrientation',
    /* @conditional-compile-remove(spotlight) */
    spotlightedParticipants,
    /* @conditional-compile-remove(spotlight) */
    onStartSpotlight,
    /* @conditional-compile-remove(spotlight) */
    onStopSpotlight,
    /* @conditional-compile-remove(spotlight) */
    maxParticipantsToSpotlight,
    /* @conditional-compile-remove(reaction) */
    reactionResources
  } = props;

  const ids = useIdentifiers();
  const theme = useTheme();
  const localeStrings = useLocale().strings.videoGallery;
  const strings = useMemo(() => ({ ...localeStrings, ...props.strings }), [localeStrings, props.strings]);

  const drawerMenuHostIdFromProp =
    remoteVideoTileMenu && remoteVideoTileMenu.kind === 'drawer'
      ? (remoteVideoTileMenu as VideoTileDrawerMenuProps).hostId
      : undefined;
  const drawerMenuHostId = useId('drawerMenuHost', drawerMenuHostIdFromProp);

  const localTileNotInGrid =
    (layout === 'floatingLocalVideo' || /* @conditional-compile-remove(gallery-layouts) */ layout === 'speaker') &&
    remoteParticipants.length > 0;

  const containerRef = useRef<HTMLDivElement>(null);
  const containerWidth = _useContainerWidth(containerRef);
  const containerHeight = _useContainerHeight(containerRef);
  const isNarrow = containerWidth ? isNarrowWidth(containerWidth) : false;

  const [pinnedParticipantsState, setPinnedParticipantsState] = React.useState<string[]>([]);
  const [selectedScalingModeState, setselectedScalingModeState] = React.useState<Record<string, VideoStreamOptions>>(
    {}
  );

  const onUpdateScalingMode = useCallback(
    (remoteUserId: string, scalingMode: ViewScalingMode) => {
      setselectedScalingModeState((current) => ({
        ...current,
        [remoteUserId]: {
          scalingMode,
          isMirrored: remoteVideoViewOptions?.isMirrored
        }
      }));
    },
    [remoteVideoViewOptions?.isMirrored]
  );
  useEffect(() => {
    props.pinnedParticipants?.forEach((pinParticipant) => {
      if (!props.remoteParticipants?.find((t) => t.userId === pinParticipant)) {
        // warning will be logged in the console when invalid participant id is passed in pinned participants
        console.warn('Invalid pinned participant UserId :' + pinParticipant);
      }
    });
  }, [props.pinnedParticipants, props.remoteParticipants]);
  // Use pinnedParticipants from props but if it is not defined use the maintained state of pinned participants
  const pinnedParticipants = props.pinnedParticipants ?? pinnedParticipantsState;

  const showLocalVideoTileLabel =
    !(
      (localTileNotInGrid && isNarrow) ||
      /*@conditional-compile-remove(click-to-call) */ /* @conditional-compile-remove(rooms) */ localVideoTileSize ===
        '9:16'
    ) || /* @conditional-compile-remove(gallery-layouts) */ layout === 'default';
  /**
   * Utility function for memoized rendering of LocalParticipant.
   */
  const localVideoTile = useMemo((): JSX.Element /* @conditional-compile-remove(rooms) */ | undefined => {
    /* @conditional-compile-remove(click-to-call) */
    if (localVideoTileSize === 'hidden') {
      return undefined;
    }
    if (onRenderLocalVideoTile) {
      return onRenderLocalVideoTile(localParticipant);
    }

    /* @conditional-compile-remove(spotlight) */
    const isSpotlighted = !!localParticipant.spotlight;

    const localVideoTileStyles = concatStyleSets(
      localTileNotInGrid ? floatingLocalVideoTileStyle : {},
      {
        root: { borderRadius: theme.effects.roundedCorner4 }
      },
      styles?.localVideo
    );

    const initialsName = !localParticipant.displayName ? '' : localParticipant.displayName;

    const showDisplayNameTrampoline = (): string => {
      /* @conditional-compile-remove(gallery-layouts) */
      return layout === 'default' ? strings.localVideoLabel : isNarrow ? '' : strings.localVideoLabel;
      return isNarrow ? '' : strings.localVideoLabel;
    };

    return (
      <Stack
        styles={localVideoTileContainerStyles}
        key="local-video-tile-key"
        tabIndex={0}
        aria-label={strings.localVideoMovementLabel}
        role={'dialog'}
      >
        <_LocalVideoTile
          userId={localParticipant.userId}
          onCreateLocalStreamView={onCreateLocalStreamView}
          onDisposeLocalStreamView={onDisposeLocalStreamView}
          isAvailable={localParticipant?.videoStream?.isAvailable}
          isMuted={localParticipant.isMuted}
          renderElement={localParticipant?.videoStream?.renderElement}
          displayName={showDisplayNameTrampoline()}
          initialsName={initialsName}
          localVideoViewOptions={localVideoViewOptions}
          onRenderAvatar={onRenderAvatar}
          showLabel={showLocalVideoTileLabel}
          showMuteIndicator={showMuteIndicator}
          showCameraSwitcherInLocalPreview={showCameraSwitcherInLocalPreview}
          localVideoCameraCycleButtonProps={localVideoCameraCycleButtonProps}
          localVideoCameraSwitcherLabel={strings.localVideoCameraSwitcherLabel}
          localVideoSelectedDescription={strings.localVideoSelectedDescription}
          styles={localVideoTileStyles}
          /* @conditional-compile-remove(raise-hand) */
          raisedHand={localParticipant.raisedHand}
          /* @conditional-compile-remove(reaction) */
          reaction={localParticipant.reaction}
          /* @conditional-compile-remove(spotlight) */
          isSpotlighted={isSpotlighted}
          /* @conditional-compile-remove(reaction) */
          reactionResources={reactionResources}
        />
      </Stack>
    );
  }, [
    isNarrow,
    localParticipant,
    localVideoCameraCycleButtonProps,
    localVideoViewOptions,
    onCreateLocalStreamView,
    onDisposeLocalStreamView,
    onRenderAvatar,
    onRenderLocalVideoTile,
    localTileNotInGrid,
    showCameraSwitcherInLocalPreview,
    showMuteIndicator,
    strings.localVideoCameraSwitcherLabel,
    strings.localVideoLabel,
    strings.localVideoMovementLabel,
    strings.localVideoSelectedDescription,
    styles?.localVideo,
    theme.effects.roundedCorner4,
    /*@conditional-compile-remove(click-to-call) */
    localVideoTileSize,
    /* @conditional-compile-remove(gallery-layouts) */
    layout,
    showLocalVideoTileLabel,
    /* @conditional-compile-remove(reaction) */
    reactionResources
  ]);

  const onPinParticipant = useCallback(
    (userId: string) => {
      if (pinnedParticipants.length >= MAX_PINNED_REMOTE_VIDEO_TILES) {
        return;
      }
      if (!pinnedParticipantsState.includes(userId)) {
        setPinnedParticipantsState(pinnedParticipantsState.concat(userId));
      }
      onPinParticipantHandler?.(userId);
    },
    [pinnedParticipants.length, pinnedParticipantsState, setPinnedParticipantsState, onPinParticipantHandler]
  );
  const onUnpinParticipant = useCallback(
    (userId: string) => {
      setPinnedParticipantsState(pinnedParticipantsState.filter((p) => p !== userId));
      onUnpinParticipantHandler?.(userId);
    },
    [pinnedParticipantsState, setPinnedParticipantsState, onUnpinParticipantHandler]
  );

  const [announcementString, setAnnouncementString] = React.useState<string>('');
  /**
   * sets the announcement string for VideoGallery actions so that the screenreader will trigger
   */
  const toggleAnnouncerString = useCallback(
    (announcement) => {
      setAnnouncementString(announcement);
      /**
       * Clears the announcer string after VideoGallery action allowing it to be re-announced.
       */
      setTimeout(() => {
        setAnnouncementString('');
      }, 3000);
    },
    [setAnnouncementString]
  );

  const defaultOnRenderVideoTile = useCallback(
    (participant: VideoGalleryRemoteParticipant, isVideoParticipant?: boolean) => {
      const remoteVideoStream = participant.videoStream;
      const selectedScalingMode = remoteVideoStream ? selectedScalingModeState[participant.userId] : undefined;
      let isPinned = pinnedParticipants?.includes(participant.userId);
      /* @conditional-compile-remove(spotlight) */
      const isSpotlighted = !!participant.spotlight;
      /* @conditional-compile-remove(spotlight) */
      isPinned = isSpotlighted ? false : isPinned;

      const createViewOptions = (): VideoStreamOptions | undefined => {
        if (selectedScalingMode) {
          return selectedScalingMode;
        }
        return remoteVideoStream?.streamSize &&
          remoteVideoStream.streamSize?.height > remoteVideoStream.streamSize?.width
          ? ({
              scalingMode: 'Fit',
              isMirrored: remoteVideoViewOptions?.isMirrored
            } as VideoStreamOptions)
          : remoteVideoViewOptions;
      };

      return (
        <_RemoteVideoTile
          key={participant.userId}
          userId={participant.userId}
          remoteParticipant={participant}
          onCreateRemoteStreamView={isVideoParticipant ? onCreateRemoteStreamView : undefined}
          onDisposeRemoteStreamView={isVideoParticipant ? onDisposeRemoteVideoStreamView : undefined}
          isAvailable={isVideoParticipant ? remoteVideoStream?.isAvailable : false}
          isReceiving={isVideoParticipant ? remoteVideoStream?.isReceiving : false}
          renderElement={isVideoParticipant ? remoteVideoStream?.renderElement : undefined}
          remoteVideoViewOptions={createViewOptions()}
          onRenderAvatar={onRenderAvatar}
          showMuteIndicator={showMuteIndicator}
          strings={strings}
          /* @conditional-compile-remove(PSTN-calls) */
          participantState={participant.state}
          menuKind={
            participant.userId === localParticipant.userId
              ? undefined
              : remoteVideoTileMenu
              ? remoteVideoTileMenu.kind === 'drawer'
                ? 'drawer'
                : 'contextual'
              : undefined
          }
          drawerMenuHostId={drawerMenuHostId}
          onPinParticipant={onPinParticipant}
          onUnpinParticipant={onUnpinParticipant}
          onUpdateScalingMode={onUpdateScalingMode}
          isPinned={isPinned}
          disablePinMenuItem={pinnedParticipants.length >= MAX_PINNED_REMOTE_VIDEO_TILES}
          toggleAnnouncerString={toggleAnnouncerString}
          /* @conditional-compile-remove(spotlight) */
          spotlightedParticipantUserIds={spotlightedParticipants}
          /* @conditional-compile-remove(spotlight) */
          isSpotlighted={isSpotlighted}
          /* @conditional-compile-remove(spotlight) */
          onStartSpotlight={onStartSpotlight}
          /* @conditional-compile-remove(spotlight) */
          onStopSpotlight={onStopSpotlight}
          /* @conditional-compile-remove(spotlight) */
          maxParticipantsToSpotlight={maxParticipantsToSpotlight}
          /* @conditional-compile-remove(reaction) */
          reactionResources={reactionResources}
        />
      );
    },
    [
      onCreateRemoteStreamView,
      onDisposeRemoteVideoStreamView,
      remoteVideoViewOptions,
      localParticipant,
      onRenderAvatar,
      showMuteIndicator,
      strings,
      drawerMenuHostId,
      remoteVideoTileMenu,
      selectedScalingModeState,
      pinnedParticipants,
      onPinParticipant,
      onUnpinParticipant,
      toggleAnnouncerString,
      onUpdateScalingMode,
      /* @conditional-compile-remove(spotlight) */ spotlightedParticipants,
      /* @conditional-compile-remove(spotlight) */ onStartSpotlight,
      /* @conditional-compile-remove(spotlight) */ onStopSpotlight,
      /* @conditional-compile-remove(spotlight) */ maxParticipantsToSpotlight,
      /* @conditional-compile-remove(reaction) */ reactionResources
    ]
  );

  const screenShareParticipant = remoteParticipants.find((participant) => participant.screenShareStream?.isAvailable);

  const localScreenShareStreamComponent = <LocalScreenShare localParticipant={localParticipant} />;

  const remoteScreenShareComponent = screenShareParticipant && (
    <RemoteScreenShare
      {...screenShareParticipant}
      renderElement={screenShareParticipant.screenShareStream?.renderElement}
      onCreateRemoteStreamView={onCreateRemoteStreamView}
      onDisposeRemoteStreamView={onDisposeRemoteScreenShareStreamView}
      isReceiving={screenShareParticipant.screenShareStream?.isReceiving}
      participantVideoScalingMode={selectedScalingModeState[screenShareParticipant.userId]}
    />
  );

  const screenShareComponent = remoteScreenShareComponent
    ? remoteScreenShareComponent
    : localParticipant.isScreenSharingOn
    ? localScreenShareStreamComponent
    : undefined;

  const layoutProps = useMemo<LayoutProps>(
    () => ({
      remoteParticipants,
      localParticipant,
      screenShareComponent,
      showCameraSwitcherInLocalPreview,
      maxRemoteVideoStreams,
      dominantSpeakers,
      styles,
      onRenderRemoteParticipant: onRenderRemoteVideoTile ?? defaultOnRenderVideoTile,
      localVideoComponent: localVideoTile,
      parentWidth: containerWidth,
      parentHeight: containerHeight,
      pinnedParticipantUserIds: pinnedParticipants,
      /* @conditional-compile-remove(vertical-gallery) */ overflowGalleryPosition,
      /* @conditional-compile-remove(click-to-call) */ localVideoTileSize,
      /* @conditional-compile-remove(spotlight) */ spotlightedParticipantUserIds: spotlightedParticipants
    }),
    [
      remoteParticipants,
      localParticipant,
      screenShareComponent,
      showCameraSwitcherInLocalPreview,
      maxRemoteVideoStreams,
      dominantSpeakers,
      styles,
      localVideoTile,
      containerWidth,
      containerHeight,
      onRenderRemoteVideoTile,
      defaultOnRenderVideoTile,
      pinnedParticipants,
      /* @conditional-compile-remove(vertical-gallery) */ overflowGalleryPosition,
      /* @conditional-compile-remove(click-to-call) */ localVideoTileSize,
      /* @conditional-compile-remove(spotlight) */ spotlightedParticipants
    ]
  );

  const videoGalleryLayout = useMemo(() => {
    /* @conditional-compile-remove(gallery-layouts) */
    if (screenShareParticipant && layout === 'focusedContent') {
      return <FocusedContentLayout {...layoutProps} />;
    }
    if (layout === 'floatingLocalVideo') {
      return <FloatingLocalVideoLayout {...layoutProps} />;
    }
    /* @conditional-compile-remove(gallery-layouts) */
    if (layout === 'speaker') {
      return <SpeakerVideoLayout {...layoutProps} />;
    }
    /* @conditional-compile-remove(large-gallery) */
    if (layout === 'largeGallery') {
      return <LargeGalleryLayout {...layoutProps} />;
    }
    return <DefaultLayout {...layoutProps} />;
  }, [layout, layoutProps, /* @conditional-compile-remove(gallery-layouts) */ screenShareParticipant]);

  return (
    <div
      // We don't assign an drawer menu host id to the VideoGallery when a drawerMenuHostId is assigned from props
      id={drawerMenuHostIdFromProp ? undefined : drawerMenuHostId}
      data-ui-id={ids.videoGallery}
      ref={containerRef}
      className={mergeStyles(videoGalleryOuterDivStyle, styles?.root, unselectable)}
    >
      {videoGalleryLayout}
      <Announcer announcementString={announcementString} ariaLive="polite" />
    </div>
  );
};<|MERGE_RESOLUTION|>--- conflicted
+++ resolved
@@ -276,16 +276,12 @@
   /**
    * This callback will be called when spotlight is stopped for participant video tile.
    */
-<<<<<<< HEAD
   onStopSpotlight?: (userIds?: string[]) => Promise<void>;
-=======
-  onStopSpotlight?: (userId: string) => Promise<void>;
   /* @conditional-compile-remove(spotlight) */
   /**
    * Maximum participants that can be spotlighted
    */
   maxParticipantsToSpotlight?: number;
->>>>>>> 6ec1a33c
   /**
    * Options for showing the remote video tile menu.
    *
