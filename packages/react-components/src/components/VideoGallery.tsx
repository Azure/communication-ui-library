// Copyright (c) Microsoft Corporation.
// Licensed under the MIT License.

import { concatStyleSets, IStyle, mergeStyles, Stack } from '@fluentui/react';
import React, { useCallback, useMemo, useRef } from 'react';
import { GridLayoutStyles } from '.';
import { Announcer } from './Announcer';
import { useEffect } from 'react';
import { useLocale } from '../localization';
import { useTheme } from '../theming';
import {
  BaseCustomStyles,
  OnRenderAvatarCallback,
  VideoGalleryLocalParticipant,
  VideoGalleryRemoteParticipant,
  VideoStreamOptions,
  CreateVideoStreamViewResult
} from '../types';
/* @conditional-compile-remove(together-mode) */
import {
  VideoGalleryTogetherModeParticipantPosition,
  VideoGalleryTogetherModeStreams,
  TogetherModeStreamViewResult
} from '../types/TogetherModeTypes';
import { ViewScalingMode } from '../types';
import { HorizontalGalleryStyles } from './HorizontalGallery';
import { _RemoteVideoTile } from './RemoteVideoTile';
import { isNarrowWidth, _useContainerHeight, _useContainerWidth } from './utils/responsive';
import { LocalScreenShare } from './VideoGallery/LocalScreenShare';
import { RemoteScreenShare } from './VideoGallery/RemoteScreenShare';
import { LocalVideoCameraCycleButtonProps } from './LocalVideoCameraButton';
import { _ICoordinates, _ModalClone } from './ModalClone/ModalClone';
import {
  _formatString,
  /* @conditional-compile-remove(together-mode) */ _isIdentityMicrosoftTeamsUser
} from '@internal/acs-ui-common';
import { _LocalVideoTile } from './LocalVideoTile';
import { DefaultLayout } from './VideoGallery/DefaultLayout';
import { FloatingLocalVideoLayout } from './VideoGallery/FloatingLocalVideoLayout';
import { useIdentifiers } from '../identifiers';
import { localVideoTileContainerStyles, videoGalleryOuterDivStyle } from './styles/VideoGallery.styles';
import { floatingLocalVideoTileStyle } from './VideoGallery/styles/FloatingLocalVideo.styles';
import { useId } from '@fluentui/react-hooks';
import { VerticalGalleryStyles } from './VerticalGallery';
import { SpeakerVideoLayout } from './VideoGallery/SpeakerVideoLayout';
import { FocusedContentLayout } from './VideoGallery/FocusContentLayout';
/* @conditional-compile-remove(large-gallery) */
import { LargeGalleryLayout } from './VideoGallery/LargeGalleryLayout';

/* @conditional-compile-remove(together-mode) */
import { TogetherModeLayout } from './VideoGallery/TogetherModeLayout';
import { LayoutProps } from './VideoGallery/Layout';
import { ReactionResources } from '../types/ReactionTypes';
/* @conditional-compile-remove(together-mode) */
import { TogetherModeStream } from './VideoGallery/TogetherModeStream';

/**
 * @private
 * Currently the Calling JS SDK supports up to 4 remote video streams
 */
export const DEFAULT_MAX_REMOTE_VIDEO_STREAMS = 4;

/**
 * @private
 * Styles to disable the selectivity of a text in video gallery
 */
export const unselectable = {
  '-webkit-user-select': 'none',
  '-webkit-touch-callout': 'none',
  '-moz-user-select': 'none',
  '-ms-user-select': 'none',
  'user-select': 'none'
};
/**
 * @private
 * Set aside only 6 dominant speakers for remaining audio participants
 */
export const MAX_AUDIO_DOMINANT_SPEAKERS = 6;
/**
 * @private
 * Default remote video tile menu options
 */
export const DEFAULT_REMOTE_VIDEO_TILE_MENU_OPTIONS = {
  kind: 'contextual'
};

/**
 * @private
 * Maximum number of remote video tiles that can be pinned
 */
export const MAX_PINNED_REMOTE_VIDEO_TILES = 4;

/**
 * All strings that may be shown on the UI in the {@link VideoGallery}.
 *
 * @public
 */
export interface VideoGalleryStrings {
  /** String to notify that local user is sharing their screen */
  screenIsBeingSharedMessage: string;
  /** String to show when remote screen share stream is loading */
  screenShareLoadingMessage: string;
  /** String to show when local screen share stream is loading */
  localScreenShareLoadingMessage: string;
  /** String for local video label. Default is "You" */
  localVideoLabel: string;
  /** String for local video camera switcher */
  localVideoCameraSwitcherLabel: string;
  /** String for announcing the local video tile can be moved by keyboard controls */
  localVideoMovementLabel: string;
  /** Aria-label for announcing the local video tile can be moved by keyboard controls */
  localVideoMovementAriaLabel: string;
  /** String for announcing the selected camera */
  localVideoSelectedDescription: string;
  /** placeholder text for participants who does not have a display name*/
  displayNamePlaceholder: string;
  /** Menu text shown in Video Tile contextual menu for setting a remote participants video to fit in frame */
  fitRemoteParticipantToFrame: string;
  /** Menu text shown in Video Tile contextual menu for setting a remote participants video to fill the frame */
  fillRemoteParticipantFrame: string;
  /** Menu text shown in Video Tile contextual menu for pinning a remote participant's video tile */
  pinParticipantForMe: string;
  /** Menu text shown in Video Tile contextual menu for unpinning a remote participant's video tile */
  unpinParticipantForMe: string;
  /** Aria label for pin participant menu item of remote participant's video tile */
  pinParticipantMenuItemAriaLabel: string;
  /** Aria label for unpin participant menu item of remote participant's video tile */
  unpinParticipantMenuItemAriaLabel: string;
  /** Aria label to announce when remote participant's video tile is pinned */
  pinnedParticipantAnnouncementAriaLabel: string;
  /** Aria label to announce when remote participant's video tile is unpinned */
  unpinnedParticipantAnnouncementAriaLabel: string;
  /** Menu text shown in Video Tile contextual menu to start spotlight on participant's video tile */
  startSpotlightVideoTileMenuLabel: string;
  /** Menu text shown in Video Tile contextual menu to add spotlight to participant's video tile */
  addSpotlightVideoTileMenuLabel: string;
  /** Menu title for start spotlight menu item when spotlight limit is reached */
  spotlightLimitReachedMenuTitle: string;
  /** Menu text shown in Video Tile contextual menu to stop spotlight on participant's video tile */
  stopSpotlightVideoTileMenuLabel: string;
  /** Menu text shown in Video Tile contextual menu to stop spotlight on local user's video tile */
  stopSpotlightOnSelfVideoTileMenuLabel: string;
  /** String for the attendee role */
  attendeeRole: string;
  /** Menu text shown in Video Tile contextual menu to mute a remote participant */
  muteParticipantMenuItemLabel: string;
  /** Text shown when waiting for others to join the call */
  waitingScreenText: string;
}

/**
 * @public
 */
export type VideoGalleryLayout =
  | 'default'
  | 'floatingLocalVideo'
  | 'speaker'
  | /* @conditional-compile-remove(large-gallery) */ 'largeGallery'
  | /* @conditional-compile-remove(together-mode) */ 'togetherMode'
  | 'focusedContent';

/**
 * {@link VideoGallery} Component Styles.
 * @public
 */
export interface VideoGalleryStyles extends BaseCustomStyles {
  /** Styles for the grid layout */
  gridLayout?: GridLayoutStyles;
  /** Styles for the horizontal gallery  */
  horizontalGallery?: HorizontalGalleryStyles;
  /** Styles for the local video  */
  localVideo?: IStyle;
  /** Styles for the vertical gallery */
  verticalGallery?: VerticalGalleryStyles;
}

/**
 * Different modes and positions of the overflow gallery in the VideoGallery
 *
 * @public
 */
export type OverflowGalleryPosition = 'horizontalBottom' | 'verticalRight' | 'horizontalTop';

/**
 * different modes of the local video tile
 *
 * @public
 */
export type LocalVideoTileSize = '9:16' | '16:9' | 'hidden' | 'followDeviceOrientation';

/**
 * Props for {@link VideoGallery}.
 *
 * @public
 */
export interface VideoGalleryProps {
  /**
   * Allows users to pass an object containing custom CSS styles for the gallery container.
   *
   * @Example
   * ```
   * <VideoGallery styles={{ root: { border: 'solid 1px red' } }} />
   * ```
   */
  styles?: VideoGalleryStyles;
  /** Layout of the video tiles. */
  layout?: VideoGalleryLayout;
  /** Local video particpant */
  localParticipant: VideoGalleryLocalParticipant;
  /** List of remote video particpants */
  remoteParticipants?: VideoGalleryRemoteParticipant[];
  /** List of dominant speaker userIds in the order of their dominance. 0th index is the most dominant. */
  dominantSpeakers?: string[];
  /** Local video view options */
  localVideoViewOptions?: VideoStreamOptions;
  /** Remote videos view options */
  remoteVideoViewOptions?: VideoStreamOptions;
  /** Callback to create the local video stream view */
  onCreateLocalStreamView?: (options?: VideoStreamOptions) => Promise<void | CreateVideoStreamViewResult>;
  /** Callback to dispose of the local video stream view */
  onDisposeLocalStreamView?: () => void;
  /** Callback to render the local video tile*/
  onRenderLocalVideoTile?: (localParticipant: VideoGalleryLocalParticipant) => JSX.Element;
  /** Callback to create a remote video stream view */
  onCreateRemoteStreamView?: (
    userId: string,
    options?: VideoStreamOptions
  ) => Promise<void | CreateVideoStreamViewResult>;
  /** Callback to render a remote video tile */
  onRenderRemoteVideoTile?: (remoteParticipant: VideoGalleryRemoteParticipant) => JSX.Element;
  /**
   * @deprecated use {@link onDisposeRemoteVideoStreamView} and {@link onDisposeRemoteScreenShareStreamView} instead
   *
   * Callback to dispose a remote video stream view
   */
  onDisposeRemoteStreamView?: (userId: string) => Promise<void>;
  /** Callback to dispose a remote video stream view */
  onDisposeRemoteVideoStreamView?: (userId: string) => Promise<void>;
  /** Callback to dispose a remote screen share stream view */
  onDisposeRemoteScreenShareStreamView?: (userId: string) => Promise<void>;
  /** Callback to dispose a local screen share stream view */
  onDisposeLocalScreenShareStreamView?: () => Promise<void>;
  /** Callback to render a participant avatar */
  onRenderAvatar?: OnRenderAvatarCallback;
  /**
   * Whether to display the local video camera switcher button
   */
  showCameraSwitcherInLocalPreview?: boolean;
  /**
   * Whether to display a mute icon beside the user's display name.
   * @defaultValue `true`
   */
  showMuteIndicator?: boolean;
  /** Optional strings to override in component  */
  strings?: Partial<VideoGalleryStrings>;
  /**
   * Maximum number of participant remote video streams that is rendered.
   * @defaultValue 4
   */
  maxRemoteVideoStreams?: number;
  /**
   * Camera control information for button to switch cameras.
   */
  localVideoCameraCycleButtonProps?: LocalVideoCameraCycleButtonProps;
  /**
   * List of pinned participant userIds.
   */
  pinnedParticipants?: string[];
  /**
   * This callback will be called when a participant video tile is pinned.
   */
  onPinParticipant?: (userId: string) => void;
  /**
   * This callback will be called when a participant video tile is un-pinned.
   */
  onUnpinParticipant?: (userId: string) => void;
  /**
   * List of spotlighted participant userIds.
   */
  spotlightedParticipants?: string[];
  /**
   * This callback is to start spotlight for local participant video tile.
   */
  onStartLocalSpotlight?: () => Promise<void>;
  /**
   * This callback is to stop spotlight for local participant video tile.
   */
  onStartRemoteSpotlight?: (userIds: string[]) => Promise<void>;
  /**
   * This callback is to start spotlight for remote participant video tiles.
   */
  onStopLocalSpotlight?: () => Promise<void>;
  /**
   * This callback is to stop spotlight for remote participant video tiles.
   */
  onStopRemoteSpotlight?: (userIds: string[]) => Promise<void>;
  /**
   * Maximum participants that can be spotlighted
   */
  maxParticipantsToSpotlight?: number;
  /**
   * Options for showing the remote video tile menu.
   *
   * @defaultValue \{ kind: 'contextual' \}
   */
  remoteVideoTileMenu?: false | VideoTileContextualMenuProps | VideoTileDrawerMenuProps;
  /**
   * Determines the layout of the overflowGallery inside the VideoGallery.
   * @defaultValue 'horizontalBottom'
   */
  overflowGalleryPosition?: OverflowGalleryPosition;
  /**
   * Determines the aspect ratio of local video tile in the video gallery.
   * @remarks 'followDeviceOrientation' will be responsive to the screen orientation and will change between 9:16 (portrait) and
   * 16:9 (landscape) aspect ratios.
   * @defaultValue 'followDeviceOrientation'
   */
  localVideoTileSize?: LocalVideoTileSize;
  /**
   * Reaction resources for like, heart, laugh, applause and surprised.
   */
  reactionResources?: ReactionResources;
  /**
   * Additional Options for Video Tiles
   */
  videoTilesOptions?: VideoTilesOptions;
  /**
   * This callback is to mute a remote participant
   */
  onMuteParticipant?: (userId: string) => Promise<void>;
  /* @conditional-compile-remove(together-mode) */
  startTogetherModeEnabled?: boolean;
  /* @conditional-compile-remove(together-mode) */
  isTogetherModeActive?: boolean;
  /* @conditional-compile-remove(together-mode) */
  onCreateTogetherModeStreamView?: (options?: VideoStreamOptions) => Promise<void | TogetherModeStreamViewResult>;
  /* @conditional-compile-remove(together-mode) */
  /** Callback to create the local video stream view */
  onStartTogetherMode?: () => Promise<void>;
  /* @conditional-compile-remove(together-mode) */
  onSetTogetherModeSceneSize?: (width: number, height: number) => void;
  /* @conditional-compile-remove(together-mode) */
  togetherModeStreams?: VideoGalleryTogetherModeStreams;
  /* @conditional-compile-remove(together-mode) */
  togetherModeSeatingCoordinates?: VideoGalleryTogetherModeParticipantPosition;
  /* @conditional-compile-remove(together-mode) */
  onDisposeTogetherModeStreamView?: () => Promise<void>;
  /**
   * This callback is to forbid audio for remote participant(s)
   */
  onForbidAudio?: (userIds: string[]) => Promise<void>;
  /**
   * This callback is to permit audio for remote participant(s)
   */
  onPermitAudio?: (userIds: string[]) => Promise<void>;
  /**
   * This callback is to forbid video for remote participant(s)
   */
  onForbidVideo?: (userIds: string[]) => Promise<void>;
  /**
   * This callback is to permit video for remote participant(s)
   */
  onPermitVideo?: (userIds: string[]) => Promise<void>;
}

/**
 * Options that apply to all Video Tiles in the {@link VideoGallery}
 *
 * @public
 */
export interface VideoTilesOptions {
  /**
   * Whether to always show the label background for the video tile
   */
  alwaysShowLabelBackground?: boolean;
}

/**
 * Properties for showing contextual menu for remote {@link VideoTile} components in {@link VideoGallery}.
 *
 * @public
 */
export interface VideoTileContextualMenuProps {
  /**
   * The menu property kind
   */
  kind: 'contextual';
}

/**
 * Properties for showing drawer menu on remote {@link VideoTile} long touch in {@link VideoGallery}.
 *
 * @public
 */
export interface VideoTileDrawerMenuProps {
  /**
   * The menu property kind
   */
  kind: 'drawer';
  /**
   * The optional id property provided on an element that the drawer menu should render within when a
   * remote participant video tile Drawer is shown. If an id is not provided, then a drawer menu will
   * render within the VideoGallery component.
   */
  hostId?: string;
}
/**
 * VideoGallery represents a layout of video tiles for a specific call.
 * It displays a {@link VideoTile} for the local user as well as for each remote participant who has joined the call.
 *
 * @public
 */
export const VideoGallery = (props: VideoGalleryProps): JSX.Element => {
  const {
    localParticipant,
    remoteParticipants = [],
    localVideoViewOptions,
    remoteVideoViewOptions,
    dominantSpeakers,
    onRenderLocalVideoTile,
    onRenderRemoteVideoTile,
    onCreateLocalStreamView,
    onDisposeLocalStreamView,
    onCreateRemoteStreamView,
    onDisposeRemoteScreenShareStreamView,
    onDisposeLocalScreenShareStreamView,
    onDisposeRemoteVideoStreamView,
    styles,
    layout,
    onRenderAvatar,
    showMuteIndicator,
    maxRemoteVideoStreams = DEFAULT_MAX_REMOTE_VIDEO_STREAMS,
    showCameraSwitcherInLocalPreview,
    localVideoCameraCycleButtonProps,
    onPinParticipant: onPinParticipantHandler,
    onUnpinParticipant: onUnpinParticipantHandler,
    remoteVideoTileMenu = DEFAULT_REMOTE_VIDEO_TILE_MENU_OPTIONS,
    overflowGalleryPosition = 'horizontalBottom',
    localVideoTileSize = 'followDeviceOrientation',
    spotlightedParticipants,
    onStartLocalSpotlight,
    onStartRemoteSpotlight,
    onStopLocalSpotlight,
    onStopRemoteSpotlight,
    maxParticipantsToSpotlight,
    reactionResources,
    videoTilesOptions,
    onMuteParticipant,
    /* @conditional-compile-remove(together-mode) */
    startTogetherModeEnabled,
    /* @conditional-compile-remove(together-mode) */
    isTogetherModeActive,
    /* @conditional-compile-remove(together-mode) */
    onCreateTogetherModeStreamView,
    /* @conditional-compile-remove(together-mode) */
    onStartTogetherMode,
    /* @conditional-compile-remove(together-mode) */
    onSetTogetherModeSceneSize,
    /* @conditional-compile-remove(together-mode) */
    togetherModeStreams,
    /* @conditional-compile-remove(together-mode) */
    togetherModeSeatingCoordinates,
    /* @conditional-compile-remove(together-mode) */
    onDisposeTogetherModeStreamView,
    onForbidAudio,
    onPermitAudio,
    onForbidVideo,
    onPermitVideo
  } = props;
  const ids = useIdentifiers();
  const theme = useTheme();
  const localeStrings = useLocale().strings.videoGallery;
  const strings = useMemo(() => ({ ...localeStrings, ...props.strings }), [localeStrings, props.strings]);

  const drawerMenuHostIdFromProp =
    remoteVideoTileMenu && remoteVideoTileMenu.kind === 'drawer'
      ? (remoteVideoTileMenu as VideoTileDrawerMenuProps).hostId
      : undefined;
  const drawerMenuHostId = useId('drawerMenuHost', drawerMenuHostIdFromProp);

  const localTileNotInGrid = (layout === 'floatingLocalVideo' || layout === 'speaker') && remoteParticipants.length > 0;

  const containerRef = useRef<HTMLDivElement>(null);
  const containerWidth = _useContainerWidth(containerRef);
  const containerHeight = _useContainerHeight(containerRef);
  const isNarrow = containerWidth ? isNarrowWidth(containerWidth) : false;

  const [pinnedParticipantsState, setPinnedParticipantsState] = React.useState<string[]>([]);
  const [selectedScalingModeState, setselectedScalingModeState] = React.useState<Record<string, VideoStreamOptions>>(
    {}
  );

  const onUpdateScalingMode = useCallback(
    (remoteUserId: string, scalingMode: ViewScalingMode) => {
      setselectedScalingModeState((current) => ({
        ...current,
        [remoteUserId]: {
          scalingMode,
          isMirrored: remoteVideoViewOptions?.isMirrored
        }
      }));
    },
    [remoteVideoViewOptions?.isMirrored]
  );
  useEffect(() => {
    props.pinnedParticipants?.forEach((pinParticipant) => {
      if (!props.remoteParticipants?.find((t) => t.userId === pinParticipant)) {
        // warning will be logged in the console when invalid participant id is passed in pinned participants
        console.warn('Invalid pinned participant UserId :' + pinParticipant);
      }
    });
  }, [props.pinnedParticipants, props.remoteParticipants]);
  // Use pinnedParticipants from props but if it is not defined use the maintained state of pinned participants
  const pinnedParticipants = useMemo(
    () =>
      props.pinnedParticipants ??
      pinnedParticipantsState.filter((pinnedParticipantId) =>
        remoteParticipants.find((remoteParticipant) => remoteParticipant.userId === pinnedParticipantId)
      ),
    [props.pinnedParticipants, pinnedParticipantsState, remoteParticipants]
  );

  const showLocalVideoTileLabel =
    !((localTileNotInGrid && isNarrow) || localVideoTileSize === '9:16') || layout === 'default';
  /**
   * Utility function for memoized rendering of LocalParticipant.
   */
  const localVideoTile = useMemo((): JSX.Element | undefined => {
    if (localVideoTileSize === 'hidden') {
      return undefined;
    }
    if (onRenderLocalVideoTile) {
      return onRenderLocalVideoTile(localParticipant);
    }

    const isSpotlighted = !!localParticipant.spotlight;

    const localVideoTileStyles = concatStyleSets(
      localTileNotInGrid ? floatingLocalVideoTileStyle : {},
      {
        root: { borderRadius: theme.effects.roundedCorner4 }
      },
      styles?.localVideo
    );

    const initialsName = !localParticipant.displayName ? '' : localParticipant.displayName;

    const showDisplayNameTrampoline = (): string => {
      return layout === 'default' ? strings.localVideoLabel : isNarrow ? '' : strings.localVideoLabel;
    };

    return (
      <Stack styles={localVideoTileContainerStyles} key="local-video-tile-key">
        <_LocalVideoTile
          alwaysShowLabelBackground={videoTilesOptions?.alwaysShowLabelBackground}
          userId={localParticipant.userId}
          onCreateLocalStreamView={onCreateLocalStreamView}
          onDisposeLocalStreamView={onDisposeLocalStreamView}
          isAvailable={localParticipant?.videoStream?.isAvailable}
          isMuted={localParticipant.isMuted}
          renderElement={localParticipant?.videoStream?.renderElement}
          displayName={showDisplayNameTrampoline()}
          initialsName={initialsName}
          localVideoViewOptions={localVideoViewOptions}
          onRenderAvatar={onRenderAvatar}
          showLabel={showLocalVideoTileLabel}
          showMuteIndicator={showMuteIndicator}
          showCameraSwitcherInLocalPreview={showCameraSwitcherInLocalPreview}
          localVideoCameraCycleButtonProps={localVideoCameraCycleButtonProps}
          localVideoCameraSwitcherLabel={strings.localVideoCameraSwitcherLabel}
          localVideoSelectedDescription={strings.localVideoSelectedDescription}
          styles={localVideoTileStyles}
          raisedHand={localParticipant.raisedHand}
          reaction={localParticipant.reaction}
          spotlightedParticipantUserIds={spotlightedParticipants}
          isSpotlighted={isSpotlighted}
          onStartSpotlight={onStartLocalSpotlight}
          onStopSpotlight={onStopLocalSpotlight}
          maxParticipantsToSpotlight={maxParticipantsToSpotlight}
          menuKind={remoteVideoTileMenu ? (remoteVideoTileMenu.kind === 'drawer' ? 'drawer' : 'contextual') : undefined}
          drawerMenuHostId={drawerMenuHostId}
          strings={strings}
          reactionResources={reactionResources}
          participantsCount={remoteParticipants.length + 1}
          isScreenSharingOn={localParticipant.isScreenSharingOn}
          mediaAccess={localParticipant.mediaAccess}
        />
      </Stack>
    );
  }, [
    isNarrow,
    localParticipant,
    localVideoCameraCycleButtonProps,
    localVideoViewOptions,
    onCreateLocalStreamView,
    onDisposeLocalStreamView,
    onRenderAvatar,
    onRenderLocalVideoTile,
    localTileNotInGrid,
    showCameraSwitcherInLocalPreview,
    showMuteIndicator,
    styles?.localVideo,
    theme.effects.roundedCorner4,
    localVideoTileSize,
    layout,
    showLocalVideoTileLabel,
    spotlightedParticipants,
    onStartLocalSpotlight,
    onStopLocalSpotlight,
    maxParticipantsToSpotlight,
    remoteVideoTileMenu,
    strings,
    drawerMenuHostId,
    reactionResources,
    videoTilesOptions,
    remoteParticipants.length
  ]);

  const onPinParticipant = useCallback(
    (userId: string) => {
      if (pinnedParticipants.length >= MAX_PINNED_REMOTE_VIDEO_TILES) {
        return;
      }
      if (!pinnedParticipants.includes(userId)) {
        setPinnedParticipantsState(pinnedParticipants.concat(userId));
      }
      onPinParticipantHandler?.(userId);
    },
    [pinnedParticipants, setPinnedParticipantsState, onPinParticipantHandler]
  );
  const onUnpinParticipant = useCallback(
    (userId: string) => {
      setPinnedParticipantsState(pinnedParticipantsState.filter((p) => p !== userId));
      onUnpinParticipantHandler?.(userId);
    },
    [pinnedParticipantsState, setPinnedParticipantsState, onUnpinParticipantHandler]
  );

  const [announcementString, setAnnouncementString] = React.useState<string>('');
  /**
   * sets the announcement string for VideoGallery actions so that the screenreader will trigger
   */
  const toggleAnnouncerString = useCallback(
    (announcement: string) => {
      setAnnouncementString(announcement);
      /**
       * Clears the announcer string after VideoGallery action allowing it to be re-announced.
       */
      setTimeout(() => {
        setAnnouncementString('');
      }, 3000);
    },
    [setAnnouncementString]
  );

  const defaultOnRenderVideoTile = useCallback(
    (participant: VideoGalleryRemoteParticipant, isVideoParticipant?: boolean) => {
      const remoteVideoStream = participant.videoStream;
      const selectedScalingMode = remoteVideoStream ? selectedScalingModeState[participant.userId] : undefined;
      let isPinned = pinnedParticipants?.includes(participant.userId);
      const isSpotlighted = !!participant.spotlight;
      isPinned = isSpotlighted ? false : isPinned;

      const createViewOptions = (): VideoStreamOptions | undefined => {
        if (selectedScalingMode) {
          return selectedScalingMode;
        }
        return remoteVideoStream?.streamSize &&
          remoteVideoStream.streamSize?.height > remoteVideoStream.streamSize?.width
          ? ({
              scalingMode: 'Fit',
              isMirrored: remoteVideoViewOptions?.isMirrored
            } as VideoStreamOptions)
          : remoteVideoViewOptions;
      };

      return (
        <_RemoteVideoTile
          alwaysShowLabelBackground={videoTilesOptions?.alwaysShowLabelBackground}
          streamId={remoteVideoStream?.id}
          key={participant.userId}
          userId={participant.userId}
          remoteParticipant={participant}
          onCreateRemoteStreamView={isVideoParticipant ? onCreateRemoteStreamView : undefined}
          onDisposeRemoteStreamView={isVideoParticipant ? onDisposeRemoteVideoStreamView : undefined}
          isAvailable={isVideoParticipant ? remoteVideoStream?.isAvailable : false}
          isReceiving={isVideoParticipant ? remoteVideoStream?.isReceiving : false}
          renderElement={isVideoParticipant ? remoteVideoStream?.renderElement : undefined}
          remoteVideoViewOptions={createViewOptions()}
          onRenderAvatar={onRenderAvatar}
          showMuteIndicator={showMuteIndicator}
          strings={strings}
          participantState={participant.state}
          menuKind={
            participant.userId === localParticipant.userId
              ? undefined
              : remoteVideoTileMenu
                ? remoteVideoTileMenu.kind === 'drawer'
                  ? 'drawer'
                  : 'contextual'
                : undefined
          }
          drawerMenuHostId={drawerMenuHostId}
          onPinParticipant={onPinParticipant}
          onUnpinParticipant={onUnpinParticipant}
          onUpdateScalingMode={onUpdateScalingMode}
          isPinned={isPinned}
          disablePinMenuItem={pinnedParticipants.length >= MAX_PINNED_REMOTE_VIDEO_TILES}
          toggleAnnouncerString={toggleAnnouncerString}
          spotlightedParticipantUserIds={spotlightedParticipants}
          isSpotlighted={isSpotlighted}
          onStartSpotlight={onStartRemoteSpotlight}
          onStopSpotlight={onStopRemoteSpotlight}
          maxParticipantsToSpotlight={maxParticipantsToSpotlight}
          reactionResources={reactionResources}
          onMuteParticipant={onMuteParticipant}
          onForbidAudio={onForbidAudio}
          onPermitAudio={onPermitAudio}
          onForbidVideo={onForbidVideo}
          onPermitVideo={onPermitVideo}
        />
      );
    },
    [
      selectedScalingModeState,
      pinnedParticipants,
      videoTilesOptions?.alwaysShowLabelBackground,
      onCreateRemoteStreamView,
      onDisposeRemoteVideoStreamView,
      onRenderAvatar,
      showMuteIndicator,
      strings,
      localParticipant.userId,
      remoteVideoTileMenu,
      drawerMenuHostId,
      onPinParticipant,
      onUnpinParticipant,
      onUpdateScalingMode,
      toggleAnnouncerString,
      spotlightedParticipants,
      onStartRemoteSpotlight,
      onStopRemoteSpotlight,
      maxParticipantsToSpotlight,
      reactionResources,
      onMuteParticipant,
      onForbidAudio,
      onPermitAudio,
      onForbidVideo,
      onPermitVideo,
      remoteVideoViewOptions
    ]
  );

  const screenShareParticipant = remoteParticipants.find((participant) => participant.screenShareStream?.isAvailable);
  const localScreenShareStreamComponent = (
    <LocalScreenShare
      localParticipant={localParticipant}
      renderElement={localParticipant.screenShareStream?.renderElement}
      isAvailable={localParticipant.screenShareStream?.isAvailable}
      onCreateLocalStreamView={onCreateLocalStreamView}
      onDisposeLocalScreenShareStreamView={onDisposeLocalScreenShareStreamView}
    />
  );

  const remoteScreenShareComponent = screenShareParticipant && (
    <RemoteScreenShare
      {...screenShareParticipant}
      renderElement={screenShareParticipant.screenShareStream?.renderElement}
      onCreateRemoteStreamView={onCreateRemoteStreamView}
      onDisposeRemoteStreamView={onDisposeRemoteScreenShareStreamView}
      isReceiving={screenShareParticipant.screenShareStream?.isReceiving}
      participantVideoScalingMode={selectedScalingModeState[screenShareParticipant.userId]}
      localParticipant={localParticipant}
      remoteParticipants={remoteParticipants}
      reactionResources={reactionResources}
    />
  );

  const screenShareComponent = remoteScreenShareComponent
    ? remoteScreenShareComponent
    : localParticipant.isScreenSharingOn
      ? localScreenShareStreamComponent
      : undefined;

  /* @conditional-compile-remove(together-mode) */
  const togetherModeStreamComponent = useMemo(() => {
    if (layout !== 'togetherMode' || screenShareComponent) {
      return null;
    }

    return (
      <TogetherModeStream
        startTogetherModeEnabled={startTogetherModeEnabled}
        isTogetherModeActive={isTogetherModeActive}
        onCreateTogetherModeStreamView={onCreateTogetherModeStreamView}
        onStartTogetherMode={onStartTogetherMode}
        onDisposeTogetherModeStreamView={onDisposeTogetherModeStreamView}
        onSetTogetherModeSceneSize={onSetTogetherModeSceneSize}
        togetherModeStreams={togetherModeStreams}
        seatingCoordinates={togetherModeSeatingCoordinates}
        localParticipant={localParticipant}
        remoteParticipants={remoteParticipants}
        reactionResources={reactionResources}
        containerWidth={containerWidth}
        containerHeight={containerHeight}
      />
<<<<<<< HEAD
    );
  }, [
    layout,
    screenShareComponent,
    startTogetherModeEnabled,
    isTogetherModeActive,
    onCreateTogetherModeStreamView,
    onStartTogetherMode,
    onDisposeTogetherModeStreamView,
    onSetTogetherModeSceneSize,
    togetherModeStreams,
    togetherModeSeatingCoordinates,
    localParticipant,
    remoteParticipants,
    reactionResources,
    containerWidth,
    containerHeight
  ]);
=======
    ),
    [
      startTogetherModeEnabled,
      isTogetherModeActive,
      onCreateTogetherModeStreamView,
      onStartTogetherMode,
      onDisposeTogetherModeStreamView,
      onSetTogetherModeSceneSize,
      togetherModeStreams,
      togetherModeSeatingCoordinates,
      localParticipant,
      remoteParticipants,
      reactionResources,
      containerWidth,
      containerHeight
    ]
  );
>>>>>>> 4278ba55
  /* @conditional-compile-remove(together-mode) */
  // Current implementation of capabilities is only based on user role.
  // This logic checks for the user role and if the user is a Teams user.
  const canSwitchToTogetherModeLayout =
    isTogetherModeActive || (_isIdentityMicrosoftTeamsUser(localParticipant.userId) && startTogetherModeEnabled);

  const layoutProps = useMemo<LayoutProps>(
    () => ({
      remoteParticipants,
      localParticipant,
      screenShareComponent,
      showCameraSwitcherInLocalPreview,
      maxRemoteVideoStreams,
      dominantSpeakers,
      styles,
      onRenderRemoteParticipant: onRenderRemoteVideoTile ?? defaultOnRenderVideoTile,
      localVideoComponent: localVideoTile,
      parentWidth: containerWidth,
      parentHeight: containerHeight,
      pinnedParticipantUserIds: pinnedParticipants,
      overflowGalleryPosition,
      localVideoTileSize,
      spotlightedParticipantUserIds: spotlightedParticipants
    }),
    [
      remoteParticipants,
      localParticipant,
      screenShareComponent,
      showCameraSwitcherInLocalPreview,
      maxRemoteVideoStreams,
      dominantSpeakers,
      styles,
      localVideoTile,
      containerWidth,
      containerHeight,
      onRenderRemoteVideoTile,
      defaultOnRenderVideoTile,
      pinnedParticipants,
      overflowGalleryPosition,
      localVideoTileSize,
      spotlightedParticipants
    ]
  );

  const videoGalleryLayout = useMemo(() => {
    if (screenShareParticipant && layout === 'focusedContent') {
      return <FocusedContentLayout {...layoutProps} />;
    }
    if (layout === 'floatingLocalVideo') {
      return <FloatingLocalVideoLayout {...layoutProps} />;
    }

    if (layout === 'speaker') {
      return <SpeakerVideoLayout {...layoutProps} />;
    }
    /* @conditional-compile-remove(large-gallery) */
    if (layout === 'largeGallery') {
      return <LargeGalleryLayout {...layoutProps} />;
    }
    /* @conditional-compile-remove(together-mode) */
    // Teams users can switch to Together mode layout only if they have the capability,
    // while ACS users can do so only if Together mode is enabled.
<<<<<<< HEAD
    if (layout === 'togetherMode' && togetherModeStreamComponent && canSwitchToTogetherModeLayout) {
=======
    if (!screenShareComponent && layout === 'togetherMode' && canSwitchToTogetherModeLayout) {
>>>>>>> 4278ba55
      return <TogetherModeLayout togetherModeStreamComponent={togetherModeStreamComponent} />;
    }
    return <DefaultLayout {...layoutProps} />;
  }, [
    /* @conditional-compile-remove(together-mode) */ canSwitchToTogetherModeLayout,
    layout,
    layoutProps,
<<<<<<< HEAD
=======
    screenShareComponent,
>>>>>>> 4278ba55
    screenShareParticipant,
    /* @conditional-compile-remove(together-mode) */ togetherModeStreamComponent
  ]);

  return (
    <div
      // We don't assign an drawer menu host id to the VideoGallery when a drawerMenuHostId is assigned from props
      id={drawerMenuHostIdFromProp ? undefined : drawerMenuHostId}
      data-ui-id={ids.videoGallery}
      ref={containerRef}
      className={mergeStyles(videoGalleryOuterDivStyle, styles?.root, unselectable)}
    >
      {videoGalleryLayout}
      <Announcer announcementString={announcementString} ariaLive="polite" />
    </div>
  );
};<|MERGE_RESOLUTION|>--- conflicted
+++ resolved
@@ -804,7 +804,6 @@
         containerWidth={containerWidth}
         containerHeight={containerHeight}
       />
-<<<<<<< HEAD
     );
   }, [
     layout,
@@ -823,25 +822,6 @@
     containerWidth,
     containerHeight
   ]);
-=======
-    ),
-    [
-      startTogetherModeEnabled,
-      isTogetherModeActive,
-      onCreateTogetherModeStreamView,
-      onStartTogetherMode,
-      onDisposeTogetherModeStreamView,
-      onSetTogetherModeSceneSize,
-      togetherModeStreams,
-      togetherModeSeatingCoordinates,
-      localParticipant,
-      remoteParticipants,
-      reactionResources,
-      containerWidth,
-      containerHeight
-    ]
-  );
->>>>>>> 4278ba55
   /* @conditional-compile-remove(together-mode) */
   // Current implementation of capabilities is only based on user role.
   // This logic checks for the user role and if the user is a Teams user.
@@ -904,11 +884,7 @@
     /* @conditional-compile-remove(together-mode) */
     // Teams users can switch to Together mode layout only if they have the capability,
     // while ACS users can do so only if Together mode is enabled.
-<<<<<<< HEAD
     if (layout === 'togetherMode' && togetherModeStreamComponent && canSwitchToTogetherModeLayout) {
-=======
-    if (!screenShareComponent && layout === 'togetherMode' && canSwitchToTogetherModeLayout) {
->>>>>>> 4278ba55
       return <TogetherModeLayout togetherModeStreamComponent={togetherModeStreamComponent} />;
     }
     return <DefaultLayout {...layoutProps} />;
@@ -916,10 +892,6 @@
     /* @conditional-compile-remove(together-mode) */ canSwitchToTogetherModeLayout,
     layout,
     layoutProps,
-<<<<<<< HEAD
-=======
-    screenShareComponent,
->>>>>>> 4278ba55
     screenShareParticipant,
     /* @conditional-compile-remove(together-mode) */ togetherModeStreamComponent
   ]);
