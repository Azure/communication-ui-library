// Copyright (c) Microsoft Corporation.
// Licensed under the MIT license.

import { concatStyleSets, IStyle, mergeStyles, Stack } from '@fluentui/react';
import React, { useCallback, useMemo, useRef } from 'react';
import { GridLayoutStyles } from '.';
/* @conditional-compile-remove(pinned-participants) */
import { Announcer } from './Announcer';
/* @conditional-compile-remove(pinned-participants) */
import { useEffect } from 'react';
import { useLocale } from '../localization';
import { useTheme } from '../theming';
import {
  BaseCustomStyles,
  OnRenderAvatarCallback,
  VideoGalleryLocalParticipant,
  VideoGalleryRemoteParticipant,
  VideoStreamOptions,
  CreateVideoStreamViewResult
} from '../types';
/* @conditional-compile-remove(pinned-participants) */
import { ViewScalingMode } from '../types';
import { HorizontalGalleryStyles } from './HorizontalGallery';
import { _RemoteVideoTile } from './RemoteVideoTile';
import { isNarrowWidth, _useContainerHeight, _useContainerWidth } from './utils/responsive';
import { LocalScreenShare } from './VideoGallery/LocalScreenShare';
import { RemoteScreenShare } from './VideoGallery/RemoteScreenShare';
import { LocalVideoCameraCycleButtonProps } from './LocalVideoCameraButton';
import { _ICoordinates, _ModalClone } from './ModalClone/ModalClone';
import { _formatString } from '@internal/acs-ui-common';
import { _LocalVideoTile } from './LocalVideoTile';
import { DefaultLayout } from './VideoGallery/DefaultLayout';
import { FloatingLocalVideoLayout } from './VideoGallery/FloatingLocalVideoLayout';
import { useIdentifiers } from '../identifiers';
import { localVideoTileContainerStyles, videoGalleryOuterDivStyle } from './styles/VideoGallery.styles';
import { floatingLocalVideoTileStyle } from './VideoGallery/styles/FloatingLocalVideo.styles';
/* @conditional-compile-remove(pinned-participants) */
import { useId } from '@fluentui/react-hooks';
/* @conditional-compile-remove(vertical-gallery) */
import { VerticalGalleryStyles } from './VerticalGallery';
/* @conditional-compile-remove(gallery-layouts) */
import { SpeakerVideoLayout } from './VideoGallery/SpeakerVideoLayout';
/* @conditional-compile-remove(gallery-layouts) */
import { FocusedContentLayout } from './VideoGallery/FocusContentLayout';

/**
 * @private
 * Currently the Calling JS SDK supports up to 4 remote video streams
 */
export const DEFAULT_MAX_REMOTE_VIDEO_STREAMS = 4;

/**
 * @private
 * Styles to disable the selectivity of a text in video gallery
 */
export const unselectable = {
  '-webkit-user-select': 'none',
  '-webkit-touch-callout': 'none',
  '-moz-user-select': 'none',
  '-ms-user-select': 'none',
  'user-select': 'none'
};
/**
 * @private
 * Set aside only 6 dominant speakers for remaining audio participants
 */
export const MAX_AUDIO_DOMINANT_SPEAKERS = 6;
/**
 * @private
 * Default remote video tile menu options
 */
export const DEFAULT_REMOTE_VIDEO_TILE_MENU_OPTIONS = {
  kind: 'contextual'
};

/* @conditional-compile-remove(pinned-participants) */
/**
 * @private
 * Maximum number of remote video tiles that can be pinned
 */
export const MAX_PINNED_REMOTE_VIDEO_TILES = 4;

/**
 * All strings that may be shown on the UI in the {@link VideoGallery}.
 *
 * @public
 */
export interface VideoGalleryStrings {
  /** String to notify that local user is sharing their screen */
  screenIsBeingSharedMessage: string;
  /** String to show when remote screen share stream is loading */
  screenShareLoadingMessage: string;
  /** String for local video label. Default is "You" */
  localVideoLabel: string;
  /** String for local video camera switcher */
  localVideoCameraSwitcherLabel: string;
  /** String for announcing the local video tile can be moved by keyboard controls */
  localVideoMovementLabel: string;
  /** String for announcing the selected camera */
  localVideoSelectedDescription: string;
  /** placeholder text for participants who does not have a display name*/
  displayNamePlaceholder: string;
  /* @conditional-compile-remove(pinned-participants) */
  /** Menu text shown in Video Tile contextual menu for setting a remote participants video to fit in frame */
  fitRemoteParticipantToFrame: string;
  /* @conditional-compile-remove(pinned-participants) */
  /** Menu text shown in Video Tile contextual menu for setting a remote participants video to fill the frame */
  fillRemoteParticipantFrame: string;
  /* @conditional-compile-remove(pinned-participants) */
  /** Menu text shown in Video Tile contextual menu for pinning a remote participant's video tile */
  pinParticipantForMe: string;
  /* @conditional-compile-remove(pinned-participants) */
  /** Menu text shown in Video Tile contextual menu for setting a remote participant's video tile */
  unpinParticipantForMe: string;
  /* @conditional-compile-remove(pinned-participants) */
  /** Aria label for pin participant menu item of remote participant's video tile */
  pinParticipantMenuItemAriaLabel: string;
  /* @conditional-compile-remove(pinned-participants) */
  /** Aria label for unpin participant menu item of remote participant's video tile */
  unpinParticipantMenuItemAriaLabel: string;
  /* @conditional-compile-remove(pinned-participants) */
  /** Aria label to announce when remote participant's video tile is pinned */
  pinnedParticipantAnnouncementAriaLabel: string;
  /* @conditional-compile-remove(pinned-participants) */
  /** Aria label to announce when remote participant's video tile is unpinned */
  unpinnedParticipantAnnouncementAriaLabel: string;
}

/**
 * @public
 */
export type VideoGalleryLayout =
  | 'default'
  | 'floatingLocalVideo'
  | /* @conditional-compile-remove(gallery-layouts) */ 'speaker'
  | /* @conditional-compile-remove(gallery-layouts) */ 'focusedContent';

/**
 * {@link VideoGallery} Component Styles.
 * @public
 */
export interface VideoGalleryStyles extends BaseCustomStyles {
  /** Styles for the grid layout */
  gridLayout?: GridLayoutStyles;
  /** Styles for the horizontal gallery  */
  horizontalGallery?: HorizontalGalleryStyles;
  /** Styles for the local video  */
  localVideo?: IStyle;
  /* @conditional-compile-remove(vertical-gallery) */
  /** Styles for the vertical gallery */
  verticalGallery?: VerticalGalleryStyles;
}

/* @conditional-compile-remove(vertical-gallery) */ /* @conditional-compile-remove(pinned-participants) */
/**
 * Different modes and positions of the overflow gallery in the VideoGallery
 *
 * @beta
 */
export type OverflowGalleryPosition =
  | 'HorizontalBottom'
  | 'VerticalRight'
  | /* @conditional-compile-remove(gallery-layouts) */ 'HorizontalTop';

/* @conditional-compile-remove(click-to-call) */ /* @conditional-compile-remove(rooms) */
/**
 * different modes of the local video tile
 *
 * @beta
 */
export type LocalVideoTileSize = '9:16' | '16:9' | 'hidden' | 'followDeviceOrientation';

/**
 * Props for {@link VideoGallery}.
 *
 * @public
 */
export interface VideoGalleryProps {
  /**
   * Allows users to pass an object containing custom CSS styles for the gallery container.
   *
   * @Example
   * ```
   * <VideoGallery styles={{ root: { border: 'solid 1px red' } }} />
   * ```
   */
  styles?: VideoGalleryStyles;
  /** Layout of the video tiles. */
  layout?: VideoGalleryLayout;
  /** Local video particpant */
  localParticipant: VideoGalleryLocalParticipant;
  /** List of remote video particpants */
  remoteParticipants?: VideoGalleryRemoteParticipant[];
  /** List of dominant speaker userIds in the order of their dominance. 0th index is the most dominant. */
  dominantSpeakers?: string[];
  /** Local video view options */
  localVideoViewOptions?: VideoStreamOptions;
  /** Remote videos view options */
  remoteVideoViewOptions?: VideoStreamOptions;
  /** Callback to create the local video stream view */
  onCreateLocalStreamView?: (options?: VideoStreamOptions) => Promise<void | CreateVideoStreamViewResult>;
  /** Callback to dispose of the local video stream view */
  onDisposeLocalStreamView?: () => void;
  /** Callback to render the local video tile*/
  onRenderLocalVideoTile?: (localParticipant: VideoGalleryLocalParticipant) => JSX.Element;
  /** Callback to create a remote video stream view */
  onCreateRemoteStreamView?: (
    userId: string,
    options?: VideoStreamOptions
  ) => Promise<void | CreateVideoStreamViewResult>;
  /** Callback to render a remote video tile */
  onRenderRemoteVideoTile?: (remoteParticipant: VideoGalleryRemoteParticipant) => JSX.Element;
  /**
   * @deprecated use {@link onDisposeRemoteVideoStreamView} and {@link onDisposeRemoteScreenShareStreamView} instead
   *
   * Callback to dispose a remote video stream view
   */
  onDisposeRemoteStreamView?: (userId: string) => Promise<void>;
  /** Callback to dispose a remote video stream view */
  onDisposeRemoteVideoStreamView?: (userId: string) => Promise<void>;
  /** Callback to dispose a remote screen share stream view */
  onDisposeRemoteScreenShareStreamView?: (userId: string) => Promise<void>;
  /** Callback to render a particpant avatar */
  onRenderAvatar?: OnRenderAvatarCallback;
  /**
   * Whether to display the local video camera switcher button
   */
  showCameraSwitcherInLocalPreview?: boolean;
  /**
   * Whether to display a mute icon beside the user's display name.
   * @defaultValue `true`
   */
  showMuteIndicator?: boolean;
  /** Optional strings to override in component  */
  strings?: Partial<VideoGalleryStrings>;
  /**
   * Maximum number of participant remote video streams that is rendered.
   * @defaultValue 4
   */
  maxRemoteVideoStreams?: number;
  /**
   * Camera control information for button to switch cameras.
   */
  localVideoCameraCycleButtonProps?: LocalVideoCameraCycleButtonProps;
  /* @conditional-compile-remove(pinned-participants) */
  /**
   * List of pinned participant userIds.
   */
  pinnedParticipants?: string[];
  /* @conditional-compile-remove(pinned-participants) */
  /**
   * This callback will be called when a participant video tile is pinned.
   */
  onPinParticipant?: (userId: string) => void;
  /* @conditional-compile-remove(pinned-participants) */
  /**
   * This callback will be called when a participant video tile is un-pinned.
   */
  onUnpinParticipant?: (userId: string) => void;
  /* @conditional-compile-remove(pinned-participants) */
  /**
   * Options for showing the remote video tile menu.
   *
   * @defaultValue \{ kind: 'contextual' \}
   */
  remoteVideoTileMenu?: false | VideoTileContextualMenuProps | VideoTileDrawerMenuProps;
  /* @conditional-compile-remove(vertical-gallery) */
  /**
   * Determines the layout of the overflowGallery inside the VideoGallery.
   * @defaultValue 'HorizontalBottom'
   */
  overflowGalleryPosition?: OverflowGalleryPosition;
  /* @conditional-compile-remove(click-to-call) */ /* @conditional-compile-remove(rooms) */
  /**
   * Determines the aspect ratio of local video tile in the video gallery.
   * @remarks 'followDeviceOrientation' will be responsive to the screen orientation and will change between 9:16 (portrait) and
   * 16:9 (landscape) aspect ratios.
   * @defaultValue 'followDeviceOrientation'
   */
  localVideoTileSize?: LocalVideoTileSize;
}

/* @conditional-compile-remove(pinned-participants) */
/**
 * Properties for showing contextual menu for remote {@link VideoTile} components in {@link VideoGallery}.
 *
 * @public
 */
export interface VideoTileContextualMenuProps {
  /**
   * The menu property kind
   */
  kind: 'contextual';
}

/* @conditional-compile-remove(pinned-participants) */
/**
 * Properties for showing drawer menu on remote {@link VideoTile} long touch in {@link VideoGallery}.
 *
 * @public
 */
export interface VideoTileDrawerMenuProps {
  /**
   * The menu property kind
   */
  kind: 'drawer';
  /**
   * The optional id property provided on an element that the drawer menu should render within when a
   * remote participant video tile Drawer is shown. If an id is not provided, then a drawer menu will
   * render within the VideoGallery component.
   */
  hostId?: string;
}
/**
 * VideoGallery represents a layout of video tiles for a specific call.
 * It displays a {@link VideoTile} for the local user as well as for each remote participant who has joined the call.
 *
 * @public
 */
export const VideoGallery = (props: VideoGalleryProps): JSX.Element => {
  const {
    localParticipant,
    remoteParticipants = [],
    localVideoViewOptions,
    remoteVideoViewOptions,
    dominantSpeakers,
    onRenderLocalVideoTile,
    onRenderRemoteVideoTile,
    onCreateLocalStreamView,
    onDisposeLocalStreamView,
    onCreateRemoteStreamView,
    onDisposeRemoteScreenShareStreamView,
    onDisposeRemoteVideoStreamView,
    styles,
    layout,
    onRenderAvatar,
    showMuteIndicator,
    maxRemoteVideoStreams = DEFAULT_MAX_REMOTE_VIDEO_STREAMS,
    showCameraSwitcherInLocalPreview,
    localVideoCameraCycleButtonProps,
    /* @conditional-compile-remove(pinned-participants) */
    onPinParticipant: onPinParticipantHandler,
    /* @conditional-compile-remove(pinned-participants) */
    onUnpinParticipant: onUnpinParticipantHandler,
    /* @conditional-compile-remove(pinned-participants) */
    remoteVideoTileMenu = DEFAULT_REMOTE_VIDEO_TILE_MENU_OPTIONS,
    /* @conditional-compile-remove(vertical-gallery) */
    overflowGalleryPosition = 'HorizontalBottom',
    /* @conditional-compile-remove(rooms) */
    localVideoTileSize = 'followDeviceOrientation'
  } = props;

  const ids = useIdentifiers();
  const theme = useTheme();
  const localeStrings = useLocale().strings.videoGallery;
  const strings = useMemo(() => ({ ...localeStrings, ...props.strings }), [localeStrings, props.strings]);

  /* @conditional-compile-remove(pinned-participants) */
  const drawerMenuHostIdFromProp =
    remoteVideoTileMenu && remoteVideoTileMenu.kind === 'drawer'
      ? (remoteVideoTileMenu as VideoTileDrawerMenuProps).hostId
      : undefined;
  /* @conditional-compile-remove(pinned-participants) */
  const drawerMenuHostId = useId('drawerMenuHost', drawerMenuHostIdFromProp);

  const localTileNotInGrid = !!(
    (layout === 'floatingLocalVideo' || /* @conditional-compile-remove(gallery-layouts) */ layout === 'speaker') &&
    remoteParticipants.length > 0
  );

  const containerRef = useRef<HTMLDivElement>(null);
  const containerWidth = _useContainerWidth(containerRef);
  const containerHeight = _useContainerHeight(containerRef);
  const isNarrow = containerWidth ? isNarrowWidth(containerWidth) : false;

  /* @conditional-compile-remove(pinned-participants) */
  const [pinnedParticipantsState, setPinnedParticipantsState] = React.useState<string[]>([]);
  /* @conditional-compile-remove(pinned-participants) */
  const [selectedScalingModeState, setselectedScalingModeState] = React.useState<Record<string, VideoStreamOptions>>(
    {}
  );

  /* @conditional-compile-remove(pinned-participants) */
  const onUpdateScalingMode = useCallback(
    (remoteUserId: string, scalingMode: ViewScalingMode) => {
      setselectedScalingModeState((current) => ({
        ...current,
        [remoteUserId]: {
          scalingMode,
          isMirrored: remoteVideoViewOptions?.isMirrored
        }
      }));
    },
    [remoteVideoViewOptions?.isMirrored]
  );
  /* @conditional-compile-remove(pinned-participants) */
  useEffect(() => {
    props.pinnedParticipants?.forEach((pinParticipant) => {
      if (!props.remoteParticipants?.find((t) => t.userId === pinParticipant)) {
        // warning will be logged in the console when invalid participant id is passed in pinned participants
        console.warn('Invalid pinned participant UserId :' + pinParticipant);
      }
    });
  }, [props.pinnedParticipants, props.remoteParticipants]);
  /* @conditional-compile-remove(pinned-participants) */
  // Use pinnedParticipants from props but if it is not defined use the maintained state of pinned participants
  const pinnedParticipants = props.pinnedParticipants ?? pinnedParticipantsState;

  /**
   * Utility function for memoized rendering of LocalParticipant.
   */
  const localVideoTile = useMemo((): JSX.Element /* @conditional-compile-remove(rooms) */ | undefined => {
    /* @conditional-compile-remove(click-to-call) */
    if (localVideoTileSize === 'hidden') {
      return undefined;
    }
    if (onRenderLocalVideoTile) {
      return onRenderLocalVideoTile(localParticipant);
    }

    const localVideoTileStyles = concatStyleSets(
      localTileNotInGrid ? floatingLocalVideoTileStyle : {},
      {
        root: { borderRadius: theme.effects.roundedCorner4 }
      },
      styles?.localVideo
    );

    const initialsName = !localParticipant.displayName ? '' : localParticipant.displayName;

    return (
      <Stack
        styles={localVideoTileContainerStyles}
        key="local-video-tile-key"
        tabIndex={0}
        aria-label={strings.localVideoMovementLabel}
        role={'dialog'}
      >
        <_LocalVideoTile
          userId={localParticipant.userId}
          onCreateLocalStreamView={onCreateLocalStreamView}
          onDisposeLocalStreamView={onDisposeLocalStreamView}
          isAvailable={localParticipant?.videoStream?.isAvailable}
          isMuted={localParticipant.isMuted}
          renderElement={localParticipant?.videoStream?.renderElement}
          displayName={isNarrow ? '' : strings.localVideoLabel}
          initialsName={initialsName}
          localVideoViewOptions={localVideoViewOptions}
          onRenderAvatar={onRenderAvatar}
          showLabel={
            !(
              (localTileNotInGrid && isNarrow) ||
              /*@conditional-compile-remove(click-to-call) */ /* @conditional-compile-remove(rooms) */ localVideoTileSize ===
                '9:16'
            )
          }
          showMuteIndicator={showMuteIndicator}
          showCameraSwitcherInLocalPreview={showCameraSwitcherInLocalPreview}
          localVideoCameraCycleButtonProps={localVideoCameraCycleButtonProps}
          localVideoCameraSwitcherLabel={strings.localVideoCameraSwitcherLabel}
          localVideoSelectedDescription={strings.localVideoSelectedDescription}
          styles={localVideoTileStyles}
          /* @conditional-compile-remove(raise-hand) */
          raisedHand={localParticipant.raisedHand}
        />
      </Stack>
    );
  }, [
    isNarrow,
    localParticipant,
    localVideoCameraCycleButtonProps,
    localVideoViewOptions,
    onCreateLocalStreamView,
    onDisposeLocalStreamView,
    onRenderAvatar,
    onRenderLocalVideoTile,
    localTileNotInGrid,
    showCameraSwitcherInLocalPreview,
    showMuteIndicator,
    strings.localVideoCameraSwitcherLabel,
    strings.localVideoLabel,
    strings.localVideoMovementLabel,
    strings.localVideoSelectedDescription,
    styles?.localVideo,
    theme.effects.roundedCorner4,
    /*@conditional-compile-remove(click-to-call) */
    localVideoTileSize
  ]);

  /* @conditional-compile-remove(pinned-participants) */
  const onPinParticipant = useCallback(
    (userId: string) => {
      if (pinnedParticipants.length >= MAX_PINNED_REMOTE_VIDEO_TILES) {
        return;
      }
      if (!pinnedParticipantsState.includes(userId)) {
        setPinnedParticipantsState(pinnedParticipantsState.concat(userId));
      }
      onPinParticipantHandler?.(userId);
    },
    [pinnedParticipants.length, pinnedParticipantsState, setPinnedParticipantsState, onPinParticipantHandler]
  );
  /* @conditional-compile-remove(pinned-participants) */
  const onUnpinParticipant = useCallback(
    (userId: string) => {
      setPinnedParticipantsState(pinnedParticipantsState.filter((p) => p !== userId));
      onUnpinParticipantHandler?.(userId);
    },
    [pinnedParticipantsState, setPinnedParticipantsState, onUnpinParticipantHandler]
  );

  /* @conditional-compile-remove(pinned-participants) */
  const [announcementString, setAnnouncementString] = React.useState<string>('');
  /* @conditional-compile-remove(pinned-participants) */
  /**
   * sets the announcement string for VideoGallery actions so that the screenreader will trigger
   */
  const toggleAnnouncerString = useCallback(
    (announcement) => {
      setAnnouncementString(announcement);
      /**
       * Clears the announcer string after VideoGallery action allowing it to be re-announced.
       */
      setTimeout(() => {
        setAnnouncementString('');
      }, 3000);
    },
    [setAnnouncementString]
  );

  const defaultOnRenderVideoTile = useCallback(
    (participant: VideoGalleryRemoteParticipant, isVideoParticipant?: boolean) => {
      const remoteVideoStream = participant.videoStream;
      /* @conditional-compile-remove(pinned-participants) */
      const selectedScalingMode = remoteVideoStream ? selectedScalingModeState[participant.userId] : undefined;

      /* @conditional-compile-remove(pinned-participants) */
      const isPinned = pinnedParticipants?.includes(participant.userId);

      const createViewOptions = (): VideoStreamOptions | undefined => {
        /* @conditional-compile-remove(pinned-participants) */
        if (selectedScalingMode) {
          return selectedScalingMode;
        }
        /* @conditional-compile-remove(pinned-participants) */
        return remoteVideoStream?.streamSize &&
          remoteVideoStream.streamSize?.height > remoteVideoStream.streamSize?.width
          ? ({
              scalingMode: 'Fit',
              isMirrored: remoteVideoViewOptions?.isMirrored
            } as VideoStreamOptions)
          : remoteVideoViewOptions;
        return remoteVideoViewOptions;
      };

      return (
        <_RemoteVideoTile
          key={participant.userId}
          userId={participant.userId}
          remoteParticipant={participant}
          onCreateRemoteStreamView={isVideoParticipant ? onCreateRemoteStreamView : undefined}
          onDisposeRemoteStreamView={isVideoParticipant ? onDisposeRemoteVideoStreamView : undefined}
          isAvailable={isVideoParticipant ? remoteVideoStream?.isAvailable : false}
          isReceiving={isVideoParticipant ? remoteVideoStream?.isReceiving : false}
          renderElement={isVideoParticipant ? remoteVideoStream?.renderElement : undefined}
          remoteVideoViewOptions={isVideoParticipant && createViewOptions() ? createViewOptions() : undefined}
          onRenderAvatar={onRenderAvatar}
          showMuteIndicator={showMuteIndicator}
          strings={strings}
          /* @conditional-compile-remove(PSTN-calls) */
          participantState={participant.state}
          /* @conditional-compile-remove(pinned-participants) */
          menuKind={
            participant.userId === localParticipant.userId
              ? undefined
              : remoteVideoTileMenu
              ? remoteVideoTileMenu.kind === 'drawer'
                ? 'drawer'
                : 'contextual'
              : undefined
          }
          /* @conditional-compile-remove(pinned-participants) */
          drawerMenuHostId={drawerMenuHostId}
          /* @conditional-compile-remove(pinned-participants) */
          onPinParticipant={onPinParticipant}
          /* @conditional-compile-remove(pinned-participants) */
          onUnpinParticipant={onUnpinParticipant}
          /* @conditional-compile-remove(pinned-participants) */
          onUpdateScalingMode={onUpdateScalingMode}
          /* @conditional-compile-remove(pinned-participants) */
          isPinned={isPinned}
          /* @conditional-compile-remove(pinned-participants) */
          disablePinMenuItem={pinnedParticipants.length >= MAX_PINNED_REMOTE_VIDEO_TILES}
          /* @conditional-compile-remove(pinned-participants) */
          toggleAnnouncerString={toggleAnnouncerString}
        />
      );
    },
    [
      onCreateRemoteStreamView,
      onDisposeRemoteVideoStreamView,
      remoteVideoViewOptions,
      localParticipant,
      onRenderAvatar,
      showMuteIndicator,
      strings,
<<<<<<< HEAD
      /* @conditional-compile-remove(pinned-participants) */ drawerMenuHostId,
      /* @conditional-compile-remove(pinned-participants) */ remoteVideoTileMenu,
=======
      /* @conditional-compile-remove(pinned-participants) */ selectedScalingModeState,
      /* @conditional-compile-remove(pinned-participants) */ remoteVideoTileMenuOptions,
>>>>>>> a844e345
      /* @conditional-compile-remove(pinned-participants) */ pinnedParticipants,
      /* @conditional-compile-remove(pinned-participants) */ onPinParticipant,
      /* @conditional-compile-remove(pinned-participants) */ onUnpinParticipant,
      /* @conditional-compile-remove(pinned-participants) */ toggleAnnouncerString,
      /* @conditional-compile-remove(pinned-participants) */ drawerMenuHostId,
      /* @conditional-compile-remove(pinned-participants) */ onUpdateScalingMode
    ]
  );

  const screenShareParticipant = remoteParticipants.find((participant) => participant.screenShareStream?.isAvailable);

  const localScreenShareStreamComponent = <LocalScreenShare localParticipant={localParticipant} />;

  const remoteScreenShareComponent = screenShareParticipant && (
    <RemoteScreenShare
      {...screenShareParticipant}
      renderElement={screenShareParticipant.screenShareStream?.renderElement}
      onCreateRemoteStreamView={onCreateRemoteStreamView}
      onDisposeRemoteStreamView={onDisposeRemoteScreenShareStreamView}
      isReceiving={screenShareParticipant.screenShareStream?.isReceiving}
    />
  );

  const screenShareComponent = remoteScreenShareComponent
    ? remoteScreenShareComponent
    : localParticipant.isScreenSharingOn
    ? localScreenShareStreamComponent
    : undefined;

  const layoutProps = useMemo(
    () => ({
      remoteParticipants,
      localParticipant,
      screenShareComponent,
      showCameraSwitcherInLocalPreview,
      maxRemoteVideoStreams,
      dominantSpeakers,
      styles,
      onRenderRemoteParticipant: onRenderRemoteVideoTile ?? defaultOnRenderVideoTile,
      localVideoComponent: localVideoTile,
      parentWidth: containerWidth,
      parentHeight: containerHeight,
      /* @conditional-compile-remove(pinned-participants) */ pinnedParticipantUserIds: pinnedParticipants,
      /* @conditional-compile-remove(vertical-gallery) */ overflowGalleryPosition,
      /* @conditional-compile-remove(click-to-call) */ localVideoTileSize
    }),
    [
      remoteParticipants,
      localParticipant,
      screenShareComponent,
      showCameraSwitcherInLocalPreview,
      maxRemoteVideoStreams,
      dominantSpeakers,
      styles,
      localVideoTile,
      containerWidth,
      containerHeight,
      onRenderRemoteVideoTile,
      defaultOnRenderVideoTile,
      /* @conditional-compile-remove(pinned-participants) */ pinnedParticipants,
      /* @conditional-compile-remove(vertical-gallery) */ overflowGalleryPosition,
      /* @conditional-compile-remove(click-to-call) */ localVideoTileSize
    ]
  );

  const videoGalleryLayout = useMemo(() => {
    /* @conditional-compile-remove(gallery-layouts) */
    if (screenShareParticipant && layout === 'focusedContent') {
      return <FocusedContentLayout {...layoutProps} />;
    }
    if (layout === 'floatingLocalVideo') {
      return <FloatingLocalVideoLayout {...layoutProps} />;
    }
    /* @conditional-compile-remove(gallery-layouts) */
    if (layout === 'speaker') {
      return <SpeakerVideoLayout {...layoutProps} />;
    }
    return <DefaultLayout {...layoutProps} />;
  }, [layout, layoutProps, /* @conditional-compile-remove(gallery-layouts) */ screenShareParticipant]);

  return (
    <div
      /* @conditional-compile-remove(pinned-participants) */
      // We don't assign an drawer menu host id to the VideoGallery when a drawerMenuHostId is assigned from props
      id={drawerMenuHostIdFromProp ? undefined : drawerMenuHostId}
      data-ui-id={ids.videoGallery}
      ref={containerRef}
      className={mergeStyles(videoGalleryOuterDivStyle, styles?.root, unselectable)}
    >
      {videoGalleryLayout}
      {
        /* @conditional-compile-remove(pinned-participants) */
        <Announcer announcementString={announcementString} ariaLive="polite" />
      }
    </div>
  );
};<|MERGE_RESOLUTION|>--- conflicted
+++ resolved
@@ -604,18 +604,13 @@
       onRenderAvatar,
       showMuteIndicator,
       strings,
-<<<<<<< HEAD
       /* @conditional-compile-remove(pinned-participants) */ drawerMenuHostId,
       /* @conditional-compile-remove(pinned-participants) */ remoteVideoTileMenu,
-=======
       /* @conditional-compile-remove(pinned-participants) */ selectedScalingModeState,
-      /* @conditional-compile-remove(pinned-participants) */ remoteVideoTileMenuOptions,
->>>>>>> a844e345
       /* @conditional-compile-remove(pinned-participants) */ pinnedParticipants,
       /* @conditional-compile-remove(pinned-participants) */ onPinParticipant,
       /* @conditional-compile-remove(pinned-participants) */ onUnpinParticipant,
       /* @conditional-compile-remove(pinned-participants) */ toggleAnnouncerString,
-      /* @conditional-compile-remove(pinned-participants) */ drawerMenuHostId,
       /* @conditional-compile-remove(pinned-participants) */ onUpdateScalingMode
     ]
   );
