// Copyright (c) Microsoft Corporation.
// Licensed under the MIT License.

import { concatStyleSets, IStyle, mergeStyles, Stack } from '@fluentui/react';
import React, { useCallback, useMemo, useRef } from 'react';
import { GridLayoutStyles } from '.';
import { Announcer } from './Announcer';
import { useEffect } from 'react';
import { useLocale } from '../localization';
import { useTheme } from '../theming';
import {
  BaseCustomStyles,
  OnRenderAvatarCallback,
  VideoGalleryLocalParticipant,
  VideoGalleryRemoteParticipant,
  VideoStreamOptions,
  CreateVideoStreamViewResult
} from '../types';
import { ViewScalingMode } from '../types';
import { HorizontalGalleryStyles } from './HorizontalGallery';
import { _RemoteVideoTile } from './RemoteVideoTile';
import { isNarrowWidth, _useContainerHeight, _useContainerWidth } from './utils/responsive';
import { LocalScreenShare } from './VideoGallery/LocalScreenShare';
import { RemoteScreenShare } from './VideoGallery/RemoteScreenShare';
import { LocalVideoCameraCycleButtonProps } from './LocalVideoCameraButton';
import { _ICoordinates, _ModalClone } from './ModalClone/ModalClone';
import { _formatString } from '@internal/acs-ui-common';
import { _LocalVideoTile } from './LocalVideoTile';
import { DefaultLayout } from './VideoGallery/DefaultLayout';
import { FloatingLocalVideoLayout } from './VideoGallery/FloatingLocalVideoLayout';
import { useIdentifiers } from '../identifiers';
import { localVideoTileContainerStyles, videoGalleryOuterDivStyle } from './styles/VideoGallery.styles';
import { floatingLocalVideoTileStyle } from './VideoGallery/styles/FloatingLocalVideo.styles';
import { useId } from '@fluentui/react-hooks';
import { VerticalGalleryStyles } from './VerticalGallery';
import { SpeakerVideoLayout } from './VideoGallery/SpeakerVideoLayout';
import { FocusedContentLayout } from './VideoGallery/FocusContentLayout';
/* @conditional-compile-remove(large-gallery) */
import { LargeGalleryLayout } from './VideoGallery/LargeGalleryLayout';
import { LayoutProps } from './VideoGallery/Layout';
import { ReactionResources } from '../types/ReactionTypes';

/**
 * @private
 * Currently the Calling JS SDK supports up to 4 remote video streams
 */
export const DEFAULT_MAX_REMOTE_VIDEO_STREAMS = 4;

/**
 * @private
 * Styles to disable the selectivity of a text in video gallery
 */
export const unselectable = {
  '-webkit-user-select': 'none',
  '-webkit-touch-callout': 'none',
  '-moz-user-select': 'none',
  '-ms-user-select': 'none',
  'user-select': 'none'
};
/**
 * @private
 * Set aside only 6 dominant speakers for remaining audio participants
 */
export const MAX_AUDIO_DOMINANT_SPEAKERS = 6;
/**
 * @private
 * Default remote video tile menu options
 */
export const DEFAULT_REMOTE_VIDEO_TILE_MENU_OPTIONS = {
  kind: 'contextual'
};

/**
 * @private
 * Maximum number of remote video tiles that can be pinned
 */
export const MAX_PINNED_REMOTE_VIDEO_TILES = 4;

/**
 * All strings that may be shown on the UI in the {@link VideoGallery}.
 *
 * @public
 */
export interface VideoGalleryStrings {
  /** String to notify that local user is sharing their screen */
  screenIsBeingSharedMessage: string;
  /** String to show when remote screen share stream is loading */
  screenShareLoadingMessage: string;
  /** String for local video label. Default is "You" */
  localVideoLabel: string;
  /** String for local video camera switcher */
  localVideoCameraSwitcherLabel: string;
  /** String for announcing the local video tile can be moved by keyboard controls */
  localVideoMovementLabel: string;
  /** String for announcing the selected camera */
  localVideoSelectedDescription: string;
  /** placeholder text for participants who does not have a display name*/
  displayNamePlaceholder: string;
  /** Menu text shown in Video Tile contextual menu for setting a remote participants video to fit in frame */
  fitRemoteParticipantToFrame: string;
  /** Menu text shown in Video Tile contextual menu for setting a remote participants video to fill the frame */
  fillRemoteParticipantFrame: string;
  /** Menu text shown in Video Tile contextual menu for pinning a remote participant's video tile */
  pinParticipantForMe: string;
  /** Menu text shown in Video Tile contextual menu for unpinning a remote participant's video tile */
  unpinParticipantForMe: string;
  /** Aria label for pin participant menu item of remote participant's video tile */
  pinParticipantMenuItemAriaLabel: string;
  /** Aria label for unpin participant menu item of remote participant's video tile */
  unpinParticipantMenuItemAriaLabel: string;
  /** Aria label to announce when remote participant's video tile is pinned */
  pinnedParticipantAnnouncementAriaLabel: string;
  /** Aria label to announce when remote participant's video tile is unpinned */
  unpinnedParticipantAnnouncementAriaLabel: string;
  /* @conditional-compile-remove(spotlight) */
  /** Menu text shown in Video Tile contextual menu to start spotlight on participant's video tile */
  startSpotlightVideoTileMenuLabel: string;
  /* @conditional-compile-remove(spotlight) */
  /** Menu text shown in Video Tile contextual menu to add spotlight to participant's video tile */
  addSpotlightVideoTileMenuLabel: string;
  /* @conditional-compile-remove(spotlight) */
  /** Menu title for start spotlight menu item when spotlight limit is reached */
  spotlightLimitReachedMenuTitle: string;
  /* @conditional-compile-remove(spotlight) */
  /** Menu text shown in Video Tile contextual menu to stop spotlight on participant's video tile */
  stopSpotlightVideoTileMenuLabel: string;
  /* @conditional-compile-remove(spotlight) */
  /** Menu text shown in Video Tile contextual menu to stop spotlight on local user's video tile */
  stopSpotlightOnSelfVideoTileMenuLabel: string;
  /* @conditional-compile-remove(hide-attendee-name) */
  /** String for the attendee role */
  attendeeRole: string;
}

/**
 * @public
 */
export type VideoGalleryLayout =
  | 'default'
  | 'floatingLocalVideo'
  | 'speaker'
  | /* @conditional-compile-remove(large-gallery) */ 'largeGallery'
  | 'focusedContent';

/**
 * {@link VideoGallery} Component Styles.
 * @public
 */
export interface VideoGalleryStyles extends BaseCustomStyles {
  /** Styles for the grid layout */
  gridLayout?: GridLayoutStyles;
  /** Styles for the horizontal gallery  */
  horizontalGallery?: HorizontalGalleryStyles;
  /** Styles for the local video  */
  localVideo?: IStyle;
  /** Styles for the vertical gallery */
  verticalGallery?: VerticalGalleryStyles;
}

/**
 * Different modes and positions of the overflow gallery in the VideoGallery
 *
 * @public
 */
export type OverflowGalleryPosition = 'horizontalBottom' | 'verticalRight' | 'horizontalTop';

/**
 * different modes of the local video tile
 *
 * @public
 */
export type LocalVideoTileSize = '9:16' | '16:9' | 'hidden' | 'followDeviceOrientation';

/**
 * Props for {@link VideoGallery}.
 *
 * @public
 */
export interface VideoGalleryProps {
  /**
   * Allows users to pass an object containing custom CSS styles for the gallery container.
   *
   * @Example
   * ```
   * <VideoGallery styles={{ root: { border: 'solid 1px red' } }} />
   * ```
   */
  styles?: VideoGalleryStyles;
  /** Layout of the video tiles. */
  layout?: VideoGalleryLayout;
  /** Local video particpant */
  localParticipant: VideoGalleryLocalParticipant;
  /** List of remote video particpants */
  remoteParticipants?: VideoGalleryRemoteParticipant[];
  /** List of dominant speaker userIds in the order of their dominance. 0th index is the most dominant. */
  dominantSpeakers?: string[];
  /** Local video view options */
  localVideoViewOptions?: VideoStreamOptions;
  /** Remote videos view options */
  remoteVideoViewOptions?: VideoStreamOptions;
  /** Callback to create the local video stream view */
  onCreateLocalStreamView?: (options?: VideoStreamOptions) => Promise<void | CreateVideoStreamViewResult>;
  /** Callback to dispose of the local video stream view */
  onDisposeLocalStreamView?: () => void;
  /** Callback to render the local video tile*/
  onRenderLocalVideoTile?: (localParticipant: VideoGalleryLocalParticipant) => JSX.Element;
  /** Callback to create a remote video stream view */
  onCreateRemoteStreamView?: (
    userId: string,
    options?: VideoStreamOptions
  ) => Promise<void | CreateVideoStreamViewResult>;
  /** Callback to render a remote video tile */
  onRenderRemoteVideoTile?: (remoteParticipant: VideoGalleryRemoteParticipant) => JSX.Element;
  /**
   * @deprecated use {@link onDisposeRemoteVideoStreamView} and {@link onDisposeRemoteScreenShareStreamView} instead
   *
   * Callback to dispose a remote video stream view
   */
  onDisposeRemoteStreamView?: (userId: string) => Promise<void>;
  /** Callback to dispose a remote video stream view */
  onDisposeRemoteVideoStreamView?: (userId: string) => Promise<void>;
  /** Callback to dispose a remote screen share stream view */
  onDisposeRemoteScreenShareStreamView?: (userId: string) => Promise<void>;
  /** Callback to render a particpant avatar */
  onRenderAvatar?: OnRenderAvatarCallback;
  /**
   * Whether to display the local video camera switcher button
   */
  showCameraSwitcherInLocalPreview?: boolean;
  /**
   * Whether to display a mute icon beside the user's display name.
   * @defaultValue `true`
   */
  showMuteIndicator?: boolean;
  /** Optional strings to override in component  */
  strings?: Partial<VideoGalleryStrings>;
  /**
   * Maximum number of participant remote video streams that is rendered.
   * @defaultValue 4
   */
  maxRemoteVideoStreams?: number;
  /**
   * Camera control information for button to switch cameras.
   */
  localVideoCameraCycleButtonProps?: LocalVideoCameraCycleButtonProps;
  /**
   * List of pinned participant userIds.
   */
  pinnedParticipants?: string[];
  /**
   * This callback will be called when a participant video tile is pinned.
   */
  onPinParticipant?: (userId: string) => void;
  /**
   * This callback will be called when a participant video tile is un-pinned.
   */
  onUnpinParticipant?: (userId: string) => void;
  /* @conditional-compile-remove(spotlight) */
  /**
   * List of spotlighted participant userIds.
   */
  spotlightedParticipants?: string[];
  /* @conditional-compile-remove(spotlight) */
  /**
   * This callback is to start spotlight for local participant video tile.
   */
  onStartLocalSpotlight?: () => Promise<void>;
  /* @conditional-compile-remove(spotlight) */
  /**
   * This callback is to stop spotlight for local participant video tile.
   */
  onStartRemoteSpotlight?: (userIds: string[]) => Promise<void>;
  /* @conditional-compile-remove(spotlight) */
  /**
   * This callback is to start spotlight for remote participant video tiles.
   */
  onStopLocalSpotlight?: () => Promise<void>;
  /* @conditional-compile-remove(spotlight) */
  /**
   * This callback is to stop spotlight for remote participant video tiles.
   */
  onStopRemoteSpotlight?: (userIds: string[]) => Promise<void>;
  /* @conditional-compile-remove(spotlight) */
  /**
   * Maximum participants that can be spotlighted
   */
  maxParticipantsToSpotlight?: number;
  /**
   * Options for showing the remote video tile menu.
   *
   * @defaultValue \{ kind: 'contextual' \}
   */
  remoteVideoTileMenu?: false | VideoTileContextualMenuProps | VideoTileDrawerMenuProps;
  /**
   * Determines the layout of the overflowGallery inside the VideoGallery.
   * @defaultValue 'horizontalBottom'
   */
  overflowGalleryPosition?: OverflowGalleryPosition;
  /**
   * Determines the aspect ratio of local video tile in the video gallery.
   * @remarks 'followDeviceOrientation' will be responsive to the screen orientation and will change between 9:16 (portrait) and
   * 16:9 (landscape) aspect ratios.
   * @defaultValue 'followDeviceOrientation'
   */
  localVideoTileSize?: LocalVideoTileSize;
  /**
   * Reaction resources for like, heart, laugh, applause and surprised.
   */
  reactionResources?: ReactionResources;
  /**
   * Additional Options for Video Tiles
   */
  videoTilesOptions?: VideoTilesOptions;
}

/**
 * Options that apply to all Video Tiles in the {@link VideoGallery}
 * 
 * @public
 */
export interface VideoTilesOptions {
  /**
   * Whether to always show the label background for the video tile
   */
    alwaysShowLabelBackground?: boolean;
}


/**
 * Properties for showing contextual menu for remote {@link VideoTile} components in {@link VideoGallery}.
 *
 * @public
 */
export interface VideoTileContextualMenuProps {
  /**
   * The menu property kind
   */
  kind: 'contextual';
}

/**
 * Properties for showing drawer menu on remote {@link VideoTile} long touch in {@link VideoGallery}.
 *
 * @public
 */
export interface VideoTileDrawerMenuProps {
  /**
   * The menu property kind
   */
  kind: 'drawer';
  /**
   * The optional id property provided on an element that the drawer menu should render within when a
   * remote participant video tile Drawer is shown. If an id is not provided, then a drawer menu will
   * render within the VideoGallery component.
   */
  hostId?: string;
}
/**
 * VideoGallery represents a layout of video tiles for a specific call.
 * It displays a {@link VideoTile} for the local user as well as for each remote participant who has joined the call.
 *
 * @public
 */
export const VideoGallery = (props: VideoGalleryProps): JSX.Element => {
  const {
    localParticipant,
    remoteParticipants = [],
    localVideoViewOptions,
    remoteVideoViewOptions,
    dominantSpeakers,
    onRenderLocalVideoTile,
    onRenderRemoteVideoTile,
    onCreateLocalStreamView,
    onDisposeLocalStreamView,
    onCreateRemoteStreamView,
    onDisposeRemoteScreenShareStreamView,
    onDisposeRemoteVideoStreamView,
    styles,
    layout,
    onRenderAvatar,
    showMuteIndicator,
    maxRemoteVideoStreams = DEFAULT_MAX_REMOTE_VIDEO_STREAMS,
    showCameraSwitcherInLocalPreview,
    localVideoCameraCycleButtonProps,
    onPinParticipant: onPinParticipantHandler,
    onUnpinParticipant: onUnpinParticipantHandler,
    remoteVideoTileMenu = DEFAULT_REMOTE_VIDEO_TILE_MENU_OPTIONS,
    overflowGalleryPosition = 'horizontalBottom',
    localVideoTileSize = 'followDeviceOrientation',
    /* @conditional-compile-remove(spotlight) */
    spotlightedParticipants,
    /* @conditional-compile-remove(spotlight) */
    onStartLocalSpotlight,
    /* @conditional-compile-remove(spotlight) */
    onStartRemoteSpotlight,
    /* @conditional-compile-remove(spotlight) */
    onStopLocalSpotlight,
    /* @conditional-compile-remove(spotlight) */
    onStopRemoteSpotlight,
    /* @conditional-compile-remove(spotlight) */
    maxParticipantsToSpotlight,
<<<<<<< HEAD
    /* @conditional-compile-remove(reaction) */
    reactionResources,
    videoTilesOptions
=======
    reactionResources
>>>>>>> 39e8218c
  } = props;

  const ids = useIdentifiers();
  const theme = useTheme();
  const localeStrings = useLocale().strings.videoGallery;
  const strings = useMemo(() => ({ ...localeStrings, ...props.strings }), [localeStrings, props.strings]);

  const drawerMenuHostIdFromProp =
    remoteVideoTileMenu && remoteVideoTileMenu.kind === 'drawer'
      ? (remoteVideoTileMenu as VideoTileDrawerMenuProps).hostId
      : undefined;
  const drawerMenuHostId = useId('drawerMenuHost', drawerMenuHostIdFromProp);

  const localTileNotInGrid = (layout === 'floatingLocalVideo' || layout === 'speaker') && remoteParticipants.length > 0;

  const containerRef = useRef<HTMLDivElement>(null);
  const containerWidth = _useContainerWidth(containerRef);
  const containerHeight = _useContainerHeight(containerRef);
  const isNarrow = containerWidth ? isNarrowWidth(containerWidth) : false;

  const [pinnedParticipantsState, setPinnedParticipantsState] = React.useState<string[]>([]);
  const [selectedScalingModeState, setselectedScalingModeState] = React.useState<Record<string, VideoStreamOptions>>(
    {}
  );

  const onUpdateScalingMode = useCallback(
    (remoteUserId: string, scalingMode: ViewScalingMode) => {
      setselectedScalingModeState((current) => ({
        ...current,
        [remoteUserId]: {
          scalingMode,
          isMirrored: remoteVideoViewOptions?.isMirrored
        }
      }));
    },
    [remoteVideoViewOptions?.isMirrored]
  );
  useEffect(() => {
    props.pinnedParticipants?.forEach((pinParticipant) => {
      if (!props.remoteParticipants?.find((t) => t.userId === pinParticipant)) {
        // warning will be logged in the console when invalid participant id is passed in pinned participants
        console.warn('Invalid pinned participant UserId :' + pinParticipant);
      }
    });
  }, [props.pinnedParticipants, props.remoteParticipants]);
  // Use pinnedParticipants from props but if it is not defined use the maintained state of pinned participants
  const pinnedParticipants = props.pinnedParticipants ?? pinnedParticipantsState;

  const showLocalVideoTileLabel =
    !((localTileNotInGrid && isNarrow) || localVideoTileSize === '9:16') || layout === 'default';
  /**
   * Utility function for memoized rendering of LocalParticipant.
   */
  const localVideoTile = useMemo((): JSX.Element | undefined => {
    if (localVideoTileSize === 'hidden') {
      return undefined;
    }
    if (onRenderLocalVideoTile) {
      return onRenderLocalVideoTile(localParticipant);
    }

    /* @conditional-compile-remove(spotlight) */
    const isSpotlighted = !!localParticipant.spotlight;

    const localVideoTileStyles = concatStyleSets(
      localTileNotInGrid ? floatingLocalVideoTileStyle : {},
      {
        root: { borderRadius: theme.effects.roundedCorner4 }
      },
      styles?.localVideo
    );

    const initialsName = !localParticipant.displayName ? '' : localParticipant.displayName;

    const showDisplayNameTrampoline = (): string => {
      return layout === 'default' ? strings.localVideoLabel : isNarrow ? '' : strings.localVideoLabel;
      return isNarrow ? '' : strings.localVideoLabel;
    };

    return (
      <Stack
        styles={localVideoTileContainerStyles}
        key="local-video-tile-key"
        tabIndex={0}
        aria-label={strings.localVideoMovementLabel}
        role={'dialog'}
      >
        <_LocalVideoTile
          alwaysShowLabelBackground={videoTilesOptions?.alwaysShowLabelBackground}
          userId={localParticipant.userId}
          onCreateLocalStreamView={onCreateLocalStreamView}
          onDisposeLocalStreamView={onDisposeLocalStreamView}
          isAvailable={localParticipant?.videoStream?.isAvailable}
          isMuted={localParticipant.isMuted}
          renderElement={localParticipant?.videoStream?.renderElement}
          displayName={showDisplayNameTrampoline()}
          initialsName={initialsName}
          localVideoViewOptions={localVideoViewOptions}
          onRenderAvatar={onRenderAvatar}
          showLabel={showLocalVideoTileLabel}
          showMuteIndicator={showMuteIndicator}
          showCameraSwitcherInLocalPreview={showCameraSwitcherInLocalPreview}
          localVideoCameraCycleButtonProps={localVideoCameraCycleButtonProps}
          localVideoCameraSwitcherLabel={strings.localVideoCameraSwitcherLabel}
          localVideoSelectedDescription={strings.localVideoSelectedDescription}
          styles={localVideoTileStyles}
          raisedHand={localParticipant.raisedHand}
          reaction={localParticipant.reaction}
          /* @conditional-compile-remove(spotlight) */
          spotlightedParticipantUserIds={spotlightedParticipants}
          /* @conditional-compile-remove(spotlight) */
          isSpotlighted={isSpotlighted}
          /* @conditional-compile-remove(spotlight) */
          onStartSpotlight={onStartLocalSpotlight}
          /* @conditional-compile-remove(spotlight) */
          onStopSpotlight={onStopLocalSpotlight}
          /* @conditional-compile-remove(spotlight) */
          maxParticipantsToSpotlight={maxParticipantsToSpotlight}
          /* @conditional-compile-remove(spotlight) */
          menuKind={remoteVideoTileMenu ? (remoteVideoTileMenu.kind === 'drawer' ? 'drawer' : 'contextual') : undefined}
          /* @conditional-compile-remove(spotlight) */
          drawerMenuHostId={drawerMenuHostId}
          /* @conditional-compile-remove(spotlight) */
          strings={strings}
          reactionResources={reactionResources}
        />
      </Stack>
    );
  }, [
    isNarrow,
    localParticipant,
    localVideoCameraCycleButtonProps,
    localVideoViewOptions,
    onCreateLocalStreamView,
    onDisposeLocalStreamView,
    onRenderAvatar,
    onRenderLocalVideoTile,
    localTileNotInGrid,
    showCameraSwitcherInLocalPreview,
    showMuteIndicator,
    styles?.localVideo,
    theme.effects.roundedCorner4,
    localVideoTileSize,
    layout,
    showLocalVideoTileLabel,
    /* @conditional-compile-remove(spotlight) */
    spotlightedParticipants,
    /* @conditional-compile-remove(spotlight) */
    onStartLocalSpotlight,
    /* @conditional-compile-remove(spotlight) */
    onStopLocalSpotlight,
    /* @conditional-compile-remove(spotlight) */
    maxParticipantsToSpotlight,
    /* @conditional-compile-remove(spotlight) */
    remoteVideoTileMenu,
    /* @conditional-compile-remove(spotlight) */
    strings,
    /* @conditional-compile-remove(spotlight) */
    drawerMenuHostId,
    reactionResources
  ]);

  const onPinParticipant = useCallback(
    (userId: string) => {
      if (pinnedParticipants.length >= MAX_PINNED_REMOTE_VIDEO_TILES) {
        return;
      }
      if (!pinnedParticipantsState.includes(userId)) {
        setPinnedParticipantsState(pinnedParticipantsState.concat(userId));
      }
      onPinParticipantHandler?.(userId);
    },
    [pinnedParticipants.length, pinnedParticipantsState, setPinnedParticipantsState, onPinParticipantHandler]
  );
  const onUnpinParticipant = useCallback(
    (userId: string) => {
      setPinnedParticipantsState(pinnedParticipantsState.filter((p) => p !== userId));
      onUnpinParticipantHandler?.(userId);
    },
    [pinnedParticipantsState, setPinnedParticipantsState, onUnpinParticipantHandler]
  );

  const [announcementString, setAnnouncementString] = React.useState<string>('');
  /**
   * sets the announcement string for VideoGallery actions so that the screenreader will trigger
   */
  const toggleAnnouncerString = useCallback(
    (announcement: string) => {
      setAnnouncementString(announcement);
      /**
       * Clears the announcer string after VideoGallery action allowing it to be re-announced.
       */
      setTimeout(() => {
        setAnnouncementString('');
      }, 3000);
    },
    [setAnnouncementString]
  );

  const defaultOnRenderVideoTile = useCallback(
    (participant: VideoGalleryRemoteParticipant, isVideoParticipant?: boolean) => {
      const remoteVideoStream = participant.videoStream;
      const selectedScalingMode = remoteVideoStream ? selectedScalingModeState[participant.userId] : undefined;
      let isPinned = pinnedParticipants?.includes(participant.userId);
      /* @conditional-compile-remove(spotlight) */
      const isSpotlighted = !!participant.spotlight;
      /* @conditional-compile-remove(spotlight) */
      isPinned = isSpotlighted ? false : isPinned;

      const createViewOptions = (): VideoStreamOptions | undefined => {
        if (selectedScalingMode) {
          return selectedScalingMode;
        }
        return remoteVideoStream?.streamSize &&
          remoteVideoStream.streamSize?.height > remoteVideoStream.streamSize?.width
          ? ({
              scalingMode: 'Fit',
              isMirrored: remoteVideoViewOptions?.isMirrored
            } as VideoStreamOptions)
          : remoteVideoViewOptions;
      };

      return (
        <_RemoteVideoTile
          alwaysShowLabelBackground={videoTilesOptions?.alwaysShowLabelBackground}
          streamId={remoteVideoStream?.id}
          key={participant.userId}
          userId={participant.userId}
          remoteParticipant={participant}
          onCreateRemoteStreamView={isVideoParticipant ? onCreateRemoteStreamView : undefined}
          onDisposeRemoteStreamView={isVideoParticipant ? onDisposeRemoteVideoStreamView : undefined}
          isAvailable={isVideoParticipant ? remoteVideoStream?.isAvailable : false}
          isReceiving={isVideoParticipant ? remoteVideoStream?.isReceiving : false}
          renderElement={isVideoParticipant ? remoteVideoStream?.renderElement : undefined}
          remoteVideoViewOptions={createViewOptions()}
          onRenderAvatar={onRenderAvatar}
          showMuteIndicator={showMuteIndicator}
          strings={strings}
          /* @conditional-compile-remove(PSTN-calls) */
          participantState={participant.state}
          menuKind={
            participant.userId === localParticipant.userId
              ? undefined
              : remoteVideoTileMenu
              ? remoteVideoTileMenu.kind === 'drawer'
                ? 'drawer'
                : 'contextual'
              : undefined
          }
          drawerMenuHostId={drawerMenuHostId}
          onPinParticipant={onPinParticipant}
          onUnpinParticipant={onUnpinParticipant}
          onUpdateScalingMode={onUpdateScalingMode}
          isPinned={isPinned}
          disablePinMenuItem={pinnedParticipants.length >= MAX_PINNED_REMOTE_VIDEO_TILES}
          toggleAnnouncerString={toggleAnnouncerString}
          /* @conditional-compile-remove(spotlight) */
          spotlightedParticipantUserIds={spotlightedParticipants}
          /* @conditional-compile-remove(spotlight) */
          isSpotlighted={isSpotlighted}
          /* @conditional-compile-remove(spotlight) */
          onStartSpotlight={onStartRemoteSpotlight}
          /* @conditional-compile-remove(spotlight) */
          onStopSpotlight={onStopRemoteSpotlight}
          /* @conditional-compile-remove(spotlight) */
          maxParticipantsToSpotlight={maxParticipantsToSpotlight}
          reactionResources={reactionResources}
        />
      );
    },
    [
      onCreateRemoteStreamView,
      onDisposeRemoteVideoStreamView,
      remoteVideoViewOptions,
      localParticipant,
      onRenderAvatar,
      showMuteIndicator,
      strings,
      drawerMenuHostId,
      remoteVideoTileMenu,
      selectedScalingModeState,
      pinnedParticipants,
      onPinParticipant,
      onUnpinParticipant,
      toggleAnnouncerString,
      onUpdateScalingMode,
      /* @conditional-compile-remove(spotlight) */ spotlightedParticipants,
      /* @conditional-compile-remove(spotlight) */ onStartRemoteSpotlight,
      /* @conditional-compile-remove(spotlight) */ onStopRemoteSpotlight,
      /* @conditional-compile-remove(spotlight) */ maxParticipantsToSpotlight,
      reactionResources
    ]
  );

  const screenShareParticipant = remoteParticipants.find((participant) => participant.screenShareStream?.isAvailable);

  const localScreenShareStreamComponent = <LocalScreenShare localParticipant={localParticipant} />;

  const remoteScreenShareComponent = screenShareParticipant && (
    <RemoteScreenShare
      {...screenShareParticipant}
      renderElement={screenShareParticipant.screenShareStream?.renderElement}
      onCreateRemoteStreamView={onCreateRemoteStreamView}
      onDisposeRemoteStreamView={onDisposeRemoteScreenShareStreamView}
      isReceiving={screenShareParticipant.screenShareStream?.isReceiving}
      participantVideoScalingMode={selectedScalingModeState[screenShareParticipant.userId]}
      localParticipant={localParticipant}
      remoteParticipants={remoteParticipants}
      reactionResources={reactionResources}
      /* @conditional-compile-remove(ppt-live) */
      isPPTLive={!screenShareParticipant.screenShareStream?.id}
    />
  );

  const screenShareComponent = remoteScreenShareComponent
    ? remoteScreenShareComponent
    : localParticipant.isScreenSharingOn
    ? localScreenShareStreamComponent
    : undefined;

  const layoutProps = useMemo<LayoutProps>(
    () => ({
      remoteParticipants,
      localParticipant,
      screenShareComponent,
      showCameraSwitcherInLocalPreview,
      maxRemoteVideoStreams,
      dominantSpeakers,
      styles,
      onRenderRemoteParticipant: onRenderRemoteVideoTile ?? defaultOnRenderVideoTile,
      localVideoComponent: localVideoTile,
      parentWidth: containerWidth,
      parentHeight: containerHeight,
      pinnedParticipantUserIds: pinnedParticipants,
      overflowGalleryPosition,
      localVideoTileSize,
      /* @conditional-compile-remove(spotlight) */ spotlightedParticipantUserIds: spotlightedParticipants
    }),
    [
      remoteParticipants,
      localParticipant,
      screenShareComponent,
      showCameraSwitcherInLocalPreview,
      maxRemoteVideoStreams,
      dominantSpeakers,
      styles,
      localVideoTile,
      containerWidth,
      containerHeight,
      onRenderRemoteVideoTile,
      defaultOnRenderVideoTile,
      pinnedParticipants,
      overflowGalleryPosition,
      localVideoTileSize,
      /* @conditional-compile-remove(spotlight) */ spotlightedParticipants
    ]
  );

  const videoGalleryLayout = useMemo(() => {
    if (screenShareParticipant && layout === 'focusedContent') {
      return <FocusedContentLayout {...layoutProps} />;
    }
    if (layout === 'floatingLocalVideo') {
      return <FloatingLocalVideoLayout {...layoutProps} />;
    }

    if (layout === 'speaker') {
      return <SpeakerVideoLayout {...layoutProps} />;
    }
    /* @conditional-compile-remove(large-gallery) */
    if (layout === 'largeGallery') {
      return <LargeGalleryLayout {...layoutProps} />;
    }
    return <DefaultLayout {...layoutProps} />;
  }, [layout, layoutProps, screenShareParticipant]);

  return (
    <div
      // We don't assign an drawer menu host id to the VideoGallery when a drawerMenuHostId is assigned from props
      id={drawerMenuHostIdFromProp ? undefined : drawerMenuHostId}
      data-ui-id={ids.videoGallery}
      ref={containerRef}
      className={mergeStyles(videoGalleryOuterDivStyle, styles?.root, unselectable)}
    >
      {videoGalleryLayout}
      <Announcer announcementString={announcementString} ariaLive="polite" />
    </div>
  );
};<|MERGE_RESOLUTION|>--- conflicted
+++ resolved
@@ -399,13 +399,8 @@
     onStopRemoteSpotlight,
     /* @conditional-compile-remove(spotlight) */
     maxParticipantsToSpotlight,
-<<<<<<< HEAD
-    /* @conditional-compile-remove(reaction) */
     reactionResources,
     videoTilesOptions
-=======
-    reactionResources
->>>>>>> 39e8218c
   } = props;
 
   const ids = useIdentifiers();
