--- conflicted
+++ resolved
@@ -46,11 +46,9 @@
   onCreateRemoteStreamView?: (userId: string, options?: VideoStreamOptions) => Promise<void>;
   /** Callback to render a remote video tile */
   onRenderRemoteVideoTile?: (remoteParticipant: VideoGalleryRemoteParticipant) => JSX.Element;
-<<<<<<< HEAD
+
   onDisposeRemoteStreamView?: (userId: string) => Promise<void>;
-=======
   /** Callback to render a particpant avatar */
->>>>>>> c68bbd22
   onRenderAvatar?: (props: PlaceholderProps, defaultOnRender: (props: PlaceholderProps) => JSX.Element) => JSX.Element;
 }
 
