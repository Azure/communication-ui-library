// Copyright (c) Microsoft Corporation.
// Licensed under the MIT license.

import { Stack } from '@fluentui/react';
import React, { useMemo } from 'react';
import {
  BaseCustomStylesProps,
  VideoGalleryLocalParticipant,
  VideoGalleryRemoteParticipant,
  VideoStreamOptions
} from '../types';
import { GridLayout } from './GridLayout';
import { StreamMedia } from './StreamMedia';
<<<<<<< HEAD
import { disabledVideoHint, gridStyle, videoHint, videoTileStyle } from './styles/VideoGallery.styles';
import { memoizeFnAll } from 'acs-ui-common';
=======
import { gridStyle, videoTileStyle } from './styles/VideoGallery.styles';
import { memoizeFnAll } from './utils/memoizeFnAll';
>>>>>>> 5ae89e5e
import { VideoTile } from './VideoTile';

export interface VideoGalleryProps {
  styles?: BaseCustomStylesProps;
  localParticipant: VideoGalleryLocalParticipant;
  remoteParticipants?: VideoGalleryRemoteParticipant[];
  localVideoViewOption?: VideoStreamOptions;
  remoteVideoViewOption?: VideoStreamOptions;
  onCreateLocalStreamView?: (options?: VideoStreamOptions | undefined) => Promise<void>;
  onDisposeLocalStreamView?: () => Promise<void>;
  onRenderLocalVideoTile?: (localParticipant: VideoGalleryLocalParticipant) => JSX.Element;
  onCreateRemoteStreamView?: (userId: string, options?: VideoStreamOptions) => Promise<void>;
  onRenderRemoteVideoTile?: (remoteParticipant: VideoGalleryRemoteParticipant) => JSX.Element;
}

// @todo: replace with React.memo method
const memoizeAllRemoteParticipants = memoizeFnAll(
  (
    userId: string,
    onCreateRemoteStreamView: any,
    isAvailable?: boolean,
    renderElement?: HTMLElement,
    displayName?: string,
    remoteVideoViewOption?: VideoStreamOptions
  ): JSX.Element => {
    if (isAvailable && !renderElement) {
      onCreateRemoteStreamView && onCreateRemoteStreamView(userId, remoteVideoViewOption);
    }
    return (
      <Stack className={gridStyle} key={userId} grow>
        <VideoTile
          isVideoReady={isAvailable}
          renderElement={<StreamMedia videoStreamElement={renderElement ?? null} />}
          displayName={displayName}
          styles={videoTileStyle}
        />
      </Stack>
    );
  }
);

export const VideoGallery = (props: VideoGalleryProps): JSX.Element => {
  const {
    localParticipant,
    remoteParticipants,
    localVideoViewOption,
    remoteVideoViewOption,
    onRenderLocalVideoTile,
    onRenderRemoteVideoTile,
    onCreateLocalStreamView,
    onCreateRemoteStreamView,
    styles
  } = props;

  /**
   * Utility function for meoized rendering of LocalParticipant.
   */
  const defaultOnRenderLocalVideoTile = useMemo((): JSX.Element => {
    const localVideoStream = localParticipant?.videoStream;
    const isLocalVideoReady = localVideoStream?.isAvailable;

    if (onRenderLocalVideoTile) return onRenderLocalVideoTile(localParticipant);

    if (localVideoStream && isLocalVideoReady) {
      onCreateLocalStreamView && onCreateLocalStreamView(localVideoViewOption);
    }
    return (
      <VideoTile
        isVideoReady={isLocalVideoReady}
        renderElement={<StreamMedia videoStreamElement={localVideoStream?.renderElement ?? null} />}
        displayName={localParticipant?.displayName}
        styles={videoTileStyle}
      />
    );
    // eslint-disable-next-line react-hooks/exhaustive-deps
  }, [localParticipant, localParticipant.videoStream, onCreateLocalStreamView]);

  /**
   * Utility function for memoized rendering of RemoteParticipants.
   */
  const defaultOnRenderRemoteParticipants = useMemo(() => {
    if (!remoteParticipants) return null;

    // If user provided a custom onRender function return that function.
    if (onRenderRemoteVideoTile) {
      return remoteParticipants.map((participant) => onRenderRemoteVideoTile(participant));
    }

    return memoizeAllRemoteParticipants((memoizedRemoteParticipantFn) => {
      // Else return Remote Stream Video Tiles
      return remoteParticipants.map((participant) => {
        const remoteVideoStream = participant.videoStream;
        return memoizedRemoteParticipantFn(
          participant.userId,
          onCreateRemoteStreamView,
          remoteVideoStream?.isAvailable,
          remoteVideoStream?.renderElement,
          participant.displayName,
          remoteVideoViewOption
        );
      });
    });
  }, [remoteParticipants, onRenderRemoteVideoTile, onCreateRemoteStreamView, remoteVideoViewOption]);

  return (
    <GridLayout styles={styles}>
      <Stack horizontalAlign="center" verticalAlign="center" className={gridStyle} grow>
        {localParticipant && defaultOnRenderLocalVideoTile}
      </Stack>
      {defaultOnRenderRemoteParticipants}
    </GridLayout>
  );
};<|MERGE_RESOLUTION|>--- conflicted
+++ resolved
@@ -11,13 +11,8 @@
 } from '../types';
 import { GridLayout } from './GridLayout';
 import { StreamMedia } from './StreamMedia';
-<<<<<<< HEAD
-import { disabledVideoHint, gridStyle, videoHint, videoTileStyle } from './styles/VideoGallery.styles';
+import { gridStyle, videoTileStyle } from './styles/VideoGallery.styles';
 import { memoizeFnAll } from 'acs-ui-common';
-=======
-import { gridStyle, videoTileStyle } from './styles/VideoGallery.styles';
-import { memoizeFnAll } from './utils/memoizeFnAll';
->>>>>>> 5ae89e5e
 import { VideoTile } from './VideoTile';
 
 export interface VideoGalleryProps {
