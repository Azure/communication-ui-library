--- conflicted
+++ resolved
@@ -320,7 +320,6 @@
       ref={containerRef}
       className={mergeStyles(videoGalleryOuterDivStyle, styles?.root)}
     >
-<<<<<<< HEAD
       {shouldFloatLocalVideo &&
         localParticipant &&
         (horizontalGalleryPresent ? (
@@ -336,21 +335,7 @@
             {localVideoTile}
           </Modal>
         ))}
-      <Stack horizontal={false} styles={videoGalleryContainerStyle}>
-=======
-      {shouldFloatLocalVideo && (
-        <Modal
-          isOpen={true}
-          isModeless={true}
-          dragOptions={DRAG_OPTIONS}
-          styles={floatingLocalVideoModalStyle(theme, isNarrow)}
-          layerProps={{ hostId: containerRef.current?.id }}
-        >
-          {localParticipant && localVideoTile}
-        </Modal>
-      )}
       <Stack horizontal={false} styles={videoGalleryContainerStyle} tokens={videoGalleryContainerTokens}>
->>>>>>> 19f37012
         {screenShareParticipant ? (
           remoteScreenShareComponent
         ) : localParticipant?.isScreenSharingOn ? (
