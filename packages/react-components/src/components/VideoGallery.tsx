// Copyright (c) Microsoft Corporation.
// Licensed under the MIT license.

<<<<<<< HEAD
import { Stack } from '@fluentui/react';
import React, { useEffect, useMemo } from 'react';
=======
import { Stack, Modal, IDragOptions, ContextualMenu } from '@fluentui/react';
import React, { useMemo } from 'react';
>>>>>>> b8aaa89b
import {
  BaseCustomStylesProps,
  VideoGalleryLocalParticipant,
  VideoGalleryRemoteParticipant,
  VideoStreamOptions
} from '../types';
import { GridLayout } from './GridLayout';
import { StreamMedia } from './StreamMedia';
<<<<<<< HEAD
import { gridStyle, videoTileStyle } from './styles/VideoGallery.styles';
import { VideoTile, PlaceholderProps } from './VideoTile';
=======
import {
  floatingLocalVideoModalStyle,
  floatingLocalVideoTileStyle,
  gridStyle,
  videoTileStyle
} from './styles/VideoGallery.styles';
import { memoizeFnAll } from 'acs-ui-common';
import { VideoTile, PlaceholderProps, VideoTileStylesProps } from './VideoTile';
>>>>>>> b8aaa89b

/**
 * Props for component `VideoGallery`
 */
export interface VideoGalleryProps {
  /**
   * Allows users to pass an object containing custom CSS styles for the gallery container.
   *
   * @Example
   * ```
   * <VideoGallery styles={{ root: { border: 'solid 1px red' } }} />
   * ```
   */
  styles?: BaseCustomStylesProps;
  /** Layout of the video tiles. */
  layout?: 'default' | 'floatingLocalVideo';
  /** Local video particpant */
  localParticipant: VideoGalleryLocalParticipant;
  /** List of remote video particpants */
  remoteParticipants?: VideoGalleryRemoteParticipant[];
  /** Local video view options */
  localVideoViewOption?: VideoStreamOptions;
  /** Remote videos view options */
  remoteVideoViewOption?: VideoStreamOptions;
  /** Callback to create the local video stream view */
  onCreateLocalStreamView?: (options?: VideoStreamOptions | undefined) => Promise<void>;
  /** Callback to dispose of the local video stream view */
  onDisposeLocalStreamView?: () => void;
  /** Callback to render the local video tile*/
  onRenderLocalVideoTile?: (localParticipant: VideoGalleryLocalParticipant) => JSX.Element;
  /** Callback to create a remote video stream view */
  onCreateRemoteStreamView?: (userId: string, options?: VideoStreamOptions) => Promise<void>;
  /** Callback to render a remote video tile */
  onRenderRemoteVideoTile?: (remoteParticipant: VideoGalleryRemoteParticipant) => JSX.Element;

  onDisposeRemoteStreamView?: (userId: string) => Promise<void>;
  /** Callback to render a particpant avatar */
  onRenderAvatar?: (props: PlaceholderProps, defaultOnRender: (props: PlaceholderProps) => JSX.Element) => JSX.Element;
}

<<<<<<< HEAD
=======
// @todo: replace with React.memo method
const memoizeAllRemoteParticipants = memoizeFnAll(
  (
    userId: string,
    onCreateRemoteStreamView: any,
    onDisposeRemoteStreamView?: (userId: string) => Promise<void>,
    isAvailable?: boolean,
    renderElement?: HTMLElement,
    displayName?: string,
    remoteVideoViewOption?: VideoStreamOptions,
    onRenderAvatar?: (props: PlaceholderProps, defaultOnRender: (props: PlaceholderProps) => JSX.Element) => JSX.Element
  ): JSX.Element => {
    if (isAvailable && !renderElement) {
      onCreateRemoteStreamView && onCreateRemoteStreamView(userId, remoteVideoViewOption);
    }
    if (!isAvailable) {
      onDisposeRemoteStreamView && onDisposeRemoteStreamView(userId);
    }
    return (
      <Stack className={gridStyle} key={userId} grow>
        <VideoTile
          userId={userId}
          isVideoReady={isAvailable}
          renderElement={<StreamMedia videoStreamElement={renderElement ?? null} />}
          displayName={displayName}
          styles={videoTileStyle}
          onRenderPlaceholder={onRenderAvatar}
        />
      </Stack>
    );
  }
);

const DRAG_OPTIONS: IDragOptions = {
  moveMenuItemText: 'Move',
  closeMenuItemText: 'Close',
  menu: ContextualMenu,
  keepInBounds: true
};

>>>>>>> b8aaa89b
/**
 * VideoGallery represents a `GridLayout` of video tiles for a specific call.
 * It displays a `VideoTile` for the local user as well as for each remote participants who joined the call.
 *
 * @param props - of type `VideoGalleryProps`
 *
 * @returns a JSX Element
 */
export const VideoGallery = (props: VideoGalleryProps): JSX.Element => {
  const {
    localParticipant,
    remoteParticipants,
    localVideoViewOption,
    remoteVideoViewOption,
    onRenderLocalVideoTile,
    onRenderRemoteVideoTile,
    onCreateLocalStreamView,
    onCreateRemoteStreamView,
    onDisposeRemoteStreamView,
    styles,
    layout,
    onRenderAvatar
  } = props;

  let localVideoTileStyles: VideoTileStylesProps = videoTileStyle;

  const shouldFloatLocalVideo = (): boolean =>
    !!(layout === 'floatingLocalVideo' && remoteParticipants && remoteParticipants.length > 0);

  if (shouldFloatLocalVideo()) {
    localVideoTileStyles = floatingLocalVideoTileStyle;
  }

  /**
   * Utility function for memoized rendering of LocalParticipant.
   */
  const defaultOnRenderLocalVideoTile = useMemo((): JSX.Element => {
    const localVideoStream = localParticipant?.videoStream;
    const isLocalVideoReady = localVideoStream?.isAvailable;

    if (onRenderLocalVideoTile) return onRenderLocalVideoTile(localParticipant);

    if (localVideoStream && !localVideoStream.renderElement) {
      onCreateLocalStreamView && onCreateLocalStreamView(localVideoViewOption);
    }
    return (
      <VideoTile
        userId={localParticipant.userId}
        isVideoReady={isLocalVideoReady}
        renderElement={<StreamMedia videoStreamElement={localVideoStream?.renderElement ?? null} />}
        displayName={localParticipant?.displayName}
        styles={localVideoTileStyles}
        onRenderPlaceholder={onRenderAvatar}
      />
    );
    // eslint-disable-next-line react-hooks/exhaustive-deps
  }, [localParticipant, localParticipant.videoStream, onCreateLocalStreamView]);

  /**
   * Utility function for memoized rendering of RemoteParticipants.
   */
  const defaultOnRenderRemoteParticipants = useMemo(() => {
    if (!remoteParticipants) return null;

    // If user provided a custom onRender function return that function.
    if (onRenderRemoteVideoTile) {
      return remoteParticipants.map((participant) => onRenderRemoteVideoTile(participant));
    }

    // Else return Remote Stream Video Tiles
    return remoteParticipants.map(
      (participant): JSX.Element => {
        const remoteVideoStream = participant.videoStream;
        return (
          <RemoteVideoTile
            key={participant.userId}
            userId={participant.userId}
            onCreateRemoteStreamView={onCreateRemoteStreamView}
            onDisposeRemoteStreamView={onDisposeRemoteStreamView}
            isAvailable={remoteVideoStream?.isAvailable}
            renderElement={remoteVideoStream?.renderElement}
            displayName={participant.displayName}
            remoteVideoViewOption={remoteVideoViewOption}
            onRenderAvatar={onRenderAvatar}
          />
        );
<<<<<<< HEAD
      }
    );
=======
      });
    });
>>>>>>> b8aaa89b
  }, [
    remoteParticipants,
    onRenderRemoteVideoTile,
    onCreateRemoteStreamView,
    onDisposeRemoteStreamView,
    remoteVideoViewOption,
    onRenderAvatar
  ]);
<<<<<<< HEAD
=======

  if (shouldFloatLocalVideo()) {
    return (
      <>
        <Modal isOpen={true} isModeless={true} dragOptions={DRAG_OPTIONS} styles={floatingLocalVideoModalStyle}>
          {localParticipant && defaultOnRenderLocalVideoTile}
        </Modal>
        <GridLayout styles={styles}>{defaultOnRenderRemoteParticipants}</GridLayout>
      </>
    );
  }
>>>>>>> b8aaa89b

  return (
    <GridLayout styles={styles}>
      <Stack horizontalAlign="center" verticalAlign="center" className={gridStyle} grow>
        {localParticipant && defaultOnRenderLocalVideoTile}
      </Stack>
      {defaultOnRenderRemoteParticipants}
    </GridLayout>
  );
};

// Use React.memo to create memoize cache for each RemoteVideoTile
const RemoteVideoTile = React.memo(
  (props: {
    userId: string;
    onCreateRemoteStreamView?: (userId: string, options?: VideoStreamOptions | undefined) => Promise<void>;
    onDisposeRemoteStreamView?: (userId: string) => Promise<void>;
    isAvailable?: boolean;
    renderElement?: HTMLElement;
    displayName?: string;
    remoteVideoViewOption?: VideoStreamOptions;
    onRenderAvatar?: (
      props: PlaceholderProps,
      defaultOnRender: (props: PlaceholderProps) => JSX.Element
    ) => JSX.Element;
  }) => {
    const {
      isAvailable,
      onCreateRemoteStreamView,
      onDisposeRemoteStreamView,
      remoteVideoViewOption,
      renderElement,
      userId,
      displayName,
      onRenderAvatar
    } = props;
    useEffect(() => {
      if (isAvailable && !renderElement) {
        onCreateRemoteStreamView && onCreateRemoteStreamView(userId, remoteVideoViewOption);
      }
      if (!isAvailable) {
        onDisposeRemoteStreamView && onDisposeRemoteStreamView(userId);
      }
    }, [
      isAvailable,
      onCreateRemoteStreamView,
      onDisposeRemoteStreamView,
      remoteVideoViewOption,
      renderElement,
      userId
    ]);

    useEffect(() => {
      return () => {
        onDisposeRemoteStreamView && onDisposeRemoteStreamView(userId);
      };
    }, [onDisposeRemoteStreamView, userId]);

    return (
      <Stack className={gridStyle} key={userId} grow>
        <VideoTile
          userId={userId}
          isVideoReady={isAvailable}
          renderElement={<StreamMedia videoStreamElement={renderElement ?? null} />}
          displayName={displayName}
          styles={videoTileStyle}
          onRenderPlaceholder={onRenderAvatar}
        />
      </Stack>
    );
  }
);<|MERGE_RESOLUTION|>--- conflicted
+++ resolved
@@ -1,13 +1,8 @@
 // Copyright (c) Microsoft Corporation.
 // Licensed under the MIT license.
 
-<<<<<<< HEAD
-import { Stack } from '@fluentui/react';
+import { Stack, Modal, IDragOptions, ContextualMenu } from '@fluentui/react';
 import React, { useEffect, useMemo } from 'react';
-=======
-import { Stack, Modal, IDragOptions, ContextualMenu } from '@fluentui/react';
-import React, { useMemo } from 'react';
->>>>>>> b8aaa89b
 import {
   BaseCustomStylesProps,
   VideoGalleryLocalParticipant,
@@ -16,19 +11,13 @@
 } from '../types';
 import { GridLayout } from './GridLayout';
 import { StreamMedia } from './StreamMedia';
-<<<<<<< HEAD
-import { gridStyle, videoTileStyle } from './styles/VideoGallery.styles';
-import { VideoTile, PlaceholderProps } from './VideoTile';
-=======
 import {
   floatingLocalVideoModalStyle,
   floatingLocalVideoTileStyle,
   gridStyle,
   videoTileStyle
 } from './styles/VideoGallery.styles';
-import { memoizeFnAll } from 'acs-ui-common';
 import { VideoTile, PlaceholderProps, VideoTileStylesProps } from './VideoTile';
->>>>>>> b8aaa89b
 
 /**
  * Props for component `VideoGallery`
@@ -69,41 +58,6 @@
   onRenderAvatar?: (props: PlaceholderProps, defaultOnRender: (props: PlaceholderProps) => JSX.Element) => JSX.Element;
 }
 
-<<<<<<< HEAD
-=======
-// @todo: replace with React.memo method
-const memoizeAllRemoteParticipants = memoizeFnAll(
-  (
-    userId: string,
-    onCreateRemoteStreamView: any,
-    onDisposeRemoteStreamView?: (userId: string) => Promise<void>,
-    isAvailable?: boolean,
-    renderElement?: HTMLElement,
-    displayName?: string,
-    remoteVideoViewOption?: VideoStreamOptions,
-    onRenderAvatar?: (props: PlaceholderProps, defaultOnRender: (props: PlaceholderProps) => JSX.Element) => JSX.Element
-  ): JSX.Element => {
-    if (isAvailable && !renderElement) {
-      onCreateRemoteStreamView && onCreateRemoteStreamView(userId, remoteVideoViewOption);
-    }
-    if (!isAvailable) {
-      onDisposeRemoteStreamView && onDisposeRemoteStreamView(userId);
-    }
-    return (
-      <Stack className={gridStyle} key={userId} grow>
-        <VideoTile
-          userId={userId}
-          isVideoReady={isAvailable}
-          renderElement={<StreamMedia videoStreamElement={renderElement ?? null} />}
-          displayName={displayName}
-          styles={videoTileStyle}
-          onRenderPlaceholder={onRenderAvatar}
-        />
-      </Stack>
-    );
-  }
-);
-
 const DRAG_OPTIONS: IDragOptions = {
   moveMenuItemText: 'Move',
   closeMenuItemText: 'Close',
@@ -111,7 +65,6 @@
   keepInBounds: true
 };
 
->>>>>>> b8aaa89b
 /**
  * VideoGallery represents a `GridLayout` of video tiles for a specific call.
  * It displays a `VideoTile` for the local user as well as for each remote participants who joined the call.
@@ -198,13 +151,8 @@
             onRenderAvatar={onRenderAvatar}
           />
         );
-<<<<<<< HEAD
       }
     );
-=======
-      });
-    });
->>>>>>> b8aaa89b
   }, [
     remoteParticipants,
     onRenderRemoteVideoTile,
@@ -213,8 +161,6 @@
     remoteVideoViewOption,
     onRenderAvatar
   ]);
-<<<<<<< HEAD
-=======
 
   if (shouldFloatLocalVideo()) {
     return (
@@ -226,7 +172,6 @@
       </>
     );
   }
->>>>>>> b8aaa89b
 
   return (
     <GridLayout styles={styles}>
