// Copyright (c) Microsoft Corporation.
// Licensed under the MIT license.

import { concatStyleSets, IStyle, mergeStyles, Stack } from '@fluentui/react';
import React, { useCallback, useMemo, useRef } from 'react';
import { GridLayoutStyles } from '.';
/* @conditional-compile-remove(pinned-participants) */
import { Announcer } from './Announcer';
/* @conditional-compile-remove(pinned-participants) */
import { useEffect } from 'react';
import { useLocale } from '../localization';
import { useTheme } from '../theming';
import {
  BaseCustomStyles,
  OnRenderAvatarCallback,
  VideoGalleryLocalParticipant,
  VideoGalleryRemoteParticipant,
  VideoStreamOptions,
  CreateVideoStreamViewResult
} from '../types';
/* @conditional-compile-remove(pinned-participants) */
import { ViewScalingMode } from '../types';
import { HorizontalGalleryStyles } from './HorizontalGallery';
import { _RemoteVideoTile } from './RemoteVideoTile';
import { isNarrowWidth, _useContainerHeight, _useContainerWidth } from './utils/responsive';
import { LocalScreenShare } from './VideoGallery/LocalScreenShare';
import { RemoteScreenShare } from './VideoGallery/RemoteScreenShare';
import { LocalVideoCameraCycleButtonProps } from './LocalVideoCameraButton';
import { _ICoordinates, _ModalClone } from './ModalClone/ModalClone';
import { _formatString } from '@internal/acs-ui-common';
import { _LocalVideoTile } from './LocalVideoTile';
import { DefaultLayout } from './VideoGallery/DefaultLayout';
import { FloatingLocalVideoLayout } from './VideoGallery/FloatingLocalVideoLayout';
import { useIdentifiers } from '../identifiers';
import { localVideoTileContainerStyles, videoGalleryOuterDivStyle } from './styles/VideoGallery.styles';
import { floatingLocalVideoTileStyle } from './VideoGallery/styles/FloatingLocalVideo.styles';
/* @conditional-compile-remove(pinned-participants) */
import { useId } from '@fluentui/react-hooks';
/* @conditional-compile-remove(vertical-gallery) */
import { VerticalGalleryStyles } from './VerticalGallery';
/* @conditional-compile-remove(gallery-layouts) */
import { SpeakerVideoLayout } from './VideoGallery/SpeakerVideoLayout';
/* @conditional-compile-remove(gallery-layouts) */
import { FocusedContentLayout } from './VideoGallery/FocusContentLayout';
/* @conditional-compile-remove(gallery-layouts) */
import { LargeGalleryLayout } from './VideoGallery/LargeGalleryLayout';

/**
 * @private
 * Currently the Calling JS SDK supports up to 4 remote video streams
 */
export const DEFAULT_MAX_REMOTE_VIDEO_STREAMS = 4;

/**
 * @private
 * Styles to disable the selectivity of a text in video gallery
 */
export const unselectable = {
  '-webkit-user-select': 'none',
  '-webkit-touch-callout': 'none',
  '-moz-user-select': 'none',
  '-ms-user-select': 'none',
  'user-select': 'none'
};
/**
 * @private
 * Set aside only 6 dominant speakers for remaining audio participants
 */
export const MAX_AUDIO_DOMINANT_SPEAKERS = 6;
/**
 * @private
 * Default remote video tile menu options
 */
export const DEFAULT_REMOTE_VIDEO_TILE_MENU_OPTIONS = {
  kind: 'contextual'
};

/* @conditional-compile-remove(pinned-participants) */
/**
 * @private
 * Maximum number of remote video tiles that can be pinned
 */
export const MAX_PINNED_REMOTE_VIDEO_TILES = 4;

/**
 * All strings that may be shown on the UI in the {@link VideoGallery}.
 *
 * @public
 */
export interface VideoGalleryStrings {
  /** String to notify that local user is sharing their screen */
  screenIsBeingSharedMessage: string;
  /** String to show when remote screen share stream is loading */
  screenShareLoadingMessage: string;
  /** String for local video label. Default is "You" */
  localVideoLabel: string;
  /** String for local video camera switcher */
  localVideoCameraSwitcherLabel: string;
  /** String for announcing the local video tile can be moved by keyboard controls */
  localVideoMovementLabel: string;
  /** String for announcing the selected camera */
  localVideoSelectedDescription: string;
  /** placeholder text for participants who does not have a display name*/
  displayNamePlaceholder: string;
  /* @conditional-compile-remove(pinned-participants) */
  /** Menu text shown in Video Tile contextual menu for setting a remote participants video to fit in frame */
  fitRemoteParticipantToFrame: string;
  /* @conditional-compile-remove(pinned-participants) */
  /** Menu text shown in Video Tile contextual menu for setting a remote participants video to fill the frame */
  fillRemoteParticipantFrame: string;
  /* @conditional-compile-remove(pinned-participants) */
  /** Menu text shown in Video Tile contextual menu for pinning a remote participant's video tile */
  pinParticipantForMe: string;
  /* @conditional-compile-remove(pinned-participants) */
  /** Menu text shown in Video Tile contextual menu for setting a remote participant's video tile */
  unpinParticipantForMe: string;
  /* @conditional-compile-remove(pinned-participants) */
  /** Aria label for pin participant menu item of remote participant's video tile */
  pinParticipantMenuItemAriaLabel: string;
  /* @conditional-compile-remove(pinned-participants) */
  /** Aria label for unpin participant menu item of remote participant's video tile */
  unpinParticipantMenuItemAriaLabel: string;
  /* @conditional-compile-remove(pinned-participants) */
  /** Aria label to announce when remote participant's video tile is pinned */
  pinnedParticipantAnnouncementAriaLabel: string;
  /* @conditional-compile-remove(pinned-participants) */
  /** Aria label to announce when remote participant's video tile is unpinned */
  unpinnedParticipantAnnouncementAriaLabel: string;
}

/**
 * @public
 */
export type VideoGalleryLayout =
  | 'default'
  | 'floatingLocalVideo'
  | /* @conditional-compile-remove(gallery-layouts) */ 'speaker'
<<<<<<< HEAD
  | /* @conditional-compile-remove(gallery-layouts) */ 'largeGallery'
=======
  | /* @conditional-compile-remove(large-gallery) */ 'largeGallery'
>>>>>>> f0d58629
  | /* @conditional-compile-remove(gallery-layouts) */ 'focusedContent';

/**
 * {@link VideoGallery} Component Styles.
 * @public
 */
export interface VideoGalleryStyles extends BaseCustomStyles {
  /** Styles for the grid layout */
  gridLayout?: GridLayoutStyles;
  /** Styles for the horizontal gallery  */
  horizontalGallery?: HorizontalGalleryStyles;
  /** Styles for the local video  */
  localVideo?: IStyle;
  /* @conditional-compile-remove(vertical-gallery) */
  /** Styles for the vertical gallery */
  verticalGallery?: VerticalGalleryStyles;
}

/* @conditional-compile-remove(vertical-gallery) */
/**
 * Different modes and positions of the overflow gallery in the VideoGallery
 *
 * @beta
 */
export type OverflowGalleryPosition =
  | 'HorizontalBottom'
  | 'VerticalRight'
  | /* @conditional-compile-remove(gallery-layouts) */ 'HorizontalTop';

/* @conditional-compile-remove(click-to-call) */ /* @conditional-compile-remove(rooms) */
/**
 * different modes of the local video tile
 *
 * @beta
 */
export type LocalVideoTileSize = '9:16' | '16:9' | 'hidden' | 'followDeviceOrientation';

/**
 * Props for {@link VideoGallery}.
 *
 * @public
 */
export interface VideoGalleryProps {
  /**
   * Allows users to pass an object containing custom CSS styles for the gallery container.
   *
   * @Example
   * ```
   * <VideoGallery styles={{ root: { border: 'solid 1px red' } }} />
   * ```
   */
  styles?: VideoGalleryStyles;
  /** Layout of the video tiles. */
  layout?: VideoGalleryLayout;
  /** Local video particpant */
  localParticipant: VideoGalleryLocalParticipant;
  /** List of remote video particpants */
  remoteParticipants?: VideoGalleryRemoteParticipant[];
  /** List of dominant speaker userIds in the order of their dominance. 0th index is the most dominant. */
  dominantSpeakers?: string[];
  /** Local video view options */
  localVideoViewOptions?: VideoStreamOptions;
  /** Remote videos view options */
  remoteVideoViewOptions?: VideoStreamOptions;
  /** Callback to create the local video stream view */
  onCreateLocalStreamView?: (options?: VideoStreamOptions) => Promise<void | CreateVideoStreamViewResult>;
  /** Callback to dispose of the local video stream view */
  onDisposeLocalStreamView?: () => void;
  /** Callback to render the local video tile*/
  onRenderLocalVideoTile?: (localParticipant: VideoGalleryLocalParticipant) => JSX.Element;
  /** Callback to create a remote video stream view */
  onCreateRemoteStreamView?: (
    userId: string,
    options?: VideoStreamOptions
  ) => Promise<void | CreateVideoStreamViewResult>;
  /** Callback to render a remote video tile */
  onRenderRemoteVideoTile?: (remoteParticipant: VideoGalleryRemoteParticipant) => JSX.Element;
  /**
   * @deprecated use {@link onDisposeRemoteVideoStreamView} and {@link onDisposeRemoteScreenShareStreamView} instead
   *
   * Callback to dispose a remote video stream view
   */
  onDisposeRemoteStreamView?: (userId: string) => Promise<void>;
  /** Callback to dispose a remote video stream view */
  onDisposeRemoteVideoStreamView?: (userId: string) => Promise<void>;
  /** Callback to dispose a remote screen share stream view */
  onDisposeRemoteScreenShareStreamView?: (userId: string) => Promise<void>;
  /** Callback to render a particpant avatar */
  onRenderAvatar?: OnRenderAvatarCallback;
  /**
   * Whether to display the local video camera switcher button
   */
  showCameraSwitcherInLocalPreview?: boolean;
  /**
   * Whether to display a mute icon beside the user's display name.
   * @defaultValue `true`
   */
  showMuteIndicator?: boolean;
  /** Optional strings to override in component  */
  strings?: Partial<VideoGalleryStrings>;
  /**
   * Maximum number of participant remote video streams that is rendered.
   * @defaultValue 4
   */
  maxRemoteVideoStreams?: number;
  /**
   * Camera control information for button to switch cameras.
   */
  localVideoCameraCycleButtonProps?: LocalVideoCameraCycleButtonProps;
  /* @conditional-compile-remove(pinned-participants) */
  /**
   * List of pinned participant userIds.
   */
  pinnedParticipants?: string[];
  /* @conditional-compile-remove(pinned-participants) */
  /**
   * This callback will be called when a participant video tile is pinned.
   */
  onPinParticipant?: (userId: string) => void;
  /* @conditional-compile-remove(pinned-participants) */
  /**
   * This callback will be called when a participant video tile is un-pinned.
   */
  onUnpinParticipant?: (userId: string) => void;
  /* @conditional-compile-remove(pinned-participants) */
  /**
   * Options for showing the remote video tile menu.
   *
   * @defaultValue \{ kind: 'contextual' \}
   */
  remoteVideoTileMenu?: false | VideoTileContextualMenuProps | VideoTileDrawerMenuProps;
  /* @conditional-compile-remove(vertical-gallery) */
  /**
   * Determines the layout of the overflowGallery inside the VideoGallery.
   * @defaultValue 'HorizontalBottom'
   */
  overflowGalleryPosition?: OverflowGalleryPosition;
  /* @conditional-compile-remove(click-to-call) */ /* @conditional-compile-remove(rooms) */
  /**
   * Determines the aspect ratio of local video tile in the video gallery.
   * @remarks 'followDeviceOrientation' will be responsive to the screen orientation and will change between 9:16 (portrait) and
   * 16:9 (landscape) aspect ratios.
   * @defaultValue 'followDeviceOrientation'
   */
  localVideoTileSize?: LocalVideoTileSize;
}

/* @conditional-compile-remove(pinned-participants) */
/**
 * Properties for showing contextual menu for remote {@link VideoTile} components in {@link VideoGallery}.
 *
 * @public
 */
export interface VideoTileContextualMenuProps {
  /**
   * The menu property kind
   */
  kind: 'contextual';
}

/* @conditional-compile-remove(pinned-participants) */
/**
 * Properties for showing drawer menu on remote {@link VideoTile} long touch in {@link VideoGallery}.
 *
 * @public
 */
export interface VideoTileDrawerMenuProps {
  /**
   * The menu property kind
   */
  kind: 'drawer';
  /**
   * The optional id property provided on an element that the drawer menu should render within when a
   * remote participant video tile Drawer is shown. If an id is not provided, then a drawer menu will
   * render within the VideoGallery component.
   */
  hostId?: string;
}
/**
 * VideoGallery represents a layout of video tiles for a specific call.
 * It displays a {@link VideoTile} for the local user as well as for each remote participant who has joined the call.
 *
 * @public
 */
export const VideoGallery = (props: VideoGalleryProps): JSX.Element => {
  const {
    localParticipant,
    remoteParticipants = [],
    localVideoViewOptions,
    remoteVideoViewOptions,
    dominantSpeakers,
    onRenderLocalVideoTile,
    onRenderRemoteVideoTile,
    onCreateLocalStreamView,
    onDisposeLocalStreamView,
    onCreateRemoteStreamView,
    onDisposeRemoteScreenShareStreamView,
    onDisposeRemoteVideoStreamView,
    styles,
    layout,
    onRenderAvatar,
    showMuteIndicator,
    maxRemoteVideoStreams = DEFAULT_MAX_REMOTE_VIDEO_STREAMS,
    showCameraSwitcherInLocalPreview,
    localVideoCameraCycleButtonProps,
    /* @conditional-compile-remove(pinned-participants) */
    onPinParticipant: onPinParticipantHandler,
    /* @conditional-compile-remove(pinned-participants) */
    onUnpinParticipant: onUnpinParticipantHandler,
    /* @conditional-compile-remove(pinned-participants) */
    remoteVideoTileMenu = DEFAULT_REMOTE_VIDEO_TILE_MENU_OPTIONS,
    /* @conditional-compile-remove(vertical-gallery) */
    overflowGalleryPosition = 'HorizontalBottom',
    /* @conditional-compile-remove(rooms) */
    localVideoTileSize = 'followDeviceOrientation'
  } = props;

  const ids = useIdentifiers();
  const theme = useTheme();
  const localeStrings = useLocale().strings.videoGallery;
  const strings = useMemo(() => ({ ...localeStrings, ...props.strings }), [localeStrings, props.strings]);

  /* @conditional-compile-remove(pinned-participants) */
  const drawerMenuHostIdFromProp =
    remoteVideoTileMenu && remoteVideoTileMenu.kind === 'drawer'
      ? (remoteVideoTileMenu as VideoTileDrawerMenuProps).hostId
      : undefined;
  /* @conditional-compile-remove(pinned-participants) */
  const drawerMenuHostId = useId('drawerMenuHost', drawerMenuHostIdFromProp);

  const localTileNotInGrid = !!(
    (layout === 'floatingLocalVideo' || /* @conditional-compile-remove(gallery-layouts) */ layout === 'speaker') &&
    remoteParticipants.length > 0
  );

  const containerRef = useRef<HTMLDivElement>(null);
  const containerWidth = _useContainerWidth(containerRef);
  const containerHeight = _useContainerHeight(containerRef);
  const isNarrow = containerWidth ? isNarrowWidth(containerWidth) : false;

  /* @conditional-compile-remove(pinned-participants) */
  const [pinnedParticipantsState, setPinnedParticipantsState] = React.useState<string[]>([]);
  /* @conditional-compile-remove(pinned-participants) */
  const [selectedScalingModeState, setselectedScalingModeState] = React.useState<Record<string, VideoStreamOptions>>(
    {}
  );

  /* @conditional-compile-remove(pinned-participants) */
  const onUpdateScalingMode = useCallback(
    (remoteUserId: string, scalingMode: ViewScalingMode) => {
      setselectedScalingModeState((current) => ({
        ...current,
        [remoteUserId]: {
          scalingMode,
          isMirrored: remoteVideoViewOptions?.isMirrored
        }
      }));
    },
    [remoteVideoViewOptions?.isMirrored]
  );
  /* @conditional-compile-remove(pinned-participants) */
  useEffect(() => {
    props.pinnedParticipants?.forEach((pinParticipant) => {
      if (!props.remoteParticipants?.find((t) => t.userId === pinParticipant)) {
        // warning will be logged in the console when invalid participant id is passed in pinned participants
        console.warn('Invalid pinned participant UserId :' + pinParticipant);
      }
    });
  }, [props.pinnedParticipants, props.remoteParticipants]);
  /* @conditional-compile-remove(pinned-participants) */
  // Use pinnedParticipants from props but if it is not defined use the maintained state of pinned participants
  const pinnedParticipants = props.pinnedParticipants ?? pinnedParticipantsState;

  /**
   * Utility function for memoized rendering of LocalParticipant.
   */
  const localVideoTile = useMemo((): JSX.Element /* @conditional-compile-remove(rooms) */ | undefined => {
    /* @conditional-compile-remove(click-to-call) */
    if (localVideoTileSize === 'hidden') {
      return undefined;
    }
    if (onRenderLocalVideoTile) {
      return onRenderLocalVideoTile(localParticipant);
    }

    const localVideoTileStyles = concatStyleSets(
      localTileNotInGrid ? floatingLocalVideoTileStyle : {},
      {
        root: { borderRadius: theme.effects.roundedCorner4 }
      },
      styles?.localVideo
    );

    const initialsName = !localParticipant.displayName ? '' : localParticipant.displayName;

    const showDisplayNameTrampoline = (): string => {
      /* @conditional-compile-remove(gallery-layouts) */
      return layout === 'default' ? strings.localVideoLabel : isNarrow ? '' : strings.localVideoLabel;
      return isNarrow ? '' : strings.localVideoLabel;
    };

    return (
      <Stack
        styles={localVideoTileContainerStyles}
        key="local-video-tile-key"
        tabIndex={0}
        aria-label={strings.localVideoMovementLabel}
        role={'dialog'}
      >
        <_LocalVideoTile
          userId={localParticipant.userId}
          onCreateLocalStreamView={onCreateLocalStreamView}
          onDisposeLocalStreamView={onDisposeLocalStreamView}
          isAvailable={localParticipant?.videoStream?.isAvailable}
          isMuted={localParticipant.isMuted}
          renderElement={localParticipant?.videoStream?.renderElement}
          displayName={showDisplayNameTrampoline()}
          initialsName={initialsName}
          localVideoViewOptions={localVideoViewOptions}
          onRenderAvatar={onRenderAvatar}
          showLabel={
            !(
              (localTileNotInGrid && isNarrow) ||
              /*@conditional-compile-remove(click-to-call) */ /* @conditional-compile-remove(rooms) */ localVideoTileSize ===
                '9:16'
            ) || /* @conditional-compile-remove(gallery-layouts) */ layout === 'default'
          }
          showMuteIndicator={showMuteIndicator}
          showCameraSwitcherInLocalPreview={showCameraSwitcherInLocalPreview}
          localVideoCameraCycleButtonProps={localVideoCameraCycleButtonProps}
          localVideoCameraSwitcherLabel={strings.localVideoCameraSwitcherLabel}
          localVideoSelectedDescription={strings.localVideoSelectedDescription}
          styles={localVideoTileStyles}
          /* @conditional-compile-remove(raise-hand) */
          raisedHand={localParticipant.raisedHand}
        />
      </Stack>
    );
  }, [
    isNarrow,
    localParticipant,
    localVideoCameraCycleButtonProps,
    localVideoViewOptions,
    onCreateLocalStreamView,
    onDisposeLocalStreamView,
    onRenderAvatar,
    onRenderLocalVideoTile,
    localTileNotInGrid,
    showCameraSwitcherInLocalPreview,
    showMuteIndicator,
    strings.localVideoCameraSwitcherLabel,
    strings.localVideoLabel,
    strings.localVideoMovementLabel,
    strings.localVideoSelectedDescription,
    styles?.localVideo,
    theme.effects.roundedCorner4,
    /*@conditional-compile-remove(click-to-call) */
    localVideoTileSize,
    /* @conditional-compile-remove(gallery-layouts) */
    layout
  ]);

  /* @conditional-compile-remove(pinned-participants) */
  const onPinParticipant = useCallback(
    (userId: string) => {
      if (pinnedParticipants.length >= MAX_PINNED_REMOTE_VIDEO_TILES) {
        return;
      }
      if (!pinnedParticipantsState.includes(userId)) {
        setPinnedParticipantsState(pinnedParticipantsState.concat(userId));
      }
      onPinParticipantHandler?.(userId);
    },
    [pinnedParticipants.length, pinnedParticipantsState, setPinnedParticipantsState, onPinParticipantHandler]
  );
  /* @conditional-compile-remove(pinned-participants) */
  const onUnpinParticipant = useCallback(
    (userId: string) => {
      setPinnedParticipantsState(pinnedParticipantsState.filter((p) => p !== userId));
      onUnpinParticipantHandler?.(userId);
    },
    [pinnedParticipantsState, setPinnedParticipantsState, onUnpinParticipantHandler]
  );

  /* @conditional-compile-remove(pinned-participants) */
  const [announcementString, setAnnouncementString] = React.useState<string>('');
  /* @conditional-compile-remove(pinned-participants) */
  /**
   * sets the announcement string for VideoGallery actions so that the screenreader will trigger
   */
  const toggleAnnouncerString = useCallback(
    (announcement) => {
      setAnnouncementString(announcement);
      /**
       * Clears the announcer string after VideoGallery action allowing it to be re-announced.
       */
      setTimeout(() => {
        setAnnouncementString('');
      }, 3000);
    },
    [setAnnouncementString]
  );

  const defaultOnRenderVideoTile = useCallback(
    (participant: VideoGalleryRemoteParticipant, isVideoParticipant?: boolean) => {
      const remoteVideoStream = participant.videoStream;
      /* @conditional-compile-remove(pinned-participants) */
      const selectedScalingMode = remoteVideoStream ? selectedScalingModeState[participant.userId] : undefined;

      /* @conditional-compile-remove(pinned-participants) */
      const isPinned = pinnedParticipants?.includes(participant.userId);

      const createViewOptions = (): VideoStreamOptions | undefined => {
        /* @conditional-compile-remove(pinned-participants) */
        if (selectedScalingMode) {
          return selectedScalingMode;
        }
        /* @conditional-compile-remove(pinned-participants) */
        return remoteVideoStream?.streamSize &&
          remoteVideoStream.streamSize?.height > remoteVideoStream.streamSize?.width
          ? ({
              scalingMode: 'Fit',
              isMirrored: remoteVideoViewOptions?.isMirrored
            } as VideoStreamOptions)
          : remoteVideoViewOptions;
        return remoteVideoViewOptions;
      };

      return (
        <_RemoteVideoTile
          key={participant.userId}
          userId={participant.userId}
          remoteParticipant={participant}
          onCreateRemoteStreamView={isVideoParticipant ? onCreateRemoteStreamView : undefined}
          onDisposeRemoteStreamView={isVideoParticipant ? onDisposeRemoteVideoStreamView : undefined}
          isAvailable={isVideoParticipant ? remoteVideoStream?.isAvailable : false}
          isReceiving={isVideoParticipant ? remoteVideoStream?.isReceiving : false}
          renderElement={isVideoParticipant ? remoteVideoStream?.renderElement : undefined}
          remoteVideoViewOptions={isVideoParticipant && createViewOptions() ? createViewOptions() : undefined}
          onRenderAvatar={onRenderAvatar}
          showMuteIndicator={showMuteIndicator}
          strings={strings}
          /* @conditional-compile-remove(PSTN-calls) */
          participantState={participant.state}
          /* @conditional-compile-remove(pinned-participants) */
          menuKind={
            participant.userId === localParticipant.userId
              ? undefined
              : remoteVideoTileMenu
              ? remoteVideoTileMenu.kind === 'drawer'
                ? 'drawer'
                : 'contextual'
              : undefined
          }
          /* @conditional-compile-remove(pinned-participants) */
          drawerMenuHostId={drawerMenuHostId}
          /* @conditional-compile-remove(pinned-participants) */
          onPinParticipant={onPinParticipant}
          /* @conditional-compile-remove(pinned-participants) */
          onUnpinParticipant={onUnpinParticipant}
          /* @conditional-compile-remove(pinned-participants) */
          onUpdateScalingMode={onUpdateScalingMode}
          /* @conditional-compile-remove(pinned-participants) */
          isPinned={isPinned}
          /* @conditional-compile-remove(pinned-participants) */
          disablePinMenuItem={pinnedParticipants.length >= MAX_PINNED_REMOTE_VIDEO_TILES}
          /* @conditional-compile-remove(pinned-participants) */
          toggleAnnouncerString={toggleAnnouncerString}
        />
      );
    },
    [
      onCreateRemoteStreamView,
      onDisposeRemoteVideoStreamView,
      remoteVideoViewOptions,
      localParticipant,
      onRenderAvatar,
      showMuteIndicator,
      strings,
      /* @conditional-compile-remove(pinned-participants) */ drawerMenuHostId,
      /* @conditional-compile-remove(pinned-participants) */ remoteVideoTileMenu,
      /* @conditional-compile-remove(pinned-participants) */ selectedScalingModeState,
      /* @conditional-compile-remove(pinned-participants) */ pinnedParticipants,
      /* @conditional-compile-remove(pinned-participants) */ onPinParticipant,
      /* @conditional-compile-remove(pinned-participants) */ onUnpinParticipant,
      /* @conditional-compile-remove(pinned-participants) */ toggleAnnouncerString,
      /* @conditional-compile-remove(pinned-participants) */ onUpdateScalingMode
    ]
  );

  const screenShareParticipant = remoteParticipants.find((participant) => participant.screenShareStream?.isAvailable);

  const localScreenShareStreamComponent = <LocalScreenShare localParticipant={localParticipant} />;

  const remoteScreenShareComponent = screenShareParticipant && (
    <RemoteScreenShare
      {...screenShareParticipant}
      renderElement={screenShareParticipant.screenShareStream?.renderElement}
      onCreateRemoteStreamView={onCreateRemoteStreamView}
      onDisposeRemoteStreamView={onDisposeRemoteScreenShareStreamView}
      isReceiving={screenShareParticipant.screenShareStream?.isReceiving}
    />
  );

  const screenShareComponent = remoteScreenShareComponent
    ? remoteScreenShareComponent
    : localParticipant.isScreenSharingOn
    ? localScreenShareStreamComponent
    : undefined;

  const layoutProps = useMemo(
    () => ({
      remoteParticipants,
      localParticipant,
      screenShareComponent,
      showCameraSwitcherInLocalPreview,
      maxRemoteVideoStreams,
      dominantSpeakers,
      styles,
      onRenderRemoteParticipant: onRenderRemoteVideoTile ?? defaultOnRenderVideoTile,
      localVideoComponent: localVideoTile,
      parentWidth: containerWidth,
      parentHeight: containerHeight,
      /* @conditional-compile-remove(pinned-participants) */ pinnedParticipantUserIds: pinnedParticipants,
      /* @conditional-compile-remove(vertical-gallery) */ overflowGalleryPosition,
      /* @conditional-compile-remove(click-to-call) */ localVideoTileSize
    }),
    [
      remoteParticipants,
      localParticipant,
      screenShareComponent,
      showCameraSwitcherInLocalPreview,
      maxRemoteVideoStreams,
      dominantSpeakers,
      styles,
      localVideoTile,
      containerWidth,
      containerHeight,
      onRenderRemoteVideoTile,
      defaultOnRenderVideoTile,
      /* @conditional-compile-remove(pinned-participants) */ pinnedParticipants,
      /* @conditional-compile-remove(vertical-gallery) */ overflowGalleryPosition,
      /* @conditional-compile-remove(click-to-call) */ localVideoTileSize
    ]
  );

  const videoGalleryLayout = useMemo(() => {
    /* @conditional-compile-remove(gallery-layouts) */
    if (screenShareParticipant && layout === 'focusedContent') {
      return <FocusedContentLayout {...layoutProps} />;
    }
    if (layout === 'floatingLocalVideo') {
      return <FloatingLocalVideoLayout {...layoutProps} />;
    }
    /* @conditional-compile-remove(gallery-layouts) */
    if (layout === 'speaker') {
      return <SpeakerVideoLayout {...layoutProps} />;
    }
<<<<<<< HEAD
    /* @conditional-compile-remove(gallery-layouts) */
=======
    /* @conditional-compile-remove(large-gallery) */
>>>>>>> f0d58629
    if (layout === 'largeGallery') {
      return <LargeGalleryLayout {...layoutProps} />;
    }
    return <DefaultLayout {...layoutProps} />;
  }, [layout, layoutProps, /* @conditional-compile-remove(gallery-layouts) */ screenShareParticipant]);

  return (
    <div
      /* @conditional-compile-remove(pinned-participants) */
      // We don't assign an drawer menu host id to the VideoGallery when a drawerMenuHostId is assigned from props
      id={drawerMenuHostIdFromProp ? undefined : drawerMenuHostId}
      data-ui-id={ids.videoGallery}
      ref={containerRef}
      className={mergeStyles(videoGalleryOuterDivStyle, styles?.root, unselectable)}
    >
      {videoGalleryLayout}
      {
        /* @conditional-compile-remove(pinned-participants) */
        <Announcer announcementString={announcementString} ariaLive="polite" />
      }
    </div>
  );
};<|MERGE_RESOLUTION|>--- conflicted
+++ resolved
@@ -135,11 +135,7 @@
   | 'default'
   | 'floatingLocalVideo'
   | /* @conditional-compile-remove(gallery-layouts) */ 'speaker'
-<<<<<<< HEAD
-  | /* @conditional-compile-remove(gallery-layouts) */ 'largeGallery'
-=======
   | /* @conditional-compile-remove(large-gallery) */ 'largeGallery'
->>>>>>> f0d58629
   | /* @conditional-compile-remove(gallery-layouts) */ 'focusedContent';
 
 /**
@@ -698,11 +694,7 @@
     if (layout === 'speaker') {
       return <SpeakerVideoLayout {...layoutProps} />;
     }
-<<<<<<< HEAD
-    /* @conditional-compile-remove(gallery-layouts) */
-=======
     /* @conditional-compile-remove(large-gallery) */
->>>>>>> f0d58629
     if (layout === 'largeGallery') {
       return <LargeGalleryLayout {...layoutProps} />;
     }
