// Copyright (c) Microsoft Corporation.
// Licensed under the MIT license.

import { Stack } from '@fluentui/react';
import React, { useMemo } from 'react';
import {
  BaseCustomStylesProps,
  VideoGalleryLocalParticipant,
  VideoGalleryRemoteParticipant,
  VideoStreamOptions
} from '../types';
import { GridLayout } from './GridLayout';
import { StreamMedia } from './StreamMedia';
import { gridStyle, videoTileStyle } from './styles/VideoGallery.styles';
import { memoizeFnAll } from './utils/memoizeFnAll';
import { VideoTile } from './VideoTile';

export interface VideoGalleryProps {
  styles?: BaseCustomStylesProps;
  localParticipant: VideoGalleryLocalParticipant;
  remoteParticipants?: VideoGalleryRemoteParticipant[];
  localVideoViewOption?: VideoStreamOptions;
  remoteVideoViewOption?: VideoStreamOptions;
  onCreateLocalStreamView?: (options?: VideoStreamOptions | undefined) => Promise<void>;
  onDisposeLocalStreamView?: () => Promise<void>;
  onRenderLocalVideoTile?: (localParticipant: VideoGalleryLocalParticipant) => JSX.Element;
  onCreateRemoteStreamView?: (userId: string, options?: VideoStreamOptions) => Promise<void>;
  onRenderRemoteVideoTile?: (remoteParticipant: VideoGalleryRemoteParticipant) => JSX.Element;
}

// @todo: replace with React.memo method
const memoizeAllRemoteParticipants = memoizeFnAll(
  (
    userId: string,
    onCreateRemoteStreamView: any,
    isAvailable?: boolean,
    renderElement?: HTMLElement,
    displayName?: string,
    remoteVideoViewOption?: VideoStreamOptions
  ): JSX.Element => {
    if (isAvailable && !renderElement) {
      onCreateRemoteStreamView && onCreateRemoteStreamView(userId, remoteVideoViewOption);
    }
    return (
      <Stack className={gridStyle} key={userId} grow>
        <VideoTile
          isVideoReady={isAvailable}
          renderElement={<StreamMedia videoStreamElement={renderElement ?? null} />}
          displayName={displayName}
          styles={videoTileStyle}
        />
      </Stack>
    );
  }
);

export const VideoGallery = (props: VideoGalleryProps): JSX.Element => {
  const {
    localParticipant,
    remoteParticipants,
    localVideoViewOption,
    remoteVideoViewOption,
    onRenderLocalVideoTile,
    onRenderRemoteVideoTile,
    onCreateLocalStreamView,
    onCreateRemoteStreamView,
    styles
  } = props;

  /**
   * Utility function for meoized rendering of LocalParticipant.
   */
  const defaultOnRenderLocalVideoTile = useMemo((): JSX.Element => {
    const localVideoStream = localParticipant?.videoStream;
    const isLocalVideoReady = localVideoStream?.isAvailable;

    if (onRenderLocalVideoTile) return onRenderLocalVideoTile(localParticipant);

    if (localVideoStream && isLocalVideoReady) {
      onCreateLocalStreamView && onCreateLocalStreamView(localVideoViewOption);
    }
    return (
      <VideoTile
        isVideoReady={isLocalVideoReady}
        renderElement={<StreamMedia videoStreamElement={localVideoStream?.renderElement ?? null} />}
        displayName={localParticipant?.displayName}
        styles={videoTileStyle}
<<<<<<< HEAD
        isMirrored={true}
      >
        <Text className={isLocalVideoReady ? videoHint : disabledVideoHint}>{localParticipant?.displayName}</Text>
      </VideoTile>
=======
      />
>>>>>>> be0115d9
    );
    // eslint-disable-next-line react-hooks/exhaustive-deps
  }, [localParticipant, localParticipant.videoStream, onCreateLocalStreamView]);

  /**
   * Utility function for memoized rendering of RemoteParticipants.
   */
  const defaultOnRenderRemoteParticipants = useMemo(() => {
    if (!remoteParticipants) return null;

    // If user provided a custom onRender function return that function.
    if (onRenderRemoteVideoTile) {
      return remoteParticipants.map((participant) => onRenderRemoteVideoTile(participant));
    }

    return memoizeAllRemoteParticipants((memoizedRemoteParticipantFn) => {
      // Else return Remote Stream Video Tiles
      return remoteParticipants.map((participant) => {
        const remoteVideoStream = participant.videoStream;
        return memoizedRemoteParticipantFn(
          participant.userId,
          onCreateRemoteStreamView,
          remoteVideoStream?.isAvailable,
          remoteVideoStream?.renderElement,
          participant.displayName,
          remoteVideoViewOption
        );
      });
    });
  }, [remoteParticipants, onRenderRemoteVideoTile, onCreateRemoteStreamView, remoteVideoViewOption]);

  return (
    <GridLayout styles={styles}>
      <Stack horizontalAlign="center" verticalAlign="center" className={gridStyle} grow>
        {localParticipant && defaultOnRenderLocalVideoTile}
      </Stack>
      {defaultOnRenderRemoteParticipants}
    </GridLayout>
  );
};<|MERGE_RESOLUTION|>--- conflicted
+++ resolved
@@ -22,7 +22,7 @@
   localVideoViewOption?: VideoStreamOptions;
   remoteVideoViewOption?: VideoStreamOptions;
   onCreateLocalStreamView?: (options?: VideoStreamOptions | undefined) => Promise<void>;
-  onDisposeLocalStreamView?: () => Promise<void>;
+  onDisposeLocalStreamView?: () => void;
   onRenderLocalVideoTile?: (localParticipant: VideoGalleryLocalParticipant) => JSX.Element;
   onCreateRemoteStreamView?: (userId: string, options?: VideoStreamOptions) => Promise<void>;
   onRenderRemoteVideoTile?: (remoteParticipant: VideoGalleryRemoteParticipant) => JSX.Element;
@@ -85,14 +85,7 @@
         renderElement={<StreamMedia videoStreamElement={localVideoStream?.renderElement ?? null} />}
         displayName={localParticipant?.displayName}
         styles={videoTileStyle}
-<<<<<<< HEAD
-        isMirrored={true}
-      >
-        <Text className={isLocalVideoReady ? videoHint : disabledVideoHint}>{localParticipant?.displayName}</Text>
-      </VideoTile>
-=======
       />
->>>>>>> be0115d9
     );
     // eslint-disable-next-line react-hooks/exhaustive-deps
   }, [localParticipant, localParticipant.videoStream, onCreateLocalStreamView]);
