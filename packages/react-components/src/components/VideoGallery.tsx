--- conflicted
+++ resolved
@@ -33,24 +33,19 @@
     userId: string,
     onCreateRemoteStreamView: any,
     isAvailable?: boolean,
-    videoProvider?: HTMLElement,
+    renderElement?: HTMLElement,
     displayName?: string,
     remoteVideoViewOption?: VideoStreamOptions
   ): JSX.Element => {
-    if (isAvailable && !videoProvider) {
+    if (isAvailable && !renderElement) {
       onCreateRemoteStreamView && onCreateRemoteStreamView(userId, remoteVideoViewOption);
     }
     return (
       <Stack className={gridStyle} key={userId} grow>
         <VideoTile
           isVideoReady={isAvailable}
-<<<<<<< HEAD
-          videoProvider={<StreamMedia videoStreamElement={videoProvider ?? null} />}
-          avatarName={displayName}
-=======
-          videoProvider={<StreamMedia videoStreamElement={target ?? null} />}
+          renderElement={<StreamMedia videoStreamElement={renderElement ?? null} />}
           displayName={displayName}
->>>>>>> b48ec534
           styles={videoTileStyle}
         >
           <Label className={isAvailable ? videoHint : disabledVideoHint}>{displayName}</Label>
@@ -88,13 +83,8 @@
     return (
       <VideoTile
         isVideoReady={isLocalVideoReady}
-<<<<<<< HEAD
-        videoProvider={<StreamMedia videoStreamElement={localVideoStream?.videoProvider ?? null} />}
-        avatarName={localParticipant?.displayName}
-=======
-        videoProvider={<StreamMedia videoStreamElement={localVideoStream?.videoStreamRendererView?.target ?? null} />}
+        renderElement={<StreamMedia videoStreamElement={localVideoStream?.renderElement ?? null} />}
         displayName={localParticipant?.displayName}
->>>>>>> b48ec534
         styles={videoTileStyle}
       >
         <Label className={isLocalVideoReady ? videoHint : disabledVideoHint}>{localParticipant?.displayName}</Label>
@@ -122,7 +112,7 @@
           participant.userId,
           onCreateRemoteStreamView,
           remoteVideoStream?.isAvailable,
-          remoteVideoStream?.videoProvider,
+          remoteVideoStream?.renderElement,
           participant.displayName,
           remoteVideoViewOption
         );
