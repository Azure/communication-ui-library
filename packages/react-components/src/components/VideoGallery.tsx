// Copyright (c) Microsoft Corporation.
// Licensed under the MIT License.

import { concatStyleSets, IStyle, mergeStyles, Stack } from '@fluentui/react';
import React, { useCallback, useMemo, useRef } from 'react';
import { GridLayoutStyles } from '.';
import { Announcer } from './Announcer';
import { useEffect } from 'react';
import { useLocale } from '../localization';
import { useTheme } from '../theming';
import {
  BaseCustomStyles,
  OnRenderAvatarCallback,
  VideoGalleryLocalParticipant,
  VideoGalleryRemoteParticipant,
  VideoStreamOptions,
  CreateVideoStreamViewResult
} from '../types';
import { ViewScalingMode } from '../types';
import { HorizontalGalleryStyles } from './HorizontalGallery';
import { _RemoteVideoTile } from './RemoteVideoTile';
import { isNarrowWidth, _useContainerHeight, _useContainerWidth } from './utils/responsive';
import { LocalScreenShare } from './VideoGallery/LocalScreenShare';
import { RemoteScreenShare } from './VideoGallery/RemoteScreenShare';
import { LocalVideoCameraCycleButtonProps } from './LocalVideoCameraButton';
import { _ICoordinates, _ModalClone } from './ModalClone/ModalClone';
import { _formatString } from '@internal/acs-ui-common';
import { _LocalVideoTile } from './LocalVideoTile';
import { DefaultLayout } from './VideoGallery/DefaultLayout';
import { FloatingLocalVideoLayout } from './VideoGallery/FloatingLocalVideoLayout';
import { useIdentifiers } from '../identifiers';
import { localVideoTileContainerStyles, videoGalleryOuterDivStyle } from './styles/VideoGallery.styles';
import { floatingLocalVideoTileStyle } from './VideoGallery/styles/FloatingLocalVideo.styles';
import { useId } from '@fluentui/react-hooks';
import { VerticalGalleryStyles } from './VerticalGallery';
import { SpeakerVideoLayout } from './VideoGallery/SpeakerVideoLayout';
import { FocusedContentLayout } from './VideoGallery/FocusContentLayout';
/* @conditional-compile-remove(large-gallery) */
import { LargeGalleryLayout } from './VideoGallery/LargeGalleryLayout';
import { LayoutProps } from './VideoGallery/Layout';
import { ReactionResources } from '../types/ReactionTypes';

/**
 * @private
 * Currently the Calling JS SDK supports up to 4 remote video streams
 */
export const DEFAULT_MAX_REMOTE_VIDEO_STREAMS = 4;

/**
 * @private
 * Styles to disable the selectivity of a text in video gallery
 */
export const unselectable = {
  '-webkit-user-select': 'none',
  '-webkit-touch-callout': 'none',
  '-moz-user-select': 'none',
  '-ms-user-select': 'none',
  'user-select': 'none'
};
/**
 * @private
 * Set aside only 6 dominant speakers for remaining audio participants
 */
export const MAX_AUDIO_DOMINANT_SPEAKERS = 6;
/**
 * @private
 * Default remote video tile menu options
 */
export const DEFAULT_REMOTE_VIDEO_TILE_MENU_OPTIONS = {
  kind: 'contextual'
};

/**
 * @private
 * Maximum number of remote video tiles that can be pinned
 */
export const MAX_PINNED_REMOTE_VIDEO_TILES = 4;

/**
 * All strings that may be shown on the UI in the {@link VideoGallery}.
 *
 * @public
 */
export interface VideoGalleryStrings {
  /** String to notify that local user is sharing their screen */
  screenIsBeingSharedMessage: string;
  /** String to show when remote screen share stream is loading */
  screenShareLoadingMessage: string;
  /** String to show when local screen share stream is loading */
  localScreenShareLoadingMessage: string;
  /** String for local video label. Default is "You" */
  localVideoLabel: string;
  /** String for local video camera switcher */
  localVideoCameraSwitcherLabel: string;
  /** String for announcing the local video tile can be moved by keyboard controls */
  localVideoMovementLabel: string;
  /** Aria-label for announcing the local video tile can be moved by keyboard controls */
  localVideoMovementAriaLabel: string;
  /** String for announcing the selected camera */
  localVideoSelectedDescription: string;
  /** placeholder text for participants who does not have a display name*/
  displayNamePlaceholder: string;
  /** Menu text shown in Video Tile contextual menu for setting a remote participants video to fit in frame */
  fitRemoteParticipantToFrame: string;
  /** Menu text shown in Video Tile contextual menu for setting a remote participants video to fill the frame */
  fillRemoteParticipantFrame: string;
  /** Menu text shown in Video Tile contextual menu for pinning a remote participant's video tile */
  pinParticipantForMe: string;
  /** Menu text shown in Video Tile contextual menu for unpinning a remote participant's video tile */
  unpinParticipantForMe: string;
  /** Aria label for pin participant menu item of remote participant's video tile */
  pinParticipantMenuItemAriaLabel: string;
  /** Aria label for unpin participant menu item of remote participant's video tile */
  unpinParticipantMenuItemAriaLabel: string;
  /** Aria label to announce when remote participant's video tile is pinned */
  pinnedParticipantAnnouncementAriaLabel: string;
  /** Aria label to announce when remote participant's video tile is unpinned */
  unpinnedParticipantAnnouncementAriaLabel: string;
  /** Menu text shown in Video Tile contextual menu to start spotlight on participant's video tile */
  startSpotlightVideoTileMenuLabel: string;
  /** Menu text shown in Video Tile contextual menu to add spotlight to participant's video tile */
  addSpotlightVideoTileMenuLabel: string;
  /** Menu title for start spotlight menu item when spotlight limit is reached */
  spotlightLimitReachedMenuTitle: string;
  /** Menu text shown in Video Tile contextual menu to stop spotlight on participant's video tile */
  stopSpotlightVideoTileMenuLabel: string;
  /** Menu text shown in Video Tile contextual menu to stop spotlight on local user's video tile */
  stopSpotlightOnSelfVideoTileMenuLabel: string;
  /** String for the attendee role */
  attendeeRole: string;
  /* @conditional-compile-remove(soft-mute) */
  /** Menu text shown in Video Tile contextual menu to mute a remote participant */
  muteParticipantMenuItemLabel: string;
  /** Text shown when waiting for others to join the call */
  waitingScreenText: string;
  forbidParticipantAudio: string;
  permitParticipantAudio: string;
}

/**
 * @public
 */
export type VideoGalleryLayout =
  | 'default'
  | 'floatingLocalVideo'
  | 'speaker'
  | /* @conditional-compile-remove(large-gallery) */ 'largeGallery'
  | 'focusedContent';

/**
 * {@link VideoGallery} Component Styles.
 * @public
 */
export interface VideoGalleryStyles extends BaseCustomStyles {
  /** Styles for the grid layout */
  gridLayout?: GridLayoutStyles;
  /** Styles for the horizontal gallery  */
  horizontalGallery?: HorizontalGalleryStyles;
  /** Styles for the local video  */
  localVideo?: IStyle;
  /** Styles for the vertical gallery */
  verticalGallery?: VerticalGalleryStyles;
}

/**
 * Different modes and positions of the overflow gallery in the VideoGallery
 *
 * @public
 */
export type OverflowGalleryPosition = 'horizontalBottom' | 'verticalRight' | 'horizontalTop';

/**
 * different modes of the local video tile
 *
 * @public
 */
export type LocalVideoTileSize = '9:16' | '16:9' | 'hidden' | 'followDeviceOrientation';

/**
 * Props for {@link VideoGallery}.
 *
 * @public
 */
export interface VideoGalleryProps {
  /**
   * Allows users to pass an object containing custom CSS styles for the gallery container.
   *
   * @Example
   * ```
   * <VideoGallery styles={{ root: { border: 'solid 1px red' } }} />
   * ```
   */
  styles?: VideoGalleryStyles;
  /** Layout of the video tiles. */
  layout?: VideoGalleryLayout;
  /** Local video particpant */
  localParticipant: VideoGalleryLocalParticipant;
  /** List of remote video particpants */
  remoteParticipants?: VideoGalleryRemoteParticipant[];
  /** List of dominant speaker userIds in the order of their dominance. 0th index is the most dominant. */
  dominantSpeakers?: string[];
  /** Local video view options */
  localVideoViewOptions?: VideoStreamOptions;
  /** Remote videos view options */
  remoteVideoViewOptions?: VideoStreamOptions;
  /** Callback to create the local video stream view */
  onCreateLocalStreamView?: (options?: VideoStreamOptions) => Promise<void | CreateVideoStreamViewResult>;
  /** Callback to dispose of the local video stream view */
  onDisposeLocalStreamView?: () => void;
  /** Callback to render the local video tile*/
  onRenderLocalVideoTile?: (localParticipant: VideoGalleryLocalParticipant) => JSX.Element;
  /** Callback to create a remote video stream view */
  onCreateRemoteStreamView?: (
    userId: string,
    options?: VideoStreamOptions
  ) => Promise<void | CreateVideoStreamViewResult>;
  /** Callback to render a remote video tile */
  onRenderRemoteVideoTile?: (remoteParticipant: VideoGalleryRemoteParticipant) => JSX.Element;
  /**
   * @deprecated use {@link onDisposeRemoteVideoStreamView} and {@link onDisposeRemoteScreenShareStreamView} instead
   *
   * Callback to dispose a remote video stream view
   */
  onDisposeRemoteStreamView?: (userId: string) => Promise<void>;
  /** Callback to dispose a remote video stream view */
  onDisposeRemoteVideoStreamView?: (userId: string) => Promise<void>;
  /** Callback to dispose a remote screen share stream view */
  onDisposeRemoteScreenShareStreamView?: (userId: string) => Promise<void>;
  /** Callback to dispose a local screen share stream view */
  onDisposeLocalScreenShareStreamView?: () => Promise<void>;
  /** Callback to render a participant avatar */
  onRenderAvatar?: OnRenderAvatarCallback;
  /**
   * Whether to display the local video camera switcher button
   */
  showCameraSwitcherInLocalPreview?: boolean;
  /**
   * Whether to display a mute icon beside the user's display name.
   * @defaultValue `true`
   */
  showMuteIndicator?: boolean;
  /** Optional strings to override in component  */
  strings?: Partial<VideoGalleryStrings>;
  /**
   * Maximum number of participant remote video streams that is rendered.
   * @defaultValue 4
   */
  maxRemoteVideoStreams?: number;
  /**
   * Camera control information for button to switch cameras.
   */
  localVideoCameraCycleButtonProps?: LocalVideoCameraCycleButtonProps;
  /**
   * List of pinned participant userIds.
   */
  pinnedParticipants?: string[];
  /**
   * This callback will be called when a participant video tile is pinned.
   */
  onPinParticipant?: (userId: string) => void;
  /**
   * This callback will be called when a participant video tile is un-pinned.
   */
  onUnpinParticipant?: (userId: string) => void;
  /**
   * List of spotlighted participant userIds.
   */
  spotlightedParticipants?: string[];
  /**
   * This callback is to start spotlight for local participant video tile.
   */
  onStartLocalSpotlight?: () => Promise<void>;
  /**
   * This callback is to stop spotlight for local participant video tile.
   */
  onStartRemoteSpotlight?: (userIds: string[]) => Promise<void>;
  /**
   * This callback is to start spotlight for remote participant video tiles.
   */
  onStopLocalSpotlight?: () => Promise<void>;
  /**
   * This callback is to stop spotlight for remote participant video tiles.
   */
  onStopRemoteSpotlight?: (userIds: string[]) => Promise<void>;
  /**
   * Maximum participants that can be spotlighted
   */
  maxParticipantsToSpotlight?: number;
  /**
   * Options for showing the remote video tile menu.
   *
   * @defaultValue \{ kind: 'contextual' \}
   */
  remoteVideoTileMenu?: false | VideoTileContextualMenuProps | VideoTileDrawerMenuProps;
  /**
   * Determines the layout of the overflowGallery inside the VideoGallery.
   * @defaultValue 'horizontalBottom'
   */
  overflowGalleryPosition?: OverflowGalleryPosition;
  /**
   * Determines the aspect ratio of local video tile in the video gallery.
   * @remarks 'followDeviceOrientation' will be responsive to the screen orientation and will change between 9:16 (portrait) and
   * 16:9 (landscape) aspect ratios.
   * @defaultValue 'followDeviceOrientation'
   */
  localVideoTileSize?: LocalVideoTileSize;
  /**
   * Reaction resources for like, heart, laugh, applause and surprised.
   */
  reactionResources?: ReactionResources;
  /**
   * Additional Options for Video Tiles
   */
  videoTilesOptions?: VideoTilesOptions;
  /* @conditional-compile-remove(soft-mute) */
  /**
   * This callback is to mute a remote participant
   */
  onMuteParticipant?: (userId: string) => Promise<void>;
  onForbidParticipantAudio?: (userIds: string[]) => Promise<void>;
  onPermitParticipantAudio?: (userIds: string[]) => Promise<void>;
}

/**
 * Options that apply to all Video Tiles in the {@link VideoGallery}
 *
 * @public
 */
export interface VideoTilesOptions {
  /**
   * Whether to always show the label background for the video tile
   */
  alwaysShowLabelBackground?: boolean;
}

/**
 * Properties for showing contextual menu for remote {@link VideoTile} components in {@link VideoGallery}.
 *
 * @public
 */
export interface VideoTileContextualMenuProps {
  /**
   * The menu property kind
   */
  kind: 'contextual';
}

/**
 * Properties for showing drawer menu on remote {@link VideoTile} long touch in {@link VideoGallery}.
 *
 * @public
 */
export interface VideoTileDrawerMenuProps {
  /**
   * The menu property kind
   */
  kind: 'drawer';
  /**
   * The optional id property provided on an element that the drawer menu should render within when a
   * remote participant video tile Drawer is shown. If an id is not provided, then a drawer menu will
   * render within the VideoGallery component.
   */
  hostId?: string;
}
/**
 * VideoGallery represents a layout of video tiles for a specific call.
 * It displays a {@link VideoTile} for the local user as well as for each remote participant who has joined the call.
 *
 * @public
 */
export const VideoGallery = (props: VideoGalleryProps): JSX.Element => {
  const {
    localParticipant,
    remoteParticipants = [],
    localVideoViewOptions,
    remoteVideoViewOptions,
    dominantSpeakers,
    onRenderLocalVideoTile,
    onRenderRemoteVideoTile,
    onCreateLocalStreamView,
    onDisposeLocalStreamView,
    onCreateRemoteStreamView,
    onDisposeRemoteScreenShareStreamView,
    onDisposeLocalScreenShareStreamView,
    onDisposeRemoteVideoStreamView,
    styles,
    layout,
    onRenderAvatar,
    showMuteIndicator,
    maxRemoteVideoStreams = DEFAULT_MAX_REMOTE_VIDEO_STREAMS,
    showCameraSwitcherInLocalPreview,
    localVideoCameraCycleButtonProps,
    onPinParticipant: onPinParticipantHandler,
    onUnpinParticipant: onUnpinParticipantHandler,
    remoteVideoTileMenu = DEFAULT_REMOTE_VIDEO_TILE_MENU_OPTIONS,
    overflowGalleryPosition = 'horizontalBottom',
    localVideoTileSize = 'followDeviceOrientation',
    spotlightedParticipants,
    onStartLocalSpotlight,
    onStartRemoteSpotlight,
    onStopLocalSpotlight,
    onStopRemoteSpotlight,
    maxParticipantsToSpotlight,
    reactionResources,
    videoTilesOptions,
    /* @conditional-compile-remove(soft-mute) */
    onMuteParticipant,
    onForbidParticipantAudio,
    onPermitParticipantAudio
  } = props;

  const ids = useIdentifiers();
  const theme = useTheme();
  const localeStrings = useLocale().strings.videoGallery;
  const strings = useMemo(() => ({ ...localeStrings, ...props.strings }), [localeStrings, props.strings]);

  const drawerMenuHostIdFromProp =
    remoteVideoTileMenu && remoteVideoTileMenu.kind === 'drawer'
      ? (remoteVideoTileMenu as VideoTileDrawerMenuProps).hostId
      : undefined;
  const drawerMenuHostId = useId('drawerMenuHost', drawerMenuHostIdFromProp);

  const localTileNotInGrid = (layout === 'floatingLocalVideo' || layout === 'speaker') && remoteParticipants.length > 0;

  const containerRef = useRef<HTMLDivElement>(null);
  const containerWidth = _useContainerWidth(containerRef);
  const containerHeight = _useContainerHeight(containerRef);
  const isNarrow = containerWidth ? isNarrowWidth(containerWidth) : false;

  const [pinnedParticipantsState, setPinnedParticipantsState] = React.useState<string[]>([]);
  const [selectedScalingModeState, setselectedScalingModeState] = React.useState<Record<string, VideoStreamOptions>>(
    {}
  );

  const onUpdateScalingMode = useCallback(
    (remoteUserId: string, scalingMode: ViewScalingMode) => {
      setselectedScalingModeState((current) => ({
        ...current,
        [remoteUserId]: {
          scalingMode,
          isMirrored: remoteVideoViewOptions?.isMirrored
        }
      }));
    },
    [remoteVideoViewOptions?.isMirrored]
  );
  useEffect(() => {
    props.pinnedParticipants?.forEach((pinParticipant) => {
      if (!props.remoteParticipants?.find((t) => t.userId === pinParticipant)) {
        // warning will be logged in the console when invalid participant id is passed in pinned participants
        console.warn('Invalid pinned participant UserId :' + pinParticipant);
      }
    });
  }, [props.pinnedParticipants, props.remoteParticipants]);
  // Use pinnedParticipants from props but if it is not defined use the maintained state of pinned participants
  const pinnedParticipants = useMemo(
    () =>
      props.pinnedParticipants ??
      pinnedParticipantsState.filter((pinnedParticipantId) =>
        remoteParticipants.find((remoteParticipant) => remoteParticipant.userId === pinnedParticipantId)
      ),
    [props.pinnedParticipants, pinnedParticipantsState, remoteParticipants]
  );

  const showLocalVideoTileLabel =
    !((localTileNotInGrid && isNarrow) || localVideoTileSize === '9:16') || layout === 'default';
  /**
   * Utility function for memoized rendering of LocalParticipant.
   */
  const localVideoTile = useMemo((): JSX.Element | undefined => {
    if (localVideoTileSize === 'hidden') {
      return undefined;
    }
    if (onRenderLocalVideoTile) {
      return onRenderLocalVideoTile(localParticipant);
    }

    const isSpotlighted = !!localParticipant.spotlight;

    const localVideoTileStyles = concatStyleSets(
      localTileNotInGrid ? floatingLocalVideoTileStyle : {},
      {
        root: { borderRadius: theme.effects.roundedCorner4 }
      },
      styles?.localVideo
    );

    const initialsName = !localParticipant.displayName ? '' : localParticipant.displayName;

    const showDisplayNameTrampoline = (): string => {
      return layout === 'default' ? strings.localVideoLabel : isNarrow ? '' : strings.localVideoLabel;
      return isNarrow ? '' : strings.localVideoLabel;
    };

    return (
      <Stack styles={localVideoTileContainerStyles} key="local-video-tile-key" role={'dialog'}>
        <_LocalVideoTile
          alwaysShowLabelBackground={videoTilesOptions?.alwaysShowLabelBackground}
          userId={localParticipant.userId}
          onCreateLocalStreamView={onCreateLocalStreamView}
          onDisposeLocalStreamView={onDisposeLocalStreamView}
          isAvailable={localParticipant?.videoStream?.isAvailable}
          isMuted={localParticipant.isMuted}
          renderElement={localParticipant?.videoStream?.renderElement}
          displayName={showDisplayNameTrampoline()}
          initialsName={initialsName}
          localVideoViewOptions={localVideoViewOptions}
          onRenderAvatar={onRenderAvatar}
          showLabel={showLocalVideoTileLabel}
          showMuteIndicator={showMuteIndicator}
          showCameraSwitcherInLocalPreview={showCameraSwitcherInLocalPreview}
          localVideoCameraCycleButtonProps={localVideoCameraCycleButtonProps}
          localVideoCameraSwitcherLabel={strings.localVideoCameraSwitcherLabel}
          localVideoSelectedDescription={strings.localVideoSelectedDescription}
          styles={localVideoTileStyles}
          raisedHand={localParticipant.raisedHand}
          reaction={localParticipant.reaction}
          spotlightedParticipantUserIds={spotlightedParticipants}
          isSpotlighted={isSpotlighted}
          onStartSpotlight={onStartLocalSpotlight}
          onStopSpotlight={onStopLocalSpotlight}
          maxParticipantsToSpotlight={maxParticipantsToSpotlight}
          menuKind={remoteVideoTileMenu ? (remoteVideoTileMenu.kind === 'drawer' ? 'drawer' : 'contextual') : undefined}
          drawerMenuHostId={drawerMenuHostId}
          strings={strings}
          reactionResources={reactionResources}
          participantsCount={remoteParticipants.length + 1}
<<<<<<< HEAD
          mediaAccess={localParticipant.mediaAccess}
=======
          isScreenSharingOn={localParticipant.isScreenSharingOn}
>>>>>>> edcce403
        />
      </Stack>
    );
  }, [
    isNarrow,
    localParticipant,
    localVideoCameraCycleButtonProps,
    localVideoViewOptions,
    onCreateLocalStreamView,
    onDisposeLocalStreamView,
    onRenderAvatar,
    onRenderLocalVideoTile,
    localTileNotInGrid,
    showCameraSwitcherInLocalPreview,
    showMuteIndicator,
    styles?.localVideo,
    theme.effects.roundedCorner4,
    localVideoTileSize,
    layout,
    showLocalVideoTileLabel,
    spotlightedParticipants,
    onStartLocalSpotlight,
    onStopLocalSpotlight,
    maxParticipantsToSpotlight,
    remoteVideoTileMenu,
    strings,
    drawerMenuHostId,
    reactionResources,
    videoTilesOptions,
    remoteParticipants.length
  ]);

  const onPinParticipant = useCallback(
    (userId: string) => {
      if (pinnedParticipants.length >= MAX_PINNED_REMOTE_VIDEO_TILES) {
        return;
      }
      if (!pinnedParticipants.includes(userId)) {
        setPinnedParticipantsState(pinnedParticipants.concat(userId));
      }
      onPinParticipantHandler?.(userId);
    },
    [pinnedParticipants, setPinnedParticipantsState, onPinParticipantHandler]
  );
  const onUnpinParticipant = useCallback(
    (userId: string) => {
      setPinnedParticipantsState(pinnedParticipantsState.filter((p) => p !== userId));
      onUnpinParticipantHandler?.(userId);
    },
    [pinnedParticipantsState, setPinnedParticipantsState, onUnpinParticipantHandler]
  );

  const [announcementString, setAnnouncementString] = React.useState<string>('');
  /**
   * sets the announcement string for VideoGallery actions so that the screenreader will trigger
   */
  const toggleAnnouncerString = useCallback(
    (announcement: string) => {
      setAnnouncementString(announcement);
      /**
       * Clears the announcer string after VideoGallery action allowing it to be re-announced.
       */
      setTimeout(() => {
        setAnnouncementString('');
      }, 3000);
    },
    [setAnnouncementString]
  );

  const defaultOnRenderVideoTile = useCallback(
    (participant: VideoGalleryRemoteParticipant, isVideoParticipant?: boolean) => {
      const remoteVideoStream = participant.videoStream;
      const selectedScalingMode = remoteVideoStream ? selectedScalingModeState[participant.userId] : undefined;
      let isPinned = pinnedParticipants?.includes(participant.userId);
      const isSpotlighted = !!participant.spotlight;
      isPinned = isSpotlighted ? false : isPinned;

      const createViewOptions = (): VideoStreamOptions | undefined => {
        if (selectedScalingMode) {
          return selectedScalingMode;
        }
        return remoteVideoStream?.streamSize &&
          remoteVideoStream.streamSize?.height > remoteVideoStream.streamSize?.width
          ? ({
              scalingMode: 'Fit',
              isMirrored: remoteVideoViewOptions?.isMirrored
            } as VideoStreamOptions)
          : remoteVideoViewOptions;
      };

      return (
        <_RemoteVideoTile
          alwaysShowLabelBackground={videoTilesOptions?.alwaysShowLabelBackground}
          streamId={remoteVideoStream?.id}
          key={participant.userId}
          userId={participant.userId}
          remoteParticipant={participant}
          onCreateRemoteStreamView={isVideoParticipant ? onCreateRemoteStreamView : undefined}
          onDisposeRemoteStreamView={isVideoParticipant ? onDisposeRemoteVideoStreamView : undefined}
          isAvailable={isVideoParticipant ? remoteVideoStream?.isAvailable : false}
          isReceiving={isVideoParticipant ? remoteVideoStream?.isReceiving : false}
          renderElement={isVideoParticipant ? remoteVideoStream?.renderElement : undefined}
          remoteVideoViewOptions={createViewOptions()}
          onRenderAvatar={onRenderAvatar}
          showMuteIndicator={showMuteIndicator}
          strings={strings}
          participantState={participant.state}
          menuKind={
            participant.userId === localParticipant.userId
              ? undefined
              : remoteVideoTileMenu
                ? remoteVideoTileMenu.kind === 'drawer'
                  ? 'drawer'
                  : 'contextual'
                : undefined
          }
          drawerMenuHostId={drawerMenuHostId}
          onPinParticipant={onPinParticipant}
          onUnpinParticipant={onUnpinParticipant}
          onUpdateScalingMode={onUpdateScalingMode}
          isPinned={isPinned}
          disablePinMenuItem={pinnedParticipants.length >= MAX_PINNED_REMOTE_VIDEO_TILES}
          toggleAnnouncerString={toggleAnnouncerString}
          spotlightedParticipantUserIds={spotlightedParticipants}
          isSpotlighted={isSpotlighted}
          onStartSpotlight={onStartRemoteSpotlight}
          onStopSpotlight={onStopRemoteSpotlight}
          maxParticipantsToSpotlight={maxParticipantsToSpotlight}
          reactionResources={reactionResources}
          /* @conditional-compile-remove(soft-mute) */
          onMuteParticipant={onMuteParticipant}
          onForbidParticipantAudio={onForbidParticipantAudio}
          onPermitParticipantAudio={onPermitParticipantAudio}
        />
      );
    },
    [
      selectedScalingModeState,
      pinnedParticipants,
      videoTilesOptions?.alwaysShowLabelBackground,
      onCreateRemoteStreamView,
      onDisposeRemoteVideoStreamView,
      onRenderAvatar,
      showMuteIndicator,
      strings,
      localParticipant.userId,
      remoteVideoTileMenu,
      drawerMenuHostId,
      onPinParticipant,
      onUnpinParticipant,
      onUpdateScalingMode,
      toggleAnnouncerString,
      spotlightedParticipants,
      onStartRemoteSpotlight,
      onStopRemoteSpotlight,
      maxParticipantsToSpotlight,
      reactionResources,
      onMuteParticipant,
      onForbidParticipantAudio,
      onPermitParticipantAudio,
      remoteVideoViewOptions
    ]
  );

  const screenShareParticipant = remoteParticipants.find((participant) => participant.screenShareStream?.isAvailable);

  const localScreenShareStreamComponent = (
    <LocalScreenShare
      localParticipant={localParticipant}
      renderElement={localParticipant.screenShareStream?.renderElement}
      isAvailable={localParticipant.screenShareStream?.isAvailable}
      onCreateLocalStreamView={onCreateLocalStreamView}
      onDisposeLocalScreenShareStreamView={onDisposeLocalScreenShareStreamView}
    />
  );

  const remoteScreenShareComponent = screenShareParticipant && (
    <RemoteScreenShare
      {...screenShareParticipant}
      renderElement={screenShareParticipant.screenShareStream?.renderElement}
      onCreateRemoteStreamView={onCreateRemoteStreamView}
      onDisposeRemoteStreamView={onDisposeRemoteScreenShareStreamView}
      isReceiving={screenShareParticipant.screenShareStream?.isReceiving}
      participantVideoScalingMode={selectedScalingModeState[screenShareParticipant.userId]}
      localParticipant={localParticipant}
      remoteParticipants={remoteParticipants}
      reactionResources={reactionResources}
    />
  );

  const screenShareComponent = remoteScreenShareComponent
    ? remoteScreenShareComponent
    : localParticipant.isScreenSharingOn
      ? localScreenShareStreamComponent
      : undefined;

  const layoutProps = useMemo<LayoutProps>(
    () => ({
      remoteParticipants,
      localParticipant,
      screenShareComponent,
      showCameraSwitcherInLocalPreview,
      maxRemoteVideoStreams,
      dominantSpeakers,
      styles,
      onRenderRemoteParticipant: onRenderRemoteVideoTile ?? defaultOnRenderVideoTile,
      localVideoComponent: localVideoTile,
      parentWidth: containerWidth,
      parentHeight: containerHeight,
      pinnedParticipantUserIds: pinnedParticipants,
      overflowGalleryPosition,
      localVideoTileSize,
      spotlightedParticipantUserIds: spotlightedParticipants
    }),
    [
      remoteParticipants,
      localParticipant,
      screenShareComponent,
      showCameraSwitcherInLocalPreview,
      maxRemoteVideoStreams,
      dominantSpeakers,
      styles,
      localVideoTile,
      containerWidth,
      containerHeight,
      onRenderRemoteVideoTile,
      defaultOnRenderVideoTile,
      pinnedParticipants,
      overflowGalleryPosition,
      localVideoTileSize,
      spotlightedParticipants
    ]
  );

  const videoGalleryLayout = useMemo(() => {
    if (screenShareParticipant && layout === 'focusedContent') {
      return <FocusedContentLayout {...layoutProps} />;
    }
    if (layout === 'floatingLocalVideo') {
      return <FloatingLocalVideoLayout {...layoutProps} />;
    }

    if (layout === 'speaker') {
      return <SpeakerVideoLayout {...layoutProps} />;
    }
    /* @conditional-compile-remove(large-gallery) */
    if (layout === 'largeGallery') {
      return <LargeGalleryLayout {...layoutProps} />;
    }
    return <DefaultLayout {...layoutProps} />;
  }, [layout, layoutProps, screenShareParticipant]);

  return (
    <div
      // We don't assign an drawer menu host id to the VideoGallery when a drawerMenuHostId is assigned from props
      id={drawerMenuHostIdFromProp ? undefined : drawerMenuHostId}
      data-ui-id={ids.videoGallery}
      ref={containerRef}
      className={mergeStyles(videoGalleryOuterDivStyle, styles?.root, unselectable)}
    >
      {videoGalleryLayout}
      <Announcer announcementString={announcementString} ariaLive="polite" />
    </div>
  );
};<|MERGE_RESOLUTION|>--- conflicted
+++ resolved
@@ -525,11 +525,8 @@
           strings={strings}
           reactionResources={reactionResources}
           participantsCount={remoteParticipants.length + 1}
-<<<<<<< HEAD
           mediaAccess={localParticipant.mediaAccess}
-=======
           isScreenSharingOn={localParticipant.isScreenSharingOn}
->>>>>>> edcce403
         />
       </Stack>
     );
