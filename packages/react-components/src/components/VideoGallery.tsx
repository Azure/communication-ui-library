// Copyright (c) Microsoft Corporation.
// Licensed under the MIT license.

import { Stack, Modal, IDragOptions, ContextualMenu } from '@fluentui/react';
import React, { useCallback, useEffect, useMemo, useState } from 'react';
import {
  BaseCustomStylesProps,
  VideoGalleryLocalParticipant,
  VideoGalleryRemoteParticipant,
  VideoStreamOptions
} from '../types';
import { GridLayout } from './GridLayout';
import { StreamMedia } from './StreamMedia';
import { floatingLocalVideoModalStyle, floatingLocalVideoTileStyle, gridStyle } from './styles/VideoGallery.styles';
import { VideoTile, PlaceholderProps, VideoTileStylesProps } from './VideoTile';

const emptyStyles = {};

/**
 * Props for component `VideoGallery`
 */
export interface VideoGalleryProps {
  /**
   * Allows users to pass an object containing custom CSS styles for the gallery container.
   *
   * @Example
   * ```
   * <VideoGallery styles={{ root: { border: 'solid 1px red' } }} />
   * ```
   */
  styles?: BaseCustomStylesProps;
  /** Layout of the video tiles. */
  layout?: 'default' | 'floatingLocalVideo';
  /** Local video particpant */
  localParticipant: VideoGalleryLocalParticipant;
  /** List of remote video particpants */
  remoteParticipants?: VideoGalleryRemoteParticipant[];
  /** Local video view options */
  localVideoViewOption?: VideoStreamOptions;
  /** Remote videos view options */
  remoteVideoViewOption?: VideoStreamOptions;
  /** Limitation on number of remote video stream to display */
  remoteVideoStreamLimitation?: number;
  /** Callback to create the local video stream view */
  onCreateLocalStreamView?: (options?: VideoStreamOptions) => Promise<void>;
  /** Callback to dispose of the local video stream view */
  onDisposeLocalStreamView?: () => void;
  /** Callback to render the local video tile*/
  onRenderLocalVideoTile?: (localParticipant: VideoGalleryLocalParticipant) => JSX.Element;
  /** Callback to create a remote video stream view */
  onCreateRemoteStreamView?: (userId: string, options?: VideoStreamOptions) => Promise<void>;
  /** Callback to render a remote video tile */
  onRenderRemoteVideoTile?: (remoteParticipant: VideoGalleryRemoteParticipant) => JSX.Element;

  onDisposeRemoteStreamView?: (userId: string) => Promise<void>;
  /** Callback to render a particpant avatar */
  onRenderAvatar?: (props: PlaceholderProps, defaultOnRender: (props: PlaceholderProps) => JSX.Element) => JSX.Element;

  /**
   * Whether to display a mute icon beside the user's display name.
   * @defaultValue `true`
   */
  showMuteIndicator?: boolean;
}

const DRAG_OPTIONS: IDragOptions = {
  moveMenuItemText: 'Move',
  closeMenuItemText: 'Close',
  menu: ContextualMenu,
  keepInBounds: true
};

const sortParticipants = (
  participants: VideoGalleryRemoteParticipant[] | undefined
): VideoGalleryRemoteParticipant[] => {
  if (!participants) {
    return [];
  }

  return participants.sort((p1, p2) => {
    if (!p1?.videoStream?.renderElement?.childElementCount && !p2?.videoStream?.renderElement?.childElementCount) {
      return 0;
    }
    if (!p1?.videoStream?.renderElement?.childElementCount) {
      return 1;
    }
    if (!p2?.videoStream?.renderElement?.childElementCount) {
      return -1;
    }

    return 0;
  });
};

/**
 * VideoGallery represents a `GridLayout` of video tiles for a specific call.
 * It displays a `VideoTile` for the local user as well as for each remote participants who joined the call.
 *
 * @param props - of type `VideoGalleryProps`
 *
 * @returns a JSX Element
 */
export const VideoGallery = (props: VideoGalleryProps): JSX.Element => {
  const {
    localParticipant,
    remoteParticipants,
    localVideoViewOption,
    remoteVideoViewOption,
    remoteVideoStreamLimitation,
    onRenderLocalVideoTile,
    onRenderRemoteVideoTile,
    onCreateLocalStreamView,
    onCreateRemoteStreamView,
    onDisposeRemoteStreamView,
    styles,
    layout,
    onRenderAvatar,
    showMuteIndicator
  } = props;
  const [sortedRemoteParticipants, setSortedRemoteParticipants] = useState<VideoGalleryRemoteParticipant[]>([]);

  useEffect(() => {
    console.log(`VideoGallery useEffect`);
    setSortedRemoteParticipants(sortParticipants(remoteParticipants));
  }, [remoteParticipants]);

  const shouldFloatLocalVideo = useCallback((): boolean => {
    return !!(layout === 'floatingLocalVideo' && remoteParticipants && remoteParticipants.length > 0);
  }, [layout, remoteParticipants]);

  /**
   * Utility function for memoized rendering of LocalParticipant.
   */
  const defaultOnRenderLocalVideoTile = useMemo((): JSX.Element => {
    const localVideoStream = localParticipant?.videoStream;
    const isLocalVideoReady = localVideoStream?.isAvailable;

    if (onRenderLocalVideoTile) return onRenderLocalVideoTile(localParticipant);

    let localVideoTileStyles: VideoTileStylesProps = {};
    if (shouldFloatLocalVideo()) {
      localVideoTileStyles = floatingLocalVideoTileStyle;
    }

    if (localVideoStream && !localVideoStream.renderElement) {
      onCreateLocalStreamView && onCreateLocalStreamView(localVideoViewOption);
    }
    return (
      <VideoTile
        userId={localParticipant.userId}
        isVideoReady={isLocalVideoReady}
        renderElement={<StreamMedia videoStreamElement={localVideoStream?.renderElement ?? null} />}
        displayName={localParticipant?.displayName}
        styles={localVideoTileStyles}
        onRenderPlaceholder={onRenderAvatar}
        isMuted={localParticipant.isMuted}
        showMuteIndicator={showMuteIndicator}
      />
    );
    // eslint-disable-next-line react-hooks/exhaustive-deps
  }, [localParticipant, localParticipant.videoStream, onCreateLocalStreamView, onRenderLocalVideoTile, onRenderAvatar]);

  /**
   * Utility function for memoized rendering of RemoteParticipants.
   */
  const defaultOnRenderRemoteParticipants = useMemo(() => {
    // If user provided a custom onRender function return that function.
    if (onRenderRemoteVideoTile) {
      return sortedRemoteParticipants.map((participant) => onRenderRemoteVideoTile(participant));
    }

    // Else return Remote Stream Video Tiles
    return sortedRemoteParticipants.map(
      (participant, index): JSX.Element => {
        const remoteVideoStream = participant.videoStream;
        return (
          <RemoteVideoTile
            key={participant.userId}
            userId={participant.userId}
            onCreateRemoteStreamView={onCreateRemoteStreamView}
            onDisposeRemoteStreamView={onDisposeRemoteStreamView}
            isAvailable={remoteVideoStream?.isAvailable}
<<<<<<< HEAD
            renderElement={
              !remoteVideoStreamLimitation || index < remoteVideoStreamLimitation
                ? remoteVideoStream?.renderElement
                : undefined
            }
=======
            isMuted={participant.isMuted}
            renderElement={remoteVideoStream?.renderElement}
>>>>>>> 2c6f314a
            displayName={participant.displayName}
            remoteVideoViewOption={remoteVideoViewOption}
            onRenderAvatar={onRenderAvatar}
            showMuteIndicator={showMuteIndicator}
          />
        );
      }
    );
  }, [
    sortedRemoteParticipants,
    onRenderRemoteVideoTile,
    onCreateRemoteStreamView,
    onDisposeRemoteStreamView,
    remoteVideoViewOption,
    onRenderAvatar,
    showMuteIndicator
  ]);

  if (shouldFloatLocalVideo()) {
    return (
      <>
        <Modal isOpen={true} isModeless={true} dragOptions={DRAG_OPTIONS} styles={floatingLocalVideoModalStyle}>
          {localParticipant && defaultOnRenderLocalVideoTile}
        </Modal>
        <GridLayout styles={styles ?? emptyStyles}>{defaultOnRenderRemoteParticipants}</GridLayout>
      </>
    );
  }

  return (
    <GridLayout styles={styles ?? emptyStyles}>
      <Stack horizontalAlign="center" verticalAlign="center" className={gridStyle} grow>
        {localParticipant && defaultOnRenderLocalVideoTile}
      </Stack>
      {defaultOnRenderRemoteParticipants}
    </GridLayout>
  );
};

// Use React.memo to create memoize cache for each RemoteVideoTile
const RemoteVideoTile = React.memo(
  (props: {
    userId: string;
    onCreateRemoteStreamView?: (userId: string, options?: VideoStreamOptions) => Promise<void>;
    onDisposeRemoteStreamView?: (userId: string) => Promise<void>;
    isAvailable?: boolean;
    isMuted?: boolean;
    renderElement?: HTMLElement;
    displayName?: string;
    remoteVideoViewOption?: VideoStreamOptions;
    onRenderAvatar?: (
      props: PlaceholderProps,
      defaultOnRender: (props: PlaceholderProps) => JSX.Element
    ) => JSX.Element;
    showMuteIndicator?: boolean;
  }) => {
    const {
      isAvailable,
      isMuted,
      onCreateRemoteStreamView,
      onDisposeRemoteStreamView,
      remoteVideoViewOption,
      renderElement,
      userId,
      displayName,
      onRenderAvatar,
      showMuteIndicator
    } = props;

    useEffect(() => {
      if (isAvailable && !renderElement) {
        onCreateRemoteStreamView && onCreateRemoteStreamView(userId, remoteVideoViewOption);
      }
      if (!isAvailable) {
        onDisposeRemoteStreamView && onDisposeRemoteStreamView(userId);
      }
    }, [
      isAvailable,
      onCreateRemoteStreamView,
      onDisposeRemoteStreamView,
      remoteVideoViewOption,
      renderElement,
      userId
    ]);

    useEffect(() => {
      return () => {
        onDisposeRemoteStreamView && onDisposeRemoteStreamView(userId);
      };
    }, [onDisposeRemoteStreamView, userId]);

    const renderVideoStreamElement = useMemo(() => {
      // Checking if renderElement is well defined or not as calling SDK has a number of video streams limitation which
      // implies that, after their threshold, all streams have no child (blank video)
      if (!renderElement || !renderElement.childElementCount) {
        // Returning `undefined` results in the placeholder with avatar being shown
        return undefined;
      }

      return <StreamMedia videoStreamElement={renderElement} />;
      // eslint-disable-next-line react-hooks/exhaustive-deps
    }, [renderElement, renderElement?.childElementCount]);

    return (
      <Stack className={gridStyle} key={userId} grow>
        <VideoTile
          userId={userId}
          isVideoReady={isAvailable}
          renderElement={renderVideoStreamElement}
          displayName={displayName}
          onRenderPlaceholder={onRenderAvatar}
          isMuted={isMuted}
          showMuteIndicator={showMuteIndicator}
        />
      </Stack>
    );
  }
);<|MERGE_RESOLUTION|>--- conflicted
+++ resolved
@@ -180,16 +180,12 @@
             onCreateRemoteStreamView={onCreateRemoteStreamView}
             onDisposeRemoteStreamView={onDisposeRemoteStreamView}
             isAvailable={remoteVideoStream?.isAvailable}
-<<<<<<< HEAD
             renderElement={
               !remoteVideoStreamLimitation || index < remoteVideoStreamLimitation
                 ? remoteVideoStream?.renderElement
                 : undefined
             }
-=======
             isMuted={participant.isMuted}
-            renderElement={remoteVideoStream?.renderElement}
->>>>>>> 2c6f314a
             displayName={participant.displayName}
             remoteVideoViewOption={remoteVideoViewOption}
             onRenderAvatar={onRenderAvatar}
