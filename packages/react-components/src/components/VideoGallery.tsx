--- conflicted
+++ resolved
@@ -106,12 +106,7 @@
   fillRemoteParticipantFrame: string;
   /** Menu text shown in Video Tile contextual menu for pinning a remote participant's video tile */
   pinParticipantForMe: string;
-<<<<<<< HEAD
-  /** Menu text shown in Video Tile contextual menu for setting a remote participant's video tile */
-=======
-  /* @conditional-compile-remove(pinned-participants) */
   /** Menu text shown in Video Tile contextual menu for unpinning a remote participant's video tile */
->>>>>>> ea23db65
   unpinParticipantForMe: string;
   /** Aria label for pin participant menu item of remote participant's video tile */
   pinParticipantMenuItemAriaLabel: string;
@@ -121,16 +116,12 @@
   pinnedParticipantAnnouncementAriaLabel: string;
   /** Aria label to announce when remote participant's video tile is unpinned */
   unpinnedParticipantAnnouncementAriaLabel: string;
-  /* @conditional-compile-remove(pinned-participants) */
   /** Menu text shown in Video Tile contextual menu to start spotlight on participant's video tile */
   startSpotlightVideoTileMenuLabel: string;
-  /* @conditional-compile-remove(pinned-participants) */
   /** Menu text shown in Video Tile contextual menu to add spotlight to participant's video tile */
   addSpotlightVideoTileMenuLabel: string;
-  /* @conditional-compile-remove(pinned-participants) */
   /** Menu text shown in Video Tile contextual menu to stop spotlight on participant's video tile */
   stopSpotlightVideoTileMenuLabel: string;
-  /* @conditional-compile-remove(pinned-participants) */
   /** Menu text shown in Video Tile contextual menu to stop spotlight on local user's video tile */
   stopSpotlightOnSelfVideoTileMenuLabel: string;
 }
@@ -269,8 +260,6 @@
    * List of spotlighted participant userIds.
    */
   spotlightedParticipants?: string[];
-<<<<<<< HEAD
-=======
   /* @conditional-compile-remove(spotlight) */
   /**
    * This callback will be called when spotlight is started for participant video tile.
@@ -281,8 +270,6 @@
    * This callback will be called when spotlight is stopped for participant video tile.
    */
   onStopSpotlight?: (userId: string) => Promise<void>;
-  /* @conditional-compile-remove(pinned-participants) */
->>>>>>> ea23db65
   /**
    * Options for showing the remote video tile menu.
    *
@@ -647,7 +634,6 @@
       onRenderAvatar,
       showMuteIndicator,
       strings,
-<<<<<<< HEAD
       drawerMenuHostId,
       remoteVideoTileMenu,
       selectedScalingModeState,
@@ -656,21 +642,10 @@
       onUnpinParticipant,
       toggleAnnouncerString,
       onUpdateScalingMode,
-      /* @conditional-compile-remove(spotlight) */ spotlightedParticipants
-=======
-      /* @conditional-compile-remove(pinned-participants) */ drawerMenuHostId,
-      /* @conditional-compile-remove(pinned-participants) */ remoteVideoTileMenu,
-      /* @conditional-compile-remove(pinned-participants) */ selectedScalingModeState,
-      /* @conditional-compile-remove(pinned-participants) */ pinnedParticipants,
-      /* @conditional-compile-remove(pinned-participants) */ onPinParticipant,
-      /* @conditional-compile-remove(pinned-participants) */ onUnpinParticipant,
-      /* @conditional-compile-remove(pinned-participants) */ toggleAnnouncerString,
-      /* @conditional-compile-remove(pinned-participants) */ onUpdateScalingMode,
       /* @conditional-compile-remove(spotlight) */ spotlightedParticipants,
       /* @conditional-compile-remove(spotlight) */ onStartSpotlight,
       /* @conditional-compile-remove(spotlight) */ onStopSpotlight,
       /* @conditional-compile-remove(reaction) */ reactionResources
->>>>>>> ea23db65
     ]
   );
 
