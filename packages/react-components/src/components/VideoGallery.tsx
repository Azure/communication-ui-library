// Copyright (c) Microsoft Corporation.
// Licensed under the MIT license.

import { concatStyleSets, IStyle, mergeStyles, Stack } from '@fluentui/react';
import React, { useCallback, useMemo, useRef } from 'react';
/* @conditional-compile-remove(pinned-participants) */
import { useState } from 'react';
import { GridLayoutStyles } from '.';
import { useLocale } from '../localization';
import { useTheme } from '../theming';
import {
  BaseCustomStyles,
  OnRenderAvatarCallback,
  VideoGalleryLocalParticipant,
  VideoGalleryRemoteParticipant,
  VideoStreamOptions,
  CreateVideoStreamViewResult
} from '../types';
import { HorizontalGalleryStyles } from './HorizontalGallery';
import { _RemoteVideoTile } from './RemoteVideoTile';
import { isNarrowWidth, _useContainerHeight, _useContainerWidth } from './utils/responsive';
import { LocalScreenShare } from './VideoGallery/LocalScreenShare';
import { RemoteScreenShare } from './VideoGallery/RemoteScreenShare';
import { LocalVideoCameraCycleButtonProps } from './LocalVideoCameraButton';
import { _ICoordinates, _ModalClone } from './ModalClone/ModalClone';
import { _formatString } from '@internal/acs-ui-common';
import { _LocalVideoTile } from './LocalVideoTile';
/* @conditional-compile-remove(rooms) */
import { _usePermissions } from '../permissions';
import { DefaultLayout } from './VideoGallery/DefaultLayout';
import { FloatingLocalVideoLayout } from './VideoGallery/FloatingLocalVideoLayout';
import { useIdentifiers } from '../identifiers';
import { videoGalleryOuterDivStyle } from './styles/VideoGallery.styles';
import { floatingLocalVideoTileStyle } from './VideoGallery/styles/FloatingLocalVideo.styles';
/* @conditional-compile-remove(pinned-participants) */
import { PinnedParticipantsLayout } from './VideoGallery/PinnedParticipantsLayout';

/**
 * @private
 * Currently the Calling JS SDK supports up to 4 remote video streams
 */
export const DEFAULT_MAX_REMOTE_VIDEO_STREAMS = 4;
/**
 * @private
 * Set aside only 6 dominant speakers for remaining audio participants
 */
export const MAX_AUDIO_DOMINANT_SPEAKERS = 6;

/**
 * All strings that may be shown on the UI in the {@link VideoGallery}.
 *
 * @public
 */
export interface VideoGalleryStrings {
  /** String to notify that local user is sharing their screen */
  screenIsBeingSharedMessage: string;
  /** String to show when remote screen share stream is loading */
  screenShareLoadingMessage: string;
  /** String for local video label. Default is "You" */
  localVideoLabel: string;
  /** String for local video camera switcher */
  localVideoCameraSwitcherLabel: string;
  /** String for announcing the local video tile can be moved by keyboard controls */
  localVideoMovementLabel: string;
  /** String for announcing the selected camera */
  localVideoSelectedDescription: string;
  /** placeholder text for participants who does not have a display name*/
  displayNamePlaceholder: string;
  /* @conditional-compile-remove(pinned-participants) */
  /** Menu text shown in Video Tile contextual menu for setting a remote participants video to fit in frame */
  fitRemoteParticipantToFrame: string;
  /* @conditional-compile-remove(pinned-participants) */
  /** Menu text shown in Video Tile contextual menu for setting a remote participants video to fill the frame */
  fillRemoteParticipantFrame: string;
}

/**
 * @public
 */
export type VideoGalleryLayout = 'default' | 'floatingLocalVideo';

/**
 * {@link VideoGallery} Component Styles.
 * @public
 */
export interface VideoGalleryStyles extends BaseCustomStyles {
  /** Styles for the grid layout */
  gridLayout?: GridLayoutStyles;
  /** Styles for the horizontal gallery  */
  horizontalGallery?: HorizontalGalleryStyles;
  /** Styles for the local video  */
  localVideo?: IStyle;
}

/**
 * Props for {@link VideoGallery}.
 *
 * @public
 */
export interface VideoGalleryProps {
  /**
   * Allows users to pass an object containing custom CSS styles for the gallery container.
   *
   * @Example
   * ```
   * <VideoGallery styles={{ root: { border: 'solid 1px red' } }} />
   * ```
   */
  styles?: VideoGalleryStyles;
  /** Layout of the video tiles. */
  layout?: VideoGalleryLayout;
  /** Local video particpant */
  localParticipant: VideoGalleryLocalParticipant;
  /** List of remote video particpants */
  remoteParticipants?: VideoGalleryRemoteParticipant[];
  /** List of dominant speaker userIds in the order of their dominance. 0th index is the most dominant. */
  dominantSpeakers?: string[];
  /** Local video view options */
  localVideoViewOptions?: VideoStreamOptions;
  /** Remote videos view options */
  remoteVideoViewOptions?: VideoStreamOptions;
  /** Callback to create the local video stream view */
  onCreateLocalStreamView?: (options?: VideoStreamOptions) => Promise<void | CreateVideoStreamViewResult>;
  /** Callback to dispose of the local video stream view */
  onDisposeLocalStreamView?: () => void;
  /** Callback to render the local video tile*/
  onRenderLocalVideoTile?: (localParticipant: VideoGalleryLocalParticipant) => JSX.Element;
  /** Callback to create a remote video stream view */
  onCreateRemoteStreamView?: (
    userId: string,
    options?: VideoStreamOptions
  ) => Promise<void | CreateVideoStreamViewResult>;
  /** Callback to render a remote video tile */
  onRenderRemoteVideoTile?: (remoteParticipant: VideoGalleryRemoteParticipant) => JSX.Element;
  /** Callback to dispose a remote video stream view */
  onDisposeRemoteStreamView?: (userId: string) => Promise<void>;
  /** Callback to render a particpant avatar */
  onRenderAvatar?: OnRenderAvatarCallback;
  /**
   * Whether to display the local video camera switcher button
   */
  showCameraSwitcherInLocalPreview?: boolean;
  /**
   * Whether to display a mute icon beside the user's display name.
   * @defaultValue `true`
   */
  showMuteIndicator?: boolean;
  /** Optional strings to override in component  */
  strings?: Partial<VideoGalleryStrings>;
  /**
   * Maximum number of participant remote video streams that is rendered.
   * @defaultValue 4
   */
  maxRemoteVideoStreams?: number;
  /**
   * Camera control information for button to switch cameras.
   */
  localVideoCameraCycleButtonProps?: LocalVideoCameraCycleButtonProps;
  /* @conditional-compile-remove(pinned-participants) */
  /**
<<<<<<< HEAD
   * List of pinned participant userIds
   */
  pinnedParticipants?: string[];
=======
   * Whether to show the remote video tile contextual menu.
   * @defaultValue `true`
   */
  showRemoteVideoTileContextualMenu?: boolean;
>>>>>>> 49a7d79a
}

/**
 * VideoGallery represents a layout of video tiles for a specific call.
 * It displays a {@link VideoTile} for the local user as well as for each remote participant who has joined the call.
 *
 * @public
 */
export const VideoGallery = (props: VideoGalleryProps): JSX.Element => {
  const {
    localParticipant,
    remoteParticipants = [],
    localVideoViewOptions,
    remoteVideoViewOptions,
    dominantSpeakers,
    onRenderLocalVideoTile,
    onRenderRemoteVideoTile,
    onCreateLocalStreamView,
    onDisposeLocalStreamView,
    onCreateRemoteStreamView,
    onDisposeRemoteStreamView,
    styles,
    layout,
    onRenderAvatar,
    showMuteIndicator,
    maxRemoteVideoStreams = DEFAULT_MAX_REMOTE_VIDEO_STREAMS,
    showCameraSwitcherInLocalPreview,
    localVideoCameraCycleButtonProps
  } = props;

  const ids = useIdentifiers();
  const theme = useTheme();
  const localeStrings = useLocale().strings.videoGallery;
  const strings = useMemo(() => ({ ...localeStrings, ...props.strings }), [localeStrings, props.strings]);

  const shouldFloatLocalVideo = !!(layout === 'floatingLocalVideo' && remoteParticipants.length > 0);

  const containerRef = useRef<HTMLDivElement>(null);
  const containerWidth = _useContainerWidth(containerRef);
  const containerHeight = _useContainerHeight(containerRef);
  const isNarrow = containerWidth ? isNarrowWidth(containerWidth) : false;

  /* @conditional-compile-remove(pinned-participants) */
  const [pinnedParticipants, _] = useState(props.pinnedParticipants);

  /* @conditional-compile-remove(rooms) */
  const permissions = _usePermissions();

  /**
   * Utility function for memoized rendering of LocalParticipant.
   */
  const localVideoTile = useMemo((): JSX.Element /* @conditional-compile-remove(rooms) */ | undefined => {
    /* @conditional-compile-remove(rooms) */
    if (!permissions.cameraButton) {
      return undefined;
    }
    if (onRenderLocalVideoTile) {
      return onRenderLocalVideoTile(localParticipant);
    }

    const localVideoTileStyles = concatStyleSets(
      shouldFloatLocalVideo ? floatingLocalVideoTileStyle : {},
      {
        root: { borderRadius: theme.effects.roundedCorner4 }
      },
      styles?.localVideo
    );

    const initialsName = !localParticipant.displayName ? strings.displayNamePlaceholder : localParticipant.displayName;

    return (
      <Stack key="local-video-tile-key" tabIndex={0} aria-label={strings.localVideoMovementLabel} role={'dialog'}>
        <_LocalVideoTile
          userId={localParticipant.userId}
          onCreateLocalStreamView={onCreateLocalStreamView}
          onDisposeLocalStreamView={onDisposeLocalStreamView}
          isAvailable={localParticipant?.videoStream?.isAvailable}
          isMuted={localParticipant.isMuted}
          renderElement={localParticipant?.videoStream?.renderElement}
          displayName={isNarrow ? '' : strings.localVideoLabel}
          initialsName={initialsName}
          localVideoViewOptions={localVideoViewOptions}
          onRenderAvatar={onRenderAvatar}
          showLabel={!(shouldFloatLocalVideo && isNarrow)}
          showMuteIndicator={showMuteIndicator}
          showCameraSwitcherInLocalPreview={showCameraSwitcherInLocalPreview}
          localVideoCameraCycleButtonProps={localVideoCameraCycleButtonProps}
          localVideoCameraSwitcherLabel={strings.localVideoCameraSwitcherLabel}
          localVideoSelectedDescription={strings.localVideoSelectedDescription}
          styles={localVideoTileStyles}
        />
      </Stack>
    );
  }, [
    isNarrow,
    localParticipant,
    localVideoCameraCycleButtonProps,
    localVideoViewOptions,
    onCreateLocalStreamView,
    onDisposeLocalStreamView,
    onRenderAvatar,
    onRenderLocalVideoTile,
    shouldFloatLocalVideo,
    showCameraSwitcherInLocalPreview,
    showMuteIndicator,
    strings.localVideoCameraSwitcherLabel,
    strings.localVideoLabel,
    strings.localVideoMovementLabel,
    strings.localVideoSelectedDescription,
    strings.displayNamePlaceholder,
    styles?.localVideo,
    theme.effects.roundedCorner4,
    /* @conditional-compile-remove(rooms) */ permissions.cameraButton
  ]);

  const defaultOnRenderVideoTile = useCallback(
    (participant: VideoGalleryRemoteParticipant, isVideoParticipant?: boolean) => {
      const remoteVideoStream = participant.videoStream;
      return (
        <_RemoteVideoTile
          key={participant.userId}
          userId={participant.userId}
          remoteParticipant={participant}
          onCreateRemoteStreamView={isVideoParticipant ? onCreateRemoteStreamView : undefined}
          onDisposeRemoteStreamView={isVideoParticipant ? onDisposeRemoteStreamView : undefined}
          isAvailable={isVideoParticipant ? remoteVideoStream?.isAvailable : false}
          isReceiving={isVideoParticipant ? remoteVideoStream?.isReceiving : false}
          renderElement={isVideoParticipant ? remoteVideoStream?.renderElement : undefined}
          remoteVideoViewOptions={isVideoParticipant ? remoteVideoViewOptions : undefined}
          onRenderAvatar={onRenderAvatar}
          showMuteIndicator={showMuteIndicator}
          strings={strings}
          /* @conditional-compile-remove(PSTN-calls) */
          participantState={participant.state}
          /* @conditional-compile-remove(pinned-participants) */
          showRemoteVideoTileContextualMenu={props.showRemoteVideoTileContextualMenu}
        />
      );
    },
    [
      onCreateRemoteStreamView,
      onDisposeRemoteStreamView,
      remoteVideoViewOptions,
      onRenderAvatar,
      showMuteIndicator,
      strings,
      /* @conditional-compile-remove(pinned-participants) */
      props.showRemoteVideoTileContextualMenu
    ]
  );

  const screenShareParticipant = remoteParticipants.find((participant) => participant.screenShareStream?.isAvailable);

  const localScreenShareStreamComponent = <LocalScreenShare localParticipant={localParticipant} />;

  const remoteScreenShareComponent = screenShareParticipant && (
    <RemoteScreenShare
      {...screenShareParticipant}
      renderElement={screenShareParticipant.screenShareStream?.renderElement}
      onCreateRemoteStreamView={onCreateRemoteStreamView}
      onDisposeRemoteStreamView={onDisposeRemoteStreamView}
      isReceiving={screenShareParticipant.screenShareStream?.isReceiving}
    />
  );

  const screenShareComponent = remoteScreenShareComponent
    ? remoteScreenShareComponent
    : localParticipant.isScreenSharingOn
    ? localScreenShareStreamComponent
    : undefined;

  let videoGalleryLayout: JSX.Element;
  /* @conditional-compile-remove(pinned-participants) */
  if (pinnedParticipants && pinnedParticipants.length > 0) {
    videoGalleryLayout = (
      <PinnedParticipantsLayout
        remoteParticipants={remoteParticipants}
        pinnedParticipants={pinnedParticipants}
        onRenderRemoteParticipant={onRenderRemoteVideoTile ?? defaultOnRenderVideoTile}
        localVideoComponent={localVideoTile}
        screenShareComponent={screenShareComponent}
        showCameraSwitcherInLocalPreview={showCameraSwitcherInLocalPreview}
        maxRemoteVideoStreams={maxRemoteVideoStreams}
        dominantSpeakers={dominantSpeakers}
        parentWidth={containerWidth}
        parentHeight={containerHeight}
        styles={styles}
        isLocalVideoFloating={layout === 'floatingLocalVideo'}
      />
    );
  }

  if (layout === 'floatingLocalVideo') {
    videoGalleryLayout = (
      <FloatingLocalVideoLayout
        remoteParticipants={remoteParticipants}
        onRenderRemoteParticipant={onRenderRemoteVideoTile ?? defaultOnRenderVideoTile}
        localVideoComponent={localVideoTile}
        screenShareComponent={screenShareComponent}
        showCameraSwitcherInLocalPreview={showCameraSwitcherInLocalPreview}
        maxRemoteVideoStreams={maxRemoteVideoStreams}
        dominantSpeakers={dominantSpeakers}
        parentWidth={containerWidth}
        parentHeight={containerHeight}
        styles={styles}
      />
    );
  } else {
    videoGalleryLayout = (
      <DefaultLayout
        remoteParticipants={remoteParticipants}
        onRenderRemoteParticipant={onRenderRemoteVideoTile ?? defaultOnRenderVideoTile}
        localVideoComponent={localVideoTile}
        screenShareComponent={screenShareComponent}
        maxRemoteVideoStreams={maxRemoteVideoStreams}
        dominantSpeakers={dominantSpeakers}
        parentWidth={containerWidth}
        styles={styles}
      />
    );
  }

  return (
    <div
      data-ui-id={ids.videoGallery}
      ref={containerRef}
      className={mergeStyles(videoGalleryOuterDivStyle, styles?.root)}
    >
      {videoGalleryLayout}
    </div>
  );
};<|MERGE_RESOLUTION|>--- conflicted
+++ resolved
@@ -158,16 +158,15 @@
   localVideoCameraCycleButtonProps?: LocalVideoCameraCycleButtonProps;
   /* @conditional-compile-remove(pinned-participants) */
   /**
-<<<<<<< HEAD
    * List of pinned participant userIds
    */
   pinnedParticipants?: string[];
-=======
+  /* @conditional-compile-remove(pinned-participants) */
+  /**
    * Whether to show the remote video tile contextual menu.
    * @defaultValue `true`
    */
   showRemoteVideoTileContextualMenu?: boolean;
->>>>>>> 49a7d79a
 }
 
 /**
