--- conflicted
+++ resolved
@@ -1,643 +1,638 @@
-// Copyright (c) Microsoft Corporation.
-// Licensed under the MIT License.
-
-import React from 'react';
-/* @conditional-compile-remove(mention) */
-import { v1 as generateGUID } from 'uuid';
-import { MessageThread } from './MessageThread';
-import { ChatMessage } from '../types';
-/* @conditional-compile-remove(data-loss-prevention) */
-import { BlockedMessage } from '../types';
-<<<<<<< HEAD
-
-import { AttachmentDownloadResult, FileMetadata } from './FileDownloadCards';
-=======
-/* @conditional-compile-remove(teams-inline-images-and-file-sharing) */
-import { AttachmentDownloadResult, AttachmentMetadata } from './FileDownloadCards';
->>>>>>> 71f3f190
-import { createTestLocale, renderWithLocalization } from './utils/testUtils';
-/* @conditional-compile-remove(date-time-customization) @conditional-compile-remove(data-loss-prevention) */
-import { COMPONENT_LOCALE_EN_US } from '../localization/locales';
-/* @conditional-compile-remove(date-time-customization) */
-import { screen } from '@testing-library/react';
-
-import { render, waitFor } from '@testing-library/react';
-import { registerIcons } from '@fluentui/react';
-/* @conditional-compile-remove(mention) */
-import { MessageStatus } from '@internal/acs-ui-common';
-/* @conditional-compile-remove(mention) */
-import { fireEvent } from '@testing-library/react';
-/* @conditional-compile-remove(mention) */
-import userEvent from '@testing-library/user-event';
-/* @conditional-compile-remove(mention) */
-import { Mention } from './MentionPopover';
-
-const twentyFourHoursAgo = (): Date => {
-  const date = new Date();
-  date.setDate(date.getDate() - 1);
-  return date;
-};
-
-/* @conditional-compile-remove(date-time-customization) */
-const onDisplayDateTimeStringLocale = (messageDate: Date): string => {
-  const todayDate = new Date();
-
-  const yesterdayDate = new Date(todayDate.getFullYear(), todayDate.getMonth(), todayDate.getDate() - 1);
-  if (messageDate > yesterdayDate) {
-    return '24 hours ago';
-  } else {
-    return ' ';
-  }
-};
-
-/* @conditional-compile-remove(date-time-customization) */
-const onDisplayDateTimeString = (messageDate: Date): string => {
-  const todayDate = new Date();
-
-  const yesterdayDate = new Date(todayDate.getFullYear(), todayDate.getMonth(), todayDate.getDate() - 1);
-  if (messageDate > yesterdayDate) {
-    return 'Yesterday';
-  } else {
-    return ' ';
-  }
-};
-
-describe('Message date should be formatted correctly', () => {
-  test('Should locale string for "Yesterday"', async () => {
-    const testLocale = createTestLocale({ messageThread: { yesterday: 'MOCK YESTERDAY' } });
-    const sampleMessage: ChatMessage = {
-      messageType: 'chat',
-
-      senderId: 'user3',
-      senderDisplayName: 'Sam Fisher',
-      messageId: Math.random().toString(),
-      content: 'Thanks for making my job easier.',
-      createdOn: twentyFourHoursAgo(),
-      mine: false,
-      attached: false,
-      contentType: 'text'
-    };
-    const { container } = renderWithLocalization(
-      <MessageThread userId="user1" messages={[sampleMessage]} showMessageDate={true} />,
-      testLocale
-    );
-    expect(container.textContent).toContain(testLocale.strings.messageThread.yesterday);
-  });
-});
-
-/* @conditional-compile-remove(date-time-customization) */
-describe('Message date should be customized by onDisplayDateTimeString passed through locale', () => {
-  test('Message date should be localized to "24 hours ago"', async () => {
-    const testLocale = {
-      strings: COMPONENT_LOCALE_EN_US.strings,
-      onDisplayDateTimeString: onDisplayDateTimeStringLocale
-    };
-    const sampleMessage: ChatMessage = {
-      messageType: 'chat',
-
-      senderId: 'user3',
-      senderDisplayName: 'Sam Fisher',
-      messageId: Math.random().toString(),
-      content: 'Thanks for making my job easier.',
-      createdOn: twentyFourHoursAgo(),
-      mine: false,
-      attached: false,
-      contentType: 'text'
-    };
-    renderWithLocalization(
-      <MessageThread userId="user1" messages={[sampleMessage]} showMessageDate={true} />,
-      testLocale
-    );
-    expect(screen.getByText('24 hours ago')).toBeTruthy();
-  });
-});
-
-/* @conditional-compile-remove(date-time-customization) */
-describe('onDisplayDateTimeString passed through messagethread should overwrite onDisplayDateTimeString from locale', () => {
-  test('Message date should be localized to "yesterday"', async () => {
-    const testLocale = {
-      strings: COMPONENT_LOCALE_EN_US.strings,
-      onDisplayDateTimeString: onDisplayDateTimeStringLocale
-    };
-    const sampleMessage: ChatMessage = {
-      messageType: 'chat',
-      senderId: 'user3',
-      senderDisplayName: 'Sam Fisher',
-      messageId: Math.random().toString(),
-      content: 'Thanks for making my job easier.',
-      createdOn: twentyFourHoursAgo(),
-      mine: false,
-      attached: false,
-      contentType: 'text'
-    };
-    renderWithLocalization(
-      <MessageThread
-        userId="user1"
-        messages={[sampleMessage]}
-        showMessageDate={true}
-        onDisplayDateTimeString={onDisplayDateTimeString}
-      />,
-      testLocale
-    );
-    expect(screen.getByText('Yesterday')).toBeTruthy();
-  });
-});
-
-/* @conditional-compile-remove(data-loss-prevention) */
-describe('Message blocked should display default blocked text correctly', () => {
-  beforeAll(() => {
-    registerIcons({
-      icons: {
-        datalosspreventionprohibited: <></>
-      }
-    });
-  });
-
-  test('Should locale string for default message blocked by policy"', async () => {
-    const testLocale = createTestLocale({ messageThread: { yesterday: Math.random().toString() } });
-    const sampleMessage: BlockedMessage = {
-      messageType: 'blocked',
-
-      senderId: 'user3',
-      senderDisplayName: 'Sam Fisher',
-      messageId: Math.random().toString(),
-      createdOn: twentyFourHoursAgo(),
-      mine: false,
-      attached: false
-    };
-    renderWithLocalization(
-      <MessageThread userId="user1" messages={[sampleMessage]} showMessageDate={true} />,
-      testLocale
-    );
-    expect(screen.getByText(testLocale.strings.messageThread.blockedWarningText)).toBeTruthy();
-  });
-});
-
-describe('Message should display image and attachment correctly', () => {
-  beforeAll(() => {
-    registerIcons({
-      icons: {
-        datalosspreventionprohibited: <></>,
-        downloadfile: <></>
-      }
-    });
-  });
-
-  test('Message richtext/html img src should be correct', async () => {
-    const imgId1 = 'SomeImageId1';
-    const imgId2 = 'SomeImageId2';
-    const expectedImgSrc1 = 'http://localhost/someImgSrcUrl1';
-    const expectedImgSrc2 = 'http://localhost/someImgSrcUrl2';
-    const expectedOnFetchAttachmentsCount = 1;
-    let onFetchAttachmentsCount = 0;
-    const sampleMessage: ChatMessage = {
-      messageType: 'chat',
-      senderId: 'user3',
-      content: `<p>Test</p><p><img alt="image" src="" itemscope="png" width="166.5625" height="250" id="${imgId1}" style="vertical-align:bottom"></p><p><img alt="image" src="" itemscope="png" width="166.5625" height="250" id="${imgId2}" style="vertical-align:bottom"></p><p>&nbsp;</p>`,
-      senderDisplayName: 'Miguel Garcia',
-      messageId: Math.random().toString(),
-      createdOn: new Date('2019-04-13T00:00:00.000+08:09'),
-      mine: false,
-      attached: false,
-      contentType: 'html',
-      inlineImages: [
-        {
-          id: imgId1,
-          attachmentType: 'inlineImage',
-          url: expectedImgSrc1,
-          previewUrl: expectedImgSrc1
-        },
-        {
-          id: imgId2,
-          attachmentType: 'inlineImage',
-          url: expectedImgSrc2,
-          previewUrl: expectedImgSrc2
-        }
-      ]
-    };
-    const onFetchAttachments = async (attachments: AttachmentMetadata[]): Promise<AttachmentDownloadResult[]> => {
-      onFetchAttachmentsCount++;
-      return attachments.map((attachment): AttachmentDownloadResult => {
-        const url = attachment.attachmentType === 'inlineImage' ? attachment.previewUrl ?? '' : '';
-        return {
-          attachmentId: attachment.id,
-          blobUrl: url
-        };
-      });
-    };
-
-    const { container } = render(
-      <MessageThread userId="user1" messages={[sampleMessage]} onFetchAttachments={onFetchAttachments} />
-    );
-
-    await waitFor(async () => {
-      expect(container.querySelector(`#${imgId1}`)?.getAttribute('src')).toEqual(expectedImgSrc1);
-      expect(container.querySelector(`#${imgId2}`)?.getAttribute('src')).toEqual(expectedImgSrc2);
-      expect(onFetchAttachmentsCount).toEqual(expectedOnFetchAttachmentsCount);
-    });
-  });
-
-  test('Message richtext/html fileSharing and inline image attachment should display correctly', async () => {
-    const fildId1 = 'SomeFileId1';
-    const fildName1 = 'SomeFileId1.txt';
-    const fildId2 = 'SomeFileId2';
-    const fildName2 = 'SomeFileId2.pdf';
-    const expectedFileSrc1 = 'http://localhost/someFileSrcUrl1';
-    const expectedFileSrc2 = 'http://localhost/someFileSrcUrl2';
-    const expectedFilePreviewSrc1 = 'http://localhost/someFilePreviewSrcUrl1';
-
-    const imgId1 = 'SomeImageId1';
-    const expectedImgSrc1 = 'http://localhost/someImgSrcUrl1';
-    const expectedOnFetchInlineImageAttachmentCount = 1;
-    let onFetchAttachmentCount = 0;
-    const sampleMessage: ChatMessage = {
-      messageType: 'chat',
-      senderId: 'user3',
-      content: `<p><img alt="image" src="" itemscope="png" width="166.5625" height="250" id="${imgId1}" style="vertical-align:bottom"></p>`,
-      senderDisplayName: 'Miguel Garcia',
-      messageId: Math.random().toString(),
-      createdOn: new Date('2019-04-13T00:00:00.000+08:09'),
-      mine: false,
-      attached: false,
-      contentType: 'html',
-      files: [
-        {
-          id: fildId1,
-          name: fildName1,
-          attachmentType: 'file',
-          extension: 'txt',
-          url: expectedFileSrc1,
-          payload: { teamsFileAttachment: 'true' }
-        },
-        {
-          id: fildId2,
-          name: fildName2,
-          attachmentType: 'file',
-          extension: 'pdf',
-          url: expectedFileSrc2
-        }
-      ],
-      inlineImages: [
-        {
-          id: imgId1,
-          attachmentType: 'inlineImage',
-          url: expectedImgSrc1,
-          previewUrl: expectedFilePreviewSrc1
-        }
-      ]
-    };
-    const onFetchAttachments = async (attachments: AttachmentMetadata[]): Promise<AttachmentDownloadResult[]> => {
-      onFetchAttachmentCount++;
-      const url = attachments[0].attachmentType === 'inlineImage' ? attachments[0].previewUrl ?? '' : '';
-      return [
-        {
-          attachmentId: attachments[0].id,
-          blobUrl: url
-        }
-      ];
-    };
-
-    const { container } = render(
-      <MessageThread userId="user1" messages={[sampleMessage]} onFetchAttachments={onFetchAttachments} />
-    );
-
-    await waitFor(async () => {
-      const DownloadFileIconName = 'DownloadFile';
-      const fileDownloadCards = container.querySelector('[data-ui-id="file-download-card-group"]')?.firstElementChild;
-
-      // First attachment: previewUrl !== undefined, will not show DownloadFile Icon
-      expect(fileDownloadCards?.children[0].innerHTML).not.toContain(DownloadFileIconName);
-      expect(fileDownloadCards?.children[0].children[0].textContent).toEqual(fildName1);
-
-      // Second attachment: id === undefined, will show DownloadFile Icon
-      expect(fileDownloadCards?.children[1].innerHTML).toContain(DownloadFileIconName);
-      expect(fileDownloadCards?.children[1].children[0].textContent).toEqual(fildName2);
-
-      // Inline Image attachment
-      expect(container.querySelector(`#${imgId1}`)?.getAttribute('src')).toEqual(expectedFilePreviewSrc1);
-      expect(onFetchAttachmentCount).toEqual(expectedOnFetchInlineImageAttachmentCount);
-    });
-  });
-
-  test('onInlineImageClicked handler should be called when an inline image is clicked', async () => {
-    const fildId1 = 'SomeFileId1';
-    const fildName1 = 'SomeFileId1.txt';
-    const fildId2 = 'SomeFileId2';
-    const fildName2 = 'SomeFileId2.pdf';
-    const expectedFileSrc1 = 'http://localhost/someFileSrcUrl1';
-    const expectedFileSrc2 = 'http://localhost/someFileSrcUrl2';
-    const expectedFilePreviewSrc1 = 'http://localhost/someFilePreviewSrcUrl1';
-
-    const imgId1 = 'SomeImageId1';
-    const expectedImgSrc1 = 'http://localhost/someImgSrcUrl1';
-    const messageId = Math.random().toString();
-    const sampleMessage: ChatMessage = {
-      messageType: 'chat',
-      senderId: 'user3',
-      content: `<p><img alt="image" src="" itemscope="png" width="166.5625" height="250" id="${imgId1}" style="vertical-align:bottom"></p>`,
-      senderDisplayName: 'Miguel Garcia',
-      messageId,
-      createdOn: new Date('2019-04-13T00:00:00.000+08:09'),
-      mine: false,
-      attached: false,
-      contentType: 'html',
-      inlineImages: [
-        {
-          id: imgId1,
-          attachmentType: 'inlineImage',
-          url: expectedImgSrc1,
-          previewUrl: expectedFilePreviewSrc1
-        }
-      ],
-      files: [
-        {
-          id: fildId1,
-          name: fildName1,
-          attachmentType: 'file',
-          extension: 'txt',
-          url: expectedFileSrc1,
-          payload: { teamsFileAttachment: 'true' }
-        },
-        {
-          id: fildId2,
-          name: fildName2,
-          attachmentType: 'file',
-          extension: 'pdf',
-          url: expectedFileSrc2
-        }
-      ]
-    };
-
-    const onInlineImageClickedHandler = jest.fn();
-
-    const { container } = render(
-      <MessageThread userId="user1" messages={[sampleMessage]} onInlineImageClicked={onInlineImageClickedHandler} />
-    );
-
-    await waitFor(async () => {
-      const inlineImage: HTMLElement | null = container.querySelector(`#${imgId1}`);
-      inlineImage?.click();
-      expect(onInlineImageClickedHandler).toBeCalledTimes(1);
-      expect(onInlineImageClickedHandler).toBeCalledWith(imgId1, messageId);
-    });
-  });
-});
-
-/* @conditional-compile-remove(mention) */
-describe('Message should display Mention correctly', () => {
-  const MSFT_MENTION = 'msft-mention';
-
-  beforeAll(() => {
-    registerIcons({
-      icons: {
-        chatmessageoptions: <></>,
-        messageedit: <></>,
-        messageremove: <></>,
-        messageresend: <></>,
-        editboxcancel: <></>,
-        editboxsubmit: <></>
-      }
-    });
-  });
-
-  test('Message should include Mention', async () => {
-    const user1Id = 'user1';
-    const user2Id = 'user2';
-    const user2Name = 'Robert Tolbert';
-
-    const messages: ChatMessage[] = [
-      {
-        messageType: 'chat',
-        senderId: user1Id,
-        senderDisplayName: 'Kat Larsson',
-        messageId: generateGUID(),
-        content: `Hey <msft-mention id="${user2Id}">${user2Name}</msft-mention>, can you help me with my internet connection?`,
-        createdOn: new Date('2019-04-13T00:00:00.000+08:10'),
-        mine: false,
-        attached: false,
-        status: 'seen' as MessageStatus,
-        contentType: 'html'
-      },
-      {
-        messageType: 'chat',
-        senderId: user2Id,
-        senderDisplayName: 'Robert Tolbert',
-        messageId: generateGUID(),
-        content: 'Absolutely! What seems to be the problem?',
-        createdOn: new Date('2019-04-13T00:00:00.000+08:11'),
-        mine: true,
-        attached: false,
-        contentType: 'html'
-      }
-    ];
-
-    const { container } = render(<MessageThread userId={user2Id} messages={messages} />);
-
-    expect(container.querySelector(`#${user2Id}`)?.nodeName.toLowerCase()).toEqual(MSFT_MENTION);
-    expect(container.querySelector(`#${user2Id}`)?.textContent).toEqual(user2Name);
-  });
-
-  test('Edited Message should include two Mentions', async () => {
-    const user1Id = 'user1';
-    const user2Id = 'user2';
-    const user3Id = 'user3';
-
-    const user2Name = 'Robert Tolbert';
-    const user3Name = 'Sam Fisher';
-
-    const messages: ChatMessage[] = [
-      {
-        messageType: 'chat',
-        senderId: user1Id,
-        senderDisplayName: 'Kat Larsson',
-        messageId: generateGUID(),
-        content: `Hey <msft-mention id="${user2Id}">${user2Name}</msft-mention>, can you help me with my internet connection?`,
-        createdOn: new Date('2019-04-13T00:00:00.000+08:10'),
-        mine: false,
-        attached: false,
-        status: 'seen' as MessageStatus,
-        contentType: 'html'
-      },
-      {
-        messageType: 'chat',
-        senderId: user2Id,
-        senderDisplayName: 'Robert Tolbert',
-        messageId: generateGUID(),
-        content: 'Absolutely! What seems to be the problem?',
-        createdOn: new Date('2019-04-13T00:00:00.000+08:11'),
-        mine: true,
-        attached: false,
-        contentType: 'html'
-      }
-    ];
-
-    const { container, rerender } = render(<MessageThread userId={user2Id} messages={messages} />);
-
-    expect(container.querySelector(`#${user2Id}`)?.nodeName.toLowerCase()).toEqual(MSFT_MENTION);
-    expect(container.querySelector(`#${user2Id}`)?.textContent).toEqual(user2Name);
-
-    // edit message
-    const message1ContentAfterEdit = `Hey <msft-mention id="${user2Id}">${user2Name}</msft-mention> and <msft-mention id="${user3Id}">${user3Name}</msft-mention>, can you help me with my internet connection?`;
-    messages[0].content = message1ContentAfterEdit;
-    messages[0].editedOn = new Date('2019-04-13T00:01:00.000+08:10');
-    const expectedOnRenderMentionCount = 2;
-    let onRenderMentionCount = 0;
-    const processedMentionIds: string[] = [];
-
-    rerender(
-      <MessageThread
-        userId={user2Id}
-        messages={messages}
-        mentionOptions={{
-          displayOptions: {
-            onRenderMention: (mention, defaultOnMentionRender) => {
-              onRenderMentionCount++;
-              processedMentionIds.push(mention.id);
-              return <span key={generateGUID()}>{defaultOnMentionRender(mention)}</span>;
-            }
-          }
-        }}
-      />
-    );
-
-    expect(onRenderMentionCount).toEqual(expectedOnRenderMentionCount);
-    expect(container.querySelector(`#${user2Id}`)?.nodeName.toLowerCase()).toEqual(MSFT_MENTION);
-    expect(container.querySelector(`#${user2Id}`)?.textContent).toEqual(user2Name);
-    expect(processedMentionIds[0]).toEqual(user2Id);
-    expect(container.querySelector(`#${user3Id}`)?.nodeName.toLowerCase()).toEqual(MSFT_MENTION);
-    expect(container.querySelector(`#${user3Id}`)?.textContent).toEqual(user3Name);
-    expect(processedMentionIds[1]).toEqual(user3Id);
-  });
-
-  test('Edit Message with @ will show MentionPopover and mentions in edited message', async () => {
-    const user1Id = 'user1';
-    const user2Id = 'user2';
-
-    const user1Name = 'Kat Larsson';
-
-    const messages: ChatMessage[] = [
-      {
-        messageType: 'chat',
-        senderId: user2Id,
-        senderDisplayName: 'Robert Tolbert',
-        messageId: generateGUID(),
-        content: 'Absolutely! What seems to be the problem?',
-        createdOn: new Date('2019-04-13T00:00:00.000+08:11'),
-        mine: true,
-        attached: false,
-        contentType: 'html'
-      }
-    ];
-
-    const expectedOnUpdateMessageCount = 1;
-    let onUpdateMessageCount = 0;
-    const onUpdateMessageCallback = (messageId, content): Promise<void> => {
-      const msgIdx = messages.findIndex((m) => m.messageId === messageId);
-      const message = messages[msgIdx];
-      message.content = content;
-      message.editedOn = new Date(Date.now());
-      messages[msgIdx] = message;
-      onUpdateMessageCount++;
-      return Promise.resolve();
-    };
-
-    const onQueryUpdated = async (query: string): Promise<Mention[]> => {
-      return Promise.resolve(
-        [
-          {
-            id: user1Id,
-            displayText: user1Name
-          },
-          {
-            id: 'everyone',
-            displayText: 'Everyone'
-          }
-        ].filter((suggestion) => suggestion.displayText.toLocaleLowerCase().startsWith(query.toLocaleLowerCase()))
-      );
-    };
-
-    const { container, rerender } = render(
-      <MessageThread
-        userId={user2Id}
-        messages={messages}
-        onUpdateMessage={onUpdateMessageCallback}
-        mentionOptions={{
-          lookupOptions: {
-            onQueryUpdated: onQueryUpdated
-          }
-        }}
-      />
-    );
-
-    // Find message bubble does not contain mention yet
-    const messageBubble = container.querySelector('[data-ui-id="chat-composite-message"]');
-    if (!messageBubble) {
-      fail('Failed to find chat message bubble');
-    }
-    expect(messageBubble.innerHTML).not.toContain(user1Name);
-    expect(messageBubble.innerHTML).not.toContain(MSFT_MENTION);
-
-    // Click on ... button to trigger context menu
-    const menuButton = container.querySelector('[data-ui-id="chat-composite-message-action-icon"]');
-    if (!menuButton) {
-      fail('Failed to find "More" action button');
-    }
-    fireEvent.click(menuButton);
-
-    // Click on Edit ContextMenuItem
-    const editButton = await screen.findByText('Edit');
-    fireEvent.click(editButton);
-
-    // Type ' @' in edit box to show mentions popover menu
-    const editBox = await screen.getByPlaceholderText('Edit your message');
-    await waitFor(async () => {
-      await userEvent.keyboard(' @');
-    });
-
-    // Check that Everyone is an option
-    const everyoneMentionContextMenuItem = await screen.findByText('Everyone');
-    expect(everyoneMentionContextMenuItem.classList.contains('ms-Persona-primaryText')).toBe(true);
-
-    // Check that user1Name is an option
-    const user1MentionContextMenuItem = await screen.findByText(user1Name);
-    expect(user1MentionContextMenuItem.classList.contains('ms-Persona-primaryText')).toBe(true);
-
-    // Select mention from popover for user1Name, verify plain text not contain mention html tag
-    fireEvent.click(user1MentionContextMenuItem);
-    expect(editBox.innerHTML).toContain(user1Name);
-    expect(editBox.innerHTML).not.toContain(MSFT_MENTION);
-
-    // Submit edited message
-    const submitButton = await screen.findByLabelText('Done');
-    fireEvent.click(submitButton);
-
-    // Verify message has new edited content includes mention HTML tag
-    await waitFor(async () => {
-      expect(onUpdateMessageCount).toEqual(expectedOnUpdateMessageCount);
-      const editedMessageContentWithMention = messages[0].content;
-      expect(editedMessageContentWithMention).toContain(user1Name);
-      expect(editedMessageContentWithMention).toContain(MSFT_MENTION);
-    });
-
-    rerender(
-      <MessageThread
-        userId={user2Id}
-        messages={messages}
-        onUpdateMessage={onUpdateMessageCallback}
-        mentionOptions={{
-          lookupOptions: {
-            onQueryUpdated: onQueryUpdated
-          }
-        }}
-      />
-    );
-
-    // After re-render with edited message, verify content includes mentions html tag
-    const messageBubbleAfterRerender = container.querySelector('[data-ui-id="chat-composite-message"]');
-    if (!messageBubbleAfterRerender) {
-      fail('Failed to find "More" action button after rerender');
-    }
-    expect(messageBubbleAfterRerender.innerHTML).toContain(user1Name);
-    expect(messageBubbleAfterRerender.innerHTML).toContain(MSFT_MENTION);
-  });
-});
+// Copyright (c) Microsoft Corporation.
+// Licensed under the MIT License.
+
+import React from 'react';
+/* @conditional-compile-remove(mention) */
+import { v1 as generateGUID } from 'uuid';
+import { MessageThread } from './MessageThread';
+import { ChatMessage } from '../types';
+/* @conditional-compile-remove(data-loss-prevention) */
+import { BlockedMessage } from '../types';
+/* @conditional-compile-remove(teams-inline-images-and-file-sharing) */
+import { AttachmentDownloadResult, AttachmentMetadata } from './FileDownloadCards';
+import { createTestLocale, renderWithLocalization } from './utils/testUtils';
+/* @conditional-compile-remove(date-time-customization) @conditional-compile-remove(data-loss-prevention) */
+import { COMPONENT_LOCALE_EN_US } from '../localization/locales';
+/* @conditional-compile-remove(date-time-customization) */
+import { screen } from '@testing-library/react';
+
+import { render, waitFor } from '@testing-library/react';
+import { registerIcons } from '@fluentui/react';
+/* @conditional-compile-remove(mention) */
+import { MessageStatus } from '@internal/acs-ui-common';
+/* @conditional-compile-remove(mention) */
+import { fireEvent } from '@testing-library/react';
+/* @conditional-compile-remove(mention) */
+import userEvent from '@testing-library/user-event';
+/* @conditional-compile-remove(mention) */
+import { Mention } from './MentionPopover';
+
+const twentyFourHoursAgo = (): Date => {
+  const date = new Date();
+  date.setDate(date.getDate() - 1);
+  return date;
+};
+
+/* @conditional-compile-remove(date-time-customization) */
+const onDisplayDateTimeStringLocale = (messageDate: Date): string => {
+  const todayDate = new Date();
+
+  const yesterdayDate = new Date(todayDate.getFullYear(), todayDate.getMonth(), todayDate.getDate() - 1);
+  if (messageDate > yesterdayDate) {
+    return '24 hours ago';
+  } else {
+    return ' ';
+  }
+};
+
+/* @conditional-compile-remove(date-time-customization) */
+const onDisplayDateTimeString = (messageDate: Date): string => {
+  const todayDate = new Date();
+
+  const yesterdayDate = new Date(todayDate.getFullYear(), todayDate.getMonth(), todayDate.getDate() - 1);
+  if (messageDate > yesterdayDate) {
+    return 'Yesterday';
+  } else {
+    return ' ';
+  }
+};
+
+describe('Message date should be formatted correctly', () => {
+  test('Should locale string for "Yesterday"', async () => {
+    const testLocale = createTestLocale({ messageThread: { yesterday: 'MOCK YESTERDAY' } });
+    const sampleMessage: ChatMessage = {
+      messageType: 'chat',
+
+      senderId: 'user3',
+      senderDisplayName: 'Sam Fisher',
+      messageId: Math.random().toString(),
+      content: 'Thanks for making my job easier.',
+      createdOn: twentyFourHoursAgo(),
+      mine: false,
+      attached: false,
+      contentType: 'text'
+    };
+    const { container } = renderWithLocalization(
+      <MessageThread userId="user1" messages={[sampleMessage]} showMessageDate={true} />,
+      testLocale
+    );
+    expect(container.textContent).toContain(testLocale.strings.messageThread.yesterday);
+  });
+});
+
+/* @conditional-compile-remove(date-time-customization) */
+describe('Message date should be customized by onDisplayDateTimeString passed through locale', () => {
+  test('Message date should be localized to "24 hours ago"', async () => {
+    const testLocale = {
+      strings: COMPONENT_LOCALE_EN_US.strings,
+      onDisplayDateTimeString: onDisplayDateTimeStringLocale
+    };
+    const sampleMessage: ChatMessage = {
+      messageType: 'chat',
+
+      senderId: 'user3',
+      senderDisplayName: 'Sam Fisher',
+      messageId: Math.random().toString(),
+      content: 'Thanks for making my job easier.',
+      createdOn: twentyFourHoursAgo(),
+      mine: false,
+      attached: false,
+      contentType: 'text'
+    };
+    renderWithLocalization(
+      <MessageThread userId="user1" messages={[sampleMessage]} showMessageDate={true} />,
+      testLocale
+    );
+    expect(screen.getByText('24 hours ago')).toBeTruthy();
+  });
+});
+
+/* @conditional-compile-remove(date-time-customization) */
+describe('onDisplayDateTimeString passed through messagethread should overwrite onDisplayDateTimeString from locale', () => {
+  test('Message date should be localized to "yesterday"', async () => {
+    const testLocale = {
+      strings: COMPONENT_LOCALE_EN_US.strings,
+      onDisplayDateTimeString: onDisplayDateTimeStringLocale
+    };
+    const sampleMessage: ChatMessage = {
+      messageType: 'chat',
+      senderId: 'user3',
+      senderDisplayName: 'Sam Fisher',
+      messageId: Math.random().toString(),
+      content: 'Thanks for making my job easier.',
+      createdOn: twentyFourHoursAgo(),
+      mine: false,
+      attached: false,
+      contentType: 'text'
+    };
+    renderWithLocalization(
+      <MessageThread
+        userId="user1"
+        messages={[sampleMessage]}
+        showMessageDate={true}
+        onDisplayDateTimeString={onDisplayDateTimeString}
+      />,
+      testLocale
+    );
+    expect(screen.getByText('Yesterday')).toBeTruthy();
+  });
+});
+
+/* @conditional-compile-remove(data-loss-prevention) */
+describe('Message blocked should display default blocked text correctly', () => {
+  beforeAll(() => {
+    registerIcons({
+      icons: {
+        datalosspreventionprohibited: <></>
+      }
+    });
+  });
+
+  test('Should locale string for default message blocked by policy"', async () => {
+    const testLocale = createTestLocale({ messageThread: { yesterday: Math.random().toString() } });
+    const sampleMessage: BlockedMessage = {
+      messageType: 'blocked',
+
+      senderId: 'user3',
+      senderDisplayName: 'Sam Fisher',
+      messageId: Math.random().toString(),
+      createdOn: twentyFourHoursAgo(),
+      mine: false,
+      attached: false
+    };
+    renderWithLocalization(
+      <MessageThread userId="user1" messages={[sampleMessage]} showMessageDate={true} />,
+      testLocale
+    );
+    expect(screen.getByText(testLocale.strings.messageThread.blockedWarningText)).toBeTruthy();
+  });
+});
+
+describe('Message should display image and attachment correctly', () => {
+  beforeAll(() => {
+    registerIcons({
+      icons: {
+        datalosspreventionprohibited: <></>,
+        downloadfile: <></>
+      }
+    });
+  });
+
+  test('Message richtext/html img src should be correct', async () => {
+    const imgId1 = 'SomeImageId1';
+    const imgId2 = 'SomeImageId2';
+    const expectedImgSrc1 = 'http://localhost/someImgSrcUrl1';
+    const expectedImgSrc2 = 'http://localhost/someImgSrcUrl2';
+    const expectedOnFetchAttachmentsCount = 1;
+    let onFetchAttachmentsCount = 0;
+    const sampleMessage: ChatMessage = {
+      messageType: 'chat',
+      senderId: 'user3',
+      content: `<p>Test</p><p><img alt="image" src="" itemscope="png" width="166.5625" height="250" id="${imgId1}" style="vertical-align:bottom"></p><p><img alt="image" src="" itemscope="png" width="166.5625" height="250" id="${imgId2}" style="vertical-align:bottom"></p><p>&nbsp;</p>`,
+      senderDisplayName: 'Miguel Garcia',
+      messageId: Math.random().toString(),
+      createdOn: new Date('2019-04-13T00:00:00.000+08:09'),
+      mine: false,
+      attached: false,
+      contentType: 'html',
+      inlineImages: [
+        {
+          id: imgId1,
+          attachmentType: 'inlineImage',
+          url: expectedImgSrc1,
+          previewUrl: expectedImgSrc1
+        },
+        {
+          id: imgId2,
+          attachmentType: 'inlineImage',
+          url: expectedImgSrc2,
+          previewUrl: expectedImgSrc2
+        }
+      ]
+    };
+    const onFetchAttachments = async (attachments: AttachmentMetadata[]): Promise<AttachmentDownloadResult[]> => {
+      onFetchAttachmentsCount++;
+      return attachments.map((attachment): AttachmentDownloadResult => {
+        const url = attachment.attachmentType === 'inlineImage' ? attachment.previewUrl ?? '' : '';
+        return {
+          attachmentId: attachment.id,
+          blobUrl: url
+        };
+      });
+    };
+
+    const { container } = render(
+      <MessageThread userId="user1" messages={[sampleMessage]} onFetchAttachments={onFetchAttachments} />
+    );
+
+    await waitFor(async () => {
+      expect(container.querySelector(`#${imgId1}`)?.getAttribute('src')).toEqual(expectedImgSrc1);
+      expect(container.querySelector(`#${imgId2}`)?.getAttribute('src')).toEqual(expectedImgSrc2);
+      expect(onFetchAttachmentsCount).toEqual(expectedOnFetchAttachmentsCount);
+    });
+  });
+
+  test('Message richtext/html fileSharing and inline image attachment should display correctly', async () => {
+    const fildId1 = 'SomeFileId1';
+    const fildName1 = 'SomeFileId1.txt';
+    const fildId2 = 'SomeFileId2';
+    const fildName2 = 'SomeFileId2.pdf';
+    const expectedFileSrc1 = 'http://localhost/someFileSrcUrl1';
+    const expectedFileSrc2 = 'http://localhost/someFileSrcUrl2';
+    const expectedFilePreviewSrc1 = 'http://localhost/someFilePreviewSrcUrl1';
+
+    const imgId1 = 'SomeImageId1';
+    const expectedImgSrc1 = 'http://localhost/someImgSrcUrl1';
+    const expectedOnFetchInlineImageAttachmentCount = 1;
+    let onFetchAttachmentCount = 0;
+    const sampleMessage: ChatMessage = {
+      messageType: 'chat',
+      senderId: 'user3',
+      content: `<p><img alt="image" src="" itemscope="png" width="166.5625" height="250" id="${imgId1}" style="vertical-align:bottom"></p>`,
+      senderDisplayName: 'Miguel Garcia',
+      messageId: Math.random().toString(),
+      createdOn: new Date('2019-04-13T00:00:00.000+08:09'),
+      mine: false,
+      attached: false,
+      contentType: 'html',
+      files: [
+        {
+          id: fildId1,
+          name: fildName1,
+          attachmentType: 'file',
+          extension: 'txt',
+          url: expectedFileSrc1,
+          payload: { teamsFileAttachment: 'true' }
+        },
+        {
+          id: fildId2,
+          name: fildName2,
+          attachmentType: 'file',
+          extension: 'pdf',
+          url: expectedFileSrc2
+        }
+      ],
+      inlineImages: [
+        {
+          id: imgId1,
+          attachmentType: 'inlineImage',
+          url: expectedImgSrc1,
+          previewUrl: expectedFilePreviewSrc1
+        }
+      ]
+    };
+    const onFetchAttachments = async (attachments: AttachmentMetadata[]): Promise<AttachmentDownloadResult[]> => {
+      onFetchAttachmentCount++;
+      const url = attachments[0].attachmentType === 'inlineImage' ? attachments[0].previewUrl ?? '' : '';
+      return [
+        {
+          attachmentId: attachments[0].id,
+          blobUrl: url
+        }
+      ];
+    };
+
+    const { container } = render(
+      <MessageThread userId="user1" messages={[sampleMessage]} onFetchAttachments={onFetchAttachments} />
+    );
+
+    await waitFor(async () => {
+      const DownloadFileIconName = 'DownloadFile';
+      const fileDownloadCards = container.querySelector('[data-ui-id="file-download-card-group"]')?.firstElementChild;
+
+      // First attachment: previewUrl !== undefined, will not show DownloadFile Icon
+      expect(fileDownloadCards?.children[0].innerHTML).not.toContain(DownloadFileIconName);
+      expect(fileDownloadCards?.children[0].children[0].textContent).toEqual(fildName1);
+
+      // Second attachment: id === undefined, will show DownloadFile Icon
+      expect(fileDownloadCards?.children[1].innerHTML).toContain(DownloadFileIconName);
+      expect(fileDownloadCards?.children[1].children[0].textContent).toEqual(fildName2);
+
+      // Inline Image attachment
+      expect(container.querySelector(`#${imgId1}`)?.getAttribute('src')).toEqual(expectedFilePreviewSrc1);
+      expect(onFetchAttachmentCount).toEqual(expectedOnFetchInlineImageAttachmentCount);
+    });
+  });
+
+  test('onInlineImageClicked handler should be called when an inline image is clicked', async () => {
+    const fildId1 = 'SomeFileId1';
+    const fildName1 = 'SomeFileId1.txt';
+    const fildId2 = 'SomeFileId2';
+    const fildName2 = 'SomeFileId2.pdf';
+    const expectedFileSrc1 = 'http://localhost/someFileSrcUrl1';
+    const expectedFileSrc2 = 'http://localhost/someFileSrcUrl2';
+    const expectedFilePreviewSrc1 = 'http://localhost/someFilePreviewSrcUrl1';
+
+    const imgId1 = 'SomeImageId1';
+    const expectedImgSrc1 = 'http://localhost/someImgSrcUrl1';
+    const messageId = Math.random().toString();
+    const sampleMessage: ChatMessage = {
+      messageType: 'chat',
+      senderId: 'user3',
+      content: `<p><img alt="image" src="" itemscope="png" width="166.5625" height="250" id="${imgId1}" style="vertical-align:bottom"></p>`,
+      senderDisplayName: 'Miguel Garcia',
+      messageId,
+      createdOn: new Date('2019-04-13T00:00:00.000+08:09'),
+      mine: false,
+      attached: false,
+      contentType: 'html',
+      inlineImages: [
+        {
+          id: imgId1,
+          attachmentType: 'inlineImage',
+          url: expectedImgSrc1,
+          previewUrl: expectedFilePreviewSrc1
+        }
+      ],
+      files: [
+        {
+          id: fildId1,
+          name: fildName1,
+          attachmentType: 'file',
+          extension: 'txt',
+          url: expectedFileSrc1,
+          payload: { teamsFileAttachment: 'true' }
+        },
+        {
+          id: fildId2,
+          name: fildName2,
+          attachmentType: 'file',
+          extension: 'pdf',
+          url: expectedFileSrc2
+        }
+      ]
+    };
+
+    const onInlineImageClickedHandler = jest.fn();
+
+    const { container } = render(
+      <MessageThread userId="user1" messages={[sampleMessage]} onInlineImageClicked={onInlineImageClickedHandler} />
+    );
+
+    await waitFor(async () => {
+      const inlineImage: HTMLElement | null = container.querySelector(`#${imgId1}`);
+      inlineImage?.click();
+      expect(onInlineImageClickedHandler).toBeCalledTimes(1);
+      expect(onInlineImageClickedHandler).toBeCalledWith(imgId1, messageId);
+    });
+  });
+});
+
+/* @conditional-compile-remove(mention) */
+describe('Message should display Mention correctly', () => {
+  const MSFT_MENTION = 'msft-mention';
+
+  beforeAll(() => {
+    registerIcons({
+      icons: {
+        chatmessageoptions: <></>,
+        messageedit: <></>,
+        messageremove: <></>,
+        messageresend: <></>,
+        editboxcancel: <></>,
+        editboxsubmit: <></>
+      }
+    });
+  });
+
+  test('Message should include Mention', async () => {
+    const user1Id = 'user1';
+    const user2Id = 'user2';
+    const user2Name = 'Robert Tolbert';
+
+    const messages: ChatMessage[] = [
+      {
+        messageType: 'chat',
+        senderId: user1Id,
+        senderDisplayName: 'Kat Larsson',
+        messageId: generateGUID(),
+        content: `Hey <msft-mention id="${user2Id}">${user2Name}</msft-mention>, can you help me with my internet connection?`,
+        createdOn: new Date('2019-04-13T00:00:00.000+08:10'),
+        mine: false,
+        attached: false,
+        status: 'seen' as MessageStatus,
+        contentType: 'html'
+      },
+      {
+        messageType: 'chat',
+        senderId: user2Id,
+        senderDisplayName: 'Robert Tolbert',
+        messageId: generateGUID(),
+        content: 'Absolutely! What seems to be the problem?',
+        createdOn: new Date('2019-04-13T00:00:00.000+08:11'),
+        mine: true,
+        attached: false,
+        contentType: 'html'
+      }
+    ];
+
+    const { container } = render(<MessageThread userId={user2Id} messages={messages} />);
+
+    expect(container.querySelector(`#${user2Id}`)?.nodeName.toLowerCase()).toEqual(MSFT_MENTION);
+    expect(container.querySelector(`#${user2Id}`)?.textContent).toEqual(user2Name);
+  });
+
+  test('Edited Message should include two Mentions', async () => {
+    const user1Id = 'user1';
+    const user2Id = 'user2';
+    const user3Id = 'user3';
+
+    const user2Name = 'Robert Tolbert';
+    const user3Name = 'Sam Fisher';
+
+    const messages: ChatMessage[] = [
+      {
+        messageType: 'chat',
+        senderId: user1Id,
+        senderDisplayName: 'Kat Larsson',
+        messageId: generateGUID(),
+        content: `Hey <msft-mention id="${user2Id}">${user2Name}</msft-mention>, can you help me with my internet connection?`,
+        createdOn: new Date('2019-04-13T00:00:00.000+08:10'),
+        mine: false,
+        attached: false,
+        status: 'seen' as MessageStatus,
+        contentType: 'html'
+      },
+      {
+        messageType: 'chat',
+        senderId: user2Id,
+        senderDisplayName: 'Robert Tolbert',
+        messageId: generateGUID(),
+        content: 'Absolutely! What seems to be the problem?',
+        createdOn: new Date('2019-04-13T00:00:00.000+08:11'),
+        mine: true,
+        attached: false,
+        contentType: 'html'
+      }
+    ];
+
+    const { container, rerender } = render(<MessageThread userId={user2Id} messages={messages} />);
+
+    expect(container.querySelector(`#${user2Id}`)?.nodeName.toLowerCase()).toEqual(MSFT_MENTION);
+    expect(container.querySelector(`#${user2Id}`)?.textContent).toEqual(user2Name);
+
+    // edit message
+    const message1ContentAfterEdit = `Hey <msft-mention id="${user2Id}">${user2Name}</msft-mention> and <msft-mention id="${user3Id}">${user3Name}</msft-mention>, can you help me with my internet connection?`;
+    messages[0].content = message1ContentAfterEdit;
+    messages[0].editedOn = new Date('2019-04-13T00:01:00.000+08:10');
+    const expectedOnRenderMentionCount = 2;
+    let onRenderMentionCount = 0;
+    const processedMentionIds: string[] = [];
+
+    rerender(
+      <MessageThread
+        userId={user2Id}
+        messages={messages}
+        mentionOptions={{
+          displayOptions: {
+            onRenderMention: (mention, defaultOnMentionRender) => {
+              onRenderMentionCount++;
+              processedMentionIds.push(mention.id);
+              return <span key={generateGUID()}>{defaultOnMentionRender(mention)}</span>;
+            }
+          }
+        }}
+      />
+    );
+
+    expect(onRenderMentionCount).toEqual(expectedOnRenderMentionCount);
+    expect(container.querySelector(`#${user2Id}`)?.nodeName.toLowerCase()).toEqual(MSFT_MENTION);
+    expect(container.querySelector(`#${user2Id}`)?.textContent).toEqual(user2Name);
+    expect(processedMentionIds[0]).toEqual(user2Id);
+    expect(container.querySelector(`#${user3Id}`)?.nodeName.toLowerCase()).toEqual(MSFT_MENTION);
+    expect(container.querySelector(`#${user3Id}`)?.textContent).toEqual(user3Name);
+    expect(processedMentionIds[1]).toEqual(user3Id);
+  });
+
+  test('Edit Message with @ will show MentionPopover and mentions in edited message', async () => {
+    const user1Id = 'user1';
+    const user2Id = 'user2';
+
+    const user1Name = 'Kat Larsson';
+
+    const messages: ChatMessage[] = [
+      {
+        messageType: 'chat',
+        senderId: user2Id,
+        senderDisplayName: 'Robert Tolbert',
+        messageId: generateGUID(),
+        content: 'Absolutely! What seems to be the problem?',
+        createdOn: new Date('2019-04-13T00:00:00.000+08:11'),
+        mine: true,
+        attached: false,
+        contentType: 'html'
+      }
+    ];
+
+    const expectedOnUpdateMessageCount = 1;
+    let onUpdateMessageCount = 0;
+    const onUpdateMessageCallback = (messageId, content): Promise<void> => {
+      const msgIdx = messages.findIndex((m) => m.messageId === messageId);
+      const message = messages[msgIdx];
+      message.content = content;
+      message.editedOn = new Date(Date.now());
+      messages[msgIdx] = message;
+      onUpdateMessageCount++;
+      return Promise.resolve();
+    };
+
+    const onQueryUpdated = async (query: string): Promise<Mention[]> => {
+      return Promise.resolve(
+        [
+          {
+            id: user1Id,
+            displayText: user1Name
+          },
+          {
+            id: 'everyone',
+            displayText: 'Everyone'
+          }
+        ].filter((suggestion) => suggestion.displayText.toLocaleLowerCase().startsWith(query.toLocaleLowerCase()))
+      );
+    };
+
+    const { container, rerender } = render(
+      <MessageThread
+        userId={user2Id}
+        messages={messages}
+        onUpdateMessage={onUpdateMessageCallback}
+        mentionOptions={{
+          lookupOptions: {
+            onQueryUpdated: onQueryUpdated
+          }
+        }}
+      />
+    );
+
+    // Find message bubble does not contain mention yet
+    const messageBubble = container.querySelector('[data-ui-id="chat-composite-message"]');
+    if (!messageBubble) {
+      fail('Failed to find chat message bubble');
+    }
+    expect(messageBubble.innerHTML).not.toContain(user1Name);
+    expect(messageBubble.innerHTML).not.toContain(MSFT_MENTION);
+
+    // Click on ... button to trigger context menu
+    const menuButton = container.querySelector('[data-ui-id="chat-composite-message-action-icon"]');
+    if (!menuButton) {
+      fail('Failed to find "More" action button');
+    }
+    fireEvent.click(menuButton);
+
+    // Click on Edit ContextMenuItem
+    const editButton = await screen.findByText('Edit');
+    fireEvent.click(editButton);
+
+    // Type ' @' in edit box to show mentions popover menu
+    const editBox = await screen.getByPlaceholderText('Edit your message');
+    await waitFor(async () => {
+      await userEvent.keyboard(' @');
+    });
+
+    // Check that Everyone is an option
+    const everyoneMentionContextMenuItem = await screen.findByText('Everyone');
+    expect(everyoneMentionContextMenuItem.classList.contains('ms-Persona-primaryText')).toBe(true);
+
+    // Check that user1Name is an option
+    const user1MentionContextMenuItem = await screen.findByText(user1Name);
+    expect(user1MentionContextMenuItem.classList.contains('ms-Persona-primaryText')).toBe(true);
+
+    // Select mention from popover for user1Name, verify plain text not contain mention html tag
+    fireEvent.click(user1MentionContextMenuItem);
+    expect(editBox.innerHTML).toContain(user1Name);
+    expect(editBox.innerHTML).not.toContain(MSFT_MENTION);
+
+    // Submit edited message
+    const submitButton = await screen.findByLabelText('Done');
+    fireEvent.click(submitButton);
+
+    // Verify message has new edited content includes mention HTML tag
+    await waitFor(async () => {
+      expect(onUpdateMessageCount).toEqual(expectedOnUpdateMessageCount);
+      const editedMessageContentWithMention = messages[0].content;
+      expect(editedMessageContentWithMention).toContain(user1Name);
+      expect(editedMessageContentWithMention).toContain(MSFT_MENTION);
+    });
+
+    rerender(
+      <MessageThread
+        userId={user2Id}
+        messages={messages}
+        onUpdateMessage={onUpdateMessageCallback}
+        mentionOptions={{
+          lookupOptions: {
+            onQueryUpdated: onQueryUpdated
+          }
+        }}
+      />
+    );
+
+    // After re-render with edited message, verify content includes mentions html tag
+    const messageBubbleAfterRerender = container.querySelector('[data-ui-id="chat-composite-message"]');
+    if (!messageBubbleAfterRerender) {
+      fail('Failed to find "More" action button after rerender');
+    }
+    expect(messageBubbleAfterRerender.innerHTML).toContain(user1Name);
+    expect(messageBubbleAfterRerender.innerHTML).toContain(MSFT_MENTION);
+  });
+});