--- conflicted
+++ resolved
@@ -67,11 +67,7 @@
    */
   primaryButtonText: string;
   /**
-<<<<<<< HEAD
-   * aira label describing the content of the container
-=======
    * Aira label describing the content of the container
->>>>>>> d614a2b2
    */
   ariaLabel: string;
 }
@@ -97,13 +93,6 @@
         {strings && isValidString(strings?.primaryText) && (
           <Text styles={primaryTextStyles}>{_formatString(strings.primaryText, { appName: appName })}</Text>
         )}
-<<<<<<< HEAD
-        <Text styles={secondaryTextStyles}>{strings?.secondaryText}</Text>
-        {onAllowAccessClick && (
-          <PrimaryButton styles={primaryButtonStyles} text={strings?.primaryButtonText} onClick={onAllowAccessClick} />
-        )}
-        {onTroubleshootingClick && (
-=======
         {strings && isValidString(strings?.secondaryText) && (
           <Text styles={secondaryTextStyles}>{strings?.secondaryText}</Text>
         )}
@@ -112,7 +101,6 @@
           <PrimaryButton styles={primaryButtonStyles} text={strings?.primaryButtonText} onClick={onAllowAccessClick} />
         )}
         {onTroubleshootingClick && isValidString(strings?.linkText) && (
->>>>>>> d614a2b2
           <Link styles={linkTextStyles} onClick={onTroubleshootingClick}>
             {strings?.linkText}
           </Link>
