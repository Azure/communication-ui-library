// Copyright (c) Microsoft Corporation.
// Licensed under the MIT License.

import React from 'react';
import { _formatString } from '@internal/acs-ui-common';
import parse, { HTMLReactParserOptions, Element as DOMElement } from 'html-react-parser';
/* @conditional-compile-remove(teams-inline-images-and-file-sharing) */
import { attributesToProps } from 'html-react-parser';
import Linkify from 'react-linkify';
import { ChatMessage } from '../../types/ChatMessage';
/* @conditional-compile-remove(data-loss-prevention) */
import { BlockedMessage } from '../../types/ChatMessage';
import { Link } from '@fluentui/react';
/* @conditional-compile-remove(mention) */
import { MentionDisplayOptions, Mention } from '../MentionPopover';

/* @conditional-compile-remove(data-loss-prevention) */
import { FontIcon, Stack } from '@fluentui/react';
import { MessageThreadStrings } from '../MessageThread';
import LiveMessage from '../Announcer/LiveMessage';
/* @conditional-compile-remove(mention) */
import { defaultOnMentionRender } from './MentionRenderer';
import DOMPurify from 'dompurify';

type ChatMessageContentProps = {
  message: ChatMessage;
  strings: MessageThreadStrings;
  /* @conditional-compile-remove(mention) */
  mentionDisplayOptions?: MentionDisplayOptions;
  /* @conditional-compile-remove(image-gallery) */
  inlineImageOptions?: InlineImageOptions;
};

/* @conditional-compile-remove(data-loss-prevention) */
type BlockedMessageContentProps = {
  message: BlockedMessage;
  strings: MessageThreadStrings;
};

type MessageContentWithLiveAriaProps = {
  message: ChatMessage | /* @conditional-compile-remove(data-loss-prevention) */ BlockedMessage;
  liveMessage: string;
  ariaLabel?: string;
  content: JSX.Element;
};

/* @conditional-compile-remove(image-gallery) */
/**
 * InlineImage's state, as reflected in the UI.
 *
 * @beta
 */
export interface InlineImage {
  /** ID of the message that the inline image is belonged to */
  messageId: string;
  /** Attributes of the inline image */
  imgAttrs: React.ImgHTMLAttributes<HTMLImageElement>;
}

/* @conditional-compile-remove(image-gallery) */
/**
 * Options to display inline image in the inline image scenario.
 *
 * @beta
 */
export interface InlineImageOptions {
  /**
   * Optional callback to render an inline image of in a message.
   */
  onRenderInlineImage?: (
    inlineImage: InlineImage,
    defaultOnRender: (inlineImage: InlineImage) => JSX.Element
  ) => JSX.Element;
}

/** @private */
export const ChatMessageContent = (props: ChatMessageContentProps): JSX.Element => {
  switch (props.message.contentType) {
    case 'text':
      return MessageContentAsText(props);
    case 'html':
      return MessageContentAsRichTextHTML(props);
    case 'richtext/html':
      return MessageContentAsRichTextHTML(props);
    default:
      console.warn('unknown message content type');
      return <></>;
  }
};

const MessageContentWithLiveAria = (props: MessageContentWithLiveAriaProps): JSX.Element => {
  return (
    <div data-ui-status={props.message.status} role="text" aria-label={props.ariaLabel}>
      <LiveMessage message={props.liveMessage} ariaLive="polite" />
      {props.content}
    </div>
  );
};

const MessageContentAsRichTextHTML = (props: ChatMessageContentProps): JSX.Element => {
  return (
    <MessageContentWithLiveAria
      message={props.message}
      liveMessage={generateLiveMessage(props)}
      ariaLabel={messageContentAriaText(props)}
      content={processHtmlToReact(props)}
    />
  );
};

const MessageContentAsText = (props: ChatMessageContentProps): JSX.Element => {
  return (
    <MessageContentWithLiveAria
      message={props.message}
      liveMessage={generateLiveMessage(props)}
      ariaLabel={messageContentAriaText(props)}
      content={
        <Linkify
          componentDecorator={(decoratedHref: string, decoratedText: string, key: number) => {
            return (
              <Link target="_blank" href={decoratedHref} key={key}>
                {decoratedText}
              </Link>
            );
          }}
        >
          {props.message.content}
        </Linkify>
      }
    />
  );
};

/* @conditional-compile-remove(data-loss-prevention) */
/**
 * @private
 */
export const BlockedMessageContent = (props: BlockedMessageContentProps): JSX.Element => {
  const Icon: JSX.Element = <FontIcon iconName={'DataLossPreventionProhibited'} />;
  const blockedMessage =
    props.message.warningText === undefined ? props.strings.blockedWarningText : props.message.warningText;
  const blockedMessageLink = props.message.link;
  const blockedMessageLinkText = blockedMessageLink
    ? props.message.linkText ?? props.strings.blockedWarningLinkText
    : '';

  const liveAuthor =
    props.message.mine || props.message.senderDisplayName === undefined ? '' : props.message.senderDisplayName;
  const liveBlockedWarningText = `${liveAuthor} ${blockedMessage} ${blockedMessageLinkText}`;
  return (
    <MessageContentWithLiveAria
      message={props.message}
      liveMessage={liveBlockedWarningText}
      ariaLabel={liveBlockedWarningText}
      content={
        <Stack horizontal wrap>
          {Icon}
          {blockedMessage && <p>{blockedMessage}</p>}
          {blockedMessageLink && (
            <Link target={'_blank'} href={blockedMessageLink}>
              {blockedMessageLinkText}
            </Link>
          )}
        </Stack>
      }
    />
  );
};

// https://stackoverflow.com/questions/28899298/extract-the-text-out-of-html-string-using-javascript
const extractContent = (s: string): string => {
  const span = document.createElement('span');
  span.innerHTML = s;
  return span.textContent || span.innerText;
};

const generateLiveMessage = (props: ChatMessageContentProps): string => {
  const liveAuthor = _formatString(props.strings.liveAuthorIntro, { author: `${props.message.senderDisplayName}` });

  return `${props.message.editedOn ? props.strings.editedTag : ''} ${
    props.message.mine ? '' : liveAuthor
  } ${extractContent(props.message.content || '')} `;
};

const messageContentAriaText = (props: ChatMessageContentProps): string | undefined => {
  // Strip all html tags from the content for aria.

  return props.message.content
    ? props.message.mine
      ? _formatString(props.strings.messageContentMineAriaText, {
          message: DOMPurify.sanitize(props.message.content, { ALLOWED_TAGS: [] })
        })
      : _formatString(props.strings.messageContentAriaText, {
          author: `${props.message.senderDisplayName}`,
          message: DOMPurify.sanitize(props.message.content, { ALLOWED_TAGS: [] })
        })
    : undefined;
};

/* @conditional-compile-remove(image-gallery) */
const defaultOnRenderInlineImage = (inlineImage: InlineImage): JSX.Element => {
  return (
    <img
      {...inlineImage.imgAttrs}
      data-ui-id={inlineImage.imgAttrs.id}
      tabIndex={0}
      role="button"
      style={{
        cursor: 'pointer',
        ...inlineImage.imgAttrs.style
      }}
    />
  );
};

const processHtmlToReact = (props: ChatMessageContentProps): JSX.Element => {
  const options: HTMLReactParserOptions = {
    transform(reactNode, domNode) {
      if (domNode instanceof DOMElement && domNode.attribs) {
        // Transform custom rendering of mentions
        /* @conditional-compile-remove(mention) */
        if (props.mentionDisplayOptions?.onRenderMention && domNode.name === 'msft-mention') {
          const { id } = domNode.attribs;
          const mention: Mention = {
            id: id,
            displayText: (domNode.children[0] as unknown as Text).nodeValue ?? ''
          };
          return props.mentionDisplayOptions.onRenderMention(mention, defaultOnMentionRender);
        }

        // Transform inline images
        /* @conditional-compile-remove(teams-inline-images-and-file-sharing) */
        if (
          domNode.name &&
          domNode.name === 'img' &&
          domNode.attribs &&
          domNode.attribs.id &&
          props.message.inlineImages?.find((metadata) => {
            return metadata.id === domNode.attribs.id;
          })
        ) {
          domNode.attribs['aria-label'] = domNode.attribs.name;
<<<<<<< HEAD
          // logic to check id in map/list
          if (props.attachmentsMap && domNode.attribs.id in props.attachmentsMap) {
            domNode.attribs.src = props.attachmentsMap[domNode.attribs.id];
          }

=======
          /* @conditional-compile-remove(image-gallery) */
          const handleOnClick = (): void => {
            props.onInlineImageClicked && props.onInlineImageClicked(domNode.attribs.id);
          };
>>>>>>> 50202875
          const imgProps = attributesToProps(domNode.attribs);
          /* @conditional-compile-remove(image-gallery) */
          const inlineImageProps: InlineImage = { messageId: props.message.messageId, imgAttrs: imgProps };

          /* @conditional-compile-remove(image-gallery) */
          return props.inlineImageOptions?.onRenderInlineImage
            ? props.inlineImageOptions.onRenderInlineImage(inlineImageProps, defaultOnRenderInlineImage)
            : defaultOnRenderInlineImage(inlineImageProps);

          return <img {...imgProps} />;
        }
      }
      // Pass through the original node
      return reactNode as unknown as JSX.Element;
    }
  };
  return <>{parse(props.message.content ?? '', options)}</>;
};<|MERGE_RESOLUTION|>--- conflicted
+++ resolved
@@ -240,18 +240,6 @@
           })
         ) {
           domNode.attribs['aria-label'] = domNode.attribs.name;
-<<<<<<< HEAD
-          // logic to check id in map/list
-          if (props.attachmentsMap && domNode.attribs.id in props.attachmentsMap) {
-            domNode.attribs.src = props.attachmentsMap[domNode.attribs.id];
-          }
-
-=======
-          /* @conditional-compile-remove(image-gallery) */
-          const handleOnClick = (): void => {
-            props.onInlineImageClicked && props.onInlineImageClicked(domNode.attribs.id);
-          };
->>>>>>> 50202875
           const imgProps = attributesToProps(domNode.attribs);
           /* @conditional-compile-remove(image-gallery) */
           const inlineImageProps: InlineImage = { messageId: props.message.messageId, imgAttrs: imgProps };
