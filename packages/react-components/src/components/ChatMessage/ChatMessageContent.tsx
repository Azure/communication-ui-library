// Copyright (c) Microsoft Corporation.
// Licensed under the MIT license.

import React from 'react';
import { _formatString } from '@internal/acs-ui-common';
import { Parser, ProcessNodeDefinitions, ProcessingInstructions } from 'html-to-react';
import Linkify from 'react-linkify';
import { ChatMessage } from '../../types/ChatMessage';
/* @conditional-compile-remove(data-loss-prevention) */
import { BlockedMessage } from '../../types/ChatMessage';
import { LiveMessage } from 'react-aria-live';
import { Link } from '@fluentui/react';
/* @conditional-compile-remove(at-mention) */
import { AtMentionDisplayOptions } from '../AtMentionFlyout';

/* @conditional-compile-remove(data-loss-prevention) */
import { FontIcon, Stack } from '@fluentui/react';
import { MessageThreadStrings } from '../MessageThread';
/* @conditional-compile-remove(teams-inline-images) */
import { FileMetadata } from '../FileDownloadCards';

type ChatMessageContentProps = {
  message: ChatMessage;
  strings: MessageThreadStrings;
<<<<<<< HEAD
  /* @conditional-compile-remove(at-mention) */
  atMentionDisplayOptions?: AtMentionDisplayOptions;
=======
  /* @conditional-compile-remove(teams-inline-images) */
  attachmentsMap?: Record<string, string>;
  /* @conditional-compile-remove(teams-inline-images) */
  onFetchAttachment?: (attachment: FileMetadata) => Promise<void>;
>>>>>>> 85ed753c
};

/* @conditional-compile-remove(data-loss-prevention) */
type BlockedMessageContentProps = {
  message: BlockedMessage;
  strings: MessageThreadStrings;
};

type MessageContentWithLiveAriaProps = {
  message: ChatMessage | /* @conditional-compile-remove(data-loss-prevention) */ BlockedMessage;
  liveMessage: string;
  ariaLabel?: string;
  content: JSX.Element;
};

const processNodeDefinitions: ProcessNodeDefinitions = new ProcessNodeDefinitions(React);
const isValidNode = (): boolean => true;

/** @private */
export const ChatMessageContent = (props: ChatMessageContentProps): JSX.Element => {
  switch (props.message.contentType) {
    case 'text':
      return MessageContentAsText(props);
    case 'html':
      return MessageContentAsRichTextHTML(props);
    case 'richtext/html':
      return MessageContentAsRichTextHTML(props);
    default:
      console.warn('unknown message content type');
      return <></>;
  }
};

const MessageContentWithLiveAria = (props: MessageContentWithLiveAriaProps): JSX.Element => {
  return (
    <div data-ui-status={props.message.status} role="text" aria-label={props.ariaLabel}>
      <LiveMessage message={props.liveMessage} aria-live="polite" />
      {props.content}
    </div>
  );
};

const MessageContentAsRichTextHTML = (props: ChatMessageContentProps): JSX.Element => {
  const liveAuthor = _formatString(props.strings.liveAuthorIntro, { author: `${props.message.senderDisplayName}` });
  return (
    <MessageContentWithLiveAria
      message={props.message}
      liveMessage={`${props.message.mine ? '' : liveAuthor} ${extractContent(props.message.content || '')}`}
      ariaLabel={messageContentAriaText(props)}
      content={processHtmlToReact(props)}
    />
  );
};

const MessageContentAsText = (props: ChatMessageContentProps): JSX.Element => {
  const liveAuthor = _formatString(props.strings.liveAuthorIntro, { author: `${props.message.senderDisplayName}` });
  return (
    <MessageContentWithLiveAria
      message={props.message}
      liveMessage={`${props.message.mine ? '' : liveAuthor} ${extractContent(props.message.content || '')}`}
      ariaLabel={messageContentAriaText(props)}
      content={
        <Linkify
          componentDecorator={(decoratedHref: string, decoratedText: string, key: number) => {
            return (
              <Link target="_blank" href={decoratedHref} key={key}>
                {decoratedText}
              </Link>
            );
          }}
        >
          {props.message.content}
        </Linkify>
      }
    />
  );
};

/* @conditional-compile-remove(data-loss-prevention) */
/**
 * @private
 */
export const BlockedMessageContent = (props: BlockedMessageContentProps): JSX.Element => {
  const Icon: JSX.Element = <FontIcon iconName={'DataLossPreventionProhibited'} />;
  const blockedMessage =
    props.message.warningText === false
      ? ''
      : props.message.warningText === '' || props.message.warningText === undefined
      ? props.strings.blockedWarningText
      : props.message.warningText;
  const blockedMessageLink = props.message.link;
  const blockedMessageLinkText = blockedMessageLink
    ? props.message.linkText ?? props.strings.blockedWarningLinkText
    : '';

  const liveAuthor =
    props.message.mine || props.message.senderDisplayName === undefined ? '' : props.message.senderDisplayName;
  const liveBlockedWarningText = `${liveAuthor} ${blockedMessage} ${blockedMessageLinkText}`;
  return (
    <MessageContentWithLiveAria
      message={props.message}
      liveMessage={liveBlockedWarningText}
      ariaLabel={liveBlockedWarningText}
      content={
        <Stack horizontal wrap>
          {Icon}
          {blockedMessage && <p>{blockedMessage}</p>}
          {blockedMessageLink && (
            <Link target={'_blank'} href={blockedMessageLink}>
              {blockedMessageLinkText}
            </Link>
          )}
        </Stack>
      }
    />
  );
};

// https://stackoverflow.com/questions/28899298/extract-the-text-out-of-html-string-using-javascript
const extractContent = (s: string): string => {
  const span = document.createElement('span');
  span.innerHTML = s;
  return span.textContent || span.innerText;
};

const messageContentAriaText = (props: ChatMessageContentProps): string | undefined => {
  return props.message.content
    ? props.message.mine
      ? _formatString(props.strings.messageContentMineAriaText, {
          message: props.message.content
        })
      : _formatString(props.strings.messageContentAriaText, {
          author: `${props.message.senderDisplayName}`,
          message: props.message.content
        })
    : undefined;
};

type NodeProcessInstruction = {
  shouldProcessNode: unknown;
  processNode: unknown;
};

const processHtmlToReact = (props: ChatMessageContentProps): JSX.Element => {
  const htmlToReactParser = new Parser();

  /* @conditional-compile-remove(teams-inline-images) */
  const processInlineImage: NodeProcessInstruction = {
    // Custom <img> processing
    shouldProcessNode: (node): boolean => {
      // Process img node with id in attachments list
      return (
        node.name &&
        node.name === 'img' &&
        node.attribs &&
        node.attribs.id &&
        props.message.attachedFilesMetadata?.find((f) => f.id === node.attribs.id)
      );
    },
    processNode: (node, children, index): HTMLElement => {
      // logic to check id in map/list
      const fileMetadata = props.message.attachedFilesMetadata?.find((f) => f.id === node.attribs.id);
      // if in cache, early return
      if (props.attachmentsMap && node.attribs.id in props.attachmentsMap) {
        node.attribs = { ...node.attribs, src: props.attachmentsMap[node.attribs.id] };
        return processNodeDefinitions.processDefaultNode(node, children, index);
      }
      // not yet in cache
      if (fileMetadata && props.onFetchAttachment && props.attachmentsMap) {
        props.onFetchAttachment(fileMetadata);
        if (node.attribs.id in props.attachmentsMap) {
          node.attribs = { ...node.attribs, src: props.attachmentsMap[node.attribs.id] };
        }
      }
      return processNodeDefinitions.processDefaultNode(node, children, index);
    }
  };

  const addProcessingStep = (): NodeProcessInstruction[] => {
    const steps: NodeProcessInstruction[] = [];
    /* @conditional-compile-remove(teams-inline-images) */
    steps.push(processInlineImage);
    return steps;
  };

  const processingInstructions: ProcessingInstructions = [
    ...addProcessingStep(),
    {
      shouldProcessNode: (): boolean => {
        return true;
      },
      processNode: processNodeDefinitions.processDefaultNode
    }
  ];

  return htmlToReactParser.parseWithInstructions(props.message.content, isValidNode, processingInstructions);
};<|MERGE_RESOLUTION|>--- conflicted
+++ resolved
@@ -22,15 +22,12 @@
 type ChatMessageContentProps = {
   message: ChatMessage;
   strings: MessageThreadStrings;
-<<<<<<< HEAD
   /* @conditional-compile-remove(at-mention) */
   atMentionDisplayOptions?: AtMentionDisplayOptions;
-=======
   /* @conditional-compile-remove(teams-inline-images) */
   attachmentsMap?: Record<string, string>;
   /* @conditional-compile-remove(teams-inline-images) */
   onFetchAttachment?: (attachment: FileMetadata) => Promise<void>;
->>>>>>> 85ed753c
 };
 
 /* @conditional-compile-remove(data-loss-prevention) */
