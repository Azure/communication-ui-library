--- conflicted
+++ resolved
@@ -166,15 +166,7 @@
           message.messageId,
           text,
           /* @conditional-compile-remove(file-sharing-acs) */
-<<<<<<< HEAD
-          /* @conditional-compile-remove(rich-text-editor-image-upload) */
-          {
-            /* @conditional-compile-remove(file-sharing-acs) */ attachments: attachments,
-            type: props.richTextEditorOptions ? 'html' : 'text'
-          }
-=======
           { attachments: attachments }
->>>>>>> d15a2f7b
         ));
       setIsEditing(false);
     },
