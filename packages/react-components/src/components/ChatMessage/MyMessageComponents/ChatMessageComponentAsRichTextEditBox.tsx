// Copyright (c) Microsoft Corporation.
// Licensed under the MIT License.

import { mergeStyles, Stack } from '@fluentui/react';
import { ChatMyMessage } from '@fluentui-contrib/react-chat';
import { mergeClasses } from '@fluentui/react-components';
import { _formatString } from '@internal/acs-ui-common';
/* @conditional-compile-remove(rich-text-editor-image-upload) */
import { AttachmentMetadataInProgress } from '@internal/acs-ui-common';
import { useTheme } from '../../../theming';
import React, { useCallback, useEffect, useMemo, useState } from 'react';
/* @conditional-compile-remove(file-sharing-acs) */
import { useReducer } from 'react';
import { editBoxWidthStyles, richTextEditBoxActionButtonIcon } from '../../styles/EditBox.styles';
import { InputBoxButton } from '../../InputBoxButton';
import { MessageThreadStrings } from '../../MessageThread';
import { useChatMyMessageStyles } from '../../styles/MessageThread.styles';
import { ChatMessage } from '../../../types';
import { _AttachmentUploadCards } from '../../Attachment/AttachmentUploadCards';
/* @conditional-compile-remove(file-sharing-acs) */
import { AttachmentMetadata } from '@internal/acs-ui-common';
import { useChatMessageRichTextEditContainerStyles } from '../../styles/ChatMessageComponent.styles';
import { MAXIMUM_LENGTH_OF_MESSAGE } from '../../utils/SendBoxUtils';
/* @conditional-compile-remove(rich-text-editor-image-upload) */
import {
  cancelInlineImageUpload,
  hasIncompleteAttachmentUploads,
<<<<<<< HEAD
  insertImagesToContentString,
=======
  insertAttachmentsAndImages,
>>>>>>> d15a2f7b
  isAttachmentUploadCompleted
} from '../../utils/SendBoxUtils';
import {
  getMessageState,
  onRenderCancelIcon,
  onRenderSubmitIcon
} from '../../utils/ChatMessageComponentAsEditBoxUtils';
/* @conditional-compile-remove(file-sharing-acs) */
import {
  attachmentMetadataReducer,
  getMessageWithAttachmentMetadata,
  doesMessageContainMultipleAttachments
} from '../../utils/ChatMessageComponentAsEditBoxUtils';
import { RichTextEditorComponentRef } from '../../RichTextEditor/RichTextEditor';
import { RichTextInputBoxComponent } from '../../RichTextEditor/RichTextInputBoxComponent';
import { editBoxRichTextEditorStyle, richTextActionButtonsStyle } from '../../styles/RichTextEditor.styles';
import { RichTextSendBoxErrors } from '../../RichTextEditor/RichTextSendBoxErrors';
import { useLocale } from '../../../localization';
/* @conditional-compile-remove(file-sharing-acs) */
import { FluentV9ThemeProvider } from '../../../theming/FluentV9ThemeProvider';
/* @conditional-compile-remove(file-sharing-acs) */
import { attachmentUploadCardsStyles } from '../../styles/SendBox.styles';
/* @conditional-compile-remove(rich-text-editor-image-upload) */
import { SendBoxErrorBarError } from '../../SendBoxErrorBar';

/** @private */
export type ChatMessageComponentAsRichTextEditBoxProps = {
  onCancel?: (messageId: string) => void;
  onSubmit: (
    text: string,
    /* @conditional-compile-remove(file-sharing-acs) */
    attachmentMetadata?: AttachmentMetadata[]
  ) => void;
  message: ChatMessage;
  strings: MessageThreadStrings;
  /* @conditional-compile-remove(rich-text-editor-image-upload) */
  onPaste?: (event: { content: DocumentFragment }) => void;
  /* @conditional-compile-remove(rich-text-editor-image-upload) */
  onCancelInlineImageUpload?: (imageId: string) => void;
  /* @conditional-compile-remove(rich-text-editor-image-upload) */
  onUploadInlineImage?: (imageUrl: string, imageFileName: string) => void;
  /* @conditional-compile-remove(rich-text-editor-image-upload) */
  imageUploadsInProgress?: AttachmentMetadataInProgress[];
};

/**
 * @private
 */
export const ChatMessageComponentAsRichTextEditBox = (
  props: ChatMessageComponentAsRichTextEditBoxProps
): JSX.Element => {
  const {
    onCancel,
    onSubmit,
    strings,
    message,
    /* @conditional-compile-remove(rich-text-editor-image-upload) */
    onPaste,
    /* @conditional-compile-remove(rich-text-editor-image-upload) */
    onUploadInlineImage,
    /* @conditional-compile-remove(rich-text-editor-image-upload) */
    imageUploadsInProgress,
    /* @conditional-compile-remove(rich-text-editor-image-upload) */
    onCancelInlineImageUpload
  } = props;

  const [textValue, setTextValue] = useState<string>(message.content || '');
  /* @conditional-compile-remove(file-sharing-acs) */
  const [attachmentMetadata, handleAttachmentAction] = useReducer(
    attachmentMetadataReducer,
    getMessageWithAttachmentMetadata(message) ?? []
  );

  /* @conditional-compile-remove(rich-text-editor-image-upload) */
  const [attachmentUploadsPendingError, setAttachmentUploadsPendingError] = useState<SendBoxErrorBarError | undefined>(
    undefined
  );
  const editTextFieldRef = React.useRef<RichTextEditorComponentRef>(null);
  const theme = useTheme();
  const messageState = useMemo(() => {
    return getMessageState(textValue, /* @conditional-compile-remove(file-sharing-acs) */ attachmentMetadata ?? []);
  }, [/* @conditional-compile-remove(file-sharing-acs) */ attachmentMetadata, textValue]);

  const submitEnabled = messageState === 'OK';

  const editContainerStyles = useChatMessageRichTextEditContainerStyles();
  const chatMyMessageStyles = useChatMyMessageStyles();
  const locale = useLocale().strings;

  const setText = useCallback((newValue?: string): void => {
    setTextValue(newValue ?? '');
  }, []);

  useEffect(() => {
    editTextFieldRef.current?.focus();
  }, []);

  const textTooLongMessage = useMemo(() => {
    return messageState === 'too long'
      ? _formatString(strings.editBoxTextLimit, { limitNumber: `${MAXIMUM_LENGTH_OF_MESSAGE}` })
      : undefined;
  }, [messageState, strings.editBoxTextLimit]);

  const iconClassName = useCallback(
    (isHover: boolean) => {
      const color = isHover ? theme.palette.accent : theme.palette.neutralSecondary;
      return mergeStyles(richTextEditBoxActionButtonIcon, { color });
    },
    [theme.palette.accent, theme.palette.neutralSecondary]
  );

  const onRenderThemedCancelIcon = useCallback(
    (isHover: boolean) => {
      return onRenderCancelIcon(iconClassName(isHover));
    },
    [iconClassName]
  );

  const onRenderThemedSubmitIcon = useCallback(
    (isHover: boolean) => {
      return onRenderSubmitIcon(iconClassName(isHover));
    },
    [iconClassName]
  );

  /* @conditional-compile-remove(file-sharing-acs) */
  const hasMultipleAttachments = useMemo(() => {
    return doesMessageContainMultipleAttachments(message);
  }, [message]);

  const onSubmitHandler = useCallback((): void => {
    if (!submitEnabled) {
      return;
    }
    // Don't send message until all attachments have been uploaded successfully
    /* @conditional-compile-remove(rich-text-editor-image-upload) */
    setAttachmentUploadsPendingError(undefined);

    /* @conditional-compile-remove(rich-text-editor-image-upload) */
    if (hasIncompleteAttachmentUploads(imageUploadsInProgress)) {
      setAttachmentUploadsPendingError({ message: strings.attachmentUploadsPendingError, timestamp: Date.now() });
      return;
    }

    let content = textValue;
    /* @conditional-compile-remove(rich-text-editor-image-upload) */
<<<<<<< HEAD
    if (isAttachmentUploadCompleted(imageUploadsInProgress)) {
      content = insertImagesToContentString(textValue, imageUploadsInProgress);
=======
    if (imageUploadsInProgress && isAttachmentUploadCompleted(imageUploadsInProgress)) {
      content = insertAttachmentsAndImages(textValue, undefined, imageUploadsInProgress).content;
>>>>>>> d15a2f7b
    }
    // it's very important to pass an empty attachment here
    // so when user removes all attachments, UI can reflect it instantly
    // if you set it to undefined, the attachments pre-edited would still be there
    // until edit message event is received
<<<<<<< HEAD
    onSubmit(content, /* @conditional-compile-remove(file-sharing-acs) */ attachmentMetadata);
=======
    onSubmit(content, /* @conditional-compile-remove(file-sharing-acs) */ attachmentMetadata || []);
>>>>>>> d15a2f7b
  }, [
    submitEnabled,
    /* @conditional-compile-remove(rich-text-editor-image-upload) */
    imageUploadsInProgress,
    textValue,
    /* @conditional-compile-remove(rich-text-editor-image-upload) */
    strings.attachmentUploadsPendingError,
    onSubmit,
    /* @conditional-compile-remove(file-sharing-acs) */
    attachmentMetadata
  ]);

  const actionButtons = useMemo(() => {
    return (
      <Stack horizontal>
        <InputBoxButton
          className={richTextActionButtonsStyle}
          ariaLabel={strings.editBoxCancelButton}
          tooltipContent={strings.editBoxCancelButton}
          onRenderIcon={onRenderThemedCancelIcon}
          onClick={() => {
            onCancel && onCancel(message.messageId);
          }}
          id={'dismissIconWrapper'}
          data-testId={strings.editBoxCancelButton}
        />
        <InputBoxButton
          className={richTextActionButtonsStyle}
          ariaLabel={strings.editBoxSubmitButton}
          tooltipContent={strings.editBoxSubmitButton}
          onRenderIcon={onRenderThemedSubmitIcon}
          onClick={(e) => {
            onSubmitHandler();
            e.stopPropagation();
          }}
          id={'submitIconWrapper'}
          data-testId={strings.editBoxSubmitButton}
        />
      </Stack>
    );
  }, [
    message.messageId,
    onCancel,
    onRenderThemedCancelIcon,
    onRenderThemedSubmitIcon,
    strings.editBoxCancelButton,
    strings.editBoxSubmitButton,
    onSubmitHandler
  ]);
  const richTextLocaleStrings = useMemo(() => {
    /* @conditional-compile-remove(rich-text-editor) */
    return { ...locale.richTextSendBox, ...strings };
    return locale.sendBox;
  }, [
    /* @conditional-compile-remove(rich-text-editor) */ locale.richTextSendBox,
    /* @conditional-compile-remove(rich-text-editor) */ strings,
    locale.sendBox
  ]);

  /* @conditional-compile-remove(file-sharing-acs) */
  const onCancelAttachmentUpload = useCallback((attachmentId: string) => {
    // edit box only capable of removing attachments
    // we need to expand attachment actions
    // if we want to support more actions e.g. add
    handleAttachmentAction({ type: 'remove', id: attachmentId });
  }, []);

  /* @conditional-compile-remove(file-sharing-acs) */
  const onRenderAttachmentUploads = useCallback(() => {
    return (
      <Stack className={attachmentUploadCardsStyles}>
        <FluentV9ThemeProvider v8Theme={theme}>
          <_AttachmentUploadCards
            attachments={attachmentMetadata}
            onCancelAttachmentUpload={onCancelAttachmentUpload}
          />
        </FluentV9ThemeProvider>
      </Stack>
    );
  }, [attachmentMetadata, onCancelAttachmentUpload, theme]);

  const onChangeHandler = useCallback(
    (
      content: string | undefined,
      /* @conditional-compile-remove(rich-text-editor-image-upload) */ imageSrcArray?: Array<string>
    ) => {
      /* @conditional-compile-remove(rich-text-editor-image-upload) */
      cancelInlineImageUpload(imageSrcArray, imageUploadsInProgress, onCancelInlineImageUpload);
      setText(content);
    },
    [
      setText,
      /* @conditional-compile-remove(rich-text-editor-image-upload) */ imageUploadsInProgress,
      /* @conditional-compile-remove(rich-text-editor-image-upload) */ onCancelInlineImageUpload
    ]
  );

  const getContent = (): JSX.Element => {
    return (
      <Stack className={mergeStyles(editBoxWidthStyles)}>
        <RichTextSendBoxErrors
          textTooLongMessage={textTooLongMessage}
          systemMessage={message.failureReason}
          /* @conditional-compile-remove(file-sharing-acs) */ attachmentUploadsPendingError={
            attachmentUploadsPendingError
          }
        />
        <RichTextInputBoxComponent
          placeholderText={strings.editBoxPlaceholderText}
          onChange={onChangeHandler}
          editorComponentRef={editTextFieldRef}
          initialContent={message.content}
          strings={richTextLocaleStrings}
          disabled={false}
          actionComponents={actionButtons}
          richTextEditorStyleProps={editBoxRichTextEditorStyle}
          isHorizontalLayoutDisabled={true}
          /* @conditional-compile-remove(file-sharing-acs) */
          onRenderAttachmentUploads={onRenderAttachmentUploads}
          /* @conditional-compile-remove(rich-text-editor-image-upload) */
          onPaste={onPaste}
          /* @conditional-compile-remove(rich-text-editor-image-upload) */
          onUploadInlineImage={onUploadInlineImage}
        />
      </Stack>
    );
  };

  const attached = message.attached === true ? 'center' : message.attached === 'bottom' ? 'bottom' : 'top';
  return (
    <ChatMyMessage
      attached={attached}
      root={{
        className: mergeClasses(
          chatMyMessageStyles.root,
          /* @conditional-compile-remove(file-sharing-acs) */
          hasMultipleAttachments ? chatMyMessageStyles.multipleAttachments : undefined
        )
      }}
      body={{
        className: mergeClasses(
          editContainerStyles.body,
          attached !== 'top' ? editContainerStyles.bodyAttached : undefined
        )
      }}
    >
      {getContent()}
    </ChatMyMessage>
  );
};

export default ChatMessageComponentAsRichTextEditBox;<|MERGE_RESOLUTION|>--- conflicted
+++ resolved
@@ -25,11 +25,7 @@
 import {
   cancelInlineImageUpload,
   hasIncompleteAttachmentUploads,
-<<<<<<< HEAD
   insertImagesToContentString,
-=======
-  insertAttachmentsAndImages,
->>>>>>> d15a2f7b
   isAttachmentUploadCompleted
 } from '../../utils/SendBoxUtils';
 import {
@@ -176,23 +172,14 @@
 
     let content = textValue;
     /* @conditional-compile-remove(rich-text-editor-image-upload) */
-<<<<<<< HEAD
     if (isAttachmentUploadCompleted(imageUploadsInProgress)) {
       content = insertImagesToContentString(textValue, imageUploadsInProgress);
-=======
-    if (imageUploadsInProgress && isAttachmentUploadCompleted(imageUploadsInProgress)) {
-      content = insertAttachmentsAndImages(textValue, undefined, imageUploadsInProgress).content;
->>>>>>> d15a2f7b
     }
     // it's very important to pass an empty attachment here
     // so when user removes all attachments, UI can reflect it instantly
     // if you set it to undefined, the attachments pre-edited would still be there
     // until edit message event is received
-<<<<<<< HEAD
-    onSubmit(content, /* @conditional-compile-remove(file-sharing-acs) */ attachmentMetadata);
-=======
     onSubmit(content, /* @conditional-compile-remove(file-sharing-acs) */ attachmentMetadata || []);
->>>>>>> d15a2f7b
   }, [
     submitEnabled,
     /* @conditional-compile-remove(rich-text-editor-image-upload) */
