// Copyright (c) Microsoft Corporation.
// Licensed under the MIT License.

import { mergeStyles, Stack } from '@fluentui/react';
import { ChatMyMessage } from '@fluentui-contrib/react-chat';
import { mergeClasses } from '@fluentui/react-components';
import { _formatString } from '@internal/acs-ui-common';
/* @conditional-compile-remove(rich-text-editor-image-upload) */
import { AttachmentMetadataInProgress } from '@internal/acs-ui-common';
import { useTheme } from '../../../theming';
import React, { useCallback, useEffect, useMemo, useState } from 'react';
/* @conditional-compile-remove(file-sharing-acs) */
import { useReducer } from 'react';
import { editBoxWidthStyles, richTextEditBoxActionButtonIcon } from '../../styles/EditBox.styles';
import { InputBoxButton } from '../../InputBoxButton';
import { MessageThreadStrings } from '../../MessageThread';
import { useChatMyMessageStyles } from '../../styles/MessageThread.styles';
import { ChatMessage } from '../../../types';
import { _AttachmentUploadCards } from '../../Attachment/AttachmentUploadCards';
/* @conditional-compile-remove(file-sharing-acs) */
import { AttachmentMetadata } from '@internal/acs-ui-common';
import { useChatMessageRichTextEditContainerStyles } from '../../styles/ChatMessageComponent.styles';
import { MAXIMUM_LENGTH_OF_MESSAGE } from '../../utils/SendBoxUtils';
/* @conditional-compile-remove(rich-text-editor-image-upload) */
import {
  cancelInlineImageUploadForEditBox,
  hasIncompleteAttachmentUploads,
  insertImagesToContentString,
  isAttachmentUploadCompleted,
  removeBrokenImageContent
} from '../../utils/SendBoxUtils';
import {
  getMessageState,
  onRenderCancelIcon,
  onRenderSubmitIcon
} from '../../utils/ChatMessageComponentAsEditBoxUtils';
/* @conditional-compile-remove(file-sharing-acs) */
import {
  attachmentMetadataReducer,
  getMessageWithAttachmentMetadata,
  doesMessageContainMultipleAttachments
} from '../../utils/ChatMessageComponentAsEditBoxUtils';
import { RichTextEditorComponentRef } from '../../RichTextEditor/RichTextEditor';
import { RichTextInputBoxComponent } from '../../RichTextEditor/RichTextInputBoxComponent';
import { editBoxRichTextEditorStyle, richTextActionButtonsStyle } from '../../styles/RichTextEditor.styles';
import { RichTextSendBoxErrors } from '../../RichTextEditor/RichTextSendBoxErrors';
import { useLocale } from '../../../localization';
/* @conditional-compile-remove(file-sharing-acs) */
import { FluentV9ThemeProvider } from '../../../theming/FluentV9ThemeProvider';
/* @conditional-compile-remove(file-sharing-acs) */
import { attachmentUploadCardsStyles } from '../../styles/SendBox.styles';
/* @conditional-compile-remove(rich-text-editor-image-upload) */
import { SendBoxErrorBarError } from '../../SendBoxErrorBar';
/* @conditional-compile-remove(rich-text-editor-image-upload) */
import { BROKEN_IMAGE_SVG_DATA } from '../../styles/Common.style';

/** @private */
export type ChatMessageComponentAsRichTextEditBoxProps = {
  onCancel?: (messageId: string) => void;
  onSubmit: (
    text: string,
    /* @conditional-compile-remove(file-sharing-acs) */
    attachmentMetadata?: AttachmentMetadata[]
  ) => void;
  message: ChatMessage;
  strings: MessageThreadStrings;
  /* @conditional-compile-remove(rich-text-editor-image-upload) */
  onPaste?: (event: { content: DocumentFragment }) => void;
  /* @conditional-compile-remove(rich-text-editor-image-upload) */
  onCancelInlineImageUpload?: (imageId: string, messageId: string) => void;
  /* @conditional-compile-remove(rich-text-editor-image-upload) */
  onUploadInlineImage?: (imageUrl: string, imageFileName: string, messageId: string) => void;
  /* @conditional-compile-remove(rich-text-editor-image-upload) */
  imageUploadsInProgress?: Record<string, AttachmentMetadataInProgress[]>;
};

/**
 * @private
 */
export const ChatMessageComponentAsRichTextEditBox = (
  props: ChatMessageComponentAsRichTextEditBoxProps
): JSX.Element => {
  const {
    onCancel,
    onSubmit,
    strings,
    message,
    /* @conditional-compile-remove(rich-text-editor-image-upload) */
    onPaste,
    /* @conditional-compile-remove(rich-text-editor-image-upload) */
    onUploadInlineImage,
    /* @conditional-compile-remove(rich-text-editor-image-upload) */
    imageUploadsInProgress,
    /* @conditional-compile-remove(rich-text-editor-image-upload) */
    onCancelInlineImageUpload
  } = props;

  const initialContent = useMemo(() => {
    /* @conditional-compile-remove(rich-text-editor-image-upload) */
    const content = message.content;
    /* @conditional-compile-remove(rich-text-editor-image-upload) */
    const document = new DOMParser().parseFromString(content ?? '', 'text/html');
    // The broken image element is a div element with all the attributes of the original image element.
    // We need to convert it to a img element so the Rooster knows how to render it.
    // And we need to copy over all the attributes such as id, width, etc.
    // which is needed for sending the message with the images correctly.
    /* @conditional-compile-remove(rich-text-editor-image-upload) */
    document.querySelectorAll('.broken-image-wrapper').forEach((brokenImage) => {
      const imageElement = document.createElement('img');
      const attributes = brokenImage.attributes;
      for (const attribute of attributes) {
        imageElement.setAttribute(attribute.name, attribute.value);
      }

      imageElement.src = BROKEN_IMAGE_SVG_DATA;
      brokenImage.parentElement?.replaceChild(imageElement, brokenImage);
    });
    /* @conditional-compile-remove(rich-text-editor-image-upload) */
    return document.body.innerHTML;
    return message.content;
  }, [message]);

  const [textValue, setTextValue] = useState<string>(initialContent || '');

  /* @conditional-compile-remove(file-sharing-acs) */
  const [attachmentMetadata, handleAttachmentAction] = useReducer(
    attachmentMetadataReducer,
    getMessageWithAttachmentMetadata(message) ?? []
  );

  /* @conditional-compile-remove(rich-text-editor-image-upload) */
  const [attachmentUploadsPendingError, setAttachmentUploadsPendingError] = useState<SendBoxErrorBarError | undefined>(
    undefined
  );
  const editTextFieldRef = React.useRef<RichTextEditorComponentRef>(null);
  const theme = useTheme();
  const messageState = useMemo(() => {
    return getMessageState(textValue, /* @conditional-compile-remove(file-sharing-acs) */ attachmentMetadata ?? []);
  }, [/* @conditional-compile-remove(file-sharing-acs) */ attachmentMetadata, textValue]);

  const submitEnabled = messageState === 'OK';

  const editContainerStyles = useChatMessageRichTextEditContainerStyles();
  const chatMyMessageStyles = useChatMyMessageStyles();
  const locale = useLocale().strings;

  const setText = useCallback((newValue?: string): void => {
    setTextValue(newValue ?? '');
  }, []);

  useEffect(() => {
    editTextFieldRef.current?.focus();
  }, []);

  const textTooLongMessage = useMemo(() => {
    return messageState === 'too long'
      ? _formatString(strings.editBoxTextLimit, { limitNumber: `${MAXIMUM_LENGTH_OF_MESSAGE}` })
      : undefined;
  }, [messageState, strings.editBoxTextLimit]);

  const iconClassName = useCallback(
    (isHover: boolean) => {
      const color = isHover ? theme.palette.accent : theme.palette.neutralSecondary;
      return mergeStyles(richTextEditBoxActionButtonIcon, { color });
    },
    [theme.palette.accent, theme.palette.neutralSecondary]
  );

  const onRenderThemedCancelIcon = useCallback(
    (isHover: boolean) => {
      return onRenderCancelIcon(iconClassName(isHover));
    },
    [iconClassName]
  );

  const onRenderThemedSubmitIcon = useCallback(
    (isHover: boolean) => {
      return onRenderSubmitIcon(iconClassName(isHover));
    },
    [iconClassName]
  );

  /* @conditional-compile-remove(file-sharing-acs) */
  const hasMultipleAttachments = useMemo(() => {
    return doesMessageContainMultipleAttachments(message);
  }, [message]);

  const onSubmitHandler = useCallback((): void => {
    if (!submitEnabled) {
      return;
    }
    // Don't send message until all attachments have been uploaded successfully
    /* @conditional-compile-remove(rich-text-editor-image-upload) */
    setAttachmentUploadsPendingError(undefined);

    /* @conditional-compile-remove(rich-text-editor-image-upload) */
    const imageUploadsInProgressForMessage = imageUploadsInProgress && imageUploadsInProgress[message.messageId];
    /* @conditional-compile-remove(rich-text-editor-image-upload) */
    if (hasIncompleteAttachmentUploads(imageUploadsInProgressForMessage)) {
      setAttachmentUploadsPendingError({ message: strings.attachmentUploadsPendingError, timestamp: Date.now() });
      return;
    }

    let content = textValue;
    /* @conditional-compile-remove(rich-text-editor-image-upload) */
<<<<<<< HEAD
    if (isAttachmentUploadCompleted(imageUploadsInProgressForMessage)) {
      content = insertImagesToContentString(textValue, imageUploadsInProgressForMessage);
=======
    content = removeBrokenImageContent(textValue);
    /* @conditional-compile-remove(rich-text-editor-image-upload) */
    if (isAttachmentUploadCompleted(imageUploadsInProgress)) {
      content = insertImagesToContentString(textValue, imageUploadsInProgress);
>>>>>>> 0abd70c2
    }
    // it's very important to pass an empty attachment here
    // so when user removes all attachments, UI can reflect it instantly
    // if you set it to undefined, the attachments pre-edited would still be there
    // until edit message event is received
    onSubmit(content, /* @conditional-compile-remove(file-sharing-acs) */ attachmentMetadata || []);
  }, [
    submitEnabled,
    /* @conditional-compile-remove(rich-text-editor-image-upload) */
    imageUploadsInProgress,
    textValue,
    /* @conditional-compile-remove(rich-text-editor-image-upload) */
    strings.attachmentUploadsPendingError,
    onSubmit,
    /* @conditional-compile-remove(file-sharing-acs) */
    attachmentMetadata,
    /* @conditional-compile-remove(rich-text-editor-image-upload) */
    message.messageId
  ]);

  const actionButtons = useMemo(() => {
    return (
      <Stack horizontal>
        <InputBoxButton
          className={richTextActionButtonsStyle}
          ariaLabel={strings.editBoxCancelButton}
          tooltipContent={strings.editBoxCancelButton}
          onRenderIcon={onRenderThemedCancelIcon}
          onClick={() => {
            onCancel && onCancel(message.messageId);
          }}
          id={'dismissIconWrapper'}
          data-testId={strings.editBoxCancelButton}
        />
        <InputBoxButton
          className={richTextActionButtonsStyle}
          ariaLabel={strings.editBoxSubmitButton}
          tooltipContent={strings.editBoxSubmitButton}
          onRenderIcon={onRenderThemedSubmitIcon}
          onClick={(e) => {
            onSubmitHandler();
            e.stopPropagation();
          }}
          id={'submitIconWrapper'}
          data-testId={strings.editBoxSubmitButton}
        />
      </Stack>
    );
  }, [
    message.messageId,
    onCancel,
    onRenderThemedCancelIcon,
    onRenderThemedSubmitIcon,
    strings.editBoxCancelButton,
    strings.editBoxSubmitButton,
    onSubmitHandler
  ]);
  const richTextLocaleStrings = useMemo(() => {
    /* @conditional-compile-remove(rich-text-editor) */
    return { ...locale.richTextSendBox, ...strings };
    return locale.sendBox;
  }, [
    /* @conditional-compile-remove(rich-text-editor) */ locale.richTextSendBox,
    /* @conditional-compile-remove(rich-text-editor) */ strings,
    locale.sendBox
  ]);

  /* @conditional-compile-remove(file-sharing-acs) */
  const onCancelAttachmentUpload = useCallback((attachmentId: string) => {
    // edit box only capable of removing attachments
    // we need to expand attachment actions
    // if we want to support more actions e.g. add
    handleAttachmentAction({ type: 'remove', id: attachmentId });
  }, []);

  /* @conditional-compile-remove(file-sharing-acs) */
  const onRenderAttachmentUploads = useCallback(() => {
    return (
      <Stack className={attachmentUploadCardsStyles}>
        <FluentV9ThemeProvider v8Theme={theme}>
          <_AttachmentUploadCards
            attachments={attachmentMetadata}
            onCancelAttachmentUpload={onCancelAttachmentUpload}
          />
        </FluentV9ThemeProvider>
      </Stack>
    );
  }, [attachmentMetadata, onCancelAttachmentUpload, theme]);

  const onChangeHandler = useCallback(
    (
      content: string | undefined,
      /* @conditional-compile-remove(rich-text-editor-image-upload) */ imageSrcArray?: Array<string>
    ) => {
      /* @conditional-compile-remove(rich-text-editor-image-upload) */
      cancelInlineImageUploadForEditBox(
        imageSrcArray,
        imageUploadsInProgress,
        message.messageId,
        onCancelInlineImageUpload
      );
      setText(content);
    },
    [
      setText,
      /* @conditional-compile-remove(rich-text-editor-image-upload) */ imageUploadsInProgress,
      /* @conditional-compile-remove(rich-text-editor-image-upload) */ onCancelInlineImageUpload,
      /* @conditional-compile-remove(rich-text-editor-image-upload) */ message.messageId
    ]
  );

  const getContent = (): JSX.Element => {
    return (
      <Stack className={mergeStyles(editBoxWidthStyles)}>
        <RichTextSendBoxErrors
          textTooLongMessage={textTooLongMessage}
          systemMessage={message.failureReason}
          /* @conditional-compile-remove(rich-text-editor-image-upload) */ attachmentUploadsPendingError={
            attachmentUploadsPendingError
          }
        />
        <RichTextInputBoxComponent
          placeholderText={strings.editBoxPlaceholderText}
          onChange={onChangeHandler}
          editorComponentRef={editTextFieldRef}
          initialContent={initialContent}
          strings={richTextLocaleStrings}
          disabled={false}
          actionComponents={actionButtons}
          richTextEditorStyleProps={editBoxRichTextEditorStyle}
          isHorizontalLayoutDisabled={true}
          /* @conditional-compile-remove(file-sharing-acs) */
          onRenderAttachmentUploads={onRenderAttachmentUploads}
          /* @conditional-compile-remove(rich-text-editor-image-upload) */
          onPaste={onPaste}
          /* @conditional-compile-remove(rich-text-editor-image-upload) */
          onUploadInlineImage={(imageUrl: string, imageFileName: string) => {
            onUploadInlineImage && onUploadInlineImage(imageUrl, imageFileName, message.messageId);
          }}
        />
      </Stack>
    );
  };

  const attached = message.attached === true ? 'center' : message.attached === 'bottom' ? 'bottom' : 'top';
  return (
    <ChatMyMessage
      attached={attached}
      root={{
        className: mergeClasses(
          chatMyMessageStyles.root,
          /* @conditional-compile-remove(file-sharing-acs) */
          hasMultipleAttachments ? chatMyMessageStyles.multipleAttachmentsInEditing : undefined
        )
      }}
      body={{
        className: mergeClasses(
          editContainerStyles.body,
          attached !== 'top' ? editContainerStyles.bodyAttached : undefined
        )
      }}
    >
      {getContent()}
    </ChatMyMessage>
  );
};

export default ChatMessageComponentAsRichTextEditBox;<|MERGE_RESOLUTION|>--- conflicted
+++ resolved
@@ -203,15 +203,10 @@
 
     let content = textValue;
     /* @conditional-compile-remove(rich-text-editor-image-upload) */
-<<<<<<< HEAD
+    content = removeBrokenImageContent(textValue);
+    /* @conditional-compile-remove(rich-text-editor-image-upload) */
     if (isAttachmentUploadCompleted(imageUploadsInProgressForMessage)) {
       content = insertImagesToContentString(textValue, imageUploadsInProgressForMessage);
-=======
-    content = removeBrokenImageContent(textValue);
-    /* @conditional-compile-remove(rich-text-editor-image-upload) */
-    if (isAttachmentUploadCompleted(imageUploadsInProgress)) {
-      content = insertImagesToContentString(textValue, imageUploadsInProgress);
->>>>>>> 0abd70c2
     }
     // it's very important to pass an empty attachment here
     // so when user removes all attachments, UI can reflect it instantly
