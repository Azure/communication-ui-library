// Copyright (c) Microsoft Corporation.
// Licensed under the MIT license.

import { IStyle, mergeStyles } from '@fluentui/react';
import { Chat, Text, ComponentSlotStyle } from '@fluentui/react-northstar';
import { _formatString } from '@internal/acs-ui-common';
import React, { useCallback, useRef, useState } from 'react';
import { chatMessageEditedTagStyle, chatMessageDateStyle } from '../styles/ChatMessageComponent.styles';
import { formatTimeForChatMessage, formatTimestampForChatMessage } from '../utils/Datetime';
import { useIdentifiers } from '../../identifiers/IdentifierProvider';
import { useTheme } from '../../theming';
import { ChatMessageActionFlyout } from './ChatMessageActionsFlyout';
import { ChatMessageContent } from './ChatMessageContent';
import { ChatMessage } from '../../types/ChatMessage';
import { MessageThreadStrings } from '../MessageThread';
import { chatMessageActionMenuProps } from './ChatMessageActionMenu';

type ChatMessageComponentAsMessageBubbleProps = {
  message: ChatMessage;
  messageContainerStyle?: ComponentSlotStyle;
  showDate?: boolean;
  disableEditing?: boolean;
  onEditClick: () => void;
  onRemoveClick?: () => void;
  strings: MessageThreadStrings;
<<<<<<< HEAD
  userId: string;
  /**
   * Optional callback to render uploaded files in the message component.
   * @beta
   */
  onRenderFileDownloads?: (userId: string, message: ChatMessage) => JSX.Element;
=======
  remoteParticipantsCount?: number;
>>>>>>> abcd97c5
};

/** @private */
export const ChatMessageComponentAsMessageBubble = (props: ChatMessageComponentAsMessageBubbleProps): JSX.Element => {
  const ids = useIdentifiers();
  const theme = useTheme();

  const {
    message,
    onRemoveClick,
    disableEditing,
    showDate,
    messageContainerStyle,
    strings,
    onEditClick,
    remoteParticipantsCount = 0
  } = props;

  // Track if the action menu was opened by touch - if so we increase the touch targets for the items
  const [wasInteractionByTouch, setWasInteractionByTouch] = useState(false);

  // The chat message action flyout should target the Chat.Message action menu if clicked,
  // or target the chat message if opened via touch press.
  // Undefined indicates the flyout menu should not be being shown.
  const messageRef = useRef<HTMLDivElement | null>(null);
  const messageActionButtonRef = useRef<HTMLElement | null>(null);
  const [chatMessageActionFlyoutTarget, setChatMessageActionFlyoutTarget] = useState<
    React.MutableRefObject<HTMLElement | null> | undefined
  >(undefined);

  const chatActionsEnabled = !disableEditing && message.status !== 'sending' && !!message.mine;

  const actionMenuProps = wasInteractionByTouch
    ? undefined
    : chatMessageActionMenuProps({
        enabled: chatActionsEnabled,
        menuButtonRef: messageActionButtonRef,
        // Force show the action button while the flyout is open (otherwise this will dismiss when the pointer is hovered over the flyout)
        forceShow: chatMessageActionFlyoutTarget === messageActionButtonRef,
        onActionButtonClick: () => {
          // Open chat action flyout, and set the context menu to target the chat message action button
          setChatMessageActionFlyoutTarget(messageActionButtonRef);
        },
        theme
      });

  const onActionFlyoutDismiss = useCallback((): void => {
    // When the flyout dismiss is called, since we control if the action flyout is visible
    // or not we need to set the target to undefined here to actually hide the action flyout
    setChatMessageActionFlyoutTarget(undefined);
  }, [setChatMessageActionFlyoutTarget]);

  const chatMessage = (
    <>
      <div ref={messageRef}>
        <Chat.Message
          className={mergeStyles(messageContainerStyle as IStyle)}
          styles={messageContainerStyle}
          content={
            <ChatMessageContent
              message={message}
              liveAuthorIntro={strings.liveAuthorIntro}
              onRenderFileDownloads={props.onRenderFileDownloads}
              userId={props.userId}
            />
          }
          author={<Text className={chatMessageDateStyle}>{message.senderDisplayName}</Text>}
          mine={message.mine}
          timestamp={
            <Text data-ui-id={ids.messageTimestamp}>
              {message.createdOn
                ? showDate
                  ? formatTimestampForChatMessage(message.createdOn, new Date(), strings)
                  : formatTimeForChatMessage(message.createdOn)
                : undefined}
            </Text>
          }
          details={
            message.editedOn ? <div className={chatMessageEditedTagStyle(theme)}>{strings.editedTag}</div> : undefined
          }
          positionActionMenu={false}
          actionMenu={actionMenuProps}
          onTouchStart={() => setWasInteractionByTouch(true)}
          onPointerDown={() => setWasInteractionByTouch(false)}
          onKeyDown={() => setWasInteractionByTouch(false)}
          onClick={() => wasInteractionByTouch && setChatMessageActionFlyoutTarget(messageRef)}
        ></Chat.Message>
      </div>
      {chatActionsEnabled && (
        <ChatMessageActionFlyout
          hidden={!chatMessageActionFlyoutTarget}
          target={chatMessageActionFlyoutTarget}
          increaseFlyoutItemSize={wasInteractionByTouch}
          onDismiss={onActionFlyoutDismiss}
          onEditClick={onEditClick}
          onRemoveClick={onRemoveClick}
          strings={strings}
          messageReadByCount={message.readNumber ?? 0}
          remoteParticipantsCount={remoteParticipantsCount}
        />
      )}
    </>
  );

  return chatMessage;
};<|MERGE_RESOLUTION|>--- conflicted
+++ resolved
@@ -23,16 +23,13 @@
   onEditClick: () => void;
   onRemoveClick?: () => void;
   strings: MessageThreadStrings;
-<<<<<<< HEAD
   userId: string;
   /**
    * Optional callback to render uploaded files in the message component.
    * @beta
    */
   onRenderFileDownloads?: (userId: string, message: ChatMessage) => JSX.Element;
-=======
   remoteParticipantsCount?: number;
->>>>>>> abcd97c5
 };
 
 /** @private */
