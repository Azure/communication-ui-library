// Copyright (c) Microsoft Corporation.
// Licensed under the MIT license.

<<<<<<< HEAD
import { Persona, PersonaSize, Text, mergeStyles } from '@fluentui/react';
import { ChatMessage as FluentChatMessage, ChatMyMessage } from '@fluentui-contrib/react-chat';
/* @conditional-compile-remove(teams-inline-images-and-file-sharing) */
import { IPersonaProps } from '@fluentui/react';
=======
import { IStyle, mergeStyles } from '@fluentui/react';
import { Chat, Text } from '@internal/northstar-wrapper';
>>>>>>> 86045787
import { _formatString } from '@internal/acs-ui-common';
import React, { useCallback, useRef, useState } from 'react';
import {
  chatMessageEditedTagStyle,
  chatMessageDateStyle,
  chatMessageFailedTagStyle,
  chatMessageAuthorStyle
} from '../styles/ChatMessageComponent.styles';
import { formatTimeForChatMessage, formatTimestampForChatMessage } from '../utils/Datetime';
import { useIdentifiers } from '../../identifiers/IdentifierProvider';
import { useTheme } from '../../theming';
import { ChatMessageActionFlyout } from './ChatMessageActionsFlyout';
import { ChatMessageContent } from './ChatMessageContent';
import { ChatMessage } from '../../types/ChatMessage';
/* @conditional-compile-remove(teams-inline-images-and-file-sharing) */
import { FileMetadata } from '../FileDownloadCards';
/* @conditional-compile-remove(data-loss-prevention) */
import { BlockedMessageContent } from './ChatMessageContent';
/* @conditional-compile-remove(data-loss-prevention) */
import { BlockedMessage } from '../../types/ChatMessage';
import { MessageThreadStrings } from '../MessageThread';
import { chatMessageActionMenuProps } from './ChatMessageActionMenu';
import { ComponentSlotStyle, OnRenderAvatarCallback } from '../../types';
import { _FileDownloadCards, FileDownloadHandler } from '../FileDownloadCards';
import { ComponentLocale, useLocale } from '../../localization';
/* @conditional-compile-remove(mention) */
import { MentionDisplayOptions } from '../MentionPopover';
import { MessageStatus } from '@internal/acs-ui-common';
import { mergeClasses } from '@fluentui/react-components';
import {
  chatBlockedMessageClasses,
  chatBlockedMyMessageClasses,
  defaultChatItemMessageContainerNoOverlap,
  gutterWithAvatar,
  gutterWithHiddenAvatar,
  useChatMyMessageClasses,
  useChatMessageClasses,
  _useChatMyMessageLayout
} from '../styles/MessageThread.styles';

type ChatMessageComponentAsMessageBubbleProps = {
  message: ChatMessage | /* @conditional-compile-remove(data-loss-prevention) */ BlockedMessage;
  messageContainerStyle?: ComponentSlotStyle;
  showDate?: boolean;
  disableEditing?: boolean;
  onEditClick: () => void;
  onRemoveClick?: () => void;
  onResendClick?: () => void;
  strings: MessageThreadStrings;
  userId: string;
  messageStatus?: string;
  /**
   * Whether the status indicator for each message is displayed or not.
   */
  showMessageStatus?: boolean;
  messageStatusRenderer?: (status: MessageStatus) => JSX.Element | null;
  /**
   * Optional callback to render uploaded files in the message component.
   */
  onRenderFileDownloads?: (userId: string, message: ChatMessage) => JSX.Element;
  /**
   * Optional function called when someone clicks on the file download icon.
   */
  fileDownloadHandler?: FileDownloadHandler;
  remoteParticipantsCount?: number;
  onActionButtonClick: (
    message: ChatMessage,
    setMessageReadBy: (readBy: { id: string; displayName: string }[]) => void
  ) => void;
  /**
   * Optional callback to override render of the avatar.
   *
   * @param userId - user Id
   */
  onRenderAvatar?: OnRenderAvatarCallback;

  /**
   * Optional function to provide customized date format.
   * @beta
   */
  onDisplayDateTimeString?: (messageDate: Date) => string;
  /* @conditional-compile-remove(mention) */
  /**
   * Optional props needed to display suggestions in the mention scenario.
   * @internal
   */
  mentionDisplayOptions?: MentionDisplayOptions;
  /* @conditional-compile-remove(teams-inline-images-and-file-sharing) */
  /**
   * Optional function to fetch attachments.
   */
  onFetchAttachments?: (attachment: FileMetadata) => Promise<void>;
  /* @conditional-compile-remove(teams-inline-images-and-file-sharing) */
  /**
   * Optional callback called when an inline image is clicked.
   * @beta
   */
  onInlineImageClicked?: (attachmentId: string, messageId: string) => Promise<void>;
  /* @conditional-compile-remove(teams-inline-images-and-file-sharing) */
  /**
   * Optional map of attachment ids to blob urls.
   */
  attachmentsMap?: Record<string, string>;
};

const generateDefaultTimestamp = (
  createdOn: Date,
  showDate: boolean | undefined,
  strings: MessageThreadStrings
): string => {
  const formattedTimestamp = showDate
    ? formatTimestampForChatMessage(createdOn, new Date(), strings)
    : formatTimeForChatMessage(createdOn);

  return formattedTimestamp;
};

// onDisplayDateTimeString from props overwrite onDisplayDateTimeString from locale
const generateCustomizedTimestamp = (
  props: ChatMessageComponentAsMessageBubbleProps,
  createdOn: Date,
  locale: ComponentLocale
): string => {
  /* @conditional-compile-remove(date-time-customization) */
  return props.onDisplayDateTimeString
    ? props.onDisplayDateTimeString(createdOn)
    : locale.onDisplayDateTimeString
    ? locale.onDisplayDateTimeString(createdOn)
    : '';

  return '';
};
/** @private */
const MessageBubble = (props: ChatMessageComponentAsMessageBubbleProps): JSX.Element => {
  const ids = useIdentifiers();
  const theme = useTheme();
  const locale = useLocale();

  const {
    userId,
    message,
    onRemoveClick,
    onResendClick,
    disableEditing,
    showDate,
    messageContainerStyle,
    strings,
    onEditClick,
    remoteParticipantsCount = 0,
    onRenderAvatar,
    messageStatusRenderer,
    showMessageStatus,
    messageStatus,
    fileDownloadHandler,
    /* @conditional-compile-remove(teams-inline-images-and-file-sharing) */
    onInlineImageClicked
  } = props;

  const defaultTimeStamp = message.createdOn
    ? generateDefaultTimestamp(message.createdOn, showDate, strings)
    : undefined;

  const customTimestamp = message.createdOn ? generateCustomizedTimestamp(props, message.createdOn, locale) : '';

  const formattedTimestamp = customTimestamp || defaultTimeStamp;

  // Track if the action menu was opened by touch - if so we increase the touch targets for the items
  const [wasInteractionByTouch, setWasInteractionByTouch] = useState(false);

  // The chat message action flyout should target the Chat.Message action menu if clicked,
  // or target the chat message if opened via touch press.
  // Undefined indicates the flyout menu should not be being shown.
  const messageRef = useRef<HTMLDivElement | null>(null);
  const messageActionButtonRef = useRef<HTMLDivElement | null>(null);
  const [chatMessageActionFlyoutTarget, setChatMessageActionFlyoutTarget] = useState<
    React.MutableRefObject<HTMLElement | null> | undefined
  >(undefined);

  const chatActionsEnabled =
    !disableEditing &&
    message.status !== 'sending' &&
    !!message.mine &&
    /* @conditional-compile-remove(data-loss-prevention) */ message.messageType !== 'blocked';
  const [messageReadBy, setMessageReadBy] = useState<{ id: string; displayName: string }[]>([]);

  const actionMenuProps = wasInteractionByTouch
    ? undefined
    : chatMessageActionMenuProps({
        ariaLabel: strings.actionMenuMoreOptions ?? '',
        enabled: chatActionsEnabled,
        menuButtonRef: messageActionButtonRef,
        // Force show the action button while the flyout is open (otherwise this will dismiss when the pointer is hovered over the flyout)
        forceShow: chatMessageActionFlyoutTarget === messageActionButtonRef,
        onActionButtonClick: () => {
          if (message.messageType === 'chat') {
            props.onActionButtonClick(message, setMessageReadBy);
            setChatMessageActionFlyoutTarget(messageActionButtonRef);
          }
        },
        theme
      });

  const onActionFlyoutDismiss = useCallback((): void => {
    // When the flyout dismiss is called, since we control if the action flyout is visible
    // or not we need to set the target to undefined here to actually hide the action flyout
    setChatMessageActionFlyoutTarget(undefined);
  }, [setChatMessageActionFlyoutTarget]);

  const defaultOnRenderFileDownloads = useCallback(
    () => (
      <_FileDownloadCards
        userId={userId}
        fileMetadata={message['attachedFilesMetadata'] || []}
        downloadHandler={fileDownloadHandler}
        /* @conditional-compile-remove(file-sharing) @conditional-compile-remove(teams-inline-images-and-file-sharing)*/
        strings={{ downloadFile: strings.downloadFile, fileCardGroupMessage: strings.fileCardGroupMessage }}
      />
    ),
    [
      userId,
      message,
      /* @conditional-compile-remove(file-sharing) @conditional-compile-remove(teams-inline-images-and-file-sharing)*/
      strings,
      fileDownloadHandler
    ]
  );

  const editedOn = 'editedOn' in message ? message.editedOn : undefined;
  const getMessageDetails = useCallback(() => {
    if (messageStatus === 'failed') {
      return <div className={chatMessageFailedTagStyle(theme)}>{strings.failToSendTag}</div>;
    } else if (message.messageType === 'chat' && editedOn) {
      return <div className={chatMessageEditedTagStyle(theme)}>{strings.editedTag}</div>;
    }
    return undefined;
  }, [editedOn, message.messageType, messageStatus, strings.editedTag, strings.failToSendTag, theme]);

  /* @conditional-compile-remove(teams-inline-images-and-file-sharing) */
  const handleOnInlineImageClicked = useCallback(
    async (attachmentId: string): Promise<void> => {
      if (onInlineImageClicked === undefined) {
        return;
      }
      await onInlineImageClicked(attachmentId, message.messageId);
    },
    [message, onInlineImageClicked]
  );

  const getContent = useCallback(() => {
    /* @conditional-compile-remove(data-loss-prevention) */
    if (message.messageType === 'blocked') {
      return (
        <div tabIndex={0}>
          <BlockedMessageContent message={message} strings={strings} />
        </div>
      );
    }
    return (
      <div tabIndex={0}>
        <ChatMessageContent
          message={message}
          strings={strings}
          /* @conditional-compile-remove(teams-inline-images-and-file-sharing) */
          onFetchAttachment={props.onFetchAttachments}
          /* @conditional-compile-remove(teams-inline-images-and-file-sharing) */
          attachmentsMap={props.attachmentsMap}
          /* @conditional-compile-remove(mention) */
          mentionDisplayOptions={props.mentionDisplayOptions}
          /* @conditional-compile-remove(teams-inline-images-and-file-sharing) */
          onInlineImageClicked={handleOnInlineImageClicked}
        />
        {props.onRenderFileDownloads ? props.onRenderFileDownloads(userId, message) : defaultOnRenderFileDownloads()}
      </div>
    );
  }, [
    defaultOnRenderFileDownloads,
    message,
    props,
    strings,
    userId,
    /* @conditional-compile-remove(teams-inline-images-and-file-sharing) */
    handleOnInlineImageClicked
  ]);

  const attached = message.attached === 'top' || message.attached === false ? 'top' : 'center';
  const chatAvatarStyle =
    message.attached === 'top' || message.attached === false ? gutterWithAvatar : gutterWithHiddenAvatar;

  let renderedStatusIcon =
    showMessageStatus && messageStatusRenderer && message.status ? messageStatusRenderer(message.status) : undefined;
  renderedStatusIcon = renderedStatusIcon === null ? undefined : renderedStatusIcon;
  const chatMyMessageClass = useChatMyMessageClasses(message.status);
  const chatMessageClass = useChatMessageClasses(message.status);
  const chatBlockedMyMessageClass = chatBlockedMyMessageClasses();
  const chatBlockedMessageClass = chatBlockedMessageClasses();
  const isBlockedMessage =
    false || /* @conditional-compile-remove(data-loss-prevention) */ message.messageType === 'blocked';
  const myMessageContainerClasses = isBlockedMessage ? chatBlockedMyMessageClass : chatMyMessageClass;
  const messageContainerClasses = isBlockedMessage ? chatBlockedMessageClass : chatMessageClass;
  const rootLayout = _useChatMyMessageLayout();
  const chatMessage = (
    <>
      <div key={props.message.messageId} ref={messageRef}>
        {message.mine ? (
          <ChatMyMessage
            key={props.message.messageId}
            attached={attached}
            body={{
              className: mergeClasses(mergeStyles(messageContainerStyle), myMessageContainerClasses?.body)
            }}
            root={{
              className: rootLayout.root
            }}
            data-ui-id="chat-composite-message"
            author={<Text className={chatMessageDateStyle}>{message.senderDisplayName}</Text>}
            timestamp={
              <Text className={chatMessageDateStyle} data-ui-id={ids.messageTimestamp}>
                {formattedTimestamp}
              </Text>
            }
            details={getMessageDetails()}
            actions={actionMenuProps}
            onTouchStart={() => setWasInteractionByTouch(true)}
            onPointerDown={() => setWasInteractionByTouch(false)}
            onKeyDown={() => setWasInteractionByTouch(false)}
            onBlur={() => setWasInteractionByTouch(false)}
            onClick={() => {
              if (!wasInteractionByTouch) {
                return;
              }
              // If the message was touched via touch we immediately open the menu
              // flyout (when using mouse the 3-dot menu that appears on hover
              // must be clicked to open the flyout).
              // In doing so here we set the target of the flyout to be the message and
              // not the 3-dot menu button to position the flyout correctly.
              setChatMessageActionFlyoutTarget(messageRef);
              if (message.messageType === 'chat') {
                props.onActionButtonClick(message, setMessageReadBy);
              }
            }}
            statusIcon={<div className={mergeStyles({ paddingLeft: 4 })}>{renderedStatusIcon}</div>}
          >
            {getContent()}
          </ChatMyMessage>
        ) : (
          <FluentChatMessage
            key={props.message.messageId}
            avatar={
              onRenderAvatar ? (
                onRenderAvatar?.(message.senderId)
              ) : (
                <div className={mergeStyles(chatAvatarStyle)}>
                  <Persona
                    hidePersonaDetails
                    size={PersonaSize.size32}
                    text={message.senderDisplayName}
                    showOverflowTooltip={false}
                  />
                </div>
              )
            }
            attached={attached}
            author={<Text className={chatMessageAuthorStyle}>{message.senderDisplayName}</Text>}
            body={{
              className: mergeClasses(
                mergeStyles(messageContainerStyle, defaultChatItemMessageContainerNoOverlap),
                messageContainerClasses?.body
              )
            }}
            data-ui-id="chat-composite-message"
            onTouchStart={() => setWasInteractionByTouch(true)}
            onPointerDown={() => setWasInteractionByTouch(false)}
            onKeyDown={() => setWasInteractionByTouch(false)}
            onBlur={() => setWasInteractionByTouch(false)}
            onClick={() => {
              if (!wasInteractionByTouch) {
                return;
              }
              // If the message was touched via touch we immediately open the menu
              // flyout (when using mouse the 3-dot menu that appears on hover
              // must be clicked to open the flyout).
              // In doing so here we set the target of the flyout to be the message and
              // not the 3-dot menu button to position the flyout correctly.
              setChatMessageActionFlyoutTarget(messageRef);
              if (message.messageType === 'chat') {
                props.onActionButtonClick(message, setMessageReadBy);
              }
            }}
            timestamp={
              <Text className={chatMessageDateStyle} data-ui-id={ids.messageTimestamp}>
                {formattedTimestamp}
              </Text>
            }
          >
            {getContent()}
          </FluentChatMessage>
        )}
      </div>
      {chatActionsEnabled && (
        <ChatMessageActionFlyout
          hidden={!chatMessageActionFlyoutTarget}
          target={chatMessageActionFlyoutTarget}
          increaseFlyoutItemSize={wasInteractionByTouch}
          onDismiss={onActionFlyoutDismiss}
          onEditClick={onEditClick}
          onRemoveClick={onRemoveClick}
          onResendClick={onResendClick}
          strings={strings}
          messageReadBy={messageReadBy}
          messageStatus={messageStatus ?? 'failed'}
          remoteParticipantsCount={remoteParticipantsCount}
          onRenderAvatar={onRenderAvatar}
          showMessageStatus={showMessageStatus}
        />
      )}
    </>
  );
  return chatMessage;
};

/** @private */
export const ChatMessageComponentAsMessageBubble = React.memo(MessageBubble);<|MERGE_RESOLUTION|>--- conflicted
+++ resolved
@@ -1,15 +1,10 @@
 // Copyright (c) Microsoft Corporation.
 // Licensed under the MIT license.
 
-<<<<<<< HEAD
 import { Persona, PersonaSize, Text, mergeStyles } from '@fluentui/react';
 import { ChatMessage as FluentChatMessage, ChatMyMessage } from '@fluentui-contrib/react-chat';
 /* @conditional-compile-remove(teams-inline-images-and-file-sharing) */
 import { IPersonaProps } from '@fluentui/react';
-=======
-import { IStyle, mergeStyles } from '@fluentui/react';
-import { Chat, Text } from '@internal/northstar-wrapper';
->>>>>>> 86045787
 import { _formatString } from '@internal/acs-ui-common';
 import React, { useCallback, useRef, useState } from 'react';
 import {
