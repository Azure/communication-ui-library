--- conflicted
+++ resolved
@@ -101,16 +101,7 @@
    * Optional callback called when an inline image is clicked.
    * @beta
    */
-<<<<<<< HEAD
   inlineImageOptions?: InlineImageOptions;
-  /* @conditional-compile-remove(teams-inline-images-and-file-sharing) */
-  /**
-   * Optional map of attachment ids to blob urls.
-   */
-  attachmentsMap?: Record<string, string>;
-=======
-  onInlineImageClicked?: (attachmentId: string, messageId: string) => Promise<void>;
->>>>>>> 50202875
 };
 
 const generateDefaultTimestamp = (
