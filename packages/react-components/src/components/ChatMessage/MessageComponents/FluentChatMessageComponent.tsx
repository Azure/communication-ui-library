// Copyright (c) Microsoft Corporation.
// Licensed under the MIT License.

import { _formatString } from '@internal/acs-ui-common';
import React, { useCallback, useMemo } from 'react';
import { MessageProps, _ChatMessageProps } from '../../MessageThread';
import {
  gutterWithAvatar,
  gutterWithHiddenAvatar,
  useChatMessageRenderStyles
} from '../../styles/MessageThread.styles';
import { IPersona, PersonaSize, mergeStyles, Persona } from '@fluentui/react';
import { mergeClasses } from '@fluentui/react-components';
import { createStyleFromV8Style } from '../../styles/v8StyleShim';
import { ChatMessage as FluentChatMessage } from '@fluentui-contrib/react-chat';
import { getFluentUIAttachedValue } from '../../utils/ChatMessageComponentUtils';
import { ChatMessageComponentWrapperProps } from '../ChatMessageComponentWrapper';
/* @conditional-compile-remove(data-loss-prevention) */
import { BlockedMessage } from '../../../types/ChatMessage';
import { ChatMessage } from '../../../types/ChatMessage';
import { ChatMessageComponentAsMessageBubble } from './ChatMessageComponentAsMessageBubble';

/**
 * Props for {@link FluentChatMessageComponentWrapper}
 *
 * @private
 */
export type FluentChatMessageComponentWrapperProps = ChatMessageComponentWrapperProps & {
  message: ChatMessage | /* @conditional-compile-remove(data-loss-prevention) */ BlockedMessage;
};

/**
 * The component for rendering a chat message using Fluent UI components
 * and handling default and custom renderers.
 * This component handles rendering for chat message body, avatar and message status.
 * The chat message body, avatar and message status should be shown for both default and custom renderers.
 *
 * @private
 */
export const FluentChatMessageComponent = (props: FluentChatMessageComponentWrapperProps): JSX.Element => {
  const {
    message,
    styles,
    shouldOverlapAvatarAndMessage,
    onRenderMessage,
    onRenderAvatar,
    /* @conditional-compile-remove(date-time-customization) */
    onDisplayDateTimeString,
    inlineImageOptions,
<<<<<<< HEAD
    /* @conditional-compile-remove(file-sharing) */
    actionForAttachment,
    userId,
    /* @conditional-compile-remove(file-sharing) */
    onRenderAttachmentDownloads,
=======
    /* @conditional-compile-remove(attachment-download) @conditional-compile-remove(attachment-upload) */
    fileDownloadHandler,
    userId,
    /* @conditional-compile-remove(attachment-download) @conditional-compile-remove(attachment-upload) */
    onRenderFileDownloads,
>>>>>>> 761adb8a
    /* @conditional-compile-remove(mention) */
    mentionOptions
  } = props;
  const chatMessageRenderStyles = useChatMessageRenderStyles();

<<<<<<< HEAD
  /* @conditional-compile-remove(file-sharing) */
  const onRenderAttachmentDownloadsMemo = useMemo(() => {
    /* @conditional-compile-remove(file-sharing) */
    return onRenderAttachmentDownloads;
    return undefined;
  }, [/* @conditional-compile-remove(file-sharing) */ onRenderAttachmentDownloads]);
=======
  const onRenderFileDownloadsMemo = useMemo(() => {
    /* @conditional-compile-remove(attachment-download) @conditional-compile-remove(attachment-upload) */
    return onRenderFileDownloads;
    return undefined;
  }, [
    /* @conditional-compile-remove(attachment-download) @conditional-compile-remove(attachment-upload) */ onRenderFileDownloads
  ]);
>>>>>>> 761adb8a

  // To rerender the defaultChatMessageRenderer if app running across days(every new day chat time stamp
  // needs to be regenerated), the dependency on "new Date().toDateString()"" is added.
  const defaultChatMessageRenderer = useCallback(
    (messageProps: MessageProps) => {
      if (
        messageProps.message.messageType === 'chat' ||
        /* @conditional-compile-remove(data-loss-prevention) */ messageProps.message.messageType === 'blocked'
      ) {
        return (
          <ChatMessageComponentAsMessageBubble
            {...messageProps}
<<<<<<< HEAD
            /* @conditional-compile-remove(file-sharing) */
            onRenderAttachmentDownloads={onRenderAttachmentDownloadsMemo}
            /* @conditional-compile-remove(file-sharing) */
=======
            /* @conditional-compile-remove(attachment-download) @conditional-compile-remove(attachment-upload) */
            onRenderFileDownloads={onRenderFileDownloadsMemo}
            /* @conditional-compile-remove(attachment-download) @conditional-compile-remove(attachment-upload) */
>>>>>>> 761adb8a
            strings={messageProps.strings}
            message={messageProps.message}
            userId={userId}
            shouldOverlapAvatarAndMessage={shouldOverlapAvatarAndMessage}
            /* @conditional-compile-remove(date-time-customization) */
            onDisplayDateTimeString={onDisplayDateTimeString}
            inlineImageOptions={inlineImageOptions}
<<<<<<< HEAD
            /* @conditional-compile-remove(file-sharing) */
            actionForAttachment={actionForAttachment}
=======
            /* @conditional-compile-remove(attachment-download) @conditional-compile-remove(attachment-upload) */
            fileDownloadHandler={fileDownloadHandler}
>>>>>>> 761adb8a
            /* @conditional-compile-remove(mention) */
            mentionDisplayOptions={mentionOptions?.displayOptions}
          />
        );
      }
      return <></>;
    },
    [
      /* @conditional-compile-remove(file-sharing) */
      onRenderAttachmentDownloadsMemo,
      userId,
      shouldOverlapAvatarAndMessage,
      /* @conditional-compile-remove(date-time-customization) */
      onDisplayDateTimeString,
      inlineImageOptions,
<<<<<<< HEAD
      /* @conditional-compile-remove(file-sharing) */
      actionForAttachment,
=======
      /* @conditional-compile-remove(attachment-download) @conditional-compile-remove(attachment-upload) */
      fileDownloadHandler,
>>>>>>> 761adb8a
      /* @conditional-compile-remove(mention) */
      mentionOptions?.displayOptions
    ]
  );

  const messageRenderer = useCallback(
    (messageProps: MessageProps) => {
      return onRenderMessage === undefined
        ? defaultChatMessageRenderer({ ...messageProps })
        : onRenderMessage(messageProps, defaultChatMessageRenderer);
    },
    [defaultChatMessageRenderer, onRenderMessage]
  );

  const shouldShowAvatar = useMemo(() => {
    return message.attached === 'top' || message.attached === false;
  }, [message.attached]);

  const attached = useMemo(() => {
    return getFluentUIAttachedValue(message.attached);
  }, [message.attached]);

  const messageRootProps = useMemo(() => {
    return { className: mergeClasses(chatMessageRenderStyles.rootMessage, chatMessageRenderStyles.rootCommon) };
  }, [chatMessageRenderStyles.rootCommon, chatMessageRenderStyles.rootMessage]);

  const messageBodyProps = useMemo(() => {
    return {
      // chatItemMessageContainer used in className and style prop as style prop can't handle CSS selectors
      className: mergeClasses(
        chatMessageRenderStyles.bodyCommon,
        !shouldShowAvatar ? chatMessageRenderStyles.bodyWithoutAvatar : chatMessageRenderStyles.bodyWithAvatar,
        shouldOverlapAvatarAndMessage ? chatMessageRenderStyles.avatarOverlap : chatMessageRenderStyles.avatarNoOverlap,
        mergeStyles(styles?.chatItemMessageContainer)
      ),
      style:
        styles?.chatItemMessageContainer !== undefined ? createStyleFromV8Style(styles?.chatItemMessageContainer) : {},
      // make body not focusable to remove repetitions from narrators.
      // inner components are already focusable
      tabIndex: -1,
      role: 'none'
    };
  }, [
    chatMessageRenderStyles.avatarNoOverlap,
    chatMessageRenderStyles.avatarOverlap,
    chatMessageRenderStyles.bodyCommon,
    chatMessageRenderStyles.bodyWithAvatar,
    chatMessageRenderStyles.bodyWithoutAvatar,
    shouldOverlapAvatarAndMessage,
    shouldShowAvatar,
    styles?.chatItemMessageContainer
  ]);

  const avatar = useMemo(() => {
    const chatAvatarStyle = shouldShowAvatar ? gutterWithAvatar : gutterWithHiddenAvatar;
    const personaOptions: IPersona = {
      hidePersonaDetails: true,
      size: PersonaSize.size32,
      text: message.senderDisplayName,
      showOverflowTooltip: false
    };
    return (
      <div className={mergeStyles(chatAvatarStyle)}>
        {onRenderAvatar ? onRenderAvatar?.(message.senderId, personaOptions) : <Persona {...personaOptions} />}
      </div>
    );
  }, [message.senderDisplayName, message.senderId, onRenderAvatar, shouldShowAvatar]);

  // Fluent UI message components are used here as for default message renderer,
  // timestamp and author name should be shown but they aren't shown for custom renderer.
  // More investigations are needed to check if this can be simplified with states.
  // Avatar should be shown for both custom and default renderers.
  return (
    <FluentChatMessage attached={attached} root={messageRootProps} body={messageBodyProps} avatar={avatar}>
      {messageRenderer({ ...props })}
    </FluentChatMessage>
  );
};<|MERGE_RESOLUTION|>--- conflicted
+++ resolved
@@ -47,40 +47,21 @@
     /* @conditional-compile-remove(date-time-customization) */
     onDisplayDateTimeString,
     inlineImageOptions,
-<<<<<<< HEAD
-    /* @conditional-compile-remove(file-sharing) */
+    /* @conditional-compile-remove(attachment-download) @conditional-compile-remove(attachment-upload) */
     actionForAttachment,
     userId,
-    /* @conditional-compile-remove(file-sharing) */
+    /* @conditional-compile-remove(attachment-download) @conditional-compile-remove(attachment-upload) */
     onRenderAttachmentDownloads,
-=======
-    /* @conditional-compile-remove(attachment-download) @conditional-compile-remove(attachment-upload) */
-    fileDownloadHandler,
-    userId,
-    /* @conditional-compile-remove(attachment-download) @conditional-compile-remove(attachment-upload) */
-    onRenderFileDownloads,
->>>>>>> 761adb8a
     /* @conditional-compile-remove(mention) */
     mentionOptions
   } = props;
   const chatMessageRenderStyles = useChatMessageRenderStyles();
 
-<<<<<<< HEAD
-  /* @conditional-compile-remove(file-sharing) */
+  /* @conditional-compile-remove(attachment-download) @conditional-compile-remove(attachment-upload) */
   const onRenderAttachmentDownloadsMemo = useMemo(() => {
-    /* @conditional-compile-remove(file-sharing) */
     return onRenderAttachmentDownloads;
     return undefined;
-  }, [/* @conditional-compile-remove(file-sharing) */ onRenderAttachmentDownloads]);
-=======
-  const onRenderFileDownloadsMemo = useMemo(() => {
-    /* @conditional-compile-remove(attachment-download) @conditional-compile-remove(attachment-upload) */
-    return onRenderFileDownloads;
-    return undefined;
-  }, [
-    /* @conditional-compile-remove(attachment-download) @conditional-compile-remove(attachment-upload) */ onRenderFileDownloads
-  ]);
->>>>>>> 761adb8a
+  }, [onRenderAttachmentDownloads]);
 
   // To rerender the defaultChatMessageRenderer if app running across days(every new day chat time stamp
   // needs to be regenerated), the dependency on "new Date().toDateString()"" is added.
@@ -93,15 +74,8 @@
         return (
           <ChatMessageComponentAsMessageBubble
             {...messageProps}
-<<<<<<< HEAD
-            /* @conditional-compile-remove(file-sharing) */
+            /* @conditional-compile-remove(attachment-download) @conditional-compile-remove(attachment-upload) */
             onRenderAttachmentDownloads={onRenderAttachmentDownloadsMemo}
-            /* @conditional-compile-remove(file-sharing) */
-=======
-            /* @conditional-compile-remove(attachment-download) @conditional-compile-remove(attachment-upload) */
-            onRenderFileDownloads={onRenderFileDownloadsMemo}
-            /* @conditional-compile-remove(attachment-download) @conditional-compile-remove(attachment-upload) */
->>>>>>> 761adb8a
             strings={messageProps.strings}
             message={messageProps.message}
             userId={userId}
@@ -109,13 +83,8 @@
             /* @conditional-compile-remove(date-time-customization) */
             onDisplayDateTimeString={onDisplayDateTimeString}
             inlineImageOptions={inlineImageOptions}
-<<<<<<< HEAD
-            /* @conditional-compile-remove(file-sharing) */
+            /* @conditional-compile-remove(attachment-download) @conditional-compile-remove(attachment-upload) */
             actionForAttachment={actionForAttachment}
-=======
-            /* @conditional-compile-remove(attachment-download) @conditional-compile-remove(attachment-upload) */
-            fileDownloadHandler={fileDownloadHandler}
->>>>>>> 761adb8a
             /* @conditional-compile-remove(mention) */
             mentionDisplayOptions={mentionOptions?.displayOptions}
           />
@@ -124,20 +93,15 @@
       return <></>;
     },
     [
-      /* @conditional-compile-remove(file-sharing) */
+      /* @conditional-compile-remove(attachment-download) @conditional-compile-remove(attachment-upload) */
       onRenderAttachmentDownloadsMemo,
       userId,
       shouldOverlapAvatarAndMessage,
       /* @conditional-compile-remove(date-time-customization) */
       onDisplayDateTimeString,
       inlineImageOptions,
-<<<<<<< HEAD
-      /* @conditional-compile-remove(file-sharing) */
+      /* @conditional-compile-remove(attachment-download) @conditional-compile-remove(attachment-upload) */
       actionForAttachment,
-=======
-      /* @conditional-compile-remove(attachment-download) @conditional-compile-remove(attachment-upload) */
-      fileDownloadHandler,
->>>>>>> 761adb8a
       /* @conditional-compile-remove(mention) */
       mentionOptions?.displayOptions
     ]
