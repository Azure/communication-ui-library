--- conflicted
+++ resolved
@@ -85,14 +85,12 @@
    * @beta
    */
   onDisplayDateTimeString?: (messageDate: Date) => string;
-<<<<<<< HEAD
   /* @conditional-compile-remove(at-mention) */
   /**
    * Optional props needed to display suggestions in the at mention scenario.
    * @beta
    */
   atMentionDisplayOptions?: AtMentionDisplayOptions;
-=======
   /* @conditional-compile-remove(teams-inline-images) */
   /**
    * Optional function to fetch attachments.
@@ -104,7 +102,6 @@
    * Optional map of attachment ids to blob urls.
    */
   attachmentsMap?: Record<string, string>;
->>>>>>> 85ed753c
 };
 
 /**
