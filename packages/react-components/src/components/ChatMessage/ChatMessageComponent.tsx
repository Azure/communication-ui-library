--- conflicted
+++ resolved
@@ -90,16 +90,7 @@
    * Optional callback called when an inline image is clicked.
    * @beta
    */
-<<<<<<< HEAD
   inlineImageOptions?: InlineImageOptions;
-  /* @conditional-compile-remove(teams-inline-images-and-file-sharing) */
-  /**
-   * Optional map of attachment ids to blob urls.
-   */
-  attachmentsMap?: Record<string, string>;
-=======
-  onInlineImageClicked?: (attachmentId: string, messageId: string) => Promise<void>;
->>>>>>> 50202875
 };
 
 /**
@@ -158,13 +149,7 @@
         onDisplayDateTimeString={props.onDisplayDateTimeString}
         strings={props.strings}
         /* @conditional-compile-remove(image-gallery) */
-<<<<<<< HEAD
         inlineImageOptions={props.inlineImageOptions}
-        /* @conditional-compile-remove(teams-inline-images-and-file-sharing) */
-        attachmentsMap={props.attachmentsMap}
-=======
-        onInlineImageClicked={props.onInlineImageClicked}
->>>>>>> 50202875
         /* @conditional-compile-remove(mention) */
         mentionDisplayOptions={props.mentionOptions?.displayOptions}
       />
