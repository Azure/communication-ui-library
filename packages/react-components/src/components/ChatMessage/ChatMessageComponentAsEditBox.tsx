// Copyright (c) Microsoft Corporation.
// Licensed under the MIT license.

import { concatStyleSets, Icon, ITextField, mergeStyles, Stack } from '@fluentui/react';
import { _formatString } from '@internal/acs-ui-common';
import { useTheme } from '../../theming/FluentThemeProvider';
import React, { useCallback, useEffect, useMemo, useState } from 'react';

import { editBoxStyle, inputBoxIcon, editingButtonStyle, editBoxStyleSet } from '../styles/EditBox.styles';
import { InputBoxButton, InputBoxComponent } from '../InputBoxComponent';
import { MessageThreadStrings } from '../MessageThread';
import { borderAndBoxShadowStyle } from '../styles/SendBox.styles';
<<<<<<< HEAD
=======
import { isDarkThemed } from '../../theming/themeUtils';
import { ChatMessage } from '../../types';
/* @conditional-compile-remove(file-sharing) */
import { _FileUploadCards } from '../FileUploadCards';
>>>>>>> 009be2dc

const MAXIMUM_LENGTH_OF_MESSAGE = 8000;

const onRenderCancelIcon = (color: string): JSX.Element => {
  const className = mergeStyles(inputBoxIcon, { color });
  return <Icon iconName={'EditBoxCancel'} className={className} />;
};

const onRenderSubmitIcon = (color: string): JSX.Element => {
  const className = mergeStyles(inputBoxIcon, { color });
  return <Icon iconName={'EditBoxSubmit'} className={className} />;
};

/** @private */
export type ChatMessageComponentAsEditBoxProps = {
  onCancel?: () => void;
  onSubmit: (text: string) => void;
  message: ChatMessage;
  strings: MessageThreadStrings;
  /**
   * Inline the accept and reject edit buttons when editing a message.
   * Setting to false will mean they are on a new line inside the editable chat message.
   */
  inlineEditButtons: boolean;
};

type MessageState = 'OK' | 'too short' | 'too long';

/**
 * @private
 */
export const ChatMessageComponentAsEditBox = (props: ChatMessageComponentAsEditBoxProps): JSX.Element => {
  const { onCancel, onSubmit, strings, message } = props;
  const [textValue, setTextValue] = useState<string>(message.content || '');
  const editTextFieldRef = React.useRef<ITextField>(null);
  const theme = useTheme();
  const messageState = getMessageState(textValue);
  const submitEnabled = messageState === 'OK';

  useEffect(() => {
    editTextFieldRef.current?.focus();
  }, []);

  const setText = (
    event: React.FormEvent<HTMLInputElement | HTMLTextAreaElement>,
    newValue?: string | undefined
  ): void => {
    setTextValue(newValue ?? '');
  };

  const textTooLongMessage =
    messageState === 'too long'
      ? _formatString(strings.editBoxTextLimit, { limitNumber: `${MAXIMUM_LENGTH_OF_MESSAGE}` })
      : undefined;

  const onRenderThemedCancelIcon = useCallback(
    () => onRenderCancelIcon(theme.palette.neutralSecondary),
    [theme.palette.neutralSecondary]
  );

  const onRenderThemedSubmitIcon = useCallback(
    () => onRenderSubmitIcon(theme.palette.neutralSecondary),
    [theme.palette.neutralSecondary]
  );

  const editBoxStyles = useMemo(() => {
    return concatStyleSets(editBoxStyleSet, { textField: { borderColor: theme.palette.themePrimary } });
  }, [theme.palette.themePrimary]);

  /* @conditional-compile-remove(file-sharing) */
  const onRenderFileUploads = useCallback(() => {
    return (
      <div style={{ margin: '0.25rem' }}>
        <_FileUploadCards
          activeFileUploads={message.attachedFilesMetadata?.map((file) => ({
            id: file.name,
            filename: file.name,
            progress: 1
          }))}
        />
      </div>
    );
  }, [message.attachedFilesMetadata]);

  return (
    <Stack
      className={mergeStyles(
        borderAndBoxShadowStyle({
          theme,
          hasErrorMessage: false,
          disabled: false
        })
      )}
    >
      <InputBoxComponent
        inlineChildren={props.inlineEditButtons}
        id={'editbox'}
        textFieldRef={editTextFieldRef}
        inputClassName={editBoxStyle(props.inlineEditButtons)}
        placeholderText={strings.editBoxPlaceholderText}
        textValue={textValue}
        onChange={setText}
        onEnterKeyDown={() => {
          submitEnabled && onSubmit(textValue);
        }}
        supportNewline={false}
        maxLength={MAXIMUM_LENGTH_OF_MESSAGE}
        errorMessage={textTooLongMessage}
        styles={editBoxStyles}
      >
        <InputBoxButton
          className={editingButtonStyle}
          ariaLabel={strings.editBoxCancelButton}
          tooltipContent={strings.editBoxCancelButton}
          onRenderIcon={onRenderThemedCancelIcon}
          onClick={() => {
            onCancel && onCancel();
          }}
          id={'dismissIconWrapper'}
        />
        <InputBoxButton
          className={editingButtonStyle}
          ariaLabel={strings.editBoxSubmitButton}
          tooltipContent={strings.editBoxSubmitButton}
          onRenderIcon={onRenderThemedSubmitIcon}
          onClick={(e) => {
            submitEnabled && onSubmit(textValue);
            e.stopPropagation();
          }}
          id={'submitIconWrapper'}
        />
      </InputBoxComponent>
      {
        /* @conditional-compile-remove(file-sharing) */
        onRenderFileUploads()
      }
    </Stack>
  );
};

const isMessageTooLong = (messageText: string): boolean => messageText.length > MAXIMUM_LENGTH_OF_MESSAGE;
const isMessageEmpty = (messageText: string): boolean => messageText.trim().length === 0;
const getMessageState = (messageText: string): MessageState =>
  isMessageEmpty(messageText) ? 'too short' : isMessageTooLong(messageText) ? 'too long' : 'OK';<|MERGE_RESOLUTION|>--- conflicted
+++ resolved
@@ -10,13 +10,9 @@
 import { InputBoxButton, InputBoxComponent } from '../InputBoxComponent';
 import { MessageThreadStrings } from '../MessageThread';
 import { borderAndBoxShadowStyle } from '../styles/SendBox.styles';
-<<<<<<< HEAD
-=======
-import { isDarkThemed } from '../../theming/themeUtils';
 import { ChatMessage } from '../../types';
 /* @conditional-compile-remove(file-sharing) */
 import { _FileUploadCards } from '../FileUploadCards';
->>>>>>> 009be2dc
 
 const MAXIMUM_LENGTH_OF_MESSAGE = 8000;
 
