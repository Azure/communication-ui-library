// Copyright (c) Microsoft Corporation.
// Licensed under the MIT License.

import {
  DirectionalHint,
  Icon,
  IconButton,
  IContextualMenuProps,
  IStyle,
  mergeStyles,
  Persona,
  Stack,
  Text
} from '@fluentui/react';
import React, { useLayoutEffect, useMemo, useRef, useState } from 'react';
import { useIdentifiers } from '../identifiers';
import { ComponentLocale, useLocale } from '../localization';
import { useTheme } from '../theming';
import { BaseCustomStyles, CustomAvatarOptions, OnRenderAvatarCallback } from '../types';
import { CallingTheme } from '../theming';
import { RaisedHand } from '../types';
<<<<<<< HEAD
/* @conditional-compile-remove(raise-hand) */
=======
/* @conditional-compile-remove(reaction) */
import { Reaction } from '../types';
>>>>>>> aa041b6f
import { RaisedHandIcon } from './assets/RaisedHandIcon';
/* @conditional-compile-remove(one-to-n-calling) */
/* @conditional-compile-remove(PSTN-calls) */
import { ParticipantState } from '../types';
import {
  disabledVideoHint,
  displayNameStyle,
  iconContainerStyle,
  overlayContainerStyles,
  rootStyles,
  videoContainerStyles,
  videoHint,
  tileInfoContainerStyle,
  participantStateStringStyles
} from './styles/VideoTile.styles';
import { getVideoTileOverrideColor } from './utils/videoTileStylesUtils';
import { pinIconStyle } from './styles/VideoTile.styles';
import useLongPress from './utils/useLongPress';
import { moreButtonStyles } from './styles/VideoTile.styles';
import { raiseHandContainerStyles } from './styles/VideoTile.styles';
/* @conditional-compile-remove(reaction) */
import { ReactionResources } from '../types/ReactionTypes';

/**
 * Strings of {@link VideoTile} that can be overridden.
 * @beta
 */
export interface VideoTileStrings {
  participantStateRinging: string;
  participantStateHold: string;
}

/**
 * Fluent styles for {@link VideoTile}.
 *
 * @public
 */
export interface VideoTileStylesProps extends BaseCustomStyles {
  /** Styles for video container. */
  videoContainer?: IStyle;
  /** Styles for container overlayed on the video container. */
  overlayContainer?: IStyle;
  /** Styles for displayName on the video container. */
  displayNameContainer?: IStyle;
}

/**
 * Props for {@link VideoTile}.
 *
 * @public
 */
export interface VideoTileProps {
  /** React Child components. Child Components will show as overlay component in the VideoTile. */
  children?: React.ReactNode;
  /**
   * Allows users to pass in an object contains custom CSS styles.
   * @Example
   * ```
   * <VideoTile styles={{ root: { background: 'blue' } }} />
   * ```
   */
  styles?: VideoTileStylesProps;
  /** user id for the VideoTile placeholder. */
  userId?: string;
  /** Component with the video stream. */
  renderElement?: JSX.Element | null;
  /* @conditional-compile-remove(reaction) */
  /**
   * Overlay component responsible for rendering reaction
   * @beta
   */
  reactionOverlay?: JSX.Element | null;
  /** Determines if the video is mirrored or not. */
  isMirrored?: boolean;
  /** Custom render Component function for no video is available. Render a Persona Icon if undefined. */
  onRenderPlaceholder?: OnRenderAvatarCallback;
  /**
   * Show label on the VideoTile
   * @defaultValue true
   */
  showLabel?: boolean;
  /**
   * Whether to display a mute icon beside the user's display name.
   * @defaultValue true
   */
  showMuteIndicator?: boolean;
  /**
   * Whether the video is muted or not.
   */
  isMuted?: boolean;
  /**
   * If true, the video tile will show the pin icon.
   */
  isPinned?: boolean;
  /**
   * Display Name of the Participant to be shown in the label.
   * @remarks `displayName` is used to generate avatar initials if `initialsName` is not provided.
   */
  displayName?: string;
  /**
   * Name of the participant used to generate initials. For example, a name `John Doe` will display `JD` as initials.
   * @remarks `displayName` is used if this property is not specified.
   */
  initialsName?: string;
  /**
   * Minimum size of the persona avatar in px.
   * The persona avatar is the default placeholder shown when no video stream is available.
   * For more information see https://developer.microsoft.com/en-us/fluentui#/controls/web/persona
   * @defaultValue 32px
   */
  personaMinSize?: number;
  /**
   * Maximum size of the personal avatar in px.
   * The persona avatar is the default placeholder shown when no video stream is available.
   * For more information see https://developer.microsoft.com/en-us/fluentui#/controls/web/persona
   * @defaultValue 100px
   */
  personaMaxSize?: number;
  /** Optional property to set the aria label of the video tile if there is no available stream. */
  noVideoAvailableAriaLabel?: string;
  /** Whether the participant in the videoTile is speaking. Shows a speaking indicator (border). */
  isSpeaking?: boolean;

  /** Whether the participant is raised hand. Show a indicator (border) and icon with order */
  raisedHand?: RaisedHand;

  /* @conditional-compile-remove(one-to-n-calling) */
  /* @conditional-compile-remove(PSTN-calls) */
  /**
   * The call connection state of the participant.
   * For example, `Hold` means the participant is on hold.
   */
  participantState?: ParticipantState;
  /* @conditional-compile-remove(one-to-n-calling) */
  /* @conditional-compile-remove(PSTN-calls) */
  strings?: VideoTileStrings;
  /**
   * Display custom menu items in the VideoTile's contextual menu.
   * Uses Fluent UI ContextualMenu.
   * An ellipses icon will be displayed to open the contextual menu if this prop is defined.
   */
  contextualMenu?: IContextualMenuProps;
  /**
   * Callback triggered by video tile on touch and hold.
   */
  onLongTouch?: () => void;
  /* @conditional-compile-remove(spotlight) */
  /**
   * If true, the video tile will show the spotlighted icon.
   */
  isSpotlighted?: boolean;
  /* @conditional-compile-remove(reaction) */
  /**
   * Reactions resources' url and metadata.
   * @beta
   */
  reactionResources?: ReactionResources;
}

// Coin max size is set to PersonaSize.size100
const DEFAULT_PERSONA_MAX_SIZE_PX = 100;
// Coin min size is set PersonaSize.size32
const DEFAULT_PERSONA_MIN_SIZE_PX = 32;

const DefaultPlaceholder = (props: CustomAvatarOptions): JSX.Element => {
  const { text, noVideoAvailableAriaLabel, coinSize, hidePersonaDetails } = props;

  return (
    <Stack className={mergeStyles({ position: 'absolute', height: '100%', width: '100%' })}>
      <Stack styles={defaultPersonaStyles}>
        {coinSize && (
          <Persona
            coinSize={coinSize}
            hidePersonaDetails={hidePersonaDetails}
            text={text ?? ''}
            initialsTextColor="white"
            aria-label={noVideoAvailableAriaLabel ?? ''}
            showOverflowTooltip={false}
          />
        )}
      </Stack>
    </Stack>
  );
};

const defaultPersonaStyles = { root: { margin: 'auto', maxHeight: '100%' } };

const videoTileMoreMenuIconProps = { iconName: undefined, style: { display: 'none' } };
const videoTileMoreMenuProps = {
  directionalHint: DirectionalHint.topLeftEdge,
  isBeakVisible: false,
  styles: { container: { maxWidth: '8rem' } }
};
const VideoTileMoreOptionsButton = (props: {
  contextualMenu?: IContextualMenuProps;
  canShowContextMenuButton: boolean;
}): JSX.Element => {
  const { contextualMenu, canShowContextMenuButton } = props;
  if (!contextualMenu) {
    return <></>;
  }

  const optionsIcon = canShowContextMenuButton ? 'VideoTileMoreOptions' : undefined;

  return (
    <IconButton
      data-ui-id="video-tile-more-options-button"
      styles={moreButtonStyles}
      menuIconProps={videoTileMoreMenuIconProps}
      menuProps={{ ...videoTileMoreMenuProps, ...contextualMenu }}
      iconProps={{ iconName: optionsIcon }}
    />
  );
};

/**
 * A component to render the video stream for a single call participant.
 *
 * Use with {@link GridLayout} in a {@link VideoGallery}.
 *
 * @public
 */
export const VideoTile = (props: VideoTileProps): JSX.Element => {
  const {
    children,
    displayName,
    initialsName,
    isMirrored,
    isMuted,
    /* @conditional-compile-remove(spotlight) */
    isSpotlighted,
    isPinned,
    onRenderPlaceholder,
    renderElement,
    /* @conditional-compile-remove(reaction) */
    reactionOverlay,
    showLabel = true,
    showMuteIndicator = true,
    styles,
    userId,
    noVideoAvailableAriaLabel,
    isSpeaking,
    raisedHand,
    personaMinSize = DEFAULT_PERSONA_MIN_SIZE_PX,
    personaMaxSize = DEFAULT_PERSONA_MAX_SIZE_PX,
    contextualMenu
  } = props;

  const [isHovered, setIsHovered] = useState<boolean>(false);
  const [isFocused, setIsFocused] = useState<boolean>(false);
  // need to set a default otherwise the resizeObserver will get stuck in an infinite loop.
  const [personaSize, setPersonaSize] = useState<number>(1);

  const videoTileRef = useRef<HTMLDivElement>(null);

  const locale = useLocale();
  const theme = useTheme();

  const isVideoRendered = !!renderElement;

  const observer = useRef(
    new ResizeObserver((entries): void => {
      const { width, height } = entries[0].contentRect;
      const personaCalcSize = Math.min(width, height) / 3;
      // we only want to set the persona size if it has changed
      if (personaCalcSize !== personaSize) {
        setPersonaSize(Math.max(Math.min(personaCalcSize, personaMaxSize), personaMinSize));
      }
    })
  );

  useLayoutEffect(() => {
    if (videoTileRef.current) {
      observer.current.observe(videoTileRef.current);
    }
    const currentObserver = observer.current;
    return () => currentObserver.disconnect();
  }, [videoTileRef]);

  const useLongPressProps = useMemo(() => {
    return {
      onLongPress: () => {
        props.onLongTouch?.();
      },
      touchEventsOnly: true
    };
    // eslint-disable-next-line react-hooks/exhaustive-deps
  }, [props.onLongTouch]);
  const longPressHandlers = useLongPress(useLongPressProps);

  const hoverHandlers = useMemo(() => {
    return {
      onMouseEnter: () => setIsHovered(true),
      onMouseLeave: () => setIsHovered(false),
      onFocus: () => setIsFocused(true),
      onBlur: () => setIsFocused(false)
    };
  }, []);

  const placeholderOptions = {
    userId,
    text: initialsName ?? displayName,
    noVideoAvailableAriaLabel,
    coinSize: personaSize,
    styles: defaultPersonaStyles,
    hidePersonaDetails: true
  };

  const videoHintWithBorderRadius = mergeStyles(videoHint, { borderRadius: theme.effects.roundedCorner4 });

  const tileInfoStyle = useMemo(
    () =>
      mergeStyles(
        isVideoRendered ? videoHintWithBorderRadius : disabledVideoHint,
        getVideoTileOverrideColor(isVideoRendered, theme, 'neutralPrimary'),
        styles?.displayNameContainer
      ),
    [isVideoRendered, videoHintWithBorderRadius, theme, styles?.displayNameContainer]
  );

  const ids = useIdentifiers();

  const canShowLabel = showLabel && (displayName || (showMuteIndicator && isMuted));
  const participantStateString = participantStateStringTrampoline(props, locale);
  const canShowContextMenuButton = isHovered || isFocused;
  let raisedHandBackgroundColor = '';
  const callingPalette = (theme as unknown as CallingTheme).callingPalette;
  raisedHandBackgroundColor = callingPalette.raiseHandGold;

<<<<<<< HEAD
=======
  /* @conditional-compile-remove(reaction) */
  const backgroundImageUrl =
    reaction !== undefined && reactionResources !== undefined
      ? getEmojiResource(reaction?.reactionType, reactionResources)
      : '';
  /* @conditional-compile-remove(reaction) */
  const currentTimestamp = new Date();
  /* @conditional-compile-remove(reaction) */
  const currentUnixTimeStamp = Math.floor(currentTimestamp.getTime() / 1000);
  /* @conditional-compile-remove(reaction) */
  const receivedUnixTimestamp = reaction ? Math.floor(reaction.receivedOn.getTime() / 1000) : undefined;
  /* @conditional-compile-remove(reaction) */
  const canRenderReaction =
    (receivedUnixTimestamp ? currentUnixTimeStamp - receivedUnixTimestamp < 3000 : false) &&
    backgroundImageUrl !== undefined;
  /* @conditional-compile-remove(reaction) */
  useEffect(() => {
    if (!backgroundImageUrl || backgroundImageUrl.length === 0) {
      return;
    }

    fetch(`${backgroundImageUrl}`)
      .then((res) => setIsValidImageSource(res.ok))
      .catch((warning) => console.warn(`Sprite image for animation rendering failed with warning: ${warning}`));

    return () => setIsValidImageSource(false);
  }, [backgroundImageUrl]);
  /* @conditional-compile-remove(reaction) */
  const spriteImageUrl = backgroundImageUrl !== undefined ? backgroundImageUrl : '';
  /* @conditional-compile-remove(reaction) */
  const reactionContainerStyles = useCallback(
    () =>
      reactionRenderingStyle({
        spriteImageUrl,
        personaSize
      }),
    [spriteImageUrl, personaSize]
  );

>>>>>>> aa041b6f
  return (
    <Stack
      data-ui-id={ids.videoTile}
      className={mergeStyles(
        rootStyles,
        {
          background: theme.palette.neutralLighter,
          borderRadius: theme.effects.roundedCorner4
        },
        (isSpeaking || raisedHand) && {
          '&::after': {
            content: `''`,
            position: 'absolute',
            border: `0.25rem solid ${isSpeaking ? theme.palette.themePrimary : raisedHandBackgroundColor}`,
            borderRadius: theme.effects.roundedCorner4,
            width: '100%',
            height: '100%',
            pointerEvents: 'none'
          }
        },
        styles?.root
      )}
      {...longPressHandlers}
    >
      <div ref={videoTileRef} style={{ width: '100%', height: '100%' }} {...hoverHandlers} data-is-focusable={true}>
        {isVideoRendered ? (
          <Stack
            className={mergeStyles(
              videoContainerStyles,
              isMirrored && { transform: 'scaleX(-1)' },
              styles?.videoContainer
            )}
          >
            {renderElement}
          </Stack>
        ) : (
          <Stack
            className={mergeStyles(videoContainerStyles, {
              opacity:
                participantStateString ||
                /* @conditional-compile-remove(PSTN-calls) */ props.participantState === 'Idle'
                  ? 0.4
                  : 1
            })}
          >
            {onRenderPlaceholder ? (
              onRenderPlaceholder(userId ?? '', placeholderOptions, DefaultPlaceholder)
            ) : (
              <DefaultPlaceholder {...placeholderOptions} />
            )}
          </Stack>
        )}
        {
          /* @conditional-compile-remove(reaction) */
          reactionOverlay
        }
        {(canShowLabel || participantStateString) && (
          <Stack horizontal className={tileInfoContainerStyle} tokens={tileInfoContainerTokens}>
            <Stack horizontal className={tileInfoStyle}>
              {canShowLabel && (
                <Text
                  className={mergeStyles(displayNameStyle)}
                  title={displayName}
                  style={{ color: participantStateString ? theme.palette.neutralSecondary : 'inherit' }}
                  data-ui-id="video-tile-display-name"
                >
                  {displayName}
                </Text>
              )}
              {participantStateString && (
                <Text className={mergeStyles(participantStateStringStyles(theme))}>
                  {bracketedParticipantString(participantStateString, !!canShowLabel)}
                </Text>
              )}
              {showMuteIndicator && isMuted && (
                <Stack className={mergeStyles(iconContainerStyle)}>
                  <Icon iconName="VideoTileMicOff" />
                </Stack>
              )}
              {
                /* @conditional-compile-remove(spotlight) */
                isSpotlighted && (
                  <Stack className={mergeStyles(iconContainerStyle)}>
                    <Icon iconName="VideoTileSpotlighted" />
                  </Stack>
                )
              }
              {isPinned && (
                <Stack className={mergeStyles(iconContainerStyle)}>
                  <Icon iconName="VideoTilePinned" className={mergeStyles(pinIconStyle)} />
                </Stack>
              )}
              <VideoTileMoreOptionsButton
                contextualMenu={contextualMenu}
                canShowContextMenuButton={canShowContextMenuButton}
              />
            </Stack>
          </Stack>
        )}

        {children && (
          <Stack className={mergeStyles(overlayContainerStyles, styles?.overlayContainer)}>{children}</Stack>
        )}
        {raisedHand && (
          <Stack
            horizontal={true}
            tokens={{ childrenGap: '0.2rem' }}
            className={raiseHandContainerStyles(theme, !canShowLabel)}
          >
            <Stack.Item>
              <Text>{raisedHand.raisedHandOrderPosition}</Text>
            </Stack.Item>
            <Stack.Item>
              <RaisedHandIcon />
            </Stack.Item>
          </Stack>
        )}
      </div>
    </Stack>
  );
};

const participantStateStringTrampoline = (props: VideoTileProps, locale: ComponentLocale): string | undefined => {
  /* @conditional-compile-remove(one-to-n-calling) */
  /* @conditional-compile-remove(PSTN-calls) */
  const strings = { ...locale.strings.videoTile, ...props.strings };
  /* @conditional-compile-remove(one-to-n-calling) */
  /* @conditional-compile-remove(PSTN-calls) */
  return props.participantState === 'EarlyMedia' || props.participantState === 'Ringing'
    ? strings?.participantStateRinging
    : props.participantState === 'Hold'
    ? strings?.participantStateHold
    : undefined;

  return undefined;
};

const tileInfoContainerTokens = {
  // A horizontal Stack sets the left margin to 0 for all it's children.
  // We need to allow the children to set their own margins
  childrenGap: 'none'
};

const bracketedParticipantString = (participantString: string, withBrackets: boolean): string => {
  return withBrackets ? `(${participantString})` : participantString;
};<|MERGE_RESOLUTION|>--- conflicted
+++ resolved
@@ -19,12 +19,7 @@
 import { BaseCustomStyles, CustomAvatarOptions, OnRenderAvatarCallback } from '../types';
 import { CallingTheme } from '../theming';
 import { RaisedHand } from '../types';
-<<<<<<< HEAD
 /* @conditional-compile-remove(raise-hand) */
-=======
-/* @conditional-compile-remove(reaction) */
-import { Reaction } from '../types';
->>>>>>> aa041b6f
 import { RaisedHandIcon } from './assets/RaisedHandIcon';
 /* @conditional-compile-remove(one-to-n-calling) */
 /* @conditional-compile-remove(PSTN-calls) */
@@ -354,48 +349,6 @@
   const callingPalette = (theme as unknown as CallingTheme).callingPalette;
   raisedHandBackgroundColor = callingPalette.raiseHandGold;
 
-<<<<<<< HEAD
-=======
-  /* @conditional-compile-remove(reaction) */
-  const backgroundImageUrl =
-    reaction !== undefined && reactionResources !== undefined
-      ? getEmojiResource(reaction?.reactionType, reactionResources)
-      : '';
-  /* @conditional-compile-remove(reaction) */
-  const currentTimestamp = new Date();
-  /* @conditional-compile-remove(reaction) */
-  const currentUnixTimeStamp = Math.floor(currentTimestamp.getTime() / 1000);
-  /* @conditional-compile-remove(reaction) */
-  const receivedUnixTimestamp = reaction ? Math.floor(reaction.receivedOn.getTime() / 1000) : undefined;
-  /* @conditional-compile-remove(reaction) */
-  const canRenderReaction =
-    (receivedUnixTimestamp ? currentUnixTimeStamp - receivedUnixTimestamp < 3000 : false) &&
-    backgroundImageUrl !== undefined;
-  /* @conditional-compile-remove(reaction) */
-  useEffect(() => {
-    if (!backgroundImageUrl || backgroundImageUrl.length === 0) {
-      return;
-    }
-
-    fetch(`${backgroundImageUrl}`)
-      .then((res) => setIsValidImageSource(res.ok))
-      .catch((warning) => console.warn(`Sprite image for animation rendering failed with warning: ${warning}`));
-
-    return () => setIsValidImageSource(false);
-  }, [backgroundImageUrl]);
-  /* @conditional-compile-remove(reaction) */
-  const spriteImageUrl = backgroundImageUrl !== undefined ? backgroundImageUrl : '';
-  /* @conditional-compile-remove(reaction) */
-  const reactionContainerStyles = useCallback(
-    () =>
-      reactionRenderingStyle({
-        spriteImageUrl,
-        personaSize
-      }),
-    [spriteImageUrl, personaSize]
-  );
-
->>>>>>> aa041b6f
   return (
     <Stack
       data-ui-id={ids.videoTile}
