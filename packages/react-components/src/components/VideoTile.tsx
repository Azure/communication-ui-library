// Copyright (c) Microsoft Corporation.
// Licensed under the MIT license.

import { Icon, IStyle, mergeStyles, Persona, Stack, Text } from '@fluentui/react';
import { Ref } from '@fluentui/react-northstar';
import React, { useLayoutEffect, useMemo, useRef, useState } from 'react';
import { useIdentifiers } from '../identifiers';
/* @conditional-compile-remove(one-to-n-calling) */
// @conditional-compile-remove(PSTN-calls)
import { useLocale } from '../localization';
import { useTheme } from '../theming';
import { BaseCustomStyles, CustomAvatarOptions, OnRenderAvatarCallback, ParticipantState } from '../types';
import {
  disabledVideoHint,
  displayNameStyle,
  iconContainerStyle,
  isSpeakingBorderDiv,
  overlayContainerStyles,
  rootStyles,
  videoContainerStyles,
  videoHint,
  tileInfoContainerStyle,
  participantStateStyle
} from './styles/VideoTile.styles';
import { getVideoTileOverrideColor } from './utils/videoTileStylesUtils';

/**
 * Strings of {@link VideoTile} that can be overridden.
 * @beta
 */
export interface VideoTileStrings {
  participantStateConnecting: string;
  participantStateRinging: string;
  participantStateHold: string;
}

/**
 * Fluent styles for {@link VideoTile}.
 *
 * @public
 */
export interface VideoTileStylesProps extends BaseCustomStyles {
  /** Styles for video container. */
  videoContainer?: IStyle;
  /** Styles for container overlayed on the video container. */
  overlayContainer?: IStyle;
  /** Styles for displayName on the video container. */
  displayNameContainer?: IStyle;
}

/**
 * Props for {@link VideoTile}.
 *
 * @public
 */
export interface VideoTileProps {
  /** React Child components. Child Components will show as overlay component in the VideoTile. */
  children?: React.ReactNode;
  /**
   * Allows users to pass in an object contains custom CSS styles.
   * @Example
   * ```
   * <VideoTile styles={{ root: { background: 'blue' } }} />
   * ```
   */
  styles?: VideoTileStylesProps;
  /** user id for the VideoTile placeholder. */
  userId?: string;
  /** Component with the video stream. */
  renderElement?: JSX.Element | null;
  /** Determines if the video is mirrored or not. */
  isMirrored?: boolean;
  /** Custom render Component function for no video is available. Render a Persona Icon if undefined. */
  onRenderPlaceholder?: OnRenderAvatarCallback;
  /**
   * Show label on the VideoTile
   * @defaultValue true
   */
  showLabel?: boolean;
  /**
   * Whether to display a mute icon beside the user's display name.
   * @defaultValue true
   */
  showMuteIndicator?: boolean;
  /**
   * Whether the video is muted or not.
   */
  isMuted?: boolean;
  /**
   * Display Name of the Participant to be shown in the label.
   * @remarks `displayName` is used to generate avatar initials if `initialsName` is not provided.
   */
  displayName?: string;
  /**
   * Name of the participant used to generate initials. For example, a name `John Doe` will display `JD` as initials.
   * @remarks `displayName` is used if this property is not specified.
   */
  initialsName?: string;
  /**
   * Minimum size of the persona avatar in px.
   * The persona avatar is the default placeholder shown when no video stream is available.
   * For more information see https://developer.microsoft.com/en-us/fluentui#/controls/web/persona
   * @defaultValue 32px
   */
  personaMinSize?: number;
  /**
   * Maximum size of the personal avatar in px.
   * The persona avatar is the default placeholder shown when no video stream is available.
   * For more information see https://developer.microsoft.com/en-us/fluentui#/controls/web/persona
   * @defaultValue 100px
   */
  personaMaxSize?: number;
  /** Optional property to set the aria label of the video tile if there is no available stream. */
  noVideoAvailableAriaLabel?: string;
  /** Whether the participant in the videoTile is speaking. Shows a speaking indicator (border). */
  isSpeaking?: boolean;

  /* @conditional-compile-remove(one-to-n-calling) */
  /* @conditional-compile-remove(PSTN-calls) */
  /**
   * The call connection state of the participant.
   * For example, `Hold` means the participant is on hold.
   */
<<<<<<< HEAD
  participantState?: ParticipantState;
=======
  participantState?: VideoGalleryRemoteParticipantState;
>>>>>>> 80704119
  /* @conditional-compile-remove(one-to-n-calling) */
  /* @conditional-compile-remove(PSTN-calls) */
  strings?: VideoTileStrings;
}

// Coin max size is set to PersonaSize.size100
const DEFAULT_PERSONA_MAX_SIZE_PX = 100;
// Coin min size is set PersonaSize.size32
const DEFAULT_PERSONA_MIN_SIZE_PX = 32;

type DefaultPlaceholderProps = CustomAvatarOptions & {
<<<<<<< HEAD
  participantState?: ParticipantState;
=======
  participantState?: VideoGalleryRemoteParticipantState;
>>>>>>> 80704119
  strings?: Pick<VideoTileStrings, 'participantStateConnecting' | 'participantStateHold' | 'participantStateRinging'>;
};

const DefaultPlaceholder = (props: DefaultPlaceholderProps): JSX.Element => {
  const { text, noVideoAvailableAriaLabel, coinSize, hidePersonaDetails, participantState, strings } = props;

  const participantStateString = React.useMemo(() => {
    if (!strings) {
      return;
    }
<<<<<<< HEAD
    if (participantState === 'Idle' || participantState === 'Connecting') {
      return strings?.participantStateConnecting;
    } else if (participantState === 'EarlyMedia' || participantState === 'Ringing') {
=======
    if (participantState === 'Connecting') {
      return strings?.participantStateConnecting;
    } else if (participantState === 'Ringing') {
>>>>>>> 80704119
      return strings?.participantStateRinging;
    } else if (participantState === 'Hold') {
      return strings?.participantStateHold;
    }
    return;
  }, [participantState, strings]);

  return (
    <Stack className={mergeStyles({ position: 'absolute', height: '100%', width: '100%' })}>
      <Stack styles={defaultPersonaStyles}>
        <Persona
          coinSize={coinSize}
          hidePersonaDetails={hidePersonaDetails}
          text={text ?? ''}
          initialsTextColor="white"
          aria-label={noVideoAvailableAriaLabel ?? ''}
          showOverflowTooltip={false}
        />
        {participantStateString && <Text className={mergeStyles(participantStateStyle)}>{participantStateString}</Text>}
      </Stack>
    </Stack>
  );
};

const defaultPersonaStyles = { root: { margin: 'auto', maxHeight: '100%' } };

/**
 * A component to render the video stream for a single call participant.
 *
 * Use with {@link GridLayout} in a {@link VideoGallery}.
 *
 * @public
 */
export const VideoTile = (props: VideoTileProps): JSX.Element => {
  const {
    children,
    displayName,
    initialsName,
    isMirrored,
    isMuted,
    onRenderPlaceholder,
    renderElement,
    showLabel = true,
    showMuteIndicator = true,
    styles,
    userId,
    noVideoAvailableAriaLabel,
    isSpeaking,
    personaMinSize = DEFAULT_PERSONA_MIN_SIZE_PX,
    personaMaxSize = DEFAULT_PERSONA_MAX_SIZE_PX,
    /* @conditional-compile-remove(one-to-n-calling) */
    /* @conditional-compile-remove(PSTN-calls) */
    participantState
  } = props;

  /* @conditional-compile-remove(one-to-n-calling) */
  // @conditional-compile-remove(PSTN-calls)
  const strings = { ...useLocale().strings.videoTile, ...props.strings };

  const [personaSize, setPersonaSize] = useState(100);
  const videoTileRef = useRef<HTMLElement>(null);

  const theme = useTheme();

  const isVideoRendered = !!renderElement;

  const observer = useRef(
    new ResizeObserver((entries): void => {
      const { width, height } = entries[0].contentRect;
      const personaSize = Math.min(width, height) / 3;
      setPersonaSize(Math.max(Math.min(personaSize, personaMaxSize), personaMinSize));
    })
  );

  useLayoutEffect(() => {
    if (videoTileRef.current) {
      observer.current.observe(videoTileRef.current);
    }
    const currentObserver = observer.current;
    return () => currentObserver.disconnect();
  }, [observer, videoTileRef]);

  const placeholderOptions = {
    userId,
    text: initialsName || displayName,
    noVideoAvailableAriaLabel,
    coinSize: personaSize,
    styles: defaultPersonaStyles,
    hidePersonaDetails: true,
    /* @conditional-compile-remove(one-to-n-calling) */
    /* @conditional-compile-remove(PSTN-calls) */
    participantState: participantState
  };

  const videoHintWithBorderRadius = mergeStyles(videoHint, { borderRadius: theme.effects.roundedCorner4 });

  const tileInfoStyle = useMemo(
    () =>
      mergeStyles(
        isVideoRendered ? videoHintWithBorderRadius : disabledVideoHint,
        getVideoTileOverrideColor(isVideoRendered, theme, 'neutralPrimary'),
        styles?.displayNameContainer
      ),
    [isVideoRendered, videoHintWithBorderRadius, theme, styles?.displayNameContainer]
  );

  const ids = useIdentifiers();

  return (
    <Ref innerRef={videoTileRef}>
      <Stack
        data-ui-id={ids.videoTile}
        className={mergeStyles(
          rootStyles,
          {
            background: theme.palette.neutralLighter,
            borderRadius: theme.effects.roundedCorner4
          },
          styles?.root
        )}
      >
        <div
          className={mergeStyles(isSpeakingBorderDiv, {
            borderRadius: theme.effects.roundedCorner4,
            border: `0.25rem solid ${isSpeaking ? theme.palette.themePrimary : 'transparent'}`
          })}
        />

        {isVideoRendered ? (
          <Stack
            className={mergeStyles(
              videoContainerStyles,
              isMirrored && { transform: 'scaleX(-1)' },
              styles?.videoContainer
            )}
          >
            {renderElement}
          </Stack>
        ) : (
          <Stack className={mergeStyles(videoContainerStyles)}>
            {onRenderPlaceholder ? (
              onRenderPlaceholder(userId ?? '', placeholderOptions, DefaultPlaceholder)
            ) : (
              <DefaultPlaceholder
                {...placeholderOptions}
                /* @conditional-compile-remove(one-to-n-calling) */
                // @conditional-compile-remove(PSTN-calls)
                strings={strings}
              />
            )}
          </Stack>
        )}

        {showLabel && (displayName || (showMuteIndicator && isMuted)) && (
          <Stack horizontal className={tileInfoContainerStyle}>
            <Stack horizontal className={tileInfoStyle}>
              {displayName && (
                <Text className={mergeStyles(displayNameStyle)} title={displayName}>
                  {displayName}
                </Text>
              )}
              {showMuteIndicator && isMuted && (
                <Stack className={mergeStyles(iconContainerStyle)}>
                  <Icon iconName="VideoTileMicOff" />
                </Stack>
              )}
            </Stack>
          </Stack>
        )}

        {children && (
          <Stack className={mergeStyles(overlayContainerStyles, styles?.overlayContainer)}>{children}</Stack>
        )}
      </Stack>
    </Ref>
  );
};<|MERGE_RESOLUTION|>--- conflicted
+++ resolved
@@ -35,6 +35,16 @@
 }
 
 /**
+ * Strings of {@link VideoTile} that can be overridden.
+ * @beta
+ */
+export interface VideoTileStrings {
+  participantStateConnecting: string;
+  participantStateRinging: string;
+  participantStateHold: string;
+}
+
+/**
  * Fluent styles for {@link VideoTile}.
  *
  * @public
@@ -121,11 +131,7 @@
    * The call connection state of the participant.
    * For example, `Hold` means the participant is on hold.
    */
-<<<<<<< HEAD
   participantState?: ParticipantState;
-=======
-  participantState?: VideoGalleryRemoteParticipantState;
->>>>>>> 80704119
   /* @conditional-compile-remove(one-to-n-calling) */
   /* @conditional-compile-remove(PSTN-calls) */
   strings?: VideoTileStrings;
@@ -137,11 +143,7 @@
 const DEFAULT_PERSONA_MIN_SIZE_PX = 32;
 
 type DefaultPlaceholderProps = CustomAvatarOptions & {
-<<<<<<< HEAD
   participantState?: ParticipantState;
-=======
-  participantState?: VideoGalleryRemoteParticipantState;
->>>>>>> 80704119
   strings?: Pick<VideoTileStrings, 'participantStateConnecting' | 'participantStateHold' | 'participantStateRinging'>;
 };
 
@@ -152,15 +154,9 @@
     if (!strings) {
       return;
     }
-<<<<<<< HEAD
     if (participantState === 'Idle' || participantState === 'Connecting') {
       return strings?.participantStateConnecting;
     } else if (participantState === 'EarlyMedia' || participantState === 'Ringing') {
-=======
-    if (participantState === 'Connecting') {
-      return strings?.participantStateConnecting;
-    } else if (participantState === 'Ringing') {
->>>>>>> 80704119
       return strings?.participantStateRinging;
     } else if (participantState === 'Hold') {
       return strings?.participantStateHold;
