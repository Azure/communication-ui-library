--- conflicted
+++ resolved
@@ -44,12 +44,6 @@
 /* @conditional-compile-remove(reaction) */
 import { reactionRenderingStyle } from './styles/VideoTile.styles';
 import { getVideoTileOverrideColor } from './utils/videoTileStylesUtils';
-<<<<<<< HEAD
-/* @conditional-compile-remove(reaction) */
-import { reactionEmoji } from './utils/videoTileStylesUtils';
-=======
-/* @conditional-compile-remove(pinned-participants) */
->>>>>>> ea23db65
 import { pinIconStyle } from './styles/VideoTile.styles';
 import useLongPress from './utils/useLongPress';
 import { moreButtonStyles } from './styles/VideoTile.styles';
@@ -281,14 +275,9 @@
     reaction,
     personaMinSize = DEFAULT_PERSONA_MIN_SIZE_PX,
     personaMaxSize = DEFAULT_PERSONA_MAX_SIZE_PX,
-<<<<<<< HEAD
-    contextualMenu
-=======
-    /* @conditional-compile-remove(pinned-participants) */
     contextualMenu,
     /* @conditional-compile-remove(reaction) */
     reactionResources
->>>>>>> ea23db65
   } = props;
 
   const [isHovered, setIsHovered] = useState<boolean>(false);
