// Copyright (c) Microsoft Corporation.
// Licensed under the MIT license.

import { Icon, IStyle, mergeStyles, Persona, Stack, Text } from '@fluentui/react';
/* @conditional-compile-remove(pinned-participants) */
import { MoreHorizontal20Filled } from '@fluentui/react-icons';
import { Ref } from '@fluentui/react-northstar';
import React, { useLayoutEffect, useMemo, useRef, useState } from 'react';
import { useIdentifiers } from '../identifiers';
import { ComponentLocale, useLocale } from '../localization';
import { useTheme } from '../theming';
import { BaseCustomStyles, CustomAvatarOptions, OnRenderAvatarCallback } from '../types';
/* @conditional-compile-remove(one-to-n-calling) */
/* @conditional-compile-remove(PSTN-calls) */
import { ParticipantState } from '../types';
import {
  disabledVideoHint,
  displayNameStyle,
  iconContainerStyle,
  overlayContainerStyles,
  rootStyles,
  videoContainerStyles,
  videoHint,
  tileInfoContainerStyle,
  participantStateStringStyles
} from './styles/VideoTile.styles';
/* @conditional-compile-remove(pinned-participants) */
import { pinIconStyle } from './styles/VideoTile.styles';
import { getVideoTileOverrideColor } from './utils/videoTileStylesUtils';
/* @conditional-compile-remove(pinned-participants) */
import { DefaultButton, IIconProps, concatStyleSets, DirectionalHint } from '@fluentui/react';
/* @conditional-compile-remove(pinned-participants) */
import { menuButtonStyles } from './styles/VideoTile.styles';
/* @conditional-compile-remove(pinned-participants) */
import { mapMenuItemsToContextualMenuItems } from './utils';

/**
 * Strings of {@link VideoTile} that can be overridden.
 * @beta
 */
export interface VideoTileStrings {
  participantStateConnecting: string;
  participantStateRinging: string;
  participantStateHold: string;
}

/**
 * Fluent styles for {@link VideoTile}.
 *
 * @public
 */
export interface VideoTileStylesProps extends BaseCustomStyles {
  /** Styles for video container. */
  videoContainer?: IStyle;
  /** Styles for container overlayed on the video container. */
  overlayContainer?: IStyle;
  /** Styles for displayName on the video container. */
  displayNameContainer?: IStyle;
}

/**
 * Props for {@link VideoTile}.
 *
 * @public
 */
export interface VideoTileProps {
  /** React Child components. Child Components will show as overlay component in the VideoTile. */
  children?: React.ReactNode;
  /**
   * Allows users to pass in an object contains custom CSS styles.
   * @Example
   * ```
   * <VideoTile styles={{ root: { background: 'blue' } }} />
   * ```
   */
  styles?: VideoTileStylesProps;
  /** user id for the VideoTile placeholder. */
  userId?: string;
  /** Component with the video stream. */
  renderElement?: JSX.Element | null;
  /** Determines if the video is mirrored or not. */
  isMirrored?: boolean;
  /** Custom render Component function for no video is available. Render a Persona Icon if undefined. */
  onRenderPlaceholder?: OnRenderAvatarCallback;
  /**
   * Show label on the VideoTile
   * @defaultValue true
   */
  showLabel?: boolean;
  /**
   * Whether to display a mute icon beside the user's display name.
   * @defaultValue true
   */
  showMuteIndicator?: boolean;
  /**
   * Whether the video is muted or not.
   */
  isMuted?: boolean;
  /* @conditional-compile-remove(pinned-participants) */
  /**
<<<<<<< HEAD
   * Display custom menu items in the VideoTile's contextual menu.
   */
  menuItems?: VideoTileMenuItems;
=======
   * If true, the video tile will show the pin icon.
   */
  isPinned?: boolean;
>>>>>>> 2b44fdc3
  /**
   * Display Name of the Participant to be shown in the label.
   * @remarks `displayName` is used to generate avatar initials if `initialsName` is not provided.
   */
  displayName?: string;
  /**
   * Name of the participant used to generate initials. For example, a name `John Doe` will display `JD` as initials.
   * @remarks `displayName` is used if this property is not specified.
   */
  initialsName?: string;
  /**
   * Minimum size of the persona avatar in px.
   * The persona avatar is the default placeholder shown when no video stream is available.
   * For more information see https://developer.microsoft.com/en-us/fluentui#/controls/web/persona
   * @defaultValue 32px
   */
  personaMinSize?: number;
  /**
   * Maximum size of the personal avatar in px.
   * The persona avatar is the default placeholder shown when no video stream is available.
   * For more information see https://developer.microsoft.com/en-us/fluentui#/controls/web/persona
   * @defaultValue 100px
   */
  personaMaxSize?: number;
  /** Optional property to set the aria label of the video tile if there is no available stream. */
  noVideoAvailableAriaLabel?: string;
  /** Whether the participant in the videoTile is speaking. Shows a speaking indicator (border). */
  isSpeaking?: boolean;

  /* @conditional-compile-remove(one-to-n-calling) */
  /* @conditional-compile-remove(PSTN-calls) */
  /**
   * The call connection state of the participant.
   * For example, `Hold` means the participant is on hold.
   */
  participantState?: ParticipantState;
  /* @conditional-compile-remove(one-to-n-calling) */
  /* @conditional-compile-remove(PSTN-calls) */
  strings?: VideoTileStrings;
}

// Coin max size is set to PersonaSize.size100
const DEFAULT_PERSONA_MAX_SIZE_PX = 100;
// Coin min size is set PersonaSize.size32
const DEFAULT_PERSONA_MIN_SIZE_PX = 32;

const DefaultPlaceholder = (props: CustomAvatarOptions): JSX.Element => {
  const { text, noVideoAvailableAriaLabel, coinSize, hidePersonaDetails } = props;

  return (
    <Stack className={mergeStyles({ position: 'absolute', height: '100%', width: '100%' })}>
      <Stack styles={defaultPersonaStyles}>
        <Persona
          coinSize={coinSize}
          hidePersonaDetails={hidePersonaDetails}
          text={text ?? ''}
          initialsTextColor="white"
          aria-label={noVideoAvailableAriaLabel ?? ''}
          showOverflowTooltip={false}
        />
      </Stack>
    </Stack>
  );
};

/**
 * @beta
 * MenuItems to be diplayed in video tile in the contextual/drawer menu
 */
export type VideoTileMenuItems = Array<{
  key: string;
  ariaLabel?: string;
  text: string;
  onClick: () => void;
  iconProps: IIconProps;
}>;

/* @conditional-compile-remove(pinned-participants) */
const menuIcon = (): JSX.Element => <MoreHorizontal20Filled primaryFill="currentColor" />;

const defaultPersonaStyles = { root: { margin: 'auto', maxHeight: '100%' } };

/* @conditional-compile-remove(pinned-participants) */
const VideoTileMoreOptionsButton = (props: { menuItems?: VideoTileMenuItems; menuStyles?: IStyle }): JSX.Element => {
  const { menuItems, menuStyles } = props;
  if (!menuItems || menuItems.length === 0) {
    return <></>;
  }
  return (
    <DefaultButton
      styles={concatStyleSets(menuButtonStyles, menuStyles ?? {})}
      onRenderIcon={menuIcon}
      menuIconProps={{ hidden: true }}
      menuProps={{ items: mapMenuItemsToContextualMenuItems(menuItems), directionalHint: DirectionalHint.topRightEdge }}
    />
  );
};

/**
 * A component to render the video stream for a single call participant.
 *
 * Use with {@link GridLayout} in a {@link VideoGallery}.
 *
 * @public
 */
export const VideoTile = (props: VideoTileProps): JSX.Element => {
  const {
    children,
    displayName,
    initialsName,
    isMirrored,
    isMuted,
    /* @conditional-compile-remove(pinned-participants) */
    isPinned,
    onRenderPlaceholder,
    renderElement,
    showLabel = true,
    showMuteIndicator = true,
    styles,
    userId,
    noVideoAvailableAriaLabel,
    isSpeaking,
    /* @conditional-compile-remove(pinned-participants) */
    menuItems,
    personaMinSize = DEFAULT_PERSONA_MIN_SIZE_PX,
    personaMaxSize = DEFAULT_PERSONA_MAX_SIZE_PX
  } = props;

  const [personaSize, setPersonaSize] = useState(100);
  const videoTileRef = useRef<HTMLElement>(null);

  const locale = useLocale();
  const theme = useTheme();

  const isVideoRendered = !!renderElement;

  const observer = useRef(
    new ResizeObserver((entries): void => {
      const { width, height } = entries[0].contentRect;
      const personaSize = Math.min(width, height) / 3;
      setPersonaSize(Math.max(Math.min(personaSize, personaMaxSize), personaMinSize));
    })
  );

  useLayoutEffect(() => {
    if (videoTileRef.current) {
      observer.current.observe(videoTileRef.current);
    }
    const currentObserver = observer.current;
    return () => currentObserver.disconnect();
  }, [observer, videoTileRef]);

  const placeholderOptions = {
    userId,
    text: initialsName || displayName,
    noVideoAvailableAriaLabel,
    coinSize: personaSize,
    styles: defaultPersonaStyles,
    hidePersonaDetails: true
  };

  const videoHintWithBorderRadius = mergeStyles(videoHint, { borderRadius: theme.effects.roundedCorner4 });

  const tileInfoStyle = useMemo(
    () =>
      mergeStyles(
        isVideoRendered ? videoHintWithBorderRadius : disabledVideoHint,
        getVideoTileOverrideColor(isVideoRendered, theme, 'neutralPrimary'),
        styles?.displayNameContainer
      ),
    [isVideoRendered, videoHintWithBorderRadius, theme, styles?.displayNameContainer]
  );

  const ids = useIdentifiers();

  const canShowLabel = showLabel && (displayName || (showMuteIndicator && isMuted));
  const participantStateString = participantStateStringTrampoline(props, locale);
  return (
    <Ref innerRef={videoTileRef}>
      <Stack
        data-ui-id={ids.videoTile}
        className={mergeStyles(
          rootStyles,
          {
            background: theme.palette.neutralLighter,
            borderRadius: theme.effects.roundedCorner4
          },
          isSpeaking && {
            '&::before': {
              content: `''`,
              position: 'absolute',
              zIndex: 1,
              border: `0.25rem solid ${theme.palette.themePrimary}`,
              borderRadius: theme.effects.roundedCorner4,
              width: '100%',
              height: '100%'
            }
          },
          styles?.root
        )}
      >
        {isVideoRendered ? (
          <Stack
            className={mergeStyles(
              videoContainerStyles,
              isMirrored && { transform: 'scaleX(-1)' },
              styles?.videoContainer
            )}
          >
            {renderElement}
          </Stack>
        ) : (
          <Stack className={mergeStyles(videoContainerStyles)} style={{ opacity: participantStateString ? 0.4 : 1 }}>
            {onRenderPlaceholder ? (
              onRenderPlaceholder(userId ?? '', placeholderOptions, DefaultPlaceholder)
            ) : (
              <DefaultPlaceholder {...placeholderOptions} />
            )}
          </Stack>
        )}

        {(canShowLabel || participantStateString) && (
          <Stack horizontal className={tileInfoContainerStyle} tokens={tileInfoContainerTokens}>
            <Stack horizontal className={tileInfoStyle}>
              {canShowLabel && (
                <Text
                  className={mergeStyles(displayNameStyle)}
                  title={displayName}
                  style={{ color: participantStateString ? theme.palette.neutralSecondary : 'inherit' }}
                >
                  {displayName}
                </Text>
              )}
              {participantStateString && (
                <Text className={mergeStyles(participantStateStringStyles(theme))}>
                  {bracketedParticipantString(participantStateString, !!canShowLabel)}
                </Text>
              )}
              {showMuteIndicator && isMuted && (
                <Stack className={mergeStyles(iconContainerStyle)}>
                  <Icon iconName="VideoTileMicOff" />
                </Stack>
              )}
              {
                /* @conditional-compile-remove(pinned-participants) */
<<<<<<< HEAD
                <VideoTileMoreOptionsButton menuItems={menuItems} menuStyles={props.styles} />
=======
                isPinned && (
                  <Stack className={mergeStyles(iconContainerStyle)}>
                    <Icon iconName="VideoTilePinned" className={mergeStyles(pinIconStyle)} />
                  </Stack>
                )
>>>>>>> 2b44fdc3
              }
            </Stack>
          </Stack>
        )}

        {children && (
          <Stack className={mergeStyles(overlayContainerStyles, styles?.overlayContainer)}>{children}</Stack>
        )}
      </Stack>
    </Ref>
  );
};

const participantStateStringTrampoline = (props: VideoTileProps, locale: ComponentLocale): string | undefined => {
  /* @conditional-compile-remove(one-to-n-calling) */
  /* @conditional-compile-remove(PSTN-calls) */
  const strings = { ...locale.strings.videoTile, ...props.strings };
  /* @conditional-compile-remove(one-to-n-calling) */
  /* @conditional-compile-remove(PSTN-calls) */
  return props.participantState === 'Idle' || props.participantState === 'Connecting'
    ? strings?.participantStateConnecting
    : props.participantState === 'EarlyMedia' || props.participantState === 'Ringing'
    ? strings?.participantStateRinging
    : props.participantState === 'Hold'
    ? strings?.participantStateHold
    : undefined;

  return undefined;
};

const tileInfoContainerTokens = {
  // A horizontal Stack sets the left margin to 0 for all it's children.
  // We need to allow the children to set their own margins
  childrenGap: 'none'
};

const bracketedParticipantString = (participantString: string, withBrackets: boolean): string => {
  return withBrackets ? `(${participantString})` : participantString;
};<|MERGE_RESOLUTION|>--- conflicted
+++ resolved
@@ -25,12 +25,10 @@
   participantStateStringStyles
 } from './styles/VideoTile.styles';
 /* @conditional-compile-remove(pinned-participants) */
-import { pinIconStyle } from './styles/VideoTile.styles';
+import { pinIconStyle, menuButtonStyles } from './styles/VideoTile.styles';
 import { getVideoTileOverrideColor } from './utils/videoTileStylesUtils';
 /* @conditional-compile-remove(pinned-participants) */
 import { DefaultButton, IIconProps, concatStyleSets, DirectionalHint } from '@fluentui/react';
-/* @conditional-compile-remove(pinned-participants) */
-import { menuButtonStyles } from './styles/VideoTile.styles';
 /* @conditional-compile-remove(pinned-participants) */
 import { mapMenuItemsToContextualMenuItems } from './utils';
 
@@ -98,15 +96,14 @@
   isMuted?: boolean;
   /* @conditional-compile-remove(pinned-participants) */
   /**
-<<<<<<< HEAD
    * Display custom menu items in the VideoTile's contextual menu.
    */
   menuItems?: VideoTileMenuItems;
-=======
+  /* @conditional-compile-remove(pinned-participants) */
+  /**
    * If true, the video tile will show the pin icon.
    */
   isPinned?: boolean;
->>>>>>> 2b44fdc3
   /**
    * Display Name of the Participant to be shown in the label.
    * @remarks `displayName` is used to generate avatar initials if `initialsName` is not provided.
@@ -352,15 +349,15 @@
               )}
               {
                 /* @conditional-compile-remove(pinned-participants) */
-<<<<<<< HEAD
                 <VideoTileMoreOptionsButton menuItems={menuItems} menuStyles={props.styles} />
-=======
+              }
+              {
+                /* @conditional-compile-remove(pinned-participants) */
                 isPinned && (
                   <Stack className={mergeStyles(iconContainerStyle)}>
                     <Icon iconName="VideoTilePinned" className={mergeStyles(pinIconStyle)} />
                   </Stack>
                 )
->>>>>>> 2b44fdc3
               }
             </Stack>
           </Stack>
