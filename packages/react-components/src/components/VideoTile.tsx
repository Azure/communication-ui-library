--- conflicted
+++ resolved
@@ -443,10 +443,6 @@
         {children && (
           <Stack className={mergeStyles(overlayContainerStyles, styles?.overlayContainer)}>{children}</Stack>
         )}
-<<<<<<< HEAD
-
-=======
->>>>>>> 317fc35b
         {
           /* @conditional-compile-remove(raise-hand) */ raisedHand && (
             <Stack
@@ -464,22 +460,10 @@
               }}
             >
               <Stack.Item>
-<<<<<<< HEAD
-                <Text>{raisedHand.raisedHandOrderPosition}</Text>
-              </Stack.Item>
-              <Stack.Item>
-                <Icon
-                  iconName="ParticipantItemRaisedHand"
-                  className="icon-raise-hand"
-                  ariaLabel=""
-                  style={raiseHandIconStyle}
-                />
-=======
                 <Text>{raisedHand.order}</Text>
               </Stack.Item>
               <Stack.Item>
                 <RaisedHandIcon />
->>>>>>> 317fc35b
               </Stack.Item>
             </Stack>
           )
