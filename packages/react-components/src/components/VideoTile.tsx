--- conflicted
+++ resolved
@@ -10,11 +10,8 @@
 import { CallingTheme, useTheme } from '../theming';
 import { BaseCustomStyles, CustomAvatarOptions, OnRenderAvatarCallback } from '../types';
 /* @conditional-compile-remove(raise-hand) */
-<<<<<<< HEAD
-=======
 import { CallingTheme } from '../theming';
 /* @conditional-compile-remove(raise-hand) */
->>>>>>> 96919ef4
 import { RaisedHand } from '../types';
 /* @conditional-compile-remove(raise-hand) */
 import { RaisedHandIcon } from './assets/RaisedHandIcon';
@@ -367,11 +364,7 @@
           '&::after': {
             content: `''`,
             position: 'absolute',
-<<<<<<< HEAD
-            border: `0.25rem solid ${isSpeaking ? theme.palette.themePrimary : callingPalette.raiseHandGold}`,
-=======
             border: `0.25rem solid ${isSpeaking ? theme.palette.themePrimary : raisedHandBackgroundColor}`,
->>>>>>> 96919ef4
             borderRadius: theme.effects.roundedCorner4,
             width: '100%',
             height: '100%',
@@ -473,11 +466,7 @@
               }}
             >
               <Stack.Item>
-<<<<<<< HEAD
                 <Text>{raisedHand.raisedHandOrderPosition}</Text>
-=======
-                <Text>{raisedHand.order}</Text>
->>>>>>> 96919ef4
               </Stack.Item>
               <Stack.Item>
                 <RaisedHandIcon />
