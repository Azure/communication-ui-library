// Copyright (c) Microsoft Corporation.
// Licensed under the MIT license.

import { IStyle } from '@fluentui/react';
import { _pxToRem } from '@internal/acs-ui-common';
import { HorizontalGalleryStyles } from '../../HorizontalGallery';
import { LARGE_FLOATING_MODAL_SIZE_PX, SMALL_FLOATING_MODAL_SIZE_PX } from './FloatingLocalVideo.styles';

/**
 * @private
 */
export const horizontalGalleryContainerStyle = (shouldFloatLocalVideo: boolean, isNarrow: boolean): IStyle => {
  return {
    minHeight: isNarrow
      ? `${SMALL_HORIZONTAL_GALLERY_TILE_SIZE_REM.height}rem`
      : `${LARGE_HORIZONTAL_GALLERY_TILE_SIZE_REM.height}rem`,
    width: shouldFloatLocalVideo
      ? isNarrow
        ? `calc(100% - ${_pxToRem(SMALL_FLOATING_MODAL_SIZE_PX.width)})`
        : `calc(100% - ${_pxToRem(LARGE_FLOATING_MODAL_SIZE_PX.width)})`
      : '100%',
    paddingRight: '0.5rem'
  };
};

/**
 * @private
 */
export const horizontalGalleryStyle = (isNarrow: boolean): HorizontalGalleryStyles => {
  return {
    children: isNarrow ? SMALL_HORIZONTAL_GALLERY_TILE_STYLE : LARGE_HORIZONTAL_GALLERY_TILE_STYLE
  };
};

/**
 * Small horizontal gallery tile size in rem
 * @private
 */
<<<<<<< HEAD
export const SMALL_HORIZONTAL_GALLERY_TILE_SIZE_REM = { height: 6.5, width: 6.5 };
=======
export const SMALL_HORIZONTAL_GALLERY_TILE_SIZE_REM = { height: 5.5, width: 5.5 };
>>>>>>> 81e8e549
/**
 * Large horizontal gallery tile size in rem
 * @private
 */
export const LARGE_HORIZONTAL_GALLERY_TILE_SIZE_REM = { height: 7.5, width: 10 };

/**
 * @private
 */
export const SMALL_HORIZONTAL_GALLERY_TILE_STYLE = {
  minHeight: `${SMALL_HORIZONTAL_GALLERY_TILE_SIZE_REM.height}rem`,
  minWidth: `${SMALL_HORIZONTAL_GALLERY_TILE_SIZE_REM.width}rem`,
  maxHeight: `${SMALL_HORIZONTAL_GALLERY_TILE_SIZE_REM.height}rem`,
  maxWidth: `${SMALL_HORIZONTAL_GALLERY_TILE_SIZE_REM.width}rem`
};
/**
 * @private
 */
export const LARGE_HORIZONTAL_GALLERY_TILE_STYLE = {
  minHeight: `${LARGE_HORIZONTAL_GALLERY_TILE_SIZE_REM.height}rem`,
  minWidth: `${LARGE_HORIZONTAL_GALLERY_TILE_SIZE_REM.width}rem`,
  maxHeight: `${LARGE_HORIZONTAL_GALLERY_TILE_SIZE_REM.height}rem`,
  maxWidth: `${LARGE_HORIZONTAL_GALLERY_TILE_SIZE_REM.width}rem`
};<|MERGE_RESOLUTION|>--- conflicted
+++ resolved
@@ -36,11 +36,8 @@
  * Small horizontal gallery tile size in rem
  * @private
  */
-<<<<<<< HEAD
 export const SMALL_HORIZONTAL_GALLERY_TILE_SIZE_REM = { height: 6.5, width: 6.5 };
-=======
-export const SMALL_HORIZONTAL_GALLERY_TILE_SIZE_REM = { height: 5.5, width: 5.5 };
->>>>>>> 81e8e549
+
 /**
  * Large horizontal gallery tile size in rem
  * @private
