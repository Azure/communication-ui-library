// Copyright (c) Microsoft Corporation.
// Licensed under the MIT License.

import { IContextualMenuItem, IContextualMenuProps } from '@fluentui/react';
import { _formatString } from '@internal/acs-ui-common';
import { useMemo } from 'react';
import { VideoGalleryParticipant, ViewScalingMode } from '../../types';
import { _preventDismissOnEvent as preventDismissOnEvent } from '@internal/acs-ui-common';

/**
 * @private
 */
export const useVideoTileContextualMenuProps = (props: {
  participant: VideoGalleryParticipant;
  strings?: {
    fitRemoteParticipantToFrame?: string;
    fillRemoteParticipantFrame?: string;
    pinParticipantForMe?: string;
    pinParticipantForMeLimitReached?: string;
    unpinParticipantForMe?: string;
    pinParticipantMenuItemAriaLabel?: string;
    unpinParticipantMenuItemAriaLabel?: string;
    pinnedParticipantAnnouncementAriaLabel?: string;
    unpinnedParticipantAnnouncementAriaLabel?: string;
    startSpotlightVideoTileMenuLabel?: string;
    addSpotlightVideoTileMenuLabel?: string;
    stopSpotlightVideoTileMenuLabel?: string;
    stopSpotlightOnSelfVideoTileMenuLabel?: string;
    spotlightLimitReachedMenuTitle?: string;
    muteParticipantMenuItemLabel?: string;
    forbidParticipantAudio?: string;
    permitParticipantAudio?: string;
    forbidParticipantVideo?: string;
    permitParticipantVideo?: string;
    forbidParticipantAudioTileMenuLabel?: string;
    permitParticipantAudioTileMenuLabel?: string;
    forbidParticipantVideoTileMenuLabel?: string;
    permitParticipantVideoTileMenuLabel?: string;
  };
  view?: { updateScalingMode: (scalingMode: ViewScalingMode) => Promise<void> };
  isPinned?: boolean;
  onPinParticipant?: (userId: string) => void;
  onUnpinParticipant?: (userId: string) => void;
  onUpdateScalingMode?: (userId: string, scalingMode: ViewScalingMode) => void;
  disablePinMenuItem?: boolean;
  toggleAnnouncerString?: (announcerString: string) => void;
  isSpotlighted?: boolean;
  spotlightedParticipantUserIds?: string[];
  onStartSpotlight?: (userIds: string[]) => void;
  onStopSpotlight?: (userIds: string[]) => void;
  maxParticipantsToSpotlight?: number;
  myUserId?: string;
  onMuteParticipant?: (userId: string) => void;
  onForbidParticipantAudio?: (userIds: string[]) => void;
  onPermitParticipantAudio?: (userIds: string[]) => void;
  onForbidParticipantVideo?: (userIds: string[]) => void;
  onPermitParticipantVideo?: (userIds: string[]) => void;
}): IContextualMenuProps | undefined => {
  const {
    participant,
    view,
    strings,
    isPinned,
    onPinParticipant,
    onUnpinParticipant,
    onUpdateScalingMode,
    disablePinMenuItem,
    toggleAnnouncerString,
    spotlightedParticipantUserIds = [],
    isSpotlighted,
    onStartSpotlight,
    onStopSpotlight,
    maxParticipantsToSpotlight,
    myUserId,
<<<<<<< HEAD
    /* @conditional-compile-remove(soft-mute) */ onMuteParticipant,
    onForbidParticipantAudio,
    onPermitParticipantAudio,
    onForbidParticipantVideo,
    onPermitParticipantVideo
=======
    onMuteParticipant
>>>>>>> 734c9053
  } = props;
  const scalingMode = useMemo(() => {
    return props.participant.videoStream?.scalingMode;
  }, [props.participant.videoStream?.scalingMode]);

  const contextualMenuProps: IContextualMenuProps | undefined = useMemo(() => {
    const items: IContextualMenuItem[] = [];
    if (onMuteParticipant && strings?.muteParticipantMenuItemLabel) {
      items.push({
        key: 'mute',
        text: strings?.muteParticipantMenuItemLabel,
        iconProps: {
          iconName: 'ContextualMenuMicMutedIcon',
          styles: { root: { lineHeight: 0 } }
        },
        onClick: () => onMuteParticipant(participant.userId),
        'data-ui-id': 'video-tile-mute-participant',
        ariaLabel: strings?.muteParticipantMenuItemLabel,
        disabled: participant.isMuted
      });
    }
    if (isPinned !== undefined) {
      if (isPinned && onUnpinParticipant && strings?.unpinParticipantForMe) {
        let unpinActionString: string | undefined = undefined;
        if (toggleAnnouncerString && strings.unpinParticipantMenuItemAriaLabel && participant.displayName) {
          unpinActionString = _formatString(strings?.unpinParticipantMenuItemAriaLabel, {
            participantName: participant.displayName
          });
        }
        items.push({
          key: 'unpin',
          text: strings.unpinParticipantForMe,
          iconProps: {
            iconName: 'UnpinParticipant',
            styles: { root: { lineHeight: '1rem', textAlign: 'center' } }
          },
          onClick: () => {
            onUnpinParticipant(participant.userId);
            unpinActionString && toggleAnnouncerString?.(unpinActionString);
          },
          'data-ui-id': 'video-tile-unpin-participant-button',
          ariaLabel: unpinActionString
        });
      }
      if (!isPinned && onPinParticipant && strings?.pinParticipantForMe) {
        let pinActionString: string | undefined = undefined;
        if (toggleAnnouncerString && strings.pinnedParticipantAnnouncementAriaLabel && participant.displayName) {
          pinActionString = _formatString(strings?.pinnedParticipantAnnouncementAriaLabel, {
            participantName: participant.displayName
          });
        }
        items.push({
          key: 'pin',
          text: disablePinMenuItem ? strings.pinParticipantForMeLimitReached : strings.pinParticipantForMe,
          iconProps: {
            iconName: 'PinParticipant',
            styles: { root: { lineHeight: '1rem', textAlign: 'center' } }
          },
          onClick: () => {
            onPinParticipant(participant.userId);
            pinActionString && toggleAnnouncerString?.(pinActionString);
          },
          'data-ui-id': 'video-tile-pin-participant-button',
          disabled: disablePinMenuItem || isSpotlighted,
          ariaLabel: strings.pinParticipantForMe
        });
      }
    }

    if (isSpotlighted) {
      const stopSpotlightMenuLabel =
        myUserId === participant.userId
          ? strings?.stopSpotlightOnSelfVideoTileMenuLabel
          : strings?.stopSpotlightVideoTileMenuLabel;
      if (onStopSpotlight && participant.userId && strings?.stopSpotlightVideoTileMenuLabel) {
        items.push({
          key: 'stopSpotlight',
          text: stopSpotlightMenuLabel,
          iconProps: {
            iconName: 'StopSpotlightContextualMenuItem',
            styles: { root: { lineHeight: 0 } }
          },
          onClick: () => onStopSpotlight([participant.userId]),
          ariaLabel: strings.stopSpotlightVideoTileMenuLabel
        });
      }
    } else {
      const startSpotlightMenuLabel =
        spotlightedParticipantUserIds && spotlightedParticipantUserIds.length > 0
          ? strings?.addSpotlightVideoTileMenuLabel
          : strings?.startSpotlightVideoTileMenuLabel;
      const maxSpotlightedParticipantsReached = maxParticipantsToSpotlight
        ? spotlightedParticipantUserIds.length >= maxParticipantsToSpotlight
        : false;
      if (onStartSpotlight && participant.userId && startSpotlightMenuLabel) {
        items.push({
          key: 'startSpotlight',
          text: startSpotlightMenuLabel,
          iconProps: {
            iconName: 'StartSpotlightContextualMenuItem',
            styles: { root: { lineHeight: 0 } }
          },
          onClick: () => onStartSpotlight([participant.userId]),
          ariaLabel: startSpotlightMenuLabel,
          disabled: maxSpotlightedParticipantsReached,
          title: maxSpotlightedParticipantsReached ? strings?.spotlightLimitReachedMenuTitle : undefined
        });
      }
    }
    /* @conditional-compile-remove(media-access) */
    if (!participant.mediaAccess?.isAudioPermitted && onPermitParticipantAudio) {
      items.push({
        key: 'permitParticipantAudio',
        text: strings?.permitParticipantAudioTileMenuLabel,
        iconProps: {
          iconName: 'Microphone',
          styles: { root: { lineHeight: 0 } }
        },
        onClick: () => onPermitParticipantAudio([participant.userId]),
        'data-ui-id': 'audio-tile-unblock-microphone',
        ariaLabel: 'Unblock microphone'
      });
    }
    /* @conditional-compile-remove(media-access) */
    if (participant.mediaAccess?.isAudioPermitted && onForbidParticipantAudio) {
      items.push({
        key: 'forbidParticipantAudio',
        text: strings?.forbidParticipantAudioTileMenuLabel,
        iconProps: {
          iconName: 'ControlButtonMicProhibited',
          styles: { root: { lineHeight: 0 } }
        },
        onClick: () => onForbidParticipantAudio([participant.userId]),
        'data-ui-id': 'audio-tile-block-microphone',
        ariaLabel: 'Block microphone'
      });
    }

    /* @conditional-compile-remove(media-access) */
    if (!participant.mediaAccess?.isVideoPermitted && onPermitParticipantVideo) {
      items.push({
        key: 'permitParticipantVideo',
        text: strings?.permitParticipantVideoTileMenuLabel,
        iconProps: {
          iconName: 'Microphone',
          styles: { root: { lineHeight: 0 } }
        },
        onClick: () => onPermitParticipantVideo([participant.userId]),
        'data-ui-id': 'video-tile-unblock-microphone',
        ariaLabel: 'Unblock microphone'
      });
    }
    /* @conditional-compile-remove(media-access) */
    if (participant.mediaAccess?.isVideoPermitted && onForbidParticipantVideo) {
      items.push({
        key: 'forbidParticipantVideo',
        text: strings?.forbidParticipantVideoTileMenuLabel,
        iconProps: {
          iconName: 'ControlButtonMicProhibited',
          styles: { root: { lineHeight: 0 } }
        },
        onClick: () => onForbidParticipantVideo([participant.userId]),
        'data-ui-id': 'video-tile-block-microphone',
        ariaLabel: 'Block microphone'
      });
    }

    if (scalingMode) {
      if (scalingMode === 'Crop' && strings?.fitRemoteParticipantToFrame) {
        items.push({
          key: 'fitRemoteParticipantToFrame',
          text: strings.fitRemoteParticipantToFrame,
          iconProps: {
            iconName: 'VideoTileScaleFit',
            styles: { root: { lineHeight: '1rem', textAlign: 'center' } }
          },
          onClick: () => {
            onUpdateScalingMode?.(participant.userId, 'Fit');
            view?.updateScalingMode('Fit');
          },
          'data-ui-id': 'video-tile-fit-to-frame',
          ariaLabel: strings.fitRemoteParticipantToFrame
        });
      } else if (scalingMode === 'Fit' && strings?.fillRemoteParticipantFrame) {
        items.push({
          key: 'fillRemoteParticipantFrame',
          text: strings.fillRemoteParticipantFrame,
          iconProps: {
            iconName: 'VideoTileScaleFill',
            styles: { root: { lineHeight: '1rem', textAlign: 'center' } }
          },
          onClick: () => {
            onUpdateScalingMode?.(participant.userId, 'Crop');
            view?.updateScalingMode('Crop');
          },
          'data-ui-id': 'video-tile-fill-frame',
          ariaLabel: strings.fillRemoteParticipantFrame
        });
      }
    }
    if (items.length === 0) {
      return undefined;
    }

    return { items, styles: {}, calloutProps: { preventDismissOnEvent } };
  }, [
    onMuteParticipant,
    strings?.muteParticipantMenuItemLabel,
    strings?.unpinParticipantForMe,
    strings?.pinParticipantForMe,
    strings?.unpinParticipantMenuItemAriaLabel,
    strings?.pinnedParticipantAnnouncementAriaLabel,
    strings?.pinParticipantForMeLimitReached,
    strings?.stopSpotlightOnSelfVideoTileMenuLabel,
    strings?.stopSpotlightVideoTileMenuLabel,
    strings?.addSpotlightVideoTileMenuLabel,
    strings?.startSpotlightVideoTileMenuLabel,
    strings?.spotlightLimitReachedMenuTitle,
    strings?.permitParticipantAudioTileMenuLabel,
    strings?.forbidParticipantAudioTileMenuLabel,
    strings?.permitParticipantVideoTileMenuLabel,
    strings?.forbidParticipantVideoTileMenuLabel,
    strings?.fitRemoteParticipantToFrame,
    strings?.fillRemoteParticipantFrame,
    isPinned,
    isSpotlighted,
    participant.mediaAccess?.isAudioPermitted,
    participant.mediaAccess?.isVideoPermitted,
    participant.isMuted,
    participant.userId,
    participant.displayName,
    onPermitParticipantAudio,
    onForbidParticipantAudio,
    onPermitParticipantVideo,
    onForbidParticipantVideo,
    scalingMode,
    onUnpinParticipant,
    onPinParticipant,
    toggleAnnouncerString,
    disablePinMenuItem,
    myUserId,
    onStopSpotlight,
    spotlightedParticipantUserIds,
    maxParticipantsToSpotlight,
<<<<<<< HEAD
    onStartSpotlight,
    onUpdateScalingMode,
    view
=======
    myUserId,
    onMuteParticipant,
    participant.isMuted
>>>>>>> 734c9053
  ]);

  return contextualMenuProps;
};<|MERGE_RESOLUTION|>--- conflicted
+++ resolved
@@ -72,15 +72,11 @@
     onStopSpotlight,
     maxParticipantsToSpotlight,
     myUserId,
-<<<<<<< HEAD
-    /* @conditional-compile-remove(soft-mute) */ onMuteParticipant,
+    onMuteParticipant,
     onForbidParticipantAudio,
     onPermitParticipantAudio,
     onForbidParticipantVideo,
     onPermitParticipantVideo
-=======
-    onMuteParticipant
->>>>>>> 734c9053
   } = props;
   const scalingMode = useMemo(() => {
     return props.participant.videoStream?.scalingMode;
@@ -325,15 +321,9 @@
     onStopSpotlight,
     spotlightedParticipantUserIds,
     maxParticipantsToSpotlight,
-<<<<<<< HEAD
     onStartSpotlight,
     onUpdateScalingMode,
     view
-=======
-    myUserId,
-    onMuteParticipant,
-    participant.isMuted
->>>>>>> 734c9053
   ]);
 
   return contextualMenuProps;
