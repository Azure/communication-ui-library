// Copyright (c) Microsoft Corporation.
// Licensed under the MIT License.

import { IContextualMenuItem, IContextualMenuProps } from '@fluentui/react';
import { _formatString } from '@internal/acs-ui-common';
import { useMemo } from 'react';
import { VideoGalleryRemoteParticipant, ViewScalingMode } from '../../types';
import { _preventDismissOnEvent as preventDismissOnEvent } from '@internal/acs-ui-common';

/**
 * @private
 */
export const useVideoTileContextualMenuProps = (props: {
  remoteParticipant: VideoGalleryRemoteParticipant;
  strings?: {
    fitRemoteParticipantToFrame?: string;
    fillRemoteParticipantFrame?: string;
    pinParticipantForMe?: string;
    pinParticipantForMeLimitReached?: string;
    unpinParticipantForMe?: string;
    pinParticipantMenuItemAriaLabel?: string;
    unpinParticipantMenuItemAriaLabel?: string;
    pinnedParticipantAnnouncementAriaLabel?: string;
    unpinnedParticipantAnnouncementAriaLabel?: string;
    /* @conditional-compile-remove(spotlight) */
    startSpotlightVideoTileMenuLabel?: string;
    /* @conditional-compile-remove(spotlight) */
    addSpotlightVideoTileMenuLabel?: string;
    /* @conditional-compile-remove(spotlight) */
    stopSpotlightVideoTileMenuLabel?: string;
    /* @conditional-compile-remove(spotlight) */
    spotlightLimitReachedMenuTitle?: string;
  };
  view?: { updateScalingMode: (scalingMode: ViewScalingMode) => Promise<void> };
  isPinned?: boolean;
  onPinParticipant?: (userId: string) => void;
  onUnpinParticipant?: (userId: string) => void;
  onUpdateScalingMode?: (userId: string, scalingMode: ViewScalingMode) => void;
  disablePinMenuItem?: boolean;
  toggleAnnouncerString?: (announcerString: string) => void;
  /* @conditional-compile-remove(spotlight) */
  isSpotlighted?: boolean;
  /* @conditional-compile-remove(spotlight) */
  spotlightedParticipantUserIds?: string[];
  /* @conditional-compile-remove(spotlight) */
  onStartSpotlight?: (userIds: string[]) => void;
  /* @conditional-compile-remove(spotlight) */
<<<<<<< HEAD
  onStopSpotlight?: (userIds: string[]) => void;
=======
  onStopSpotlight?: (userId: string) => void;
  /* @conditional-compile-remove(spotlight) */
  maxParticipantsToSpotlight?: number;
>>>>>>> 6ec1a33c
}): IContextualMenuProps | undefined => {
  const {
    remoteParticipant,
    view,
    strings,
    isPinned,
    onPinParticipant,
    onUnpinParticipant,
    onUpdateScalingMode,
    disablePinMenuItem,
    toggleAnnouncerString,
    /* @conditional-compile-remove(spotlight) */ spotlightedParticipantUserIds = [],
    /* @conditional-compile-remove(spotlight) */ isSpotlighted,
    /* @conditional-compile-remove(spotlight) */ onStartSpotlight,
    /* @conditional-compile-remove(spotlight) */ onStopSpotlight,
    /* @conditional-compile-remove(spotlight) */ maxParticipantsToSpotlight
  } = props;
  const scalingMode = useMemo(() => {
    return props.remoteParticipant.videoStream?.scalingMode;
  }, [props.remoteParticipant.videoStream?.scalingMode]);

  const contextualMenuProps: IContextualMenuProps | undefined = useMemo(() => {
    const items: IContextualMenuItem[] = [];

    if (isPinned !== undefined) {
      if (isPinned && onUnpinParticipant && strings?.unpinParticipantForMe) {
        let unpinActionString: string | undefined = undefined;
        if (toggleAnnouncerString && strings.unpinParticipantMenuItemAriaLabel && remoteParticipant.displayName) {
          unpinActionString = _formatString(strings?.unpinParticipantMenuItemAriaLabel, {
            participantName: remoteParticipant.displayName
          });
        }
        items.push({
          key: 'unpin',
          text: strings.unpinParticipantForMe,
          iconProps: {
            iconName: 'UnpinParticipant',
            styles: { root: { lineHeight: '1rem', textAlign: 'center' } }
          },
          onClick: () => {
            onUnpinParticipant(remoteParticipant.userId);
            unpinActionString && toggleAnnouncerString?.(unpinActionString);
          },
          'data-ui-id': 'video-tile-unpin-participant-button',
          ariaLabel: unpinActionString
        });
      }
      if (!isPinned && onPinParticipant && strings?.pinParticipantForMe) {
        let pinActionString: string | undefined = undefined;
        if (toggleAnnouncerString && strings.pinnedParticipantAnnouncementAriaLabel && remoteParticipant.displayName) {
          pinActionString = _formatString(strings?.pinnedParticipantAnnouncementAriaLabel, {
            participantName: remoteParticipant.displayName
          });
        }
        items.push({
          key: 'pin',
          text: disablePinMenuItem ? strings.pinParticipantForMeLimitReached : strings.pinParticipantForMe,
          iconProps: {
            iconName: 'PinParticipant',
            styles: { root: { lineHeight: '1rem', textAlign: 'center' } }
          },
          onClick: () => {
            onPinParticipant(remoteParticipant.userId);
            pinActionString && toggleAnnouncerString?.(pinActionString);
          },
          'data-ui-id': 'video-tile-pin-participant-button',
          disabled: disablePinMenuItem || /* @conditional-compile-remove(spotlight) */ isSpotlighted,
          ariaLabel: pinActionString
        });
      }
    }
    /* @conditional-compile-remove(spotlight) */
    if (isSpotlighted) {
      if (onStopSpotlight && remoteParticipant.userId && strings?.stopSpotlightVideoTileMenuLabel) {
        items.push({
          key: 'stopSpotlight',
          text: strings.stopSpotlightVideoTileMenuLabel,
          iconProps: {
            iconName: 'StopSpotlightContextualMenuItem',
            styles: { root: { lineHeight: 0 } }
          },
          onClick: () => onStopSpotlight([remoteParticipant.userId]),
          ariaLabel: strings.stopSpotlightVideoTileMenuLabel
        });
      }
    } else {
      const startSpotlightMenuLabel =
        spotlightedParticipantUserIds && spotlightedParticipantUserIds.length > 0
          ? strings?.addSpotlightVideoTileMenuLabel
          : strings?.startSpotlightVideoTileMenuLabel;
      const maxSpotlightedParticipantsReached = maxParticipantsToSpotlight
        ? spotlightedParticipantUserIds.length >= maxParticipantsToSpotlight
        : false;
      if (onStartSpotlight && remoteParticipant.userId && startSpotlightMenuLabel) {
        items.push({
          key: 'startSpotlight',
          text: startSpotlightMenuLabel,
          iconProps: {
            iconName: 'StartSpotlightContextualMenuItem',
            styles: { root: { lineHeight: 0 } }
          },
<<<<<<< HEAD
          onClick: () => onStartSpotlight([remoteParticipant.userId]),
          ariaLabel: startSpotlightMenuLabel
=======
          onClick: () => onStartSpotlight(remoteParticipant.userId),
          ariaLabel: startSpotlightMenuLabel,
          disabled: maxSpotlightedParticipantsReached,
          title: maxSpotlightedParticipantsReached ? strings?.spotlightLimitReachedMenuTitle : undefined
>>>>>>> 6ec1a33c
        });
      }
    }
    if (scalingMode) {
      if (scalingMode === 'Crop' && strings?.fitRemoteParticipantToFrame) {
        items.push({
          key: 'fitRemoteParticipantToFrame',
          text: strings.fitRemoteParticipantToFrame,
          iconProps: {
            iconName: 'VideoTileScaleFit',
            styles: { root: { lineHeight: '1rem', textAlign: 'center' } }
          },
          onClick: () => {
            onUpdateScalingMode?.(remoteParticipant.userId, 'Fit');
            view?.updateScalingMode('Fit');
          },
          'data-ui-id': 'video-tile-fit-to-frame',
          ariaLabel: strings.fitRemoteParticipantToFrame
        });
      } else if (scalingMode === 'Fit' && strings?.fillRemoteParticipantFrame) {
        items.push({
          key: 'fillRemoteParticipantFrame',
          text: strings.fillRemoteParticipantFrame,
          iconProps: {
            iconName: 'VideoTileScaleFill',
            styles: { root: { lineHeight: '1rem', textAlign: 'center' } }
          },
          onClick: () => {
            onUpdateScalingMode?.(remoteParticipant.userId, 'Crop');
            view?.updateScalingMode('Crop');
          },
          'data-ui-id': 'video-tile-fill-frame',
          ariaLabel: strings.fillRemoteParticipantFrame
        });
      }
    }
    if (items.length === 0) {
      return undefined;
    }

    return { items, styles: {}, calloutProps: { preventDismissOnEvent } };
  }, [
    scalingMode,
    strings,
    view,
    isPinned,
    onPinParticipant,
    onUnpinParticipant,
    onUpdateScalingMode,
    remoteParticipant.userId,
    remoteParticipant.displayName,
    disablePinMenuItem,
    toggleAnnouncerString,
    /* @conditional-compile-remove(spotlight) */ spotlightedParticipantUserIds,
    /* @conditional-compile-remove(spotlight) */ isSpotlighted,
    /* @conditional-compile-remove(spotlight) */ onStartSpotlight,
    /* @conditional-compile-remove(spotlight) */ onStopSpotlight,
    /* @conditional-compile-remove(spotlight) */ maxParticipantsToSpotlight
  ]);

  return contextualMenuProps;
};<|MERGE_RESOLUTION|>--- conflicted
+++ resolved
@@ -45,13 +45,9 @@
   /* @conditional-compile-remove(spotlight) */
   onStartSpotlight?: (userIds: string[]) => void;
   /* @conditional-compile-remove(spotlight) */
-<<<<<<< HEAD
   onStopSpotlight?: (userIds: string[]) => void;
-=======
-  onStopSpotlight?: (userId: string) => void;
   /* @conditional-compile-remove(spotlight) */
   maxParticipantsToSpotlight?: number;
->>>>>>> 6ec1a33c
 }): IContextualMenuProps | undefined => {
   const {
     remoteParticipant,
@@ -153,15 +149,10 @@
             iconName: 'StartSpotlightContextualMenuItem',
             styles: { root: { lineHeight: 0 } }
           },
-<<<<<<< HEAD
           onClick: () => onStartSpotlight([remoteParticipant.userId]),
-          ariaLabel: startSpotlightMenuLabel
-=======
-          onClick: () => onStartSpotlight(remoteParticipant.userId),
           ariaLabel: startSpotlightMenuLabel,
           disabled: maxSpotlightedParticipantsReached,
           title: maxSpotlightedParticipantsReached ? strings?.spotlightLimitReachedMenuTitle : undefined
->>>>>>> 6ec1a33c
         });
       }
     }
