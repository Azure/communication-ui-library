--- conflicted
+++ resolved
@@ -28,17 +28,10 @@
   localVideoComponent: JSX.Element;
   // Element id of layer host to constrain the dragging of local video
   layerHostId: string;
-<<<<<<< HEAD
-=======
   // Parent component width in px
->>>>>>> 725ff4e0
   parentWidth?: number;
   // Parent component height in px
   parentHeight?: number;
-<<<<<<< HEAD
-  localVideoSize: { width: number; height: number };
-}): JSX.Element => {
-=======
   // Local video width and height in px
   localVideoSize: {
     width: number;
@@ -50,7 +43,6 @@
  * @private
  */
 export const FloatingLocalVideo = (props: FloatingLocalVideoProps): JSX.Element => {
->>>>>>> 725ff4e0
   const { localVideoComponent, layerHostId, localVideoSize, parentWidth, parentHeight } = props;
 
   const theme = useTheme();
