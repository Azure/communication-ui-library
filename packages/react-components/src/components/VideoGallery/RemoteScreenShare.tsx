// Copyright (c) Microsoft Corporation.
// Licensed under the MIT License.

import { Spinner, SpinnerSize, Stack } from '@fluentui/react';
import React, { useEffect } from 'react';
import { useLocale } from '../../localization';
import { StreamMedia } from '../StreamMedia';
import { VideoTile } from '../VideoTile';
import { CreateVideoStreamViewResult, VideoStreamOptions } from '../../types';
import { ReactionResources, VideoGalleryLocalParticipant, VideoGalleryRemoteParticipant } from '../../types';
import { loadingStyle } from './styles/RemoteScreenShare.styles';
import { _formatString } from '@internal/acs-ui-common';
import { MeetingReactionOverlay } from '../MeetingReactionOverlay';

/**
 * A memoized version of VideoTile for rendering the remote screen share stream. React.memo is used for a performance
 * boost by memoizing the same rendered component to avoid rerendering this when the parent component rerenders.
 * https://reactjs.org/docs/react-api.html#reactmemo
 */
export const RemoteScreenShare = React.memo(
  (props: {
    userId: string;
    displayName?: string;
    onCreateRemoteStreamView?: (
      userId: string,
      options?: VideoStreamOptions
    ) => Promise<void | CreateVideoStreamViewResult>;
    onDisposeRemoteStreamView?: (userId: string) => Promise<void>;
    isAvailable?: boolean;
    isReceiving?: boolean;
    isMuted?: boolean;
    isSpeaking?: boolean;
    renderElement?: HTMLElement;
    participantVideoScalingMode?: VideoStreamOptions;
    reactionResources?: ReactionResources;
    localParticipant?: VideoGalleryLocalParticipant;
    remoteParticipants?: VideoGalleryRemoteParticipant[];
<<<<<<< HEAD
=======
    isPPTLive?: boolean;
>>>>>>> decaece5
  }) => {
    const {
      userId,
      displayName,
      isMuted,
      renderElement,
      onCreateRemoteStreamView,
      onDisposeRemoteStreamView,
      isReceiving,
      participantVideoScalingMode,
      reactionResources,
      localParticipant,
<<<<<<< HEAD
      remoteParticipants
=======
      remoteParticipants,
      isPPTLive
>>>>>>> decaece5
    } = props;
    const locale = useLocale();

    if (!renderElement) {
      /**
       * TODO: We need to pass in the scaling mode of the screen share participant to this function because when we
       * call this it will recreate both streams (video and screen share) and we need to make sure that the scaling
       * mode is the same as before we started the screen share.
       *
       * We should deprecate the current function and replace it with a
       * createRemoteScreenShareStreamView and createRemoteVideoStreamView.
       */
      onCreateRemoteStreamView && onCreateRemoteStreamView(userId, participantVideoScalingMode);
    }

    useEffect(() => {
      return () => {
        // TODO: Isolate disposing behaviors for screenShare and videoStream
        onDisposeRemoteStreamView && onDisposeRemoteStreamView(userId);
      };
    }, [onDisposeRemoteStreamView, userId]);

    const loadingMessage = displayName
      ? _formatString(locale.strings.videoGallery.screenShareLoadingMessage, {
          participant: displayName
        })
      : '';
<<<<<<< HEAD
=======
    if (isPPTLive) {
      return (
        <VideoTile
          renderElement={
            renderElement ? (
              <StreamMedia
                videoStreamElement={renderElement}
                loadingState={isReceiving === false ? 'loading' : 'none'}
              />
            ) : undefined
          }
          onRenderPlaceholder={() => <LoadingSpinner loadingMessage={loadingMessage} />}
          overlay={
            reactionResources && (
              <MeetingReactionOverlay
                reactionResources={reactionResources}
                localParticipant={localParticipant}
                remoteParticipants={remoteParticipants}
                overlayMode="screen-share"
              />
            )
          }
        />
      );
    }
>>>>>>> decaece5

    return (
      <VideoTile
        displayName={displayName}
        isMuted={isMuted}
        renderElement={
          renderElement ? (
            <StreamMedia videoStreamElement={renderElement} loadingState={isReceiving === false ? 'loading' : 'none'} />
          ) : undefined
        }
        onRenderPlaceholder={() => <LoadingSpinner loadingMessage={loadingMessage} />}
        overlay={
          reactionResources && (
            <MeetingReactionOverlay
              reactionResources={reactionResources}
              localParticipant={localParticipant}
              remoteParticipants={remoteParticipants}
              overlayMode="screen-share"
            />
          )
        }
      />
    );
  }
);

const LoadingSpinner = (props: { loadingMessage: string }): JSX.Element => {
  return (
    <Stack verticalAlign="center" className={loadingStyle}>
      <Spinner label={props.loadingMessage} size={SpinnerSize.xSmall} aria-live={'assertive'} />
    </Stack>
  );
};<|MERGE_RESOLUTION|>--- conflicted
+++ resolved
@@ -35,10 +35,6 @@
     reactionResources?: ReactionResources;
     localParticipant?: VideoGalleryLocalParticipant;
     remoteParticipants?: VideoGalleryRemoteParticipant[];
-<<<<<<< HEAD
-=======
-    isPPTLive?: boolean;
->>>>>>> decaece5
   }) => {
     const {
       userId,
@@ -51,12 +47,7 @@
       participantVideoScalingMode,
       reactionResources,
       localParticipant,
-<<<<<<< HEAD
       remoteParticipants
-=======
-      remoteParticipants,
-      isPPTLive
->>>>>>> decaece5
     } = props;
     const locale = useLocale();
 
@@ -84,34 +75,6 @@
           participant: displayName
         })
       : '';
-<<<<<<< HEAD
-=======
-    if (isPPTLive) {
-      return (
-        <VideoTile
-          renderElement={
-            renderElement ? (
-              <StreamMedia
-                videoStreamElement={renderElement}
-                loadingState={isReceiving === false ? 'loading' : 'none'}
-              />
-            ) : undefined
-          }
-          onRenderPlaceholder={() => <LoadingSpinner loadingMessage={loadingMessage} />}
-          overlay={
-            reactionResources && (
-              <MeetingReactionOverlay
-                reactionResources={reactionResources}
-                localParticipant={localParticipant}
-                remoteParticipants={remoteParticipants}
-                overlayMode="screen-share"
-              />
-            )
-          }
-        />
-      );
-    }
->>>>>>> decaece5
 
     return (
       <VideoTile
