// Copyright (c) Microsoft Corporation.
// Licensed under the MIT license.

import { LayerHost, mergeStyles, Stack } from '@fluentui/react';
import { useId } from '@fluentui/react-hooks';
import React, { useMemo, useRef, useState } from 'react';
import { useTheme } from '../../theming';
import { GridLayout } from '../GridLayout';
import { isNarrowWidth } from '../utils/responsive';
/* @conditional-compile-remove(vertical-gallery) */
import { isShortHeight } from '../utils/responsive';
import { FloatingLocalVideo } from './FloatingLocalVideo';
import { LayoutProps } from './Layout';
import {
  LARGE_FLOATING_MODAL_SIZE_REM,
  localVideoTileContainerStyle,
  localVideoTileWithControlsContainerStyle,
  LOCAL_VIDEO_TILE_ZINDEX,
  SMALL_FLOATING_MODAL_SIZE_REM
} from './styles/FloatingLocalVideo.styles';
/* @conditional-compile-remove(vertical-gallery) */
import {
  SHORT_VERTICAL_GALLERY_FLOATING_MODAL_SIZE_REM,
  VERTICAL_GALLERY_FLOATING_MODAL_SIZE_REM
} from './styles/FloatingLocalVideo.styles';
import { innerLayoutStyle, layerHostStyle, rootLayoutStyle } from './styles/FloatingLocalVideoLayout.styles';
import { videoGalleryLayoutGap } from './styles/Layout.styles';
import { useOrganizedParticipants } from './utils/videoGalleryLayoutUtils';
import { OverflowGallery } from './OverflowGallery';

/**
 * Props for {@link FloatingLocalVideoLayout}.
 *
 * @private
 */
export interface FloatingLocalVideoLayoutProps extends LayoutProps {
  /**
   * Whether to display the local video camera switcher button
   */
  showCameraSwitcherInLocalPreview?: boolean;
  /**
   * Height of parent element
   */
  parentHeight?: number;
}

/**
 * FloatingLocalVideoLayout displays remote participants and a screen sharing component in
 * a grid and horizontal gallery while floating the local video
 *
 * @private
 */
export const FloatingLocalVideoLayout = (props: FloatingLocalVideoLayoutProps): JSX.Element => {
  const {
    remoteParticipants = [],
    dominantSpeakers,
    localVideoComponent,
    screenShareComponent,
    onRenderRemoteParticipant,
    styles,
    maxRemoteVideoStreams,
    showCameraSwitcherInLocalPreview,
    parentWidth,
    parentHeight,
<<<<<<< HEAD
    /* @conditional-compile-remove(pinned-participants) */ pinnedParticipantUserIds,
    /* @conditional-compile-remove(vertical-gallery) */ overflowGalleryPosition = 'HorizontalBottom'
=======
    pinnedParticipantUserIds = [],
    /* @conditional-compile-remove(vertical-gallery) */ overflowGalleryLayout = 'HorizontalBottom'
>>>>>>> 4e60db37
  } = props;

  const theme = useTheme();

  const isNarrow = parentWidth ? isNarrowWidth(parentWidth) : false;

  /* @conditional-compile-remove(vertical-gallery) */
  const isShort = parentHeight ? isShortHeight(parentHeight) : false;

  // This is for tracking the number of children in the first page of horizontal gallery.
  // This number will be used for the maxHorizontalDominantSpeakers when organizing the remote participants.
  const childrenPerPage = useRef(4);
  const { gridParticipants, horizontalGalleryParticipants } = useOrganizedParticipants({
    remoteParticipants,
    dominantSpeakers,
    maxRemoteVideoStreams,
    isScreenShareActive: !!screenShareComponent,
    maxHorizontalGalleryDominantSpeakers: screenShareComponent
      ? childrenPerPage.current - (pinnedParticipantUserIds.length % childrenPerPage.current)
      : childrenPerPage.current,
    /* @conditional-compile-remove(pinned-participants) */ pinnedParticipantUserIds
  });

  let activeVideoStreams = 0;

  const gridTiles = gridParticipants.map((p) => {
    return onRenderRemoteParticipant(
      p,
      maxRemoteVideoStreams && maxRemoteVideoStreams >= 0
        ? p.videoStream?.isAvailable && activeVideoStreams++ < maxRemoteVideoStreams
        : p.videoStream?.isAvailable
    );
  });

  const shouldFloatLocalVideo = remoteParticipants.length > 0 || !!screenShareComponent;

  if (!shouldFloatLocalVideo && localVideoComponent) {
    gridTiles.push(localVideoComponent);
  }

  /**
   * instantiate indexes available to render with indexes available that would be on first page
   *
   * For some components which do not strictly follow the order of the array, we might
   * re-render the initial tiles -> dispose them -> create new tiles, we need to take care of
   * this case when those components are here
   */
  const [indexesToRender, setIndexesToRender] = useState<number[]>([
    ...Array(maxRemoteVideoStreams - activeVideoStreams).keys()
  ]);

  const horizontalGalleryTiles = horizontalGalleryParticipants.map((p, i) => {
    return onRenderRemoteParticipant(
      p,
      maxRemoteVideoStreams && maxRemoteVideoStreams >= 0
        ? p.videoStream?.isAvailable && indexesToRender.includes(i) && activeVideoStreams++ < maxRemoteVideoStreams
        : p.videoStream?.isAvailable
    );
  });

  const layerHostId = useId('layerhost');

  const localVideoSizeRem = useMemo(() => {
    if (isNarrow) {
      return SMALL_FLOATING_MODAL_SIZE_REM;
    }
    /* @conditional-compile-remove(vertical-gallery) */
    if ((horizontalGalleryTiles.length > 0 || !!screenShareComponent) && overflowGalleryPosition === 'VerticalRight') {
      return isNarrow
        ? SMALL_FLOATING_MODAL_SIZE_REM
        : isShort
        ? SHORT_VERTICAL_GALLERY_FLOATING_MODAL_SIZE_REM
        : VERTICAL_GALLERY_FLOATING_MODAL_SIZE_REM;
    }
    return LARGE_FLOATING_MODAL_SIZE_REM;
  }, [
    horizontalGalleryTiles.length,
    isNarrow,
    /* @conditional-compile-remove(vertical-gallery) */ isShort,
    /* @conditional-compile-remove(vertical-gallery) */ overflowGalleryPosition,
    /* @conditional-compile-remove(vertical-gallery) */ screenShareComponent
  ]);

  const wrappedLocalVideoComponent =
    localVideoComponent && shouldFloatLocalVideo ? (
      // When we use showCameraSwitcherInLocalPreview it disables dragging to allow keyboard navigation.
      showCameraSwitcherInLocalPreview ? (
        <Stack
          className={mergeStyles(localVideoTileWithControlsContainerStyle(theme, localVideoSizeRem), {
            boxShadow: theme.effects.elevation8,
            zIndex: LOCAL_VIDEO_TILE_ZINDEX
          })}
        >
          {localVideoComponent}
        </Stack>
      ) : horizontalGalleryTiles.length > 0 || !!screenShareComponent ? (
        <Stack className={mergeStyles(localVideoTileContainerStyle(theme, localVideoSizeRem))}>
          {localVideoComponent}
        </Stack>
      ) : (
        <FloatingLocalVideo
          localVideoComponent={localVideoComponent}
          layerHostId={layerHostId}
          localVideoSizeRem={localVideoSizeRem}
          parentWidth={parentWidth}
          parentHeight={parentHeight}
        />
      )
    ) : undefined;

  const overflowGallery = useMemo(() => {
    if (horizontalGalleryTiles.length === 0 && !screenShareComponent) {
      return null;
    }
    return (
      <OverflowGallery
        /* @conditional-compile-remove(vertical-gallery) */
        isShort={isShort}
        onFetchTilesToRender={setIndexesToRender}
        isNarrow={isNarrow}
        shouldFloatLocalVideo={true}
        overflowGalleryElements={horizontalGalleryTiles}
        horizontalGalleryStyles={styles?.horizontalGallery}
        /* @conditional-compile-remove(vertical-gallery) */
        veritcalGalleryStyles={styles?.verticalGallery}
        /* @conditional-compile-remove(vertical-gallery) */
<<<<<<< HEAD
        overflowGalleryPosition={overflowGalleryPosition}
=======
        overflowGalleryLayout={overflowGalleryLayout}
        onChildrenPerPageChange={(n: number) => {
          childrenPerPage.current = n;
        }}
>>>>>>> 4e60db37
      />
    );
  }, [
    isNarrow,
    /* @conditional-compile-remove(vertical-gallery) */ isShort,
    horizontalGalleryTiles,
    styles?.horizontalGallery,
    /* @conditional-compile-remove(vertical-gallery) */ overflowGalleryPosition,
    setIndexesToRender,
    screenShareComponent,
    /* @conditional-compile-remove(vertical-gallery) */ styles?.verticalGallery
  ]);

  return (
    <Stack styles={rootLayoutStyle}>
      {wrappedLocalVideoComponent}
      <LayerHost id={layerHostId} className={mergeStyles(layerHostStyle)} />
      <Stack
        /* @conditional-compile-remove(vertical-gallery) */
        horizontal={overflowGalleryPosition === 'VerticalRight'}
        styles={innerLayoutStyle}
        tokens={videoGalleryLayoutGap}
      >
        {screenShareComponent ? (
          screenShareComponent
        ) : (
          <GridLayout key="grid-layout" styles={styles?.gridLayout}>
            {gridTiles}
          </GridLayout>
        )}
        {overflowGallery}
      </Stack>
    </Stack>
  );
};<|MERGE_RESOLUTION|>--- conflicted
+++ resolved
@@ -62,13 +62,8 @@
     showCameraSwitcherInLocalPreview,
     parentWidth,
     parentHeight,
-<<<<<<< HEAD
-    /* @conditional-compile-remove(pinned-participants) */ pinnedParticipantUserIds,
-    /* @conditional-compile-remove(vertical-gallery) */ overflowGalleryPosition = 'HorizontalBottom'
-=======
-    pinnedParticipantUserIds = [],
-    /* @conditional-compile-remove(vertical-gallery) */ overflowGalleryLayout = 'HorizontalBottom'
->>>>>>> 4e60db37
+    /* @conditional-compile-remove(vertical-gallery) */ overflowGalleryPosition = 'HorizontalBottom',
+    pinnedParticipantUserIds = []
   } = props;
 
   const theme = useTheme();
@@ -195,14 +190,10 @@
         /* @conditional-compile-remove(vertical-gallery) */
         veritcalGalleryStyles={styles?.verticalGallery}
         /* @conditional-compile-remove(vertical-gallery) */
-<<<<<<< HEAD
         overflowGalleryPosition={overflowGalleryPosition}
-=======
-        overflowGalleryLayout={overflowGalleryLayout}
         onChildrenPerPageChange={(n: number) => {
           childrenPerPage.current = n;
         }}
->>>>>>> 4e60db37
       />
     );
   }, [
