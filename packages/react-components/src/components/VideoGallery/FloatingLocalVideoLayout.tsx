// Copyright (c) Microsoft Corporation.
// Licensed under the MIT License.

import { LayerHost, mergeStyles, Stack } from '@fluentui/react';
import { useId } from '@fluentui/react-hooks';
import React, { useMemo, useRef, useState } from 'react';
import { useTheme } from '../../theming';
import { GridLayout } from '../GridLayout';
import { isNarrowWidth } from '../utils/responsive';
/* @conditional-compile-remove(vertical-gallery) */
import { isShortHeight } from '../utils/responsive';
import { FloatingLocalVideo } from './FloatingLocalVideo';
import { LayoutProps } from './Layout';
import {
  LARGE_FLOATING_MODAL_SIZE_REM,
  localVideoTileContainerStyle,
  localVideoTileWithControlsContainerStyle,
  LOCAL_VIDEO_TILE_ZINDEX,
  SMALL_FLOATING_MODAL_SIZE_REM
} from './styles/FloatingLocalVideo.styles';
/* @conditional-compile-remove(vertical-gallery) */
import {
  SHORT_VERTICAL_GALLERY_FLOATING_MODAL_SIZE_REM,
  VERTICAL_GALLERY_FLOATING_MODAL_SIZE_REM
} from './styles/FloatingLocalVideo.styles';
import { innerLayoutStyle, layerHostStyle, rootLayoutStyle } from './styles/FloatingLocalVideoLayout.styles';
import { videoGalleryLayoutGap } from './styles/Layout.styles';
import { useOrganizedParticipants } from './utils/videoGalleryLayoutUtils';
import { OverflowGallery } from './OverflowGallery';
/* @conditional-compile-remove(click-to-call) */
import { LocalVideoTileSize } from '../VideoGallery';

/**
 * Props for {@link FloatingLocalVideoLayout}.
 *
 * @private
 */
export interface FloatingLocalVideoLayoutProps extends LayoutProps {
  /**
   * Whether to display the local video camera switcher button
   */
  showCameraSwitcherInLocalPreview?: boolean;
  /**
   * Height of parent element
   */
  parentHeight?: number;
  /* @conditional-compile-remove(click-to-call) */
  /**
   * Local video tile mode
   */
  localVideoTileSize?: LocalVideoTileSize;
}

/**
 * FloatingLocalVideoLayout displays remote participants and a screen sharing component in
 * a grid and overflow gallery while floating the local video
 *
 * @private
 */
export const FloatingLocalVideoLayout = (props: FloatingLocalVideoLayoutProps): JSX.Element => {
  const {
    remoteParticipants = [],
    dominantSpeakers,
    localVideoComponent,
    screenShareComponent,
    pptLiveComponent,
    onRenderRemoteParticipant,
    styles,
    maxRemoteVideoStreams,
    showCameraSwitcherInLocalPreview,
    parentWidth,
    parentHeight,
    /* @conditional-compile-remove(vertical-gallery) */ overflowGalleryPosition = 'horizontalBottom',
    pinnedParticipantUserIds = [],
    /* @conditional-compile-remove(click-to-call) */ localVideoTileSize
  } = props;

  const theme = useTheme();

  const isNarrow = parentWidth ? isNarrowWidth(parentWidth) : false;

  /* @conditional-compile-remove(vertical-gallery) */
  const isShort = parentHeight ? isShortHeight(parentHeight) : false;

  // This is for tracking the number of children in the first page of overflow gallery.
  // This number will be used for the maxOverflowGalleryDominantSpeakers when organizing the remote participants.
  const childrenPerPage = useRef(4);
  const { gridParticipants, overflowGalleryParticipants } = useOrganizedParticipants({
    remoteParticipants,
    dominantSpeakers,
    maxRemoteVideoStreams,
    isScreenShareActive: !!screenShareComponent,
    isPPTLiveActive: !!pptLiveComponent,
    maxOverflowGalleryDominantSpeakers:
      screenShareComponent || pptLiveComponent
        ? childrenPerPage.current - (pinnedParticipantUserIds.length % childrenPerPage.current)
        : childrenPerPage.current,
    /* @conditional-compile-remove(pinned-participants) */ pinnedParticipantUserIds,
    /* @conditional-compile-remove(gallery-layouts) */ layout: 'floatingLocalVideo'
  });

  let activeVideoStreams = 0;

  const gridTiles = gridParticipants.map((p) => {
    return onRenderRemoteParticipant(
      p,
      maxRemoteVideoStreams && maxRemoteVideoStreams >= 0
        ? p.videoStream?.isAvailable && activeVideoStreams++ < maxRemoteVideoStreams
        : p.videoStream?.isAvailable
    );
  });

  const shouldFloatLocalVideo = remoteParticipants.length > 0;

  if (!shouldFloatLocalVideo && localVideoComponent) {
    gridTiles.push(localVideoComponent);
  }

  /**
   * instantiate indexes available to render with indexes available that would be on first page
   *
   * For some components which do not strictly follow the order of the array, we might
   * re-render the initial tiles -> dispose them -> create new tiles, we need to take care of
   * this case when those components are here
   */
  const [indexesToRender, setIndexesToRender] = useState<number[]>([]);

  const overflowGalleryTiles = overflowGalleryParticipants.map((p, i) => {
    return onRenderRemoteParticipant(
      p,
      maxRemoteVideoStreams && maxRemoteVideoStreams >= 0
        ? p.videoStream?.isAvailable &&
            indexesToRender &&
            indexesToRender.includes(i) &&
            activeVideoStreams++ < maxRemoteVideoStreams
        : p.videoStream?.isAvailable
    );
  });

  const layerHostId = useId('layerhost');

  const localVideoSizeRem = useMemo(() => {
    if (isNarrow || /*@conditional-compile-remove(click-to-call) */ localVideoTileSize === '9:16') {
      return SMALL_FLOATING_MODAL_SIZE_REM;
    }
    /* @conditional-compile-remove(vertical-gallery) */
    if (
      (overflowGalleryTiles.length > 0 || screenShareComponent || pptLiveComponent) &&
      overflowGalleryPosition === 'verticalRight'
    ) {
      return isNarrow
        ? SMALL_FLOATING_MODAL_SIZE_REM
        : isShort
        ? SHORT_VERTICAL_GALLERY_FLOATING_MODAL_SIZE_REM
        : VERTICAL_GALLERY_FLOATING_MODAL_SIZE_REM;
    }
    /*@conditional-compile-remove(click-to-call) */
    if (
      (overflowGalleryTiles.length > 0 || screenShareComponent || pptLiveComponent) &&
      overflowGalleryPosition === 'horizontalBottom'
    ) {
      return localVideoTileSize === '16:9' || !isNarrow ? LARGE_FLOATING_MODAL_SIZE_REM : SMALL_FLOATING_MODAL_SIZE_REM;
    }
    return LARGE_FLOATING_MODAL_SIZE_REM;
  }, [
    isNarrow,
    localVideoTileSize,
    overflowGalleryTiles.length,
    screenShareComponent,
    pptLiveComponent,
    overflowGalleryPosition,
    isShort
  ]);

  const wrappedLocalVideoComponent =
    (localVideoComponent && shouldFloatLocalVideo) || (screenShareComponent && localVideoComponent) ? (
      // When we use showCameraSwitcherInLocalPreview it disables dragging to allow keyboard navigation.
      showCameraSwitcherInLocalPreview ? (
        <Stack
          className={mergeStyles(localVideoTileWithControlsContainerStyle(theme, localVideoSizeRem), {
            boxShadow: theme.effects.elevation8,
            zIndex: LOCAL_VIDEO_TILE_ZINDEX
          })}
        >
          {localVideoComponent}
        </Stack>
      ) : overflowGalleryTiles.length > 0 || screenShareComponent || pptLiveComponent ? (
        <Stack
          className={mergeStyles(
            localVideoTileContainerStyle(
              theme,
              localVideoSizeRem,
              !!screenShareComponent,
              /* @conditional-compile-remove(gallery-layouts) */ overflowGalleryPosition
            )
          )}
        >
          {localVideoComponent}
        </Stack>
      ) : (
        <FloatingLocalVideo
          localVideoComponent={localVideoComponent}
          layerHostId={layerHostId}
          localVideoSizeRem={localVideoSizeRem}
          parentWidth={parentWidth}
          parentHeight={parentHeight}
        />
      )
    ) : undefined;

  const overflowGallery = useMemo(() => {
    if (overflowGalleryTiles.length === 0 && !screenShareComponent && !pptLiveComponent) {
      return null;
    }
    return (
      <OverflowGallery
        /* @conditional-compile-remove(vertical-gallery) */
        isShort={isShort}
        onFetchTilesToRender={setIndexesToRender}
        isNarrow={isNarrow}
        shouldFloatLocalVideo={!!localVideoComponent}
        overflowGalleryElements={overflowGalleryTiles}
        horizontalGalleryStyles={styles?.horizontalGallery}
        /* @conditional-compile-remove(vertical-gallery) */
        verticalGalleryStyles={styles?.verticalGallery}
        /* @conditional-compile-remove(vertical-gallery) */
        overflowGalleryPosition={overflowGalleryPosition}
        onChildrenPerPageChange={(n: number) => {
          childrenPerPage.current = n;
        }}
        parentWidth={parentWidth}
      />
    );
  }, [
    overflowGalleryTiles,
    screenShareComponent,
    pptLiveComponent,
    isShort,
    isNarrow,
    styles?.horizontalGallery,
<<<<<<< HEAD
    styles?.verticalGallery,
    overflowGalleryPosition,
    parentWidth
=======
    /* @conditional-compile-remove(vertical-gallery) */ overflowGalleryPosition,
    setIndexesToRender,
    /* @conditional-compile-remove(vertical-gallery) */ styles?.verticalGallery,
    parentWidth,
    localVideoComponent
>>>>>>> f1d50115
  ]);

  return (
    <Stack styles={rootLayoutStyle}>
      {wrappedLocalVideoComponent}
      <LayerHost id={layerHostId} className={mergeStyles(layerHostStyle)} />
      <Stack
        /* @conditional-compile-remove(vertical-gallery) */
        horizontal={overflowGalleryPosition === 'verticalRight'}
        styles={innerLayoutStyle}
        tokens={videoGalleryLayoutGap}
      >
        {
          /* @conditional-compile-remove(gallery-layouts) */ props.overflowGalleryPosition === 'horizontalTop' ? (
            overflowGallery
          ) : (
            <></>
          )
        }
        {screenShareComponent || pptLiveComponent ? (
          screenShareComponent || pptLiveComponent
        ) : (
          <GridLayout key="grid-layout" styles={styles?.gridLayout}>
            {gridTiles}
          </GridLayout>
        )}
        {overflowGalleryTrampoline(
          overflowGallery,
          /* @conditional-compile-remove(gallery-layouts) */ props.overflowGalleryPosition
        )}
      </Stack>
    </Stack>
  );
};

const overflowGalleryTrampoline = (
  gallery: JSX.Element | null,
  galleryPosition?: 'horizontalBottom' | 'verticalRight' | 'horizontalTop'
): JSX.Element | null => {
  /* @conditional-compile-remove(gallery-layouts) */
  return galleryPosition !== 'horizontalTop' ? gallery : <></>;
  return gallery;
};<|MERGE_RESOLUTION|>--- conflicted
+++ resolved
@@ -238,17 +238,11 @@
     isShort,
     isNarrow,
     styles?.horizontalGallery,
-<<<<<<< HEAD
-    styles?.verticalGallery,
-    overflowGalleryPosition,
-    parentWidth
-=======
     /* @conditional-compile-remove(vertical-gallery) */ overflowGalleryPosition,
     setIndexesToRender,
     /* @conditional-compile-remove(vertical-gallery) */ styles?.verticalGallery,
     parentWidth,
     localVideoComponent
->>>>>>> f1d50115
   ]);
 
   return (
