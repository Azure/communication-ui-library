// Copyright (c) Microsoft Corporation.
// Licensed under the MIT License.

import { LayerHost, mergeStyles, Stack } from '@fluentui/react';
import { useId } from '@fluentui/react-hooks';
import React, { useMemo, useRef, useState } from 'react';
import { useTheme } from '../../theming';
import { GridLayout } from '../GridLayout';
import { isNarrowWidth } from '../utils/responsive';
/* @conditional-compile-remove(vertical-gallery) */
import { isShortHeight } from '../utils/responsive';
import { FloatingLocalVideo } from './FloatingLocalVideo';
import { LayoutProps } from './Layout';
import {
  LARGE_FLOATING_MODAL_SIZE_REM,
  localVideoTileContainerStyle,
  localVideoTileWithControlsContainerStyle,
  LOCAL_VIDEO_TILE_ZINDEX,
  SMALL_FLOATING_MODAL_SIZE_REM
} from './styles/FloatingLocalVideo.styles';
/* @conditional-compile-remove(vertical-gallery) */
import {
  SHORT_VERTICAL_GALLERY_FLOATING_MODAL_SIZE_REM,
  VERTICAL_GALLERY_FLOATING_MODAL_SIZE_REM
} from './styles/FloatingLocalVideo.styles';
import { innerLayoutStyle, layerHostStyle, rootLayoutStyle } from './styles/FloatingLocalVideoLayout.styles';
import { videoGalleryLayoutGap } from './styles/Layout.styles';
import { useOrganizedParticipants } from './utils/videoGalleryLayoutUtils';
import { OverflowGallery } from './OverflowGallery';
/* @conditional-compile-remove(click-to-call) */
import { LocalVideoTileSize } from '../VideoGallery';

/**
 * Props for {@link FloatingLocalVideoLayout}.
 *
 * @private
 */
export interface FloatingLocalVideoLayoutProps extends LayoutProps {
  /**
   * Whether to display the local video camera switcher button
   */
  showCameraSwitcherInLocalPreview?: boolean;
  /**
   * Height of parent element
   */
  parentHeight?: number;
  /* @conditional-compile-remove(click-to-call) */
  /**
   * Local video tile mode
   */
  localVideoTileSize?: LocalVideoTileSize;
}

/**
 * FloatingLocalVideoLayout displays remote participants and a screen sharing component in
 * a grid and overflow gallery while floating the local video
 *
 * @private
 */
export const FloatingLocalVideoLayout = (props: FloatingLocalVideoLayoutProps): JSX.Element => {
  const {
    remoteParticipants = [],
    dominantSpeakers,
    localVideoComponent,
    screenShareComponent,
    pptLiveComponent,
    onRenderRemoteParticipant,
    styles,
    maxRemoteVideoStreams,
    showCameraSwitcherInLocalPreview,
    parentWidth,
    parentHeight,
    /* @conditional-compile-remove(vertical-gallery) */ overflowGalleryPosition = 'horizontalBottom',
    pinnedParticipantUserIds = [],
    /* @conditional-compile-remove(click-to-call) */ localVideoTileSize,
    /* @conditional-compile-remove(spotlight) */ spotlightedParticipantUserIds
  } = props;

  const theme = useTheme();

  const isNarrow = parentWidth ? isNarrowWidth(parentWidth) : false;

  /* @conditional-compile-remove(vertical-gallery) */
  const isShort = parentHeight ? isShortHeight(parentHeight) : false;

  // This is for tracking the number of children in the first page of overflow gallery.
  // This number will be used for the maxOverflowGalleryDominantSpeakers when organizing the remote participants.
  const childrenPerPage = useRef(4);
  const { gridParticipants, overflowGalleryParticipants } = useOrganizedParticipants({
    remoteParticipants,
    dominantSpeakers,
    maxRemoteVideoStreams,
    isScreenShareActive: !!screenShareComponent,
<<<<<<< HEAD
    isPPTLiveActive: !!pptLiveComponent,
    maxOverflowGalleryDominantSpeakers:
      screenShareComponent || pptLiveComponent
        ? childrenPerPage.current - (pinnedParticipantUserIds.length % childrenPerPage.current)
        : childrenPerPage.current,
    /* @conditional-compile-remove(pinned-participants) */ pinnedParticipantUserIds,
    /* @conditional-compile-remove(gallery-layouts) */ layout: 'floatingLocalVideo'
=======
    maxOverflowGalleryDominantSpeakers: screenShareComponent
      ? childrenPerPage.current - (pinnedParticipantUserIds.length % childrenPerPage.current)
      : childrenPerPage.current,
    pinnedParticipantUserIds,
    /* @conditional-compile-remove(gallery-layouts) */ layout: 'floatingLocalVideo',
    /* @conditional-compile-remove(spotlight) */ spotlightedParticipantUserIds
>>>>>>> 17a8401f
  });

  let activeVideoStreams = 0;

  const gridTiles = gridParticipants.map((p) => {
    return onRenderRemoteParticipant(
      p,
      maxRemoteVideoStreams && maxRemoteVideoStreams >= 0
        ? p.videoStream?.isAvailable && activeVideoStreams++ < maxRemoteVideoStreams
        : p.videoStream?.isAvailable
    );
  });

  const shouldFloatLocalVideo = remoteParticipants.length > 0;

  if (!shouldFloatLocalVideo && localVideoComponent) {
    gridTiles.push(localVideoComponent);
  }

  /**
   * instantiate indexes available to render with indexes available that would be on first page
   *
   * For some components which do not strictly follow the order of the array, we might
   * re-render the initial tiles -> dispose them -> create new tiles, we need to take care of
   * this case when those components are here
   */
  const [indexesToRender, setIndexesToRender] = useState<number[]>([]);

  const overflowGalleryTiles = overflowGalleryParticipants.map((p, i) => {
    return onRenderRemoteParticipant(
      p,
      maxRemoteVideoStreams && maxRemoteVideoStreams >= 0
        ? p.videoStream?.isAvailable &&
            indexesToRender &&
            indexesToRender.includes(i) &&
            activeVideoStreams++ < maxRemoteVideoStreams
        : p.videoStream?.isAvailable
    );
  });

  const layerHostId = useId('layerhost');

  const localVideoSizeRem = useMemo(() => {
    if (isNarrow || /*@conditional-compile-remove(click-to-call) */ localVideoTileSize === '9:16') {
      return SMALL_FLOATING_MODAL_SIZE_REM;
    }
    /* @conditional-compile-remove(vertical-gallery) */
    if (
      (overflowGalleryTiles.length > 0 || screenShareComponent || pptLiveComponent) &&
      overflowGalleryPosition === 'verticalRight'
    ) {
      return isNarrow
        ? SMALL_FLOATING_MODAL_SIZE_REM
        : isShort
        ? SHORT_VERTICAL_GALLERY_FLOATING_MODAL_SIZE_REM
        : VERTICAL_GALLERY_FLOATING_MODAL_SIZE_REM;
    }
    /*@conditional-compile-remove(click-to-call) */
    if (
      (overflowGalleryTiles.length > 0 || screenShareComponent || pptLiveComponent) &&
      overflowGalleryPosition === 'horizontalBottom'
    ) {
      return localVideoTileSize === '16:9' || !isNarrow ? LARGE_FLOATING_MODAL_SIZE_REM : SMALL_FLOATING_MODAL_SIZE_REM;
    }
    return LARGE_FLOATING_MODAL_SIZE_REM;
  }, [
    isNarrow,
    localVideoTileSize,
    overflowGalleryTiles.length,
    screenShareComponent,
    pptLiveComponent,
    overflowGalleryPosition,
    isShort
  ]);

  const wrappedLocalVideoComponent =
    (localVideoComponent && shouldFloatLocalVideo) || (screenShareComponent && localVideoComponent) ? (
      // When we use showCameraSwitcherInLocalPreview it disables dragging to allow keyboard navigation.
      showCameraSwitcherInLocalPreview ? (
        <Stack
          className={mergeStyles(localVideoTileWithControlsContainerStyle(theme, localVideoSizeRem), {
            boxShadow: theme.effects.elevation8,
            zIndex: LOCAL_VIDEO_TILE_ZINDEX
          })}
        >
          {localVideoComponent}
        </Stack>
      ) : overflowGalleryTiles.length > 0 || screenShareComponent || pptLiveComponent ? (
        <Stack
          className={mergeStyles(
            localVideoTileContainerStyle(
              theme,
              localVideoSizeRem,
              !!screenShareComponent,
              /* @conditional-compile-remove(gallery-layouts) */ overflowGalleryPosition
            )
          )}
        >
          {localVideoComponent}
        </Stack>
      ) : (
        <FloatingLocalVideo
          localVideoComponent={localVideoComponent}
          layerHostId={layerHostId}
          localVideoSizeRem={localVideoSizeRem}
          parentWidth={parentWidth}
          parentHeight={parentHeight}
        />
      )
    ) : undefined;

  const overflowGallery = useMemo(() => {
    if (overflowGalleryTiles.length === 0 && !screenShareComponent && !pptLiveComponent) {
      return null;
    }
    return (
      <OverflowGallery
        /* @conditional-compile-remove(vertical-gallery) */
        isShort={isShort}
        onFetchTilesToRender={setIndexesToRender}
        isNarrow={isNarrow}
        shouldFloatLocalVideo={!!localVideoComponent}
        overflowGalleryElements={overflowGalleryTiles}
        horizontalGalleryStyles={styles?.horizontalGallery}
        /* @conditional-compile-remove(vertical-gallery) */
        verticalGalleryStyles={styles?.verticalGallery}
        /* @conditional-compile-remove(vertical-gallery) */
        overflowGalleryPosition={overflowGalleryPosition}
        onChildrenPerPageChange={(n: number) => {
          childrenPerPage.current = n;
        }}
        parentWidth={parentWidth}
      />
    );
  }, [
    overflowGalleryTiles,
    screenShareComponent,
    pptLiveComponent,
    isShort,
    isNarrow,
    styles?.horizontalGallery,
    /* @conditional-compile-remove(vertical-gallery) */ overflowGalleryPosition,
    setIndexesToRender,
    /* @conditional-compile-remove(vertical-gallery) */ styles?.verticalGallery,
    parentWidth,
    localVideoComponent
  ]);

  return (
    <Stack styles={rootLayoutStyle}>
      {wrappedLocalVideoComponent}
      <LayerHost id={layerHostId} className={mergeStyles(layerHostStyle)} />
      <Stack
        /* @conditional-compile-remove(vertical-gallery) */
        horizontal={overflowGalleryPosition === 'verticalRight'}
        styles={innerLayoutStyle}
        tokens={videoGalleryLayoutGap}
      >
        {
          /* @conditional-compile-remove(gallery-layouts) */ props.overflowGalleryPosition === 'horizontalTop' ? (
            overflowGallery
          ) : (
            <></>
          )
        }
        {screenShareComponent || pptLiveComponent ? (
          screenShareComponent || pptLiveComponent
        ) : (
          <GridLayout key="grid-layout" styles={styles?.gridLayout}>
            {gridTiles}
          </GridLayout>
        )}
        {overflowGalleryTrampoline(
          overflowGallery,
          /* @conditional-compile-remove(gallery-layouts) */ props.overflowGalleryPosition
        )}
      </Stack>
    </Stack>
  );
};

const overflowGalleryTrampoline = (
  gallery: JSX.Element | null,
  galleryPosition?: 'horizontalBottom' | 'verticalRight' | 'horizontalTop'
): JSX.Element | null => {
  /* @conditional-compile-remove(gallery-layouts) */
  return galleryPosition !== 'horizontalTop' ? gallery : <></>;
  return gallery;
};<|MERGE_RESOLUTION|>--- conflicted
+++ resolved
@@ -91,22 +91,13 @@
     dominantSpeakers,
     maxRemoteVideoStreams,
     isScreenShareActive: !!screenShareComponent,
-<<<<<<< HEAD
     isPPTLiveActive: !!pptLiveComponent,
-    maxOverflowGalleryDominantSpeakers:
-      screenShareComponent || pptLiveComponent
-        ? childrenPerPage.current - (pinnedParticipantUserIds.length % childrenPerPage.current)
-        : childrenPerPage.current,
-    /* @conditional-compile-remove(pinned-participants) */ pinnedParticipantUserIds,
-    /* @conditional-compile-remove(gallery-layouts) */ layout: 'floatingLocalVideo'
-=======
     maxOverflowGalleryDominantSpeakers: screenShareComponent
       ? childrenPerPage.current - (pinnedParticipantUserIds.length % childrenPerPage.current)
       : childrenPerPage.current,
     pinnedParticipantUserIds,
     /* @conditional-compile-remove(gallery-layouts) */ layout: 'floatingLocalVideo',
     /* @conditional-compile-remove(spotlight) */ spotlightedParticipantUserIds
->>>>>>> 17a8401f
   });
 
   let activeVideoStreams = 0;
