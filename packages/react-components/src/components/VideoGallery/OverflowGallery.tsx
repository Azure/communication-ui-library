--- conflicted
+++ resolved
@@ -51,13 +51,8 @@
     isShort = false,
     overflowGalleryElements,
     horizontalGalleryStyles,
-<<<<<<< HEAD
     /* @conditional-compile-remove(vertical-gallery) */ overflowGalleryPosition = 'HorizontalBottom',
-    /* @conditional-compile-remove(vertical-gallery) */ veritcalGalleryStyles,
-=======
-    /* @conditional-compile-remove(vertical-gallery) */ overflowGalleryLayout = 'HorizontalBottom',
     /* @conditional-compile-remove(vertical-gallery) */ verticalGalleryStyles,
->>>>>>> 4c3c5aa8
     onChildrenPerPageChange
   } = props;
 
@@ -76,26 +71,16 @@
 
   const galleryStyles = useMemo(() => {
     /* @conditional-compile-remove(vertical-gallery) */
-<<<<<<< HEAD
     if (overflowGalleryPosition === 'VerticalRight') {
-      return concatStyleSets(verticalGalleryStyle(isShort), veritcalGalleryStyles);
-=======
-    if (overflowGalleryLayout === 'VerticalRight') {
       return concatStyleSets(verticalGalleryStyle(isShort), verticalGalleryStyles);
->>>>>>> 4c3c5aa8
     }
     return concatStyleSets(horizontalGalleryStyle(isNarrow), horizontalGalleryStyles);
   }, [
     isNarrow,
     /* @conditional-compile-remove(vertical-gallery) */ isShort,
     horizontalGalleryStyles,
-<<<<<<< HEAD
     /* @conditional-compile-remove(vertical-gallery) */ overflowGalleryPosition,
-    /* @conditional-compile-remove(vertical-gallery) */ veritcalGalleryStyles
-=======
-    /* @conditional-compile-remove(vertical-gallery) */ overflowGalleryLayout,
     /* @conditional-compile-remove(vertical-gallery) */ verticalGalleryStyles
->>>>>>> 4c3c5aa8
   ]);
 
   /* @conditional-compile-remove(vertical-gallery) */
