--- conflicted
+++ resolved
@@ -53,72 +53,6 @@
   }) => {
     const { reactionResources, localParticipant, remoteParticipants, hostDivHeight, hostDivWidth } = props;
 
-<<<<<<< HEAD
-    const REACTION_START_DISPLAY_SIZE = 44;
-    const REACTION_NUMBER_OF_ANIMATION_FRAMES = 51;
-    const [visibleReactions, setVisibleReactions] = useState<ReactionStateType[]>([]);
-    const [isCurrentlyActive, setIsCurrentlyActive] = useState(new Map<string, number>());
-    const [isAlreadyInQueue, setIsAlreadyInQueue] = useState(new Map<string, boolean>());
-    const [activeTypeCount, setActiveTypeCount] = useState([
-      { reactionType: 'like', count: 0 },
-      { reactionType: 'heart', count: 0 },
-      { reactionType: 'laugh', count: 0 },
-      { reactionType: 'applause', count: 0 },
-      { reactionType: 'surprised', count: 0 }
-    ]);
-
-    const getReceivedUnixTime = (receivedTime: Date) => {
-      return Math.floor(receivedTime.getTime() / 1000);
-    };
-
-    const getCombinedKey = (userId: string, reactionType: string, receivedAt: Date) => {
-      const receivedTime =
-        receivedAt.getFullYear() +
-        ':' +
-        receivedAt.getMonth() +
-        ':' +
-        receivedAt.getDay() +
-        ':' +
-        receivedAt.getHours() +
-        ':' +
-        receivedAt.getMinutes() +
-        ':' +
-        receivedAt.getSeconds() +
-        ':' +
-        receivedAt.getMilliseconds();
-
-      return userId + reactionType + receivedTime;
-    };
-
-    const remoteParticipantReactions = useMemo(
-      () => remoteParticipants?.map((remoteParticipant) => remoteParticipant.reaction),
-      [remoteParticipants]
-    );
-
-    const markAsCurrentlyActive = (reaction: Reaction, id: string) => {
-      setIsCurrentlyActive((prevIsCurrentlyActive) => new Map([...prevIsCurrentlyActive, [id, 1]]));
-
-      setActiveTypeCount((prevActiveCounts) =>
-        prevActiveCounts.map((item) =>
-          item.reactionType === reaction.reactionType ? { ...item, count: item.count + 1 } : item
-        )
-      );
-    };
-
-    const checkIsCurrentlyActive = (reaction: Reaction, id: string) => {
-      if (isCurrentlyActive.get(id) !== undefined) {
-        return isCurrentlyActive.has(id);
-      }
-      return false;
-    };
-
-    const updateVisibleReactions = (reaction: Reaction, userId: string) => {
-      const combinedKey = getCombinedKey(userId, reaction.reactionType, reaction.receivedOn);
-
-      if (isAlreadyInQueue[combinedKey] !== undefined) {
-        return isAlreadyInQueue[combinedKey];
-      }
-=======
     // Reactions that are currently being animated
     const [visibleReactions, setVisibleReactions] = useState<VisibleReaction[]>([]);
 
@@ -152,21 +86,12 @@
     const updateVisibleReactions = useCallback(
       (reaction: Reaction, userId: string): void => {
         const combinedKey = getCombinedKey(userId, reaction.reactionType, reaction.receivedOn);
->>>>>>> 654536c3
 
         const alreadyHandled = latestReceivedReaction.current[userId]?.id === combinedKey;
         if (alreadyHandled) {
           return;
         }
 
-<<<<<<< HEAD
-      setVisibleReactions((prevReactions) => [...prevReactions, { reaction: reaction, id: combinedKey }]);
-      setIsAlreadyInQueue((prevQueue) => {
-        const newMap = new Map(prevQueue);
-        newMap[combinedKey] = true;
-        return newMap;
-      });
-=======
         const activeCount = activeTypeCount.current[reaction.reactionType];
         // Limit the number of active reactions of a certain type to 10
         if (activeCount >= 10) {
@@ -176,7 +101,6 @@
           };
           return;
         }
->>>>>>> 654536c3
 
         activeTypeCount.current[reaction.reactionType] += 1;
         latestReceivedReaction.current[userId] = {
@@ -198,24 +122,6 @@
       [activeTypeCount, visibleReactions]
     );
 
-<<<<<<< HEAD
-    const removeVisibleReaction = (reactionType: string, combinedKey: string) => {
-      console.log('Removing reactions');
-      setVisibleReactions((prevReactions) => prevReactions.filter((reaction) => reaction.id !== combinedKey));
-      setIsAlreadyInQueue((prevQueue) => {
-        const newMap = new Map(prevQueue);
-        newMap[combinedKey] = false;
-        return newMap;
-      });
-      setIsCurrentlyActive((prevIsCurrentlyActive) => {
-        const activeReactions = new Map(prevIsCurrentlyActive);
-        activeReactions.delete(combinedKey);
-        return activeReactions;
-      });
-      setActiveTypeCount((prevActiveCounts) =>
-        prevActiveCounts.map((item) => (item.reactionType === reactionType ? { ...item, count: item.count - 1 } : item))
-      );
-=======
     const removeVisibleReaction = (reactionType: string, id: string): void => {
       activeTypeCount.current[reactionType] -= 1;
       Object.entries(latestReceivedReaction.current).forEach(([userId, reaction]) => {
@@ -224,7 +130,6 @@
         }
       });
       setVisibleReactions(visibleReactions.filter((reaction) => reaction.id !== id));
->>>>>>> 654536c3
     };
 
     // Update visible reactions when local participant sends a reaction
@@ -241,24 +146,6 @@
           updateVisibleReactions(participant.reaction, participant.userId);
         }
       });
-<<<<<<< HEAD
-    }, [localParticipant?.reaction, localParticipant?.userId, remoteParticipantReactions]);
-
-    const getRidOfOlderReactions = (reactionType: string, id: string) => {
-      removeVisibleReaction(reactionType, id);
-    };
-
-    const canRenderReaction = (reaction: Reaction | undefined, id: string): boolean => {
-      if (reaction === undefined) {
-        return false;
-      }
-      const currentTimestamp = new Date();
-      const currentUnixTimeStamp = Math.floor(currentTimestamp.getTime() / 1000);
-      const receivedUnixTimestamp = reaction ? getReceivedUnixTime(reaction.receivedOn) : 0;
-      const canRender = receivedUnixTimestamp ? currentUnixTimeStamp - receivedUnixTimestamp < 500 : false;
-      if (!canRender) {
-        getRidOfOlderReactions(reaction.reactionType, id);
-=======
     }, [remoteParticipantReactions, remoteParticipants, updateVisibleReactions]);
 
     // Note: canRenderReaction shouldn't be needed as we remove the animation on the onAnimationEnd event
@@ -269,7 +156,6 @@
       // Clean up the reaction if it's not in the visible reaction list
       if (!canRender) {
         removeVisibleReaction(reaction?.reactionType, id);
->>>>>>> 654536c3
       }
 
       return canRender;
@@ -294,44 +180,6 @@
           backgroundColor: 'transparent'
         })}
       >
-<<<<<<< HEAD
-        {visibleReactions.map((reaction, index) => (
-          <div style={reactionOverlayStyle}>
-            <div key={reaction.id ?? reaction.reaction.receivedOn.getMilliseconds()} className="reaction-item">
-              <React.Fragment key={reaction.id ?? reaction.reaction.receivedOn.getMilliseconds()}>
-                {canRenderReaction(reaction.reaction, reaction.id ?? '') &&
-                  !checkIsCurrentlyActive(reaction.reaction, reaction.id ?? '') && (
-                    // First div - Section that fixes the travel height and applies the movement animation
-                    // Second div - Keeps track of active sprites and responsible for marking, counting and removing reactions
-                    // Third div - Responsible for opacity controls as the sprite emoji animates
-                    // Fourth div - Responsible for calculating the point of X axis where the reaction will start animation
-                    // Fifth div - Play Animation as the other animation applies on the base play animation for the sprite
-                    <div
-                      style={moveAnimationStyles(
-                        containerHeight,
-                        containerHeight * (1 - styleBucket(isCurrentlyActive.size).heightMaxScale)
-                      )}
-                    >
-                      <div
-                        onAnimationEnd={() => removeVisibleReaction(reaction.reaction.reactionType, reaction.id ?? '')}
-                        onAnimationStart={() => markAsCurrentlyActive(reaction.reaction, reaction.id ?? '')}
-                      >
-                        <div style={opacityAnimationStyles(styleBucket(isCurrentlyActive.size).opacityMax)}>
-                          <div style={reactionMovementStyle(index)}>
-                            <div
-                              style={spriteAnimationStyles(
-                                REACTION_NUMBER_OF_ANIMATION_FRAMES,
-                                displaySizePx(isCurrentlyActive.size),
-                                getEmojiResource(reaction?.reaction.reactionType ?? '', reactionResources) ?? ''
-                              )}
-                            />
-                          </div>
-                        </div>
-                      </div>
-                    </div>
-                  )}
-              </React.Fragment>
-=======
         {visibleReactions.map((reaction) => (
           <div key={reaction.id} style={reactionOverlayStyle}>
             <div className="reaction-item">
@@ -367,7 +215,6 @@
                   </div>
                 </div>
               )}
->>>>>>> 654536c3
             </div>
           </div>
         ))}
