--- conflicted
+++ resolved
@@ -2,11 +2,7 @@
 // Licensed under the MIT license.
 
 import { Stack } from '@fluentui/react';
-<<<<<<< HEAD
-import React, { useMemo, useRef } from 'react';
-=======
-import React, { useMemo, useState } from 'react';
->>>>>>> 297faeef
+import React, { useMemo, useState, useRef } from 'react';
 import { GridLayout } from '../GridLayout';
 import { isNarrowWidth } from '../utils/responsive';
 /* @conditional-compile-remove(vertical-gallery) */
@@ -116,13 +112,10 @@
         veritcalGalleryStyles={styles?.verticalGallery}
         /* @conditional-compile-remove(pinned-participants) */
         overflowGalleryLayout={overflowGalleryLayout}
-<<<<<<< HEAD
+        onFetchTilesToRender={setIndexesToRender}
         onChildrenPerPageChange={(n: number) => {
           childrenPerPage.current = n;
         }}
-=======
-        onFetchTilesToRender={setIndexesToRender}
->>>>>>> 297faeef
       />
     );
   }, [
