// Copyright (c) Microsoft Corporation.
// Licensed under the MIT License.

import { Stack } from '@fluentui/react';
import React, { useMemo, useState, useRef } from 'react';
import { GridLayout } from '../GridLayout';
import { isNarrowWidth } from '../utils/responsive';
/* @conditional-compile-remove(vertical-gallery) */
import { isShortHeight } from '../utils/responsive';
import { LayoutProps } from './Layout';
import { rootLayoutStyle } from './styles/DefaultLayout.styles';
import { videoGalleryLayoutGap } from './styles/Layout.styles';
import { useOrganizedParticipants } from './utils/videoGalleryLayoutUtils';
import { OverflowGallery } from './OverflowGallery';

/**
 * Props for {@link DefaultLayout}.
 *
 * @private
 */
export type DefaultLayoutProps = LayoutProps;

/**
 * DefaultLayout displays remote participants, local video component, and screen sharing component in
 * a grid an overflow gallery.
 *
 * @private
 */
export const DefaultLayout = (props: DefaultLayoutProps): JSX.Element => {
  const {
    remoteParticipants = [],
    localParticipant,
    dominantSpeakers,
    localVideoComponent,
    screenShareComponent,
    pptLiveComponent,
    onRenderRemoteParticipant,
    styles,
    maxRemoteVideoStreams,
    parentWidth,
    /* @conditional-compile-remove(vertical-gallery) */
    parentHeight,
    pinnedParticipantUserIds = [],
    /* @conditional-compile-remove(vertical-gallery) */ overflowGalleryPosition = 'horizontalBottom',
    /* @conditional-compile-remove(spotlight) */ spotlightedParticipantUserIds
  } = props;

  const isNarrow = parentWidth ? isNarrowWidth(parentWidth) : false;

  /* @conditional-compile-remove(vertical-gallery) */
  const isShort = parentHeight ? isShortHeight(parentHeight) : false;

  // This is for tracking the number of children in the first page of overflow gallery.
  // This number will be used for the maxOverflowGalleryDominantSpeakers when organizing the remote participants.
  // We need to add the local participant to the pinned participant count so we are placing the speakers correctly.
  const childrenPerPage = useRef(4);
  const { gridParticipants, overflowGalleryParticipants } = useOrganizedParticipants({
    remoteParticipants,
    localParticipant,
    dominantSpeakers,
    maxRemoteVideoStreams,
    isScreenShareActive: !!screenShareComponent,
<<<<<<< HEAD
    isPPTLiveActive: !!pptLiveComponent,
    maxOverflowGalleryDominantSpeakers:
      screenShareComponent || pptLiveComponent
        ? childrenPerPage.current - ((pinnedParticipantUserIds.length + 1) % childrenPerPage.current)
        : childrenPerPage.current,
    /* @conditional-compile-remove(pinned-participants) */ pinnedParticipantUserIds,
    /* @conditional-compile-remove(gallery-layouts) */ layout: 'default'
=======
    maxOverflowGalleryDominantSpeakers: screenShareComponent
      ? childrenPerPage.current - ((pinnedParticipantUserIds.length + 1) % childrenPerPage.current)
      : childrenPerPage.current,
    pinnedParticipantUserIds,
    /* @conditional-compile-remove(gallery-layouts) */ layout: 'default',
    /* @conditional-compile-remove(spotlight) */ spotlightedParticipantUserIds
>>>>>>> 17a8401f
  });

  let activeVideoStreams = 0;

  let gridTiles = gridParticipants.map((p) => {
    return onRenderRemoteParticipant(
      p,
      maxRemoteVideoStreams && maxRemoteVideoStreams >= 0
        ? p.videoStream?.isAvailable && activeVideoStreams++ < maxRemoteVideoStreams
        : p.videoStream?.isAvailable
    );
  });

  /**
   * instantiate indexes available to render with indexes available that would be on first page
   *
   * For some components which do not strictly follow the order of the array, we might
   * re-render the initial tiles -> dispose them -> create new tiles, we need to take care of
   * this case when those components are here
   */
  const [indexesToRender, setIndexesToRender] = useState<number[]>([]);

  let overflowGalleryTiles = overflowGalleryParticipants.map((p, i) => {
    return onRenderRemoteParticipant(
      p,
      maxRemoteVideoStreams && maxRemoteVideoStreams >= 0
        ? p.videoStream?.isAvailable && indexesToRender.includes(i) && activeVideoStreams++ < maxRemoteVideoStreams
        : p.videoStream?.isAvailable
    );
  });

  if (localVideoComponent) {
    if (screenShareComponent) {
      overflowGalleryTiles = [localVideoComponent].concat(overflowGalleryTiles);
    } else {
      gridTiles = [localVideoComponent].concat(gridTiles);
    }
  }

  const overflowGallery = useMemo(() => {
    if (overflowGalleryTiles.length === 0) {
      return null;
    }
    return (
      <OverflowGallery
        isNarrow={isNarrow}
        /* @conditional-compile-remove(vertical-gallery) */
        isShort={isShort}
        shouldFloatLocalVideo={false}
        overflowGalleryElements={overflowGalleryTiles}
        horizontalGalleryStyles={styles?.horizontalGallery}
        /* @conditional-compile-remove(vertical-gallery) */
        verticalGalleryStyles={styles?.verticalGallery}
        /* @conditional-compile-remove(vertical-gallery) */
        overflowGalleryPosition={overflowGalleryPosition}
        onFetchTilesToRender={setIndexesToRender}
        onChildrenPerPageChange={(n: number) => {
          childrenPerPage.current = n;
        }}
        parentWidth={parentWidth}
      />
    );
  }, [
    isNarrow,
    /* @conditional-compile-remove(vertical-gallery) */ isShort,
    overflowGalleryTiles,
    styles?.horizontalGallery,
    /* @conditional-compile-remove(vertical-gallery) */ overflowGalleryPosition,
    setIndexesToRender,
    /* @conditional-compile-remove(vertical-gallery) */ styles?.verticalGallery,
    parentWidth
  ]);

  return (
    <Stack
      /* @conditional-compile-remove(vertical-gallery) */
      horizontal={overflowGalleryPosition === 'verticalRight'}
      styles={rootLayoutStyle}
      tokens={videoGalleryLayoutGap}
    >
      {
        /* @conditional-compile-remove(gallery-layouts) */ props.overflowGalleryPosition === 'horizontalTop' ? (
          overflowGallery
        ) : (
          <></>
        )
      }
      {screenShareComponent || pptLiveComponent ? (
        screenShareComponent || pptLiveComponent
      ) : (
        <GridLayout key="grid-layout" styles={styles?.gridLayout}>
          {gridTiles}
        </GridLayout>
      )}
      {overflowGalleryTrampoline(
        overflowGallery,
        /* @conditional-compile-remove(gallery-layouts) */ props.overflowGalleryPosition
      )}
    </Stack>
  );
};

const overflowGalleryTrampoline = (
  gallery: JSX.Element | null,
  galleryPosition?: 'horizontalBottom' | 'verticalRight' | 'horizontalTop'
): JSX.Element | null => {
  /* @conditional-compile-remove(gallery-layouts) */
  return galleryPosition !== 'horizontalTop' ? gallery : <></>;
  return gallery;
};<|MERGE_RESOLUTION|>--- conflicted
+++ resolved
@@ -41,8 +41,7 @@
     /* @conditional-compile-remove(vertical-gallery) */
     parentHeight,
     pinnedParticipantUserIds = [],
-    /* @conditional-compile-remove(vertical-gallery) */ overflowGalleryPosition = 'horizontalBottom',
-    /* @conditional-compile-remove(spotlight) */ spotlightedParticipantUserIds
+    /* @conditional-compile-remove(vertical-gallery) */ overflowGalleryPosition = 'horizontalBottom'
   } = props;
 
   const isNarrow = parentWidth ? isNarrowWidth(parentWidth) : false;
@@ -60,7 +59,6 @@
     dominantSpeakers,
     maxRemoteVideoStreams,
     isScreenShareActive: !!screenShareComponent,
-<<<<<<< HEAD
     isPPTLiveActive: !!pptLiveComponent,
     maxOverflowGalleryDominantSpeakers:
       screenShareComponent || pptLiveComponent
@@ -68,14 +66,6 @@
         : childrenPerPage.current,
     /* @conditional-compile-remove(pinned-participants) */ pinnedParticipantUserIds,
     /* @conditional-compile-remove(gallery-layouts) */ layout: 'default'
-=======
-    maxOverflowGalleryDominantSpeakers: screenShareComponent
-      ? childrenPerPage.current - ((pinnedParticipantUserIds.length + 1) % childrenPerPage.current)
-      : childrenPerPage.current,
-    pinnedParticipantUserIds,
-    /* @conditional-compile-remove(gallery-layouts) */ layout: 'default',
-    /* @conditional-compile-remove(spotlight) */ spotlightedParticipantUserIds
->>>>>>> 17a8401f
   });
 
   let activeVideoStreams = 0;
