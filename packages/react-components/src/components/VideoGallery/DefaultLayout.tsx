// Copyright (c) Microsoft Corporation.
// Licensed under the MIT license.

import { Stack } from '@fluentui/react';
import React, { useMemo, useState } from 'react';
import { GridLayout } from '../GridLayout';
import { isNarrowWidth } from '../utils/responsive';
/* @conditional-compile-remove(vertical-gallery) */
import { isShortHeight } from '../utils/responsive';
import { LayoutProps } from './Layout';
import { rootLayoutStyle } from './styles/DefaultLayout.styles';
import { videoGalleryLayoutGap } from './styles/Layout.styles';
import { useOrganizedParticipants } from './utils/videoGalleryLayoutUtils';
import { OverflowGallery } from './OverflowGallery';

/**
 * Props for {@link DefaultLayout}.
 *
 * @private
 */
export type DefaultLayoutProps = LayoutProps;

/**
 * DefaultLayout displays remote participants, local video component, and screen sharing component in
 * a grid and horizontal gallery.
 *
 * @private
 */
export const DefaultLayout = (props: DefaultLayoutProps): JSX.Element => {
  const {
    remoteParticipants = [],
    dominantSpeakers,
    localVideoComponent,
    screenShareComponent,
    onRenderRemoteParticipant,
    styles,
    maxRemoteVideoStreams,
    parentWidth,
    /* @conditional-compile-remove(vertical-gallery) */
    parentHeight,
    /* @conditional-compile-remove(pinned-participants) */ pinnedParticipantUserIds,
    /* @conditional-compile-remove(vertical-gallery) */ overflowGalleryPosition = 'HorizontalBottom'
  } = props;

  const isNarrow = parentWidth ? isNarrowWidth(parentWidth) : false;

  /* @conditional-compile-remove(vertical-gallery) */
  const isShort = parentHeight ? isShortHeight(parentHeight) : false;

  const { gridParticipants, horizontalGalleryParticipants } = useOrganizedParticipants({
    remoteParticipants,
    dominantSpeakers,
    maxRemoteVideoStreams,
    isScreenShareActive: !!screenShareComponent,
    /* @conditional-compile-remove(pinned-participants) */ pinnedParticipantUserIds
  });

  let activeVideoStreams = 0;

  const gridTiles = gridParticipants.map((p) => {
    return onRenderRemoteParticipant(
      p,
      maxRemoteVideoStreams && maxRemoteVideoStreams >= 0
        ? p.videoStream?.isAvailable && activeVideoStreams++ < maxRemoteVideoStreams
        : p.videoStream?.isAvailable
    );
  });

  /**
   * instantiate indexes available to render with indexes available that would be on first page
   *
   * For some components which do not strictly follow the order of the array, we might
   * re-render the initial tiles -> dispose them -> create new tiles, we need to take care of
   * this case when those components are here
   */
  const [indexesToRender, setIndexesToRender] = useState<number[]>([
    ...Array(maxRemoteVideoStreams - activeVideoStreams).keys()
  ]);

  const horizontalGalleryTiles = horizontalGalleryParticipants.map((p, i) => {
    return onRenderRemoteParticipant(
      p,
      maxRemoteVideoStreams && maxRemoteVideoStreams >= 0
        ? p.videoStream?.isAvailable && indexesToRender.includes(i) && activeVideoStreams++ < maxRemoteVideoStreams
        : p.videoStream?.isAvailable
    );
  });

  if (localVideoComponent) {
    gridTiles.push(localVideoComponent);
  }

  const overflowGallery = useMemo(() => {
    if (horizontalGalleryTiles.length === 0) {
      return null;
    }
    return (
      <OverflowGallery
        isNarrow={isNarrow}
        /* @conditional-compile-remove(vertical-gallery) */
        isShort={isShort}
        shouldFloatLocalVideo={false}
        overflowGalleryElements={horizontalGalleryTiles}
        horizontalGalleryStyles={styles?.horizontalGallery}
        /* @conditional-compile-remove(vertical-gallery) */
        veritcalGalleryStyles={styles?.verticalGallery}
        /* @conditional-compile-remove(pinned-participants) */
<<<<<<< HEAD
        overflowGalleryPosition={overflowGalleryPosition}
=======
        overflowGalleryLayout={overflowGalleryLayout}
        onFetchTilesToRender={setIndexesToRender}
>>>>>>> 297faeef
      />
    );
  }, [
    isNarrow,
    /* @conditional-compile-remove(vertical-gallery) */ isShort,
    horizontalGalleryTiles,
    styles?.horizontalGallery,
<<<<<<< HEAD
    /* @conditional-compile-remove(vertical-gallery) */ overflowGalleryPosition,
=======
    setIndexesToRender,
    /* @conditional-compile-remove(vertical-gallery) */ overflowGalleryLayout,
>>>>>>> 297faeef
    /* @conditional-compile-remove(vertical-gallery) */ styles?.verticalGallery
  ]);

  return (
    <Stack
      /* @conditional-compile-remove(vertical-gallery) */
      horizontal={overflowGalleryPosition === 'VerticalRight'}
      styles={rootLayoutStyle}
      tokens={videoGalleryLayoutGap}
    >
      {screenShareComponent ? (
        screenShareComponent
      ) : (
        <GridLayout key="grid-layout" styles={styles?.gridLayout}>
          {gridTiles}
        </GridLayout>
      )}
      {overflowGallery}
    </Stack>
  );
};<|MERGE_RESOLUTION|>--- conflicted
+++ resolved
@@ -105,12 +105,8 @@
         /* @conditional-compile-remove(vertical-gallery) */
         veritcalGalleryStyles={styles?.verticalGallery}
         /* @conditional-compile-remove(pinned-participants) */
-<<<<<<< HEAD
         overflowGalleryPosition={overflowGalleryPosition}
-=======
-        overflowGalleryLayout={overflowGalleryLayout}
         onFetchTilesToRender={setIndexesToRender}
->>>>>>> 297faeef
       />
     );
   }, [
@@ -118,12 +114,8 @@
     /* @conditional-compile-remove(vertical-gallery) */ isShort,
     horizontalGalleryTiles,
     styles?.horizontalGallery,
-<<<<<<< HEAD
     /* @conditional-compile-remove(vertical-gallery) */ overflowGalleryPosition,
-=======
     setIndexesToRender,
-    /* @conditional-compile-remove(vertical-gallery) */ overflowGalleryLayout,
->>>>>>> 297faeef
     /* @conditional-compile-remove(vertical-gallery) */ styles?.verticalGallery
   ]);
 
