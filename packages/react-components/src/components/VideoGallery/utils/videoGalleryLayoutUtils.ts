--- conflicted
+++ resolved
@@ -56,13 +56,7 @@
 
   const callingParticipantsSet = new Set(callingParticipants.map((p) => p.userId));
 
-<<<<<<< HEAD
-  let connectedParticipants = remoteParticipants;
-
-  connectedParticipants = connectedParticipants.filter((p) => !callingParticipantsSet.has(p.userId));
-=======
   const connectedParticipants = remoteParticipants.filter((p) => !callingParticipantsSet.has(p.userId));
->>>>>>> 949fd190
 
   const remoteParticipantsOrdered = putVideoParticipantsFirst(connectedParticipants);
   const videoParticipants = remoteParticipants.filter((p) => p.videoStream?.isAvailable);
@@ -98,10 +92,6 @@
 
   let gridParticipants = newGridParticipants;
   let overflowGalleryParticipants = newOverflowGalleryParticipants;
-<<<<<<< HEAD
-
-=======
->>>>>>> 949fd190
   if (gridParticipants.length + callingParticipants.length <= maxGridParticipants) {
     gridParticipants = gridParticipants.concat(callingParticipants);
   } else {
