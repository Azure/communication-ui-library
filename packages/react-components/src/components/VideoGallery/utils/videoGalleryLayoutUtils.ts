// Copyright (c) Microsoft Corporation.
// Licensed under the MIT License.

import { useCallback, useRef } from 'react';
import { smartDominantSpeakerParticipants } from '../../../gallery';
import { VideoGalleryParticipant, VideoGalleryRemoteParticipant } from '../../../types';
/* @conditional-compile-remove(reaction) */
import { ReactionResources } from '../../..';
/* @conditional-compile-remove(gallery-layouts) */
import { VideoGalleryLayout } from '../../VideoGallery';

/**
 * Arguments used to determine a {@link OrganizedParticipantsResult}
 * @private
 */
export interface OrganizedParticipantsArgs {
  remoteParticipants: VideoGalleryRemoteParticipant[];
  localParticipant?: VideoGalleryParticipant;
  dominantSpeakers?: string[];
  maxRemoteVideoStreams?: number;
  maxOverflowGalleryDominantSpeakers?: number;
  isScreenShareActive?: boolean;
  isPPTLiveActive?: boolean;
  pinnedParticipantUserIds?: string[];
  /* @conditional-compile-remove(gallery-layouts) */
  layout?: VideoGalleryLayout;
  spotlightedParticipantUserIds?: string[];
}

/**
 * A result that defines grid participants and overflow gallery participants in the VideoGallery
 * @private
 */
export interface OrganizedParticipantsResult {
  gridParticipants: VideoGalleryParticipant[];
  overflowGalleryParticipants: VideoGalleryParticipant[];
}

const DEFAULT_MAX_OVERFLOW_GALLERY_DOMINANT_SPEAKERS = 6;
const DEFAULT_MAX_VIDEO_SREAMS = 4;
/* @conditional-compile-remove(gallery-layouts) */
const MAX_GRID_PARTICIPANTS_NOT_LARGE_GALLERY = 9;

const _useOrganizedParticipants = (props: OrganizedParticipantsArgs): OrganizedParticipantsResult => {
  const visibleGridParticipants = useRef<VideoGalleryRemoteParticipant[]>([]);
  const visibleOverflowGalleryParticipants = useRef<VideoGalleryRemoteParticipant[]>([]);

  const {
    remoteParticipants = [],
    dominantSpeakers = [],
    maxRemoteVideoStreams = DEFAULT_MAX_VIDEO_SREAMS,
    maxOverflowGalleryDominantSpeakers = DEFAULT_MAX_OVERFLOW_GALLERY_DOMINANT_SPEAKERS,
    isScreenShareActive = false,
    isPPTLiveActive = false,
    pinnedParticipantUserIds = [],
    /* @conditional-compile-remove(gallery-layouts) */
    layout
  } = props;

  const calculateMaxRemoteVideoStreams = (): number => {
    /* @conditional-compile-remove(gallery-layouts) */
    if (maxRemoteVideoStreams > MAX_GRID_PARTICIPANTS_NOT_LARGE_GALLERY) {
      return MAX_GRID_PARTICIPANTS_NOT_LARGE_GALLERY;
    } else {
      return maxRemoteVideoStreams;
    }
    return maxRemoteVideoStreams;
  };

  const maxRemoteVideoStreamsToUse = calculateMaxRemoteVideoStreams();

  const videoParticipants = remoteParticipants.filter((p) => p.videoStream?.isAvailable);

  const participantsToSortTrampoline = (): VideoGalleryRemoteParticipant[] => {
    /* @conditional-compile-remove(gallery-layouts) */
    return layout !== 'floatingLocalVideo' ? putVideoParticipantsFirst(remoteParticipants) : videoParticipants;
    return videoParticipants;
  };

  visibleGridParticipants.current =
    pinnedParticipantUserIds.length > 0 || isScreenShareActive || isPPTLiveActive
      ? []
      : smartDominantSpeakerParticipants({
          participants: participantsToSortTrampoline(),
          dominantSpeakers,
          lastVisibleParticipants: visibleGridParticipants.current,
          maxDominantSpeakers: maxRemoteVideoStreamsToUse
        }).slice(0, maxRemoteVideoStreamsToUse);

  /* @conditional-compile-remove(gallery-layouts) */
  const dominantSpeakerToGrid =
    layout === 'speaker'
      ? dominantSpeakers && dominantSpeakers[0]
        ? visibleGridParticipants.current.filter((p) => p.userId === dominantSpeakers[0])
        : [visibleGridParticipants.current[0]]
      : [];
  /* @conditional-compile-remove(gallery-layouts) */
  if (dominantSpeakerToGrid[0]) {
    visibleGridParticipants.current = dominantSpeakerToGrid;
  }

  const visibleGridParticipantsSet = new Set(visibleGridParticipants.current.map((p) => p.userId));

  const remoteParticipantsOrdered = putVideoParticipantsFirst(remoteParticipants);

  /* @conditional-compile-remove(PSTN-calls) */ /* @conditional-compile-remove(one-to-n-calling) */
  const callingParticipants = remoteParticipantsOrdered.filter((p) => p.state === ('Connecting' || 'Ringing'));
  /* @conditional-compile-remove(PSTN-calls) */ /* @conditional-compile-remove(one-to-n-calling) */
  const callingParticipantsSet = new Set(callingParticipants.map((p) => p.userId));

  visibleOverflowGalleryParticipants.current = smartDominantSpeakerParticipants({
    participants: remoteParticipantsOrdered.filter(
      (p) =>
        !visibleGridParticipantsSet.has(p.userId) &&
        /* @conditional-compile-remove(PSTN-calls) */ /* @conditional-compile-remove(one-to-n-calling) */ !callingParticipantsSet.has(
          p.userId
        )
    ),
    dominantSpeakers: dominantSpeakers,
    lastVisibleParticipants: visibleOverflowGalleryParticipants.current,
    maxDominantSpeakers: maxOverflowGalleryDominantSpeakers
  });

  const getGridParticipants = useCallback((): VideoGalleryRemoteParticipant[] => {
    if (isScreenShareActive || isPPTLiveActive) {
      return [];
    }
    // if we have no grid participants we need to cap the max number of overflowGallery participants in the grid
    // we will use the max streams provided to the function to find the max participants that can go in the grid
    // if there are less participants than max streams then we will use all participants including joining in the grid
    /* @conditional-compile-remove(PSTN-calls) */ /* @conditional-compile-remove(one-to-n-calling) */
    return visibleGridParticipants.current.length > 0
      ? visibleGridParticipants.current
      : visibleOverflowGalleryParticipants.current.length > maxRemoteVideoStreamsToUse
      ? visibleOverflowGalleryParticipants.current.slice(0, maxRemoteVideoStreamsToUse)
      : visibleOverflowGalleryParticipants.current.slice(0, maxRemoteVideoStreamsToUse).concat(callingParticipants);
    return visibleGridParticipants.current.length > 0
      ? visibleGridParticipants.current
      : visibleOverflowGalleryParticipants.current.slice(0, maxRemoteVideoStreamsToUse);
  }, [
    /* @conditional-compile-remove(PSTN-calls) */ /* @conditional-compile-remove(one-to-n-calling) */ callingParticipants,
    isScreenShareActive,
    isPPTLiveActive,
    maxRemoteVideoStreamsToUse
  ]);

  const gridParticipants = getGridParticipants();

  const getOverflowGalleryRemoteParticipants = useCallback((): (
    | VideoGalleryParticipant
    | VideoGalleryRemoteParticipant
  )[] => {
<<<<<<< HEAD
    if ((isScreenShareActive || isPPTLiveActive) && localParticipant) {
      const localParticipantPlusOverflow = [localParticipant].concat(
        visibleGridParticipants.current.concat(visibleOverflowGalleryParticipants.current)
      );
      // If screen sharing is active, assign video and audio participants as overflow gallery participants
      /* @conditional-compile-remove(PSTN-calls) */ /* @conditional-compile-remove(one-to-n-calling) */
      return localParticipantPlusOverflow.concat(callingParticipants);
      return localParticipantPlusOverflow;
    } else if (isScreenShareActive || isPPTLiveActive) {
=======
    if (isScreenShareActive) {
>>>>>>> 17a8401f
      // If screen sharing is active, assign video and audio participants as overflow gallery participants
      /* @conditional-compile-remove(PSTN-calls) */ /* @conditional-compile-remove(one-to-n-calling) */
      return visibleGridParticipants.current.concat(
        visibleOverflowGalleryParticipants.current.concat(callingParticipants)
      );
      return visibleGridParticipants.current.concat(visibleOverflowGalleryParticipants.current);
    } else {
      // If screen sharing is not active, then assign all video tiles as grid tiles.
      // If there are no video tiles, then assign audio tiles as grid tiles.
      // if there are more overflow tiles than max streams then find the tiles that don't fit in the grid and put them in overflow
      // overflow should be empty if total participants including calling participants is less than max streams
      /* @conditional-compile-remove(PSTN-calls) */ /* @conditional-compile-remove(one-to-n-calling) */
      return visibleGridParticipants.current.length > 0
        ? visibleOverflowGalleryParticipants.current.concat(callingParticipants)
        : visibleOverflowGalleryParticipants.current.length > maxRemoteVideoStreamsToUse
        ? visibleOverflowGalleryParticipants.current.slice(maxRemoteVideoStreamsToUse).concat(callingParticipants)
        : [];
      return visibleGridParticipants.current.length > 0
        ? visibleOverflowGalleryParticipants.current
        : visibleOverflowGalleryParticipants.current.slice(maxRemoteVideoStreamsToUse);
    }
  }, [
    /* @conditional-compile-remove(PSTN-calls) */ /* @conditional-compile-remove(one-to-n-calling) */ callingParticipants,
    isScreenShareActive,
<<<<<<< HEAD
    isPPTLiveActive,
    localParticipant,
=======
>>>>>>> 17a8401f
    maxRemoteVideoStreamsToUse
  ]);

  const overflowGalleryParticipants = getOverflowGalleryRemoteParticipants();

  return { gridParticipants, overflowGalleryParticipants: overflowGalleryParticipants };
};

interface SortedRemoteParticipants {
  [key: string]: VideoGalleryRemoteParticipant;
}

const _useOrganizedParticipantsWithFocusedParticipants = (
  props: OrganizedParticipantsArgs
): OrganizedParticipantsResult => {
  // map remote participants by userId
  const remoteParticipantMap = props.remoteParticipants.reduce((map, remoteParticipant) => {
    map[remoteParticipant.userId] = remoteParticipant;
    return map;
  }, {} as SortedRemoteParticipants);

  const spotlightedParticipantUserIds = props.spotlightedParticipantUserIds ?? [];
  // declare focused participant user ids as spotlighted participants user ids followed by
  // pinned participants user ids
  const focusedParticipantUserIds = [
    ...new Set(spotlightedParticipantUserIds.concat(props.pinnedParticipantUserIds ?? []))
  ];
  // get focused participants from map of remote participants in the order of the user ids
  const focusedParticipants: VideoGalleryRemoteParticipant[] = [];
  focusedParticipantUserIds.forEach((id) => {
    const pinnedParticipant = remoteParticipantMap[id];
    if (pinnedParticipant) {
      focusedParticipants.push(pinnedParticipant);
    }
  });

  // get unfocused participants by filtering out set of focused participant user ids from all remote participants
  const focusedParticipantUserIdSet = new Set(focusedParticipantUserIds);
  const unfocusedParticipants = props.remoteParticipants.filter((p) => !focusedParticipantUserIdSet.has(p.userId));

  const useOrganizedParticipantsProps = {
    ...props,
    // if there are pinned participants then we should only consider unpinned participants
    remoteParticipants: unfocusedParticipants
  };

  const useOrganizedParticipantsResult = _useOrganizedParticipants(useOrganizedParticipantsProps);

  if (focusedParticipants.length === 0) {
    return useOrganizedParticipantsResult;
  }

  return {
<<<<<<< HEAD
    gridParticipants: props.isScreenShareActive || props.isPPTLiveActive ? [] : pinnedParticipants,
    overflowGalleryParticipants:
      props.isScreenShareActive || props.isPPTLiveActive
        ? pinnedParticipants.concat(useOrganizedParticipantsResult.overflowGalleryParticipants)
        : useOrganizedParticipantsResult.gridParticipants.concat(
            useOrganizedParticipantsResult.overflowGalleryParticipants
          )
=======
    gridParticipants: props.isScreenShareActive ? [] : focusedParticipants,
    overflowGalleryParticipants: props.isScreenShareActive
      ? focusedParticipants.concat(useOrganizedParticipantsResult.overflowGalleryParticipants)
      : useOrganizedParticipantsResult.gridParticipants.concat(
          useOrganizedParticipantsResult.overflowGalleryParticipants
        )
>>>>>>> 17a8401f
  };
};

const putVideoParticipantsFirst = (
  remoteParticipants: VideoGalleryRemoteParticipant[]
): VideoGalleryRemoteParticipant[] => {
  const videoParticipants: VideoGalleryRemoteParticipant[] = [];
  const audioParticipants: VideoGalleryRemoteParticipant[] = [];
  remoteParticipants.forEach((p) => {
    if (p.videoStream?.isAvailable) {
      videoParticipants.push(p);
    } else {
      audioParticipants.push(p);
    }
  });
  const remoteParticipantSortedByVideo = videoParticipants.concat(audioParticipants);
  return remoteParticipantSortedByVideo;
};

/**
 * Hook to determine which participants should be in grid and overflow gallery and their order respectively
 * @private
 */
export const useOrganizedParticipants = (args: OrganizedParticipantsArgs): OrganizedParticipantsResult => {
  return _useOrganizedParticipantsWithFocusedParticipants(args);
};

/* @conditional-compile-remove(reaction) */
/**
 * @private
 */
export const getEmojiResource = (reactionName: string, reactionResources: ReactionResources): string | undefined => {
  switch (reactionName) {
    case 'like':
      return reactionResources.likeReaction?.url;
    case 'heart':
      return reactionResources.heartReaction?.url;
    case 'laugh':
      return reactionResources.laughReaction?.url;
    case 'applause':
      return reactionResources.applauseReaction?.url;
    case 'surprised':
      return reactionResources.surprisedReaction?.url;
  }
  return '';
};<|MERGE_RESOLUTION|>--- conflicted
+++ resolved
@@ -150,19 +150,7 @@
     | VideoGalleryParticipant
     | VideoGalleryRemoteParticipant
   )[] => {
-<<<<<<< HEAD
-    if ((isScreenShareActive || isPPTLiveActive) && localParticipant) {
-      const localParticipantPlusOverflow = [localParticipant].concat(
-        visibleGridParticipants.current.concat(visibleOverflowGalleryParticipants.current)
-      );
-      // If screen sharing is active, assign video and audio participants as overflow gallery participants
-      /* @conditional-compile-remove(PSTN-calls) */ /* @conditional-compile-remove(one-to-n-calling) */
-      return localParticipantPlusOverflow.concat(callingParticipants);
-      return localParticipantPlusOverflow;
-    } else if (isScreenShareActive || isPPTLiveActive) {
-=======
-    if (isScreenShareActive) {
->>>>>>> 17a8401f
+    if (isScreenShareActive || isPPTLiveActive) {
       // If screen sharing is active, assign video and audio participants as overflow gallery participants
       /* @conditional-compile-remove(PSTN-calls) */ /* @conditional-compile-remove(one-to-n-calling) */
       return visibleGridParticipants.current.concat(
@@ -187,11 +175,7 @@
   }, [
     /* @conditional-compile-remove(PSTN-calls) */ /* @conditional-compile-remove(one-to-n-calling) */ callingParticipants,
     isScreenShareActive,
-<<<<<<< HEAD
     isPPTLiveActive,
-    localParticipant,
-=======
->>>>>>> 17a8401f
     maxRemoteVideoStreamsToUse
   ]);
 
@@ -245,22 +229,12 @@
   }
 
   return {
-<<<<<<< HEAD
-    gridParticipants: props.isScreenShareActive || props.isPPTLiveActive ? [] : pinnedParticipants,
-    overflowGalleryParticipants:
-      props.isScreenShareActive || props.isPPTLiveActive
-        ? pinnedParticipants.concat(useOrganizedParticipantsResult.overflowGalleryParticipants)
-        : useOrganizedParticipantsResult.gridParticipants.concat(
-            useOrganizedParticipantsResult.overflowGalleryParticipants
-          )
-=======
-    gridParticipants: props.isScreenShareActive ? [] : focusedParticipants,
+    gridParticipants: props.isScreenShareActive || props.isPPTLiveActive ? [] : focusedParticipants,
     overflowGalleryParticipants: props.isScreenShareActive
       ? focusedParticipants.concat(useOrganizedParticipantsResult.overflowGalleryParticipants)
       : useOrganizedParticipantsResult.gridParticipants.concat(
           useOrganizedParticipantsResult.overflowGalleryParticipants
         )
->>>>>>> 17a8401f
   };
 };
 
