--- conflicted
+++ resolved
@@ -54,13 +54,7 @@
 
   const participantsToSortTrampoline = (): VideoGalleryRemoteParticipant[] => {
     /* @conditional-compile-remove(gallery-layouts) */
-<<<<<<< HEAD
-    return layout !== 'speaker' && layout !== 'largeGallery'
-      ? videoParticipants
-      : putVideoParticipantsFirst(remoteParticipants);
-=======
     return layout !== 'floatingLocalVideo' ? putVideoParticipantsFirst(remoteParticipants) : videoParticipants;
->>>>>>> cf97e7af
     return videoParticipants;
   };
 
@@ -112,12 +106,7 @@
     if (isScreenShareActive) {
       return [];
     }
-<<<<<<< HEAD
-
-    // if we have no video participants we need to cap the max number of audio participants in the grid
-=======
     // if we have no grid participants we need to cap the max number of overflowGallery participants in the grid
->>>>>>> cf97e7af
     // we will use the max streams provided to the function to find the max participants that can go in the grid
     // if there are less participants than max streams then we will use all participants including joining in the grid
     /* @conditional-compile-remove(PSTN-calls) */ /* @conditional-compile-remove(one-to-n-calling) */
