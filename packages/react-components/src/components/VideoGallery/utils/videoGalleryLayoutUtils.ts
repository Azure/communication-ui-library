--- conflicted
+++ resolved
@@ -52,22 +52,11 @@
     previousOverflowParticipants = []
   } = props;
 
-<<<<<<< HEAD
   const callingParticipants = remoteParticipants.filter((p) => p.state === ('Connecting' || 'Ringing'));
 
   const callingParticipantsSet = new Set(callingParticipants.map((p) => p.userId));
 
   const connectedParticipants = remoteParticipants.filter((p) => !callingParticipantsSet.has(p.userId));
-=======
-  /* @conditional-compile-remove(one-to-n-calling) */
-  const callingParticipants = remoteParticipants.filter((p) => p.state === ('Connecting' || 'Ringing'));
-  /* @conditional-compile-remove(one-to-n-calling) */
-  const callingParticipantsSet = new Set(callingParticipants.map((p) => p.userId));
-
-  let connectedParticipants = remoteParticipants;
-  /* @conditional-compile-remove(one-to-n-calling) */
-  connectedParticipants = connectedParticipants.filter((p) => !callingParticipantsSet.has(p.userId));
->>>>>>> 6efd8449
 
   const remoteParticipantsOrdered = putVideoParticipantsFirst(connectedParticipants);
   const videoParticipants = remoteParticipants.filter((p) => p.videoStream?.isAvailable);
@@ -103,11 +92,6 @@
 
   let gridParticipants = newGridParticipants;
   let overflowGalleryParticipants = newOverflowGalleryParticipants;
-<<<<<<< HEAD
-
-=======
-  /* @conditional-compile-remove(one-to-n-calling) */
->>>>>>> 6efd8449
   if (gridParticipants.length + callingParticipants.length <= maxGridParticipants) {
     gridParticipants = gridParticipants.concat(callingParticipants);
   } else {
