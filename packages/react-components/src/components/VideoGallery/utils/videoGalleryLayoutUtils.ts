--- conflicted
+++ resolved
@@ -262,9 +262,6 @@
  */
 export const useOrganizedParticipants = (args: OrganizedParticipantsArgs): OrganizedParticipantsResult => {
   return _useOrganizedParticipantsWithFocusedParticipants(args);
-<<<<<<< HEAD
-=======
-  return _useOrganizedParticipants(args);
 };
 
 /* @conditional-compile-remove(reaction) */
@@ -285,5 +282,4 @@
       return reactionResources.surprisedReaction?.url;
   }
   return '';
->>>>>>> ea23db65
 };