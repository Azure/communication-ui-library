--- conflicted
+++ resolved
@@ -69,13 +69,7 @@
 
   const participantsToSortTrampoline = (): VideoGalleryRemoteParticipant[] => {
     /* @conditional-compile-remove(gallery-layouts) */
-<<<<<<< HEAD
-    return layout !== 'speaker' && layout !== 'largeGallery'
-      ? videoParticipants
-      : putVideoParticipantsFirst(remoteParticipants);
-=======
     return layout !== 'floatingLocalVideo' ? putVideoParticipantsFirst(remoteParticipants) : videoParticipants;
->>>>>>> f0d58629
     return videoParticipants;
   };
 
@@ -86,13 +80,8 @@
           participants: participantsToSortTrampoline(),
           dominantSpeakers,
           lastVisibleParticipants: visibleGridParticipants.current,
-<<<<<<< HEAD
-          maxDominantSpeakers: maxRemoteVideoStreams as number
-        }).slice(0, maxRemoteVideoStreams as number);
-=======
           maxDominantSpeakers: maxRemoteVideoStreamsToUse
         }).slice(0, maxRemoteVideoStreamsToUse);
->>>>>>> f0d58629
 
   /* @conditional-compile-remove(gallery-layouts) */
   const dominantSpeakerToGrid =
@@ -132,29 +121,12 @@
     if (isScreenShareActive) {
       return [];
     }
-<<<<<<< HEAD
-
-    // if we have no video participants we need to cap the max number of audio participants in the grid
-=======
     // if we have no grid participants we need to cap the max number of overflowGallery participants in the grid
->>>>>>> f0d58629
     // we will use the max streams provided to the function to find the max participants that can go in the grid
     // if there are less participants than max streams then we will use all participants including joining in the grid
     /* @conditional-compile-remove(PSTN-calls) */ /* @conditional-compile-remove(one-to-n-calling) */
     return visibleGridParticipants.current.length > 0
       ? visibleGridParticipants.current
-<<<<<<< HEAD
-      : visibleOverflowGalleryParticipants.current.length > (maxRemoteVideoStreams as number)
-      ? visibleOverflowGalleryParticipants.current.slice(0, maxRemoteVideoStreams)
-      : visibleOverflowGalleryParticipants.current.slice(0, maxRemoteVideoStreams).concat(callingParticipants);
-    return visibleGridParticipants.current.length > 0
-      ? visibleGridParticipants.current
-      : visibleOverflowGalleryParticipants.current.slice(0, maxRemoteVideoStreams);
-  }, [
-    /* @conditional-compile-remove(PSTN-calls) */ /* @conditional-compile-remove(one-to-n-calling) */ callingParticipants,
-    isScreenShareActive,
-    maxRemoteVideoStreams
-=======
       : visibleOverflowGalleryParticipants.current.length > maxRemoteVideoStreamsToUse
       ? visibleOverflowGalleryParticipants.current.slice(0, maxRemoteVideoStreamsToUse)
       : visibleOverflowGalleryParticipants.current.slice(0, maxRemoteVideoStreamsToUse).concat(callingParticipants);
@@ -165,7 +137,6 @@
     /* @conditional-compile-remove(PSTN-calls) */ /* @conditional-compile-remove(one-to-n-calling) */ callingParticipants,
     isScreenShareActive,
     maxRemoteVideoStreamsToUse
->>>>>>> f0d58629
   ]);
 
   const gridParticipants = getGridParticipants();
@@ -197,31 +168,18 @@
       /* @conditional-compile-remove(PSTN-calls) */ /* @conditional-compile-remove(one-to-n-calling) */
       return visibleGridParticipants.current.length > 0
         ? visibleOverflowGalleryParticipants.current.concat(callingParticipants)
-<<<<<<< HEAD
-        : visibleOverflowGalleryParticipants.current.length > (maxRemoteVideoStreams as number)
-        ? visibleOverflowGalleryParticipants.current.slice(maxRemoteVideoStreams).concat(callingParticipants)
-        : [];
-      return visibleGridParticipants.current.length > 0
-        ? visibleOverflowGalleryParticipants.current
-        : visibleOverflowGalleryParticipants.current.slice(maxRemoteVideoStreams);
-=======
         : visibleOverflowGalleryParticipants.current.length > maxRemoteVideoStreamsToUse
         ? visibleOverflowGalleryParticipants.current.slice(maxRemoteVideoStreamsToUse).concat(callingParticipants)
         : [];
       return visibleGridParticipants.current.length > 0
         ? visibleOverflowGalleryParticipants.current
         : visibleOverflowGalleryParticipants.current.slice(maxRemoteVideoStreamsToUse);
->>>>>>> f0d58629
     }
   }, [
     /* @conditional-compile-remove(PSTN-calls) */ /* @conditional-compile-remove(one-to-n-calling) */ callingParticipants,
     isScreenShareActive,
     localParticipant,
-<<<<<<< HEAD
-    maxRemoteVideoStreams
-=======
     maxRemoteVideoStreamsToUse
->>>>>>> f0d58629
   ]);
 
   const overflowGalleryParticipants = getOverflowGalleryRemoteParticipants();
