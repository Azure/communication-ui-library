// Copyright (c) Microsoft Corporation.
// Licensed under the MIT License.

import React, { useState } from 'react';
import { RTEInputBoxComponent } from './RTEInputBoxComponent';
import { Stack, useTheme } from '@fluentui/react';
<<<<<<< HEAD
import { sendBoxStyle } from '../styles/RTESendBox.styles';
import { useLocale } from '../../localization';
import { SendBoxStrings } from '../SendBox'; // Should we move this to a shared location? Are the strings the same?
=======
import { useLocale } from '../../localization';
import { SendBoxStrings } from '../SendBox';
import { borderAndBoxShadowStyle } from '../styles/SendBox.styles';
>>>>>>> 183b66f1

/**
 * Props for {@link RTESendBox}.
 *
 * @beta
 */
export interface RTESendBoxProps {
  /**
   * Optional boolean to disable text box
   * @defaultValue false
   */
  disabled?: boolean;
  /**
   * Optional strings to override in component
   */
  strings?: Partial<SendBoxStrings>;
  /**
   * Optional text for system message below text box
   */
  systemMessage?: string;
}

/**
 * A component to render SendBox with Rich Text Editor support.
 *
 * @beta
 */
export const RTESendBox = (props: RTESendBoxProps): JSX.Element => {
  const { disabled, systemMessage } = props;

  const theme = useTheme();
  const localeStrings = useLocale().strings.sendBox;
  const strings = { ...localeStrings, ...props.strings };

<<<<<<< HEAD
  const [textValue] = useState('');
=======
  const [contentValue] = useState('');
>>>>>>> 183b66f1

  const errorMessage = systemMessage;

  return (
    <Stack
<<<<<<< HEAD
      className={sendBoxStyle({
=======
      className={borderAndBoxShadowStyle({
>>>>>>> 183b66f1
        theme: theme,
        hasErrorMessage: !!errorMessage,
        disabled: !!disabled
      })}
    >
<<<<<<< HEAD
      <RTEInputBoxComponent placeholderText={strings.placeholderText} textValue={textValue} />
      {/* Send Button */}
      {/* System Error Message should be outside of inputbox? */}
      {/* File Upload */}
    </Stack>
  );
};

// Why is Active File Upload interface in 'Sendbox' instead of 'FileUploadCards'?
=======
      <RTEInputBoxComponent placeholderText={strings.placeholderText} content={contentValue} />
      {/* Send Button */}
      {/* System Error Message */}
      {/* File Upload */}
    </Stack>
  );
};
>>>>>>> 183b66f1
<|MERGE_RESOLUTION|>--- conflicted
+++ resolved
@@ -4,15 +4,9 @@
 import React, { useState } from 'react';
 import { RTEInputBoxComponent } from './RTEInputBoxComponent';
 import { Stack, useTheme } from '@fluentui/react';
-<<<<<<< HEAD
-import { sendBoxStyle } from '../styles/RTESendBox.styles';
-import { useLocale } from '../../localization';
-import { SendBoxStrings } from '../SendBox'; // Should we move this to a shared location? Are the strings the same?
-=======
 import { useLocale } from '../../localization';
 import { SendBoxStrings } from '../SendBox';
 import { borderAndBoxShadowStyle } from '../styles/SendBox.styles';
->>>>>>> 183b66f1
 
 /**
  * Props for {@link RTESendBox}.
@@ -47,37 +41,18 @@
   const localeStrings = useLocale().strings.sendBox;
   const strings = { ...localeStrings, ...props.strings };
 
-<<<<<<< HEAD
-  const [textValue] = useState('');
-=======
   const [contentValue] = useState('');
->>>>>>> 183b66f1
 
   const errorMessage = systemMessage;
 
   return (
     <Stack
-<<<<<<< HEAD
-      className={sendBoxStyle({
-=======
       className={borderAndBoxShadowStyle({
->>>>>>> 183b66f1
         theme: theme,
         hasErrorMessage: !!errorMessage,
         disabled: !!disabled
       })}
     >
-<<<<<<< HEAD
-      <RTEInputBoxComponent placeholderText={strings.placeholderText} textValue={textValue} />
-      {/* Send Button */}
-      {/* System Error Message should be outside of inputbox? */}
-      {/* File Upload */}
-    </Stack>
-  );
-};
-
-// Why is Active File Upload interface in 'Sendbox' instead of 'FileUploadCards'?
-=======
       <RTEInputBoxComponent placeholderText={strings.placeholderText} content={contentValue} />
       {/* Send Button */}
       {/* System Error Message */}
@@ -85,4 +60,5 @@
     </Stack>
   );
 };
->>>>>>> 183b66f1
+
+// Why is Active File Upload interface in 'Sendbox' instead of 'FileUploadCards'?