// Copyright (c) Microsoft Corporation.
// Licensed under the MIT license.
import React, { useCallback } from 'react';
import { useMemo, useState } from 'react';
import {
  IModalStyles,
  Modal,
  Stack,
  useTheme,
  Text,
  IconButton,
  Dropdown,
  IDropdownOption,
  DefaultButton,
  PrimaryButton
} from '@fluentui/react';

import {
  buttonsContainerClassName,
  buttonStyles,
  dropdownContainerClassName,
  dropdownInfoTextStyle,
  dropdownStyles,
  themedCaptionsSettingsModalStyle,
  titleClassName,
  titleContainerClassName
} from './styles/CaptionsSettingsModal.styles';
import { _captionsOptions } from './StartCaptionsButton';
import { defaultSpokenLanguage } from './utils';
import { CaptionsAvailableLanguageStrings } from '../types';
import { _preventDismissOnEvent } from '@internal/acs-ui-common';

/**
 * @internal
 * strings for captions setting modal
 */
export interface _CaptionsSettingsModalStrings {
  captionsSettingsModalTitle: string;
  captionsSettingsDropdownLabel: string;
  captionsSettingsDropdownInfoText: string;
  captionsSettingsConfirmButtonLabel: string;
  captionsSettingsCancelButtonLabel: string;
  captionsSettingsModalAriaLabel: string;
  captionsSettingsCloseModalButtonAriaLabel: string;
}

/**
 * @internal
 * _CaptionsSettingsModal Component Props.
 */
export interface _CaptionsSettingsModalProps {
  supportedSpokenLanguages: string[];
  onSetSpokenLanguage: (language: string) => Promise<void>;
  onStartCaptions: (captionsOptions?: _captionsOptions) => Promise<void>;
  currentSpokenLanguage: string;
  captionsAvailableLanguageStrings: CaptionsAvailableLanguageStrings;
  isCaptionsFeatureActive?: boolean;
  strings?: _CaptionsSettingsModalStrings;
  showModal?: boolean;
  onDismissCaptionsSettings?: () => void;
}

/**
 * @internal
 * a component for setting spoken languages
 */
export const _CaptionsSettingsModal = (props: _CaptionsSettingsModalProps): JSX.Element => {
  const {
    supportedSpokenLanguages,
    currentSpokenLanguage,
    isCaptionsFeatureActive,
    showModal,
    onSetSpokenLanguage,
    onDismissCaptionsSettings,
    onStartCaptions,
    strings,
    captionsAvailableLanguageStrings
  } = props;

  const theme = useTheme();

  const [selectedItem, setSelectedItem] = useState<IDropdownOption>({
    key: currentSpokenLanguage !== '' ? currentSpokenLanguage : defaultSpokenLanguage,
    text: currentSpokenLanguage !== '' ? currentSpokenLanguage : defaultSpokenLanguage
  });

  const onDismiss = useCallback((): void => {
    if (onDismissCaptionsSettings) {
      onDismissCaptionsSettings();
    }
  }, [onDismissCaptionsSettings]);

  const onConfirm = useCallback(async (): Promise<void> => {
    const languageCode = selectedItem.key.toString();
    if (isCaptionsFeatureActive) {
      onSetSpokenLanguage(languageCode);
    } else {
      await onStartCaptions({ spokenLanguage: languageCode });
      // set spoken language when start captions with a spoken language specified.
      // this is to fix the bug when a second user starts captions with a new spoken language, captions bot ignore that spoken language
      onSetSpokenLanguage(languageCode);
    }
    onDismiss();
  }, [onDismiss, isCaptionsFeatureActive, onSetSpokenLanguage, onStartCaptions, selectedItem.key]);

  const dropdownOptions: IDropdownOption[] = useMemo(() => {
    return supportedSpokenLanguages.map((languageCode) => {
      return { key: languageCode, text: captionsAvailableLanguageStrings[languageCode] ?? languageCode };
    });
  }, [supportedSpokenLanguages, captionsAvailableLanguageStrings]);

  const onChange = (event: React.FormEvent<HTMLDivElement>, option: IDropdownOption | undefined): void => {
    if (option) {
      setSelectedItem(option);
    }
  };

  const calloutProps = useMemo(
    () => ({
      preventDismissOnEvent: _preventDismissOnEvent
    }),
    []
  );

  const CaptionsSettingsComponent = useCallback((): JSX.Element => {
    return (
      <Stack>
        <Dropdown
          label={strings?.captionsSettingsDropdownLabel}
          selectedKey={selectedItem ? selectedItem.key : undefined}
          onChange={onChange}
          calloutProps={calloutProps}
          placeholder={currentSpokenLanguage !== '' ? currentSpokenLanguage : defaultSpokenLanguage}
          options={dropdownOptions}
          styles={dropdownStyles}
        />
        <Text className={dropdownInfoTextStyle(theme)}>{strings?.captionsSettingsDropdownInfoText}</Text>
      </Stack>
    );
  }, [
    calloutProps,
    currentSpokenLanguage,
    dropdownOptions,
    selectedItem,
    strings?.captionsSettingsDropdownInfoText,
    strings?.captionsSettingsDropdownLabel,
    theme
  ]);

  const CaptionsSettingsModalStyle: Partial<IModalStyles> = useMemo(
    () => themedCaptionsSettingsModalStyle(theme),
    [theme]
  );

  return (
    <>
      {
        <Modal
          titleAriaId={strings?.captionsSettingsModalAriaLabel}
          isOpen={showModal}
          onDismiss={onDismiss}
          isBlocking={true}
          styles={CaptionsSettingsModalStyle}
        >
          <Stack horizontal horizontalAlign="space-between" verticalAlign="center" className={titleContainerClassName}>
            <Text className={titleClassName}>{strings?.captionsSettingsModalTitle}</Text>
            <IconButton
              iconProps={{ iconName: 'Cancel' }}
              ariaLabel={strings?.captionsSettingsCloseModalButtonAriaLabel}
              onClick={onDismiss}
              style={{ color: theme.palette.black }}
            />
          </Stack>

          <Stack className={dropdownContainerClassName}>{CaptionsSettingsComponent()}</Stack>
          <Stack horizontal horizontalAlign="end" className={buttonsContainerClassName}>
<<<<<<< HEAD
            <DefaultButton styles={buttonStyles(theme)} onClick={onConfirm}>
              <span>{strings?.captionsSettingsConfirmButtonLabel}</span>
            </DefaultButton>
            <DefaultButton onClick={onDismiss} styles={buttonStyles(theme)}>
=======
            <PrimaryButton
              styles={buttonStyles(theme)}
              onClick={() => {
                confirm(selectedItem.key.toString());
              }}
            >
              <span>{strings?.captionsSettingsConfirmButtonLabel}</span>
            </PrimaryButton>
            <DefaultButton onClick={dismiss} styles={buttonStyles(theme)}>
>>>>>>> e4a5ce51
              <span>{strings?.captionsSettingsCancelButtonLabel}</span>
            </DefaultButton>
          </Stack>
        </Modal>
      }
    </>
  );
};<|MERGE_RESOLUTION|>--- conflicted
+++ resolved
@@ -174,22 +174,10 @@
 
           <Stack className={dropdownContainerClassName}>{CaptionsSettingsComponent()}</Stack>
           <Stack horizontal horizontalAlign="end" className={buttonsContainerClassName}>
-<<<<<<< HEAD
-            <DefaultButton styles={buttonStyles(theme)} onClick={onConfirm}>
-              <span>{strings?.captionsSettingsConfirmButtonLabel}</span>
-            </DefaultButton>
-            <DefaultButton onClick={onDismiss} styles={buttonStyles(theme)}>
-=======
-            <PrimaryButton
-              styles={buttonStyles(theme)}
-              onClick={() => {
-                confirm(selectedItem.key.toString());
-              }}
-            >
+            <PrimaryButton styles={buttonStyles(theme)} onClick={onConfirm}>
               <span>{strings?.captionsSettingsConfirmButtonLabel}</span>
             </PrimaryButton>
-            <DefaultButton onClick={dismiss} styles={buttonStyles(theme)}>
->>>>>>> e4a5ce51
+            <DefaultButton onClick={onDismiss} styles={buttonStyles(theme)}>
               <span>{strings?.captionsSettingsCancelButtonLabel}</span>
             </DefaultButton>
           </Stack>
