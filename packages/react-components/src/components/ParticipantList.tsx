// Copyright (c) Microsoft Corporation.
// Licensed under the MIT license.

import React from 'react';

import { IContextualMenuItem, Stack, PersonaPresence } from '@fluentui/react';
import { ParticipantItem } from './ParticipantItem';
import { MicOffIcon, CallControlPresentNewIcon } from '@fluentui/react-northstar';
import { participantListStyle } from './styles/ParticipantList.styles';
import { CommunicationParticipant, CallParticipant } from '../types';

/**
 * Props for component `ParticipantList`
 */
export type ParticipantListProps = {
  /** Participants in user call or chat */
  participants: CommunicationParticipant[];
  /** User ID of user */
  myUserId?: string;
  /**
   * Wether to exclude the user from the participant list or not
   *
   * @defaultValue `false`
   */
  excludeMe?: boolean;
  /** Optional callback to render each participant. If no callback is provided, each participant will be rendered with `ParticipantItem`  */
  onRenderParticipant?: (participant: CommunicationParticipant) => JSX.Element | null;
  /** Optional callback to render the avatar for each participant. This property will have no effect if `onRenderParticipant` is assigned.  */
  onRenderAvatar?: (participant: CommunicationParticipant) => JSX.Element | null;
  /** Optional callback to render the context menu for each participant  */
  onParticipantRemove?: (userId: string) => void;
};

const onRenderParticipantsDefault = (
  participants: CommunicationParticipant[],
  myUserId?: string,
  excludeMe?: boolean,
  onParticipantRemove?: (userId: string) => void,
  onRenderAvatar?: (remoteParticipant: CommunicationParticipant) => JSX.Element | null
): (JSX.Element | null)[] => {
  return participants.map((participant: CommunicationParticipant, index: number) => {
    // Try to consider CommunicationParticipant as CallParticipant
    const callingParticipant = participant as CallParticipant;

    let presence: PersonaPresence | undefined = undefined;
    if (callingParticipant) {
      if (callingParticipant.state === 'Connected') {
        presence = PersonaPresence.online;
      } else if (callingParticipant.state === 'Idle') {
        presence = PersonaPresence.away;
      }
    }

    const menuItems: IContextualMenuItem[] = [];
    if ((excludeMe || participant.userId !== myUserId) && onParticipantRemove) {
      menuItems.push({
        key: 'Remove',
        text: 'Remove',
        onClick: () => onParticipantRemove(participant.userId)
      });
    }

    const onRenderIcon =
      callingParticipant?.isScreenSharing || callingParticipant?.isMuted
        ? () => (
            <Stack horizontal={true} tokens={{ childrenGap: '0.5rem' }}>
              {callingParticipant.isScreenSharing && <CallControlPresentNewIcon size="small" />}
              {callingParticipant.isMuted && <MicOffIcon size="small" />}
            </Stack>
          )
        : () => <></>;

    const renderAvatar = onRenderAvatar
      ? () => {
          return onRenderAvatar(participant);
        }
      : undefined;

    if (participant.displayName) {
      return (
        <ParticipantItem
          key={index}
          displayName={participant.displayName}
          me={excludeMe || !myUserId ? false : participant.userId === myUserId}
          menuItems={menuItems}
          presence={presence}
          onRenderIcon={onRenderIcon}
          onRenderAvatar={renderAvatar}
        />
      );
    }
    return null;
<<<<<<< HEAD
  };
};

const onRenderOverflowButton = (overflowItems: unknown): JSX.Element => (
  <IconButton
    role="menuitem"
    title="More options"
    styles={overFlowButtonStyles}
    menuIconProps={{ iconName: 'More' }}
    menuProps={{ items: overflowItems as IContextualMenuItem[] }}
  />
);

const renderParticipants = (
  participants: CommunicationParticipant[],
  myUserId?: string,
  excludeMe?: boolean,
  onRenderParticipant?: (participant: CommunicationParticipant) => JSX.Element | null,
  onRenderAvatar?: (participant: CommunicationParticipant) => JSX.Element | null,
  onParticipantRemove?: (userId: string) => void
): (JSX.Element | null)[] => {
  const renderParticipant =
    onRenderParticipant ?? getDefaultRenderer(myUserId, excludeMe, onParticipantRemove, onRenderAvatar);
  const onRenderItem = (item: IOverflowSetItemProps): JSX.Element | null => {
    const participant = {
      userId: item.userId,
      displayName: item.displayName,
      state: item.state,
      isScreenSharing: item.isScreenSharing,
      isMuted: item.isMuted,
      isSpeaking: item.isSpeaking
    };

    return renderParticipant(participant);
  };

  return participants.map((item, i) => {
    return (
      <OverflowSet
        key={i}
        items={[
          {
            key: `${i}`,
            displayName: item.displayName,
            me: !excludeMe || item.userId === myUserId,
            ...item
          }
        ]}
        role="menubar"
        vertical={false}
        onRenderOverflowButton={onRenderOverflowButton}
        onRenderItem={onRenderItem}
        styles={overflowSetStyle}
      />
    );
=======
>>>>>>> 11a0c297
  });
};

/**
 * `ParticipantList` renders a list of participants in Calling or Chat. If property `onRenderParticipant` is not
 * assigned then each participant is rendered with `ParticipantItem`.
 */
export const ParticipantList = (props: ParticipantListProps): JSX.Element => {
<<<<<<< HEAD
  const { excludeMe = false, myUserId, participants, onParticipantRemove, onRenderAvatar, onRenderParticipant } = props;

  const allParticipants: CommunicationParticipant[] = React.useMemo(() => {
    if (participants !== undefined) {
      if (excludeMe && myUserId) {
        const userIndex = participants.map((p) => p.userId).indexOf(myUserId);

        if (userIndex !== -1) {
          const remoteParticipants = [...participants];
          remoteParticipants.splice(userIndex, 1);
          return remoteParticipants;
        }
      }

      return [...participants];
    }

    return [];
  }, [participants, excludeMe, myUserId]);

  return (
    <Stack className={participantListStyle}>
      {renderParticipants(
        allParticipants,
        myUserId,
        excludeMe,
        onRenderParticipant,
        onRenderAvatar,
        onParticipantRemove
      )}
=======
  const { participants, myUserId, onRenderParticipant, onParticipantRemove, onRenderAvatar } = props;

  return (
    <Stack className={participantListStyle}>
      {onRenderParticipant
        ? participants.map((participant: CommunicationParticipant) => onRenderParticipant(participant))
        : onRenderParticipantsDefault(participants, myUserId, onParticipantRemove, onRenderAvatar)}
>>>>>>> 11a0c297
    </Stack>
  );
};<|MERGE_RESOLUTION|>--- conflicted
+++ resolved
@@ -90,64 +90,6 @@
       );
     }
     return null;
-<<<<<<< HEAD
-  };
-};
-
-const onRenderOverflowButton = (overflowItems: unknown): JSX.Element => (
-  <IconButton
-    role="menuitem"
-    title="More options"
-    styles={overFlowButtonStyles}
-    menuIconProps={{ iconName: 'More' }}
-    menuProps={{ items: overflowItems as IContextualMenuItem[] }}
-  />
-);
-
-const renderParticipants = (
-  participants: CommunicationParticipant[],
-  myUserId?: string,
-  excludeMe?: boolean,
-  onRenderParticipant?: (participant: CommunicationParticipant) => JSX.Element | null,
-  onRenderAvatar?: (participant: CommunicationParticipant) => JSX.Element | null,
-  onParticipantRemove?: (userId: string) => void
-): (JSX.Element | null)[] => {
-  const renderParticipant =
-    onRenderParticipant ?? getDefaultRenderer(myUserId, excludeMe, onParticipantRemove, onRenderAvatar);
-  const onRenderItem = (item: IOverflowSetItemProps): JSX.Element | null => {
-    const participant = {
-      userId: item.userId,
-      displayName: item.displayName,
-      state: item.state,
-      isScreenSharing: item.isScreenSharing,
-      isMuted: item.isMuted,
-      isSpeaking: item.isSpeaking
-    };
-
-    return renderParticipant(participant);
-  };
-
-  return participants.map((item, i) => {
-    return (
-      <OverflowSet
-        key={i}
-        items={[
-          {
-            key: `${i}`,
-            displayName: item.displayName,
-            me: !excludeMe || item.userId === myUserId,
-            ...item
-          }
-        ]}
-        role="menubar"
-        vertical={false}
-        onRenderOverflowButton={onRenderOverflowButton}
-        onRenderItem={onRenderItem}
-        styles={overflowSetStyle}
-      />
-    );
-=======
->>>>>>> 11a0c297
   });
 };
 
@@ -156,7 +98,6 @@
  * assigned then each participant is rendered with `ParticipantItem`.
  */
 export const ParticipantList = (props: ParticipantListProps): JSX.Element => {
-<<<<<<< HEAD
   const { excludeMe = false, myUserId, participants, onParticipantRemove, onRenderAvatar, onRenderParticipant } = props;
 
   const allParticipants: CommunicationParticipant[] = React.useMemo(() => {
@@ -179,23 +120,9 @@
 
   return (
     <Stack className={participantListStyle}>
-      {renderParticipants(
-        allParticipants,
-        myUserId,
-        excludeMe,
-        onRenderParticipant,
-        onRenderAvatar,
-        onParticipantRemove
-      )}
-=======
-  const { participants, myUserId, onRenderParticipant, onParticipantRemove, onRenderAvatar } = props;
-
-  return (
-    <Stack className={participantListStyle}>
       {onRenderParticipant
         ? participants.map((participant: CommunicationParticipant) => onRenderParticipant(participant))
         : onRenderParticipantsDefault(participants, myUserId, onParticipantRemove, onRenderAvatar)}
->>>>>>> 11a0c297
     </Stack>
   );
 };