--- conflicted
+++ resolved
@@ -57,13 +57,8 @@
     if (participant.displayName) {
       return (
         <ParticipantItem
-<<<<<<< HEAD
           displayName={participant.displayName}
-          isYou={myUserId ? participant.userId === myUserId : false}
-=======
-          name={participant.displayName}
           me={myUserId ? participant.userId === myUserId : false}
->>>>>>> 88d09c84
           menuItems={menuItems}
           presence={presence}
           onRenderIcon={() => (
@@ -119,11 +114,7 @@
     return (
       <OverflowSet
         key={i}
-<<<<<<< HEAD
-        items={[{ key: `${i}`, displayName: item.displayName, isYou: item.userId === myUserId, ...item }]}
-=======
-        items={[{ key: `${i}`, name: item.displayName, me: item.userId === myUserId, ...item }]}
->>>>>>> 88d09c84
+        items={[{ key: `${i}`, displayName: item.displayName, me: item.userId === myUserId, ...item }]}
         role="menubar"
         vertical={false}
         onRenderOverflowButton={onRenderOverflowButton}
