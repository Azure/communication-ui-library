// Copyright (c) Microsoft Corporation.
// Licensed under the MIT license.

import {
  Icon,
  IContextualMenuItem,
  IContextualMenuItemStyles,
  merge,
  mergeStyles,
  PersonaPresence,
  Stack
} from '@fluentui/react';
/* @conditional-compile-remove(raise-hand) */
/* @conditional-compile-remove(total-participant-count) */
import { Text } from '@fluentui/react';
import React, { useCallback, useMemo } from 'react';
import { useIdentifiers } from '../identifiers';
import { useLocale } from '../localization';
import {
  BaseCustomStyles,
  CallParticipantListParticipant,
  OnRenderAvatarCallback,
  ParticipantListParticipant
} from '../types';
import { ParticipantItem, ParticipantItemStrings, ParticipantItemStyles } from './ParticipantItem';
import { iconStyles, participantListItemStyle, participantListStyle } from './styles/ParticipantList.styles';
import { _formatString } from '@internal/acs-ui-common';

/**
 * Styles for the {@link ParticipantList} {@link ParticipantItem}.
 *
 * @public
 */
export interface ParticipantListItemStyles extends ParticipantItemStyles {
  /** Styles applied to the sub-menu of the {@link ParticipantList} {@link ParticipantItem}. */
  participantSubMenuItemsStyles?: IContextualMenuItemStyles;
}

/**
 * Styles for the {@link ParticipantList}.
 *
 * @public
 */
export interface ParticipantListStyles extends BaseCustomStyles {
  /** Styles for the {@link ParticipantList} {@link ParticipantItem}. */
  participantItemStyles?: ParticipantListItemStyles;
}

/* @conditional-compile-remove(total-participant-count) */
/**
 * Strings for the {@link ParticipantList}.
 *
 * @beta
 */
export interface ParticipantListStrings {
  /**
   * String for rendering the count of participants not contained in the displayed participant list
   */
  overflowParticipantCount?: string;
}

/**
 * A callback for providing custom menu items for each participant in {@link ParticipantList}.
 *
 * @public
 */
export type ParticipantMenuItemsCallback = (
  participantUserId: string,
  userId?: string,
  defaultMenuItems?: IContextualMenuItem[]
) => IContextualMenuItem[];

/**
 * Props for {@link ParticipantList}.
 *
 * @public
 */
export type ParticipantListProps = {
  /** Participants in user call or chat */
  participants: ParticipantListParticipant[];
  /** User ID of user */
  myUserId?: string;
  /**
   * If set to `true`, excludes the local participant from the participant list with use of `myUserId` props (required in this case).
   *
   * @defaultValue `false`
   */
  excludeMe?: boolean;
  /** Optional callback to render each participant. If no callback is provided, each participant will be rendered with `ParticipantItem`  */
  onRenderParticipant?: (participant: ParticipantListParticipant) => JSX.Element | null;
  /** Optional callback to render the avatar for each participant. This property will have no effect if `onRenderParticipant` is assigned.  */
  onRenderAvatar?: OnRenderAvatarCallback;
  /** Optional callback to render the context menu for each participant  */
  onRemoveParticipant?: (userId: string) => void;
  /* @conditional-compile-remove(raise-hand) */
  /** Optional callback when to update raised hand states for participants  */
  onLowerParticipantHand?: (userIds: string) => void;
  /** Optional callback to render custom menu items for each participant. */
  onFetchParticipantMenuItems?: ParticipantMenuItemsCallback;
  /** Optional callback when rendered ParticipantItem is clicked */
  onParticipantClick?: (participant?: ParticipantListParticipant) => void;
  /** Styles for the {@link ParticipantList} */
  styles?: ParticipantListStyles;
  /** Optional value to determine if the tooltip should be shown for participants or not */
  showParticipantOverflowTooltip?: boolean;
  /* @conditional-compile-remove(total-participant-count) */
  /** Total number of people in the call. This number can be larger than the remote participant count. */
  totalParticipantCount?: number;
  /* @conditional-compile-remove(total-participant-count) */
  /** Strings for the participant list */
  strings?: ParticipantListStrings;
  /** Optional aria-lablledby prop that prefixes each ParticipantItem aria-label */
  participantAriaLabelledBy?: string;
};

const onRenderParticipantDefault = (
  participant: ParticipantListParticipant,
  strings: ParticipantItemStrings,
  myUserId?: string,
  onRenderAvatar?: OnRenderAvatarCallback,
  createParticipantMenuItems?: (participant: ParticipantListParticipant) => IContextualMenuItem[],
  styles?: ParticipantListItemStyles,
  onParticipantClick?: (participant?: ParticipantListParticipant) => void,
  showParticipantOverflowTooltip?: boolean,
  participantAriaLabelledBy?: string
): JSX.Element | null => {
  const callingParticipant = participant as CallParticipantListParticipant;

  let presence: PersonaPresence | undefined = undefined;
  if (callingParticipant) {
    if (callingParticipant.state === 'Connected') {
      presence = PersonaPresence.online;
    } else if (callingParticipant.state === 'Idle') {
      presence = PersonaPresence.away;
    }
  }

  const menuItems = createParticipantMenuItems && createParticipantMenuItems(participant);

  const onRenderIcon =
    callingParticipant?.isScreenSharing ||
    callingParticipant?.isMuted ||
    /* @conditional-compile-remove(raise-hand) */ callingParticipant?.raisedHand
      ? () => (
          <Stack horizontal={true} tokens={{ childrenGap: '0.5rem' }}>
            {
              /* @conditional-compile-remove(raise-hand) */ callingParticipant.raisedHand && (
                <Stack
                  horizontal={true}
                  tokens={{ childrenGap: '0.2rem' }}
                  style={{
                    alignItems: 'center',
                    padding: '0.2rem',
                    backgroundColor: 'ghostwhite',
                    borderRadius: '1rem'
                  }}
                >
                  <Stack.Item>
                    <Text>{callingParticipant.raisedHand?.raisedHandOrderPosition}</Text>
                  </Stack.Item>
                  <Stack.Item>
                    <Icon
                      iconName="ParticipantItemRaisedHand"
                      className={iconStyles}
                      ariaLabel={strings.raisedHandIconLabel}
                    />
                  </Stack.Item>
                </Stack>
              )
            }
            {callingParticipant.isScreenSharing && (
              <Icon
                iconName="ParticipantItemScreenShareStart"
                className={iconStyles}
                ariaLabel={strings.sharingIconLabel}
              />
            )}
            {callingParticipant.isMuted && (
              <Icon iconName="ParticipantItemMicOff" className={iconStyles} ariaLabel={strings.mutedIconLabel} />
            )}
          </Stack>
        )
      : () => null;

  return (
    <ParticipantItem
      styles={styles}
      key={participant.userId}
      userId={participant.userId}
      displayName={participant.displayName}
      me={myUserId ? participant.userId === myUserId : false}
      menuItems={menuItems}
      presence={presence}
      onRenderIcon={onRenderIcon}
      onRenderAvatar={onRenderAvatar}
      onClick={() => onParticipantClick?.(participant)}
      showParticipantOverflowTooltip={showParticipantOverflowTooltip}
      /* @conditional-compile-remove(one-to-n-calling) */
      /* @conditional-compile-remove(PSTN-calls) */
      participantState={callingParticipant.state}
      ariaLabelledBy={participantAriaLabelledBy}
    />
  );
};

const getParticipantsForDefaultRender = (
  participants: ParticipantListParticipant[],
  excludeMe: boolean,
  myUserId: string | undefined
): ParticipantListParticipant[] => {
  if (!excludeMe || !myUserId) {
    return [...participants];
  }

  const userIndex = participants.map((p) => p.userId).indexOf(myUserId);

  if (userIndex === -1) {
    return [...participants];
  }

  const remoteParticipants = [...participants];
  remoteParticipants.splice(userIndex, 1);

  return remoteParticipants;
};

/**
 * Sort participants by raised hand order position
 */
const sortParticipants = (participants: CallParticipantListParticipant[]): CallParticipantListParticipant[] => {
  /* @conditional-compile-remove(raise-hand) */
  participants.sort((a, b) => {
    if (a.raisedHand && b.raisedHand) {
      return a.raisedHand.raisedHandOrderPosition - b.raisedHand.raisedHandOrderPosition;
    } else if (a.raisedHand) {
      return -1;
    } else if (b.raisedHand) {
      return 1;
    }
    return 0;
  });
  return participants;
};

/**
 * Component to render all calling or chat participants.
 *
 * By default, each participant is rendered with {@link ParticipantItem}. See {@link ParticipantListProps.onRenderParticipant} to override.
 *
 * @public
 */
export const ParticipantList = (props: ParticipantListProps): JSX.Element => {
  const {
    excludeMe = false,
    myUserId,
    participants,
    onRemoveParticipant,
    /* @conditional-compile-remove(raise-hand) */
    onLowerParticipantHand,
    onRenderAvatar,
    onRenderParticipant,
    onFetchParticipantMenuItems,
    showParticipantOverflowTooltip,
    /* @conditional-compile-remove(total-participant-count) */
    totalParticipantCount,
    /* @conditional-compile-remove(total-participant-count) */
    strings,
    participantAriaLabelledBy
  } = props;

  const ids = useIdentifiers();
  const participantItemStrings = useLocale().strings.participantItem;
  /* @conditional-compile-remove(total-participant-count) */
  const participantListStrings = useLocale().strings.ParticipantList;

  const displayedParticipants: ParticipantListParticipant[] = useMemo(() => {
    return onRenderParticipant ? participants : getParticipantsForDefaultRender(participants, excludeMe, myUserId);
  }, [participants, excludeMe, myUserId, onRenderParticipant]);
<<<<<<< HEAD

  sortParticipants(displayedParticipants as CallParticipantListParticipant[]);

=======
>>>>>>> 58f2411a
  const createParticipantMenuItems = useCallback(
    (participant: ParticipantListParticipant): IContextualMenuItem[] => {
      let menuItems: IContextualMenuItem[] = [];

      const participantIsRemovable = participant.isRemovable;
      if (participant.userId !== myUserId && onRemoveParticipant && participantIsRemovable) {
        menuItems.push({
          key: 'remove',
          text: participantItemStrings.removeButtonLabel,
          onClick: () => onRemoveParticipant(participant.userId),
          itemProps: {
            styles: props.styles?.participantItemStyles?.participantSubMenuItemsStyles
          },
          'data-ui-id': ids.participantListRemoveParticipantButton
        });
      }

      /* This block is depend on capabilities implementation because only organizer and presenter can lower hand */
      /* @conditional-compile-remove(raise-hand) */
      /* @conditional-compile-remove(capabilities) */
      const remoteParticipant = participant as CallParticipantListParticipant;
      /* @conditional-compile-remove(raise-hand) */
      /* @conditional-compile-remove(capabilities) */
      if (remoteParticipant.raisedHand && onLowerParticipantHand) {
        menuItems.push({
          key: 'lowerHand',
          text: participantItemStrings.lowerParticipantHandButtonLabel,
          onClick: () => onLowerParticipantHand(participant.userId),
          itemProps: {
            styles: props.styles?.participantItemStyles?.participantSubMenuItemsStyles
          }
        });
      }

      if (onFetchParticipantMenuItems) {
        menuItems = onFetchParticipantMenuItems(participant.userId, myUserId, menuItems);
      }

      return menuItems;
    },
    [
      ids.participantListRemoveParticipantButton,
      myUserId,
      onFetchParticipantMenuItems,
      onRemoveParticipant,
      /* @conditional-compile-remove(raise-hand) */
      onLowerParticipantHand,
      props.styles?.participantItemStyles?.participantSubMenuItemsStyles,
      /* @conditional-compile-remove(raise-hand) */
      participantItemStrings.removeButtonLabel,
      /* @conditional-compile-remove(raise-hand) */
      participantItemStrings.lowerParticipantHandButtonLabel
    ]
  );

  const participantItemStyles = useMemo(
    () => merge(participantListItemStyle, props.styles?.participantItemStyles),
    [props.styles?.participantItemStyles]
  );

  /* @conditional-compile-remove(total-participant-count) */
  const overflowParticipantCountString =
    strings?.overflowParticipantCount ?? participantListStrings?.overflowParticipantCount;

  return (
    <Stack data-ui-id={ids.participantList} className={mergeStyles(participantListStyle, props.styles?.root)}>
      {displayedParticipants.map((participant: ParticipantListParticipant) =>
        onRenderParticipant
          ? onRenderParticipant(participant)
          : onRenderParticipantDefault(
              participant,
              participantItemStrings,
              myUserId,
              onRenderAvatar,
              createParticipantMenuItems,
              participantItemStyles,
              props.onParticipantClick,
              showParticipantOverflowTooltip,
              participantAriaLabelledBy
            )
      )}
      {
        /* @conditional-compile-remove(total-participant-count) */ overflowParticipantCountString &&
          totalParticipantCount &&
          totalParticipantCount > displayedParticipants.length && (
            <Text style={{ fontWeight: 400, margin: '0.5rem' }}>
              {_formatString(overflowParticipantCountString, {
                overflowCount: `${totalParticipantCount - displayedParticipants.length}`
              })}
            </Text>
          )
      }
    </Stack>
  );
};<|MERGE_RESOLUTION|>--- conflicted
+++ resolved
@@ -276,12 +276,9 @@
   const displayedParticipants: ParticipantListParticipant[] = useMemo(() => {
     return onRenderParticipant ? participants : getParticipantsForDefaultRender(participants, excludeMe, myUserId);
   }, [participants, excludeMe, myUserId, onRenderParticipant]);
-<<<<<<< HEAD
 
   sortParticipants(displayedParticipants as CallParticipantListParticipant[]);
 
-=======
->>>>>>> 58f2411a
   const createParticipantMenuItems = useCallback(
     (participant: ParticipantListParticipant): IContextualMenuItem[] => {
       let menuItems: IContextualMenuItem[] = [];
