--- conflicted
+++ resolved
@@ -12,15 +12,12 @@
 } from '@fluentui/react';
 /* @conditional-compile-remove(raise-hand) */
 /* @conditional-compile-remove(total-participant-count) */
-<<<<<<< HEAD
 import { Text, Theme } from '@fluentui/react';
 /* @conditional-compile-remove(raise-hand) */
 import { useTheme, CallingTheme } from '../theming';
-=======
 import { Text, Image } from '@fluentui/react';
 /* @conditional-compile-remove(raise-hand) */
 import raisedHandSVG from './assets/raisedHand.svg';
->>>>>>> 9ea56252
 import React, { useCallback, useMemo } from 'react';
 import { useIdentifiers } from '../identifiers';
 import { useLocale } from '../localization';
@@ -173,17 +170,12 @@
                     <Text>{callingParticipant.raisedHand?.raisedHandOrderPosition}</Text>
                   </Stack.Item>
                   <Stack.Item>
-<<<<<<< HEAD
                     <Icon
                       iconName="ParticipantItemRaisedHand"
                       className={iconStyles}
                       ariaLabel={strings.raisedHandIconLabel}
                       style={raiseHandIconStyle}
                     />
-=======
-                    <Image {...imageProps} />
-                    <Icon iconName="ParticipantItemRaisedHand" className={iconStyles} />
->>>>>>> 9ea56252
                   </Stack.Item>
                 </Stack>
               )
@@ -198,6 +190,19 @@
             {callingParticipant.isMuted && (
               <Icon iconName="ParticipantItemMicOff" className={iconStyles} ariaLabel={strings.mutedIconLabel} />
             )}
+            {
+              /* @conditional-compile-remove(raise-hand) */ callingParticipant.raisedHand && (
+                <Stack horizontal={true} tokens={{ childrenGap: '0.2rem' }}>
+                  <Stack.Item>
+                    <Text>{callingParticipant.raisedHand?.raisedHandOrderPosition}</Text>
+                  </Stack.Item>
+                  <Stack.Item>
+                    <Image {...imageProps} />
+                    <Icon iconName="ParticipantItemRaisedHand" className={iconStyles} />
+                  </Stack.Item>
+                </Stack>
+              )
+            }
           </Stack>
         )
       : () => null;
@@ -245,24 +250,6 @@
 };
 
 /**
- * Sort participants by raised hand order position
- */
-const sortParticipants = (participants: CallParticipantListParticipant[]): CallParticipantListParticipant[] => {
-  /* @conditional-compile-remove(raise-hand) */
-  participants.sort((a, b) => {
-    if (a.raisedHand && b.raisedHand) {
-      return a.raisedHand.raisedHandOrderPosition - b.raisedHand.raisedHandOrderPosition;
-    } else if (a.raisedHand) {
-      return -1;
-    } else if (b.raisedHand) {
-      return 1;
-    }
-    return 0;
-  });
-  return participants;
-};
-
-/**
  * Component to render all calling or chat participants.
  *
  * By default, each participant is rendered with {@link ParticipantItem}. See {@link ParticipantListProps.onRenderParticipant} to override.
@@ -296,9 +283,6 @@
   const displayedParticipants: ParticipantListParticipant[] = useMemo(() => {
     return onRenderParticipant ? participants : getParticipantsForDefaultRender(participants, excludeMe, myUserId);
   }, [participants, excludeMe, myUserId, onRenderParticipant]);
-
-  sortParticipants(displayedParticipants as CallParticipantListParticipant[]);
-
   const createParticipantMenuItems = useCallback(
     (participant: ParticipantListParticipant): IContextualMenuItem[] => {
       let menuItems: IContextualMenuItem[] = [];
