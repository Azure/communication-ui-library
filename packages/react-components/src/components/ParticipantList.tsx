// Copyright (c) Microsoft Corporation.
// Licensed under the MIT license.

import {
  Icon,
  IContextualMenuItem,
  IContextualMenuItemStyles,
  merge,
  mergeStyles,
  PersonaPresence,
  Stack
} from '@fluentui/react';
import React, { useMemo } from 'react';
import { useIdentifiers } from '../identifiers';
import { useLocale } from '../localization';
import { BaseCustomStyles, CallParticipant, CommunicationParticipant, OnRenderAvatarCallback } from '../types';
import { ParticipantItem, ParticipantItemStrings, ParticipantItemStyles } from './ParticipantItem';
import { iconStyles, participantListItemStyle, participantListStyle } from './styles/ParticipantList.styles';

/**
 * Styles for the {@link ParticipantList} {@link ParticipantItem}.
 *
 * @public
 */
export interface ParticipantListItemStyles extends ParticipantItemStyles {
  /** Styles applied to the sub-menu of the {@link ParticipantList} {@link ParticipantItem}. */
  participantSubMenuItemsStyles?: IContextualMenuItemStyles;
}

/**
 * Styles for the {@link ParticipantList}.
 *
 * @public
 */
export interface ParticipantListStyles extends BaseCustomStyles {
  /** Styles for the {@link ParticipantList} {@link ParticipantItem}. */
  participantItemStyles?: ParticipantListItemStyles;
}

/**
 * A callback for providing custom menu items for each participant in {@link ParticipantList}.
 *
 * @public
 */
export type ParticipantMenuItemsCallback = (
  participantUserId: string,
  userId?: string,
  defaultMenuItems?: IContextualMenuItem[]
) => IContextualMenuItem[];

/**
 * Props for {@link ParticipantList}.
 *
 * @public
 */
export type ParticipantListProps = {
  /** Participants in user call or chat */
  participants: CommunicationParticipant[];
  /** User ID of user */
  myUserId?: string;
  /**
   * If set to `true`, excludes the local participant from the participant list with use of `myUserId` props (required in this case).
   *
   * @defaultValue `false`
   */
  excludeMe?: boolean;
  /** Optional callback to render each participant. If no callback is provided, each participant will be rendered with `ParticipantItem`  */
  onRenderParticipant?: (participant: CommunicationParticipant) => JSX.Element | null;
  /** Optional callback to render the avatar for each participant. This property will have no effect if `onRenderParticipant` is assigned.  */
  onRenderAvatar?: OnRenderAvatarCallback;
  /** Optional callback to render the context menu for each participant  */
  onParticipantRemove?: (userId: string) => void;
  /** Optional callback to render custom menu items for each participant. */
  onFetchParticipantMenuItems?: ParticipantMenuItemsCallback;
  /** Styles for the {@link ParticipantList} */
  styles?: ParticipantListStyles;
};

const onRenderParticipantDefault = (
  participant: CommunicationParticipant,
  strings: ParticipantItemStrings,
  myUserId?: string,
  onParticipantRemove?: (userId: string) => void,
  onRenderAvatar?: OnRenderAvatarCallback,
  createParticipantMenuItems?: (participant: CommunicationParticipant) => IContextualMenuItem[],
  styles?: ParticipantListItemStyles
): JSX.Element | null => {
  // Try to consider CommunicationParticipant as CallParticipant
  const callingParticipant = participant as CallParticipant;

  let presence: PersonaPresence | undefined = undefined;
  if (callingParticipant) {
    if (callingParticipant.state === 'Connected') {
      presence = PersonaPresence.online;
    } else if (callingParticipant.state === 'Idle') {
      presence = PersonaPresence.away;
    }
  }

  const menuItems = createParticipantMenuItems && createParticipantMenuItems(participant);

  const onRenderIcon =
    callingParticipant?.isScreenSharing || callingParticipant?.isMuted
      ? () => (
          <Stack horizontal={true} tokens={{ childrenGap: '0.5rem' }}>
            {callingParticipant.isScreenSharing && (
              <Icon
                iconName="ParticipantItemScreenShareStart"
                className={iconStyles}
                ariaLabel={strings.sharingIconLabel}
              />
            )}
            {callingParticipant.isMuted && (
              <Icon iconName="ParticipantItemMicOff" className={iconStyles} ariaLabel={strings.mutedIconLabel} />
            )}
          </Stack>
        )
      : () => null;

  if (participant.displayName) {
    return (
      <ParticipantItem
        styles={styles}
        key={participant.userId}
        userId={participant.userId}
        displayName={participant.displayName}
        me={myUserId ? participant.userId === myUserId : false}
        menuItems={menuItems}
        presence={presence}
        onRenderIcon={onRenderIcon}
        onRenderAvatar={onRenderAvatar}
      />
    );
  }
  return null;
};

const getParticipantsForDefaultRender = (
  participants: CommunicationParticipant[],
  excludeMe: boolean,
  myUserId: string | undefined
): CommunicationParticipant[] => {
  if (!excludeMe || !myUserId) {
    return [...participants];
  }

  const userIndex = participants.map((p) => p.userId).indexOf(myUserId);

  if (userIndex === -1) {
    return [...participants];
  }

  const remoteParticipants = [...participants];
  remoteParticipants.splice(userIndex, 1);

  return remoteParticipants;
};

/**
 * Component to render all calling or chat participants.
 *
 * By default, each participant is rendered with {@link ParticipantItem}. See {@link ParticipantListProps.onRenderParticipant} to override.
 *
 * @public
 */
export const ParticipantList = (props: ParticipantListProps): JSX.Element => {
  const {
    excludeMe = false,
    myUserId,
    participants,
    onParticipantRemove,
    onRenderAvatar,
    onRenderParticipant,
    onFetchParticipantMenuItems
  } = props;

  const ids = useIdentifiers();
  const strings = useLocale().strings.participantItem;

  const displayedParticipants: CommunicationParticipant[] = useMemo(() => {
    return onRenderParticipant ? participants : getParticipantsForDefaultRender(participants, excludeMe, myUserId);
  }, [participants, excludeMe, myUserId, onRenderParticipant]);

  const createParticipantMenuItems = (participant): IContextualMenuItem[] => {
    let menuItems: IContextualMenuItem[] = [];
    if (participant.userId !== myUserId && onParticipantRemove) {
      menuItems.push({
        key: 'remove',
        text: strings.removeButtonLabel,
        onClick: () => onParticipantRemove(participant.userId),
<<<<<<< HEAD
        itemProps: {
          styles: props.styles?.participantItemStyles?.participantSubMenuItemsStyles
        }
=======
        'data-ui-id': ids.participantListRemoveParticipantButton
>>>>>>> 60cdd96a
      });
    }

    if (onFetchParticipantMenuItems) {
      menuItems = onFetchParticipantMenuItems(participant.userId, myUserId, menuItems);
    }

    return menuItems;
  };

  const participantItemStyles = merge(participantListItemStyle, props.styles?.participantItemStyles);
  return (
    <Stack data-ui-id={ids.participantList} className={mergeStyles(participantListStyle, props.styles?.root)}>
      {displayedParticipants.map((participant: CommunicationParticipant) =>
        onRenderParticipant
          ? onRenderParticipant(participant)
          : onRenderParticipantDefault(
              participant,
              strings,
              myUserId,
              onParticipantRemove,
              onRenderAvatar,
              createParticipantMenuItems,
              participantItemStyles
            )
      )}
    </Stack>
  );
};<|MERGE_RESOLUTION|>--- conflicted
+++ resolved
@@ -188,13 +188,10 @@
         key: 'remove',
         text: strings.removeButtonLabel,
         onClick: () => onParticipantRemove(participant.userId),
-<<<<<<< HEAD
         itemProps: {
           styles: props.styles?.participantItemStyles?.participantSubMenuItemsStyles
-        }
-=======
+        },
         'data-ui-id': ids.participantListRemoveParticipantButton
->>>>>>> 60cdd96a
       });
     }
 
