--- conflicted
+++ resolved
@@ -69,7 +69,6 @@
   const theme = useTheme();
   const localeStrings = useLocale().strings.cameraButton;
   const strings = { ...localeStrings, ...props.strings };
-<<<<<<< HEAD
   const onRenderCameraOnIcon = (): JSX.Element => (
     <Icon
       iconName="ControlButtonCameraOn"
@@ -86,11 +85,9 @@
       })}
     />
   );
-=======
   if (waitForCamera && strings.tooltipVideoLoadingContent) {
     strings.tooltipDisabledContent = strings.tooltipVideoLoadingContent;
   }
->>>>>>> c71c7912
 
   const onToggleClick = useCallback(async () => {
     // Throttle click on camera, need to await onToggleCamera then allow another click
