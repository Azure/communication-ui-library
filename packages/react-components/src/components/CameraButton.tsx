--- conflicted
+++ resolved
@@ -52,13 +52,11 @@
    * description of camera button split button role
    */
   cameraButtonSplitRoleDescription?: string;
-<<<<<<< HEAD
   /* @conditional-compile-remove(control-bar-split-buttons) */
   /**
    * Camera split button aria label.
    */
   cameraButtonSplitAriaLabel?: string;
-=======
   /**
    * Camera action turned on string for announcer
    */
@@ -67,7 +65,6 @@
    * Camera action turned off string for announcer
    */
   cameraActionTurnedOffAnnouncement: string;
->>>>>>> 2459e4f9
 }
 
 /* @conditional-compile-remove(call-with-chat-composite) @conditional-compile-remove(control-bar-split-buttons) */
@@ -193,24 +190,6 @@
   }, [cameraOn, localVideoViewOptions, onToggleCamera, toggleAnnouncerString]);
 
   return (
-<<<<<<< HEAD
-    <ControlBarButton
-      {...props}
-      disabled={props.disabled || waitForCamera}
-      onClick={onToggleCamera ? onToggleClick : props.onClick}
-      onRenderOnIcon={props.onRenderOnIcon ?? onRenderCameraOnIcon}
-      onRenderOffIcon={props.onRenderOffIcon ?? onRenderCameraOffIcon}
-      strings={strings}
-      labelKey={props.labelKey ?? 'cameraButtonLabel'}
-      menuProps={props.menuProps ?? generateDefaultDeviceMenuPropsTrampoline(props, strings)}
-      menuIconProps={props.menuIconProps ?? !enableDeviceSelectionMenuTrampoline(props) ? { hidden: true } : undefined}
-      split={props.split ?? enableDeviceSelectionMenuTrampoline(props)}
-      aria-roledescription={
-        enableDeviceSelectionMenuTrampoline(props) ? strings.cameraButtonSplitRoleDescription : undefined
-      }
-      splitButtonAriaLabel={enableDeviceSelectionMenuTrampoline(props) ? strings.cameraButtonSplitAriaLabel : undefined}
-    />
-=======
     <>
       <Announcer announcementString={announcerString} ariaLive={'polite'} />
       <ControlBarButton
@@ -226,12 +205,14 @@
           props.menuIconProps ?? !enableDeviceSelectionMenuTrampoline(props) ? { hidden: true } : undefined
         }
         split={props.split ?? enableDeviceSelectionMenuTrampoline(props)}
-        ariaDescription={
+        aria-roledescription={
           enableDeviceSelectionMenuTrampoline(props) ? strings.cameraButtonSplitRoleDescription : undefined
+        }
+        splitButtonAriaLabel={
+          enableDeviceSelectionMenuTrampoline(props) ? strings.cameraButtonSplitAriaLabel : undefined
         }
       />
     </>
->>>>>>> 2459e4f9
   );
 };
 
