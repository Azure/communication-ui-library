// Copyright (c) Microsoft Corporation.
// Licensed under the MIT license.

import React, { useCallback, useState, useMemo } from 'react';
import { useLocale } from '../localization';
import { VideoStreamOptions } from '../types';
import { ControlBarButton, ControlBarButtonProps } from './ControlBarButton';
import { _HighContrastAwareIcon } from './HighContrastAwareIcon';

import {
  ContextualMenuItemType,
  IButtonProps,
  IContextualMenuItem,
  IContextualMenuItemStyles,
  IContextualMenuStyles
} from '@fluentui/react';
import { ControlBarButtonStyles } from './ControlBarButton';
import { OptionsDevice, generateDefaultDeviceMenuProps } from './DevicesButton';
import { Announcer } from './Announcer';

const defaultLocalVideoViewOptions = {
  scalingMode: 'Crop',
  isMirrored: true
} as VideoStreamOptions;

/**
 * Strings of CameraButton that can be overridden.
 *
 * @public
 */
export interface CameraButtonStrings {
  /** Label when button is on. */
  onLabel: string;
  /** Label when button is off. */
  offLabel: string;
  /** Tooltip content when the button is disabled. */
  tooltipDisabledContent?: string;
  /** Tooltip content when the button is on. */
  tooltipOnContent?: string;
  /** Tooltip content when the button is off. */
  tooltipOffContent?: string;
  /** Tooltip content when the button is disabled due to video loading. */
  tooltipVideoLoadingContent?: string;
  /**
   * Title of camera menu
   */
  cameraMenuTitle: string;
  /**
   * Tooltip of camera menu
   */
  cameraMenuTooltip: string;
  /**
   * description of camera button split button role
   */
  cameraButtonSplitRoleDescription?: string;
  /**
   * Camera split button aria label for when button is enabled.
   */
  onSplitButtonAriaLabel?: string;
  /**
   * Camera split button aria label for when button is disabled.
   */
  offSplitButtonAriaLabel?: string;
  /**
   * Camera action turned on string for announcer
   */
  cameraActionTurnedOnAnnouncement?: string;
  /**
   * Camera action turned off string for announcer
   */
  cameraActionTurnedOffAnnouncement?: string;
  /**
   * Primary action for when the camera is turned off
   */
  offSplitButtonPrimaryActionCamera?: string;
  /**
   * Primary action for when the camera is on
   */
  onSplitButtonPrimaryActionCamera?: string;
  /**
   * Title for primary action section of split button
   */
  cameraPrimaryActionSplitButtonTitle?: string;
  /* @conditional-compile-remove(video-background-effects) */
  /**
   * Title for video effects menu item
   */
  videoEffectsMenuItemTitle?: string;
}

/**
 * Styles for {@link CameraButton}
 *
 * @public
 */
export interface CameraButtonStyles extends ControlBarButtonStyles {
  /**
   * Styles for the {@link CameraButton} menu.
   */
  menuStyles?: Partial<CameraButtonContextualMenuStyles>;
}

/**
 * Styles for the {@link CameraButton} menu.
 *
 * @public
 */
export interface CameraButtonContextualMenuStyles extends IContextualMenuStyles {
  /**
   * Styles for the items inside the {@link CameraButton} button menu.
   */
  menuItemStyles?: IContextualMenuItemStyles;
}
/**
 * Props for {@link CameraButton} component.
 *
 * @public
 */
export interface CameraButtonProps extends ControlBarButtonProps {
  /**
   * Utility property for using this component with `communication react eventHandlers`.
   * Maps directly to the `onClick` property.
   */
  onToggleCamera?: (options?: VideoStreamOptions) => Promise<void>;

  /**
   * Options for rendering local video view.
   */
  localVideoViewOptions?: VideoStreamOptions;
  /**
   * Available cameras for selection
   */
  cameras?: OptionsDevice[];
  /**
   * Camera that is shown as currently selected
   */
  selectedCamera?: OptionsDevice;
  /**
   * Callback when a camera is selected
   */
  onSelectCamera?: (device: OptionsDevice) => Promise<void>;
  /**
   * Whether to use a {@link SplitButton} with a {@link IContextualMenu} for device selection.
   *
   * default: false
   */
  enableDeviceSelectionMenu?: boolean;
  /**
   * Optional strings to override in component
   */
  strings?: Partial<CameraButtonStrings>;
  /**
   * Styles for {@link CameraButton} and the device selection flyout.
   */
  styles?: Partial<CameraButtonStyles>;
  /* @conditional-compile-remove(video-background-effects) */
  /**
   * Callback when a effects is clicked
   */
  onShowVideoEffectsPicker?: (showVideoEffectsOptions: boolean) => void;
}

/**
 * A button to turn camera on / off.
 *
 * Can be used with {@link ControlBar}.
 *
 * @public
 */
export const CameraButton = (props: CameraButtonProps): JSX.Element => {
  const { localVideoViewOptions, onToggleCamera } = props;
  const [waitForCamera, setWaitForCamera] = useState(false);
  const localeStrings = useLocale().strings.cameraButton;
  const strings = { ...localeStrings, ...props.strings };
  const [announcerString, setAnnouncerString] = useState<string | undefined>(undefined);

  const disabled = props.disabled || waitForCamera;

  const onRenderCameraOnIcon = (): JSX.Element => (
    <_HighContrastAwareIcon disabled={disabled} iconName="ControlButtonCameraOn" />
  );
  const onRenderCameraOffIcon = (): JSX.Element => (
    <_HighContrastAwareIcon disabled={disabled} iconName="ControlButtonCameraOff" />
  );
  if (waitForCamera && strings.tooltipVideoLoadingContent) {
    strings.tooltipDisabledContent = strings.tooltipVideoLoadingContent;
  }

  const cameraOn = props.checked;
  const splitButtonAriaString = cameraOn ? strings.onSplitButtonAriaLabel : strings.offSplitButtonAriaLabel;

  const toggleAnnouncerString = useCallback(
    (isCameraOn: boolean) => {
      setAnnouncerString(
        !isCameraOn ? strings.cameraActionTurnedOffAnnouncement : strings.cameraActionTurnedOnAnnouncement
      );
    },
    [strings.cameraActionTurnedOffAnnouncement, strings.cameraActionTurnedOnAnnouncement]
  );

  const onToggleClick = useCallback(async () => {
    // Throttle click on camera, need to await onToggleCamera then allow another click
    if (onToggleCamera) {
      setWaitForCamera(true);
      try {
        await onToggleCamera(localVideoViewOptions ?? defaultLocalVideoViewOptions);
        // allows for the setting of narrator strings triggering the announcer when camera is turned on or off.
        toggleAnnouncerString(!cameraOn);
      } finally {
        setWaitForCamera(false);
      }
    }
  }, [cameraOn, localVideoViewOptions, onToggleCamera, toggleAnnouncerString]);

  const splitButtonMenuItems: IContextualMenuItem[] = [
    {
      key: 'cameraPrimaryAction',
      text: props.checked ? strings.onSplitButtonPrimaryActionCamera : strings.offSplitButtonPrimaryActionCamera,
      onClick: () => {
        onToggleClick();
      },
      iconProps: {
        iconName: props.checked ? 'SplitButtonPrimaryActionCameraOn' : 'SplitButtonPrimaryActionCameraOff',
        styles: { root: { lineHeight: 0 } }
      }
    }
  ];
  /* @conditional-compile-remove(video-background-effects) */
  if (props.onShowVideoEffectsPicker) {
    splitButtonMenuItems.push({
      key: 'effects',
      'data-ui-id': 'camera-split-button-video-effects',
      text: strings.videoEffectsMenuItemTitle,
      iconProps: { iconName: 'OptionsVideoBackgroundEffect', styles: { root: { lineHeight: 0 } } },
      onClick: () => {
        if (props.onShowVideoEffectsPicker) {
          props.onShowVideoEffectsPicker(true);
        }
      }
    });
  }

  const splitButtonPrimaryAction: IContextualMenuItem = {
    key: 'primaryAction',
    title: 'toggle camera',
    itemType: ContextualMenuItemType.Section,
    sectionProps: {
      topDivider: true,
      items: splitButtonMenuItems
    }
  };

<<<<<<< HEAD
  const splitButtonMenuProps: IButtonProps = {
    className: 'camera-split-button'
  };
=======
  const splitButtonMenuProps: IButtonProps = useMemo(
    () => ({
      ...props.splitButtonMenuProps,
      className: 'camera-split-button'
    }),
    [props.splitButtonMenuProps]
  );
>>>>>>> 9b088181

  return (
    <>
      <Announcer announcementString={announcerString} ariaLive={'polite'} />
      <ControlBarButton
        {...props}
        disabled={disabled}
        onClick={onToggleCamera ? onToggleClick : props.onClick}
        onRenderOnIcon={props.onRenderOnIcon ?? onRenderCameraOnIcon}
        onRenderOffIcon={props.onRenderOffIcon ?? onRenderCameraOffIcon}
        strings={strings}
        labelKey={props.labelKey ?? 'cameraButtonLabel'}
        menuProps={
          props.menuProps ??
          (props.enableDeviceSelectionMenu
            ? generateDefaultDeviceMenuProps(
                { ...props, styles: props.styles?.menuStyles },
                strings,
                splitButtonPrimaryAction
              )
            : undefined)
        }
        menuIconProps={props.menuIconProps ?? !props.enableDeviceSelectionMenu ? { hidden: true } : undefined}
        split={props.split ?? props.enableDeviceSelectionMenu}
        aria-roledescription={props.enableDeviceSelectionMenu ? strings.cameraButtonSplitRoleDescription : undefined}
        splitButtonAriaLabel={props.enableDeviceSelectionMenu ? splitButtonAriaString : undefined}
        splitButtonMenuProps={splitButtonMenuProps}
      />
    </>
  );
};<|MERGE_RESOLUTION|>--- conflicted
+++ resolved
@@ -250,11 +250,6 @@
     }
   };
 
-<<<<<<< HEAD
-  const splitButtonMenuProps: IButtonProps = {
-    className: 'camera-split-button'
-  };
-=======
   const splitButtonMenuProps: IButtonProps = useMemo(
     () => ({
       ...props.splitButtonMenuProps,
@@ -262,7 +257,6 @@
     }),
     [props.splitButtonMenuProps]
   );
->>>>>>> 9b088181
 
   return (
     <>
