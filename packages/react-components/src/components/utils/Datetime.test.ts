--- conflicted
+++ resolved
@@ -2,11 +2,7 @@
 // Licensed under the MIT license.
 
 import { formatDateForChatMessage, formatTimeForChatMessage, formatTimestampForChatMessage } from './Datetime';
-<<<<<<< HEAD
-import defaultStrings from '../../localization/locales/en-US/strings.json';
-=======
-import { en_US } from '../../locales';
->>>>>>> 8f8e4f39
+import { en_US } from '../../localization/locales';
 
 const createMockDate = (datetime: {
   year?: number;
