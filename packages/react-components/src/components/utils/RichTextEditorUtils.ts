// Copyright (c) Microsoft Corporation.
// Licensed under the MIT License.

import type { BorderFormat, DatasetFormat, ModelToDomContext } from 'roosterjs-content-model-types';

/**
 * Plugin event type for RoosterJS plugins
 * @private
 */
export enum PluginEventType {
  EditorReady = 'editorReady',
  BeforeDispose = 'beforeDispose',
  ContentChanged = 'contentChanged',
  BeforeSetContent = 'beforeSetContent',
  Input = 'input',
  KeyDown = 'keyDown',
  BeforePaste = 'beforePaste',
  ZoomChanged = 'zoomChanged',
  MouseUp = 'mouseUp'
}

/**
 * ContentChanged event source for RoosterJS
 * @private
 */
export enum ContentChangedEventSource {
  Paste = 'Paste'
}

/**
 * Applies the border format to the specified element.
 * If the element is an HTMLTableCellElement, it skips setting editing info
 * and to use classes instead of inline styles.
 * For all other cases, the default format applier is used.
 */
export const borderApplier = (format: BorderFormat, element: HTMLElement, context: ModelToDomContext): void => {
  if (element instanceof HTMLTableCellElement) {
    // don't set format for table cell
    // as it will set inline styles for them
    // we want to use classes instead
  } else if (context.defaultFormatAppliers.border) {
    // apply default formats for all other cases
    context.defaultFormatAppliers.border(format, element, context);
  }
};

/**
 * Applies the dataset format to the given HTML element.
 * If the element is an HTMLTableElement, it skips setting editing info
 * and to use classes instead of inline styles.
 * For all other cases, it applies the default formats.
 */
export const dataSetApplier = (format: DatasetFormat, element: HTMLElement, context: ModelToDomContext): void => {
  if (element instanceof HTMLTableElement) {
    // don't set editing info for tables
    // as it will set inline styles for them
    // we want to use classes instead
  } else if (context.defaultFormatAppliers.dataset) {
    // apply default formats for all other cases
    context.defaultFormatAppliers.dataset(format, element, context);
  }
};

/* @conditional-compile-remove(rich-text-editor-image-upload) */
/**
 * @internal
 */
export const getPreviousInlineImages = (content?: string): Record<string, string>[] => {
  if (!content) {
    return [];
  }
  const previousInlineImages: Record<string, string>[] = [];
  const document = new DOMParser().parseFromString(content ?? '', 'text/html');
  document.querySelectorAll('img').forEach((img) => {
    const imageAttributes = getInlineImageAttributes(img);
    previousInlineImages.push(imageAttributes);
  });
  return previousInlineImages;
};

/* @conditional-compile-remove(rich-text-editor-image-upload) */
/**
 * @internal
 */
export const getRemovedInlineImages = (
  content: string,
  previousInlineImages: Record<string, string>[]
): Record<string, string>[] => {
  const document = new DOMParser().parseFromString(content ?? '', 'text/html');
  const currentContentIds = Array.from(document.querySelectorAll('img')).map((img) => img.id);
  previousInlineImages = previousInlineImages?.filter((img) => !currentContentIds?.includes(img.id));

  const removedInlineImages = [...previousInlineImages];
  return removedInlineImages;
};

/* @conditional-compile-remove(rich-text-editor-image-upload) */
/**
 * @internal
 */
export const getInsertedInlineImages = (
  content: string,
  previousInlineImages: NodeListOf<HTMLImageElement>
): HTMLImageElement[] => {
  const document = new DOMParser().parseFromString(content ?? '', 'text/html');
  const currentContentInlineImages = Array.from(document.querySelectorAll('img'));
  const previousContentIds = Array.from(previousInlineImages).map((img) => img.id);
  // if check is updated, also update getRemovedInlineImages
  const insertedInlineImages = currentContentInlineImages.filter((img) => !previousContentIds.includes(img.id));
  return insertedInlineImages;
};

/* @conditional-compile-remove(rich-text-editor-image-upload) */
/**
 * @internal
 */
export const getInlineImageAttributes = (image: HTMLImageElement): Record<string, string> => {
  const imageAttributes: Record<string, string> = {};
  image.getAttributeNames().forEach((attrName) => {
    const attrValue = image.getAttribute(attrName);
    if (attrValue) {
      imageAttributes[attrName] = attrValue;
    }
  });
  return imageAttributes;
};

<<<<<<< HEAD
/* @conditional-compile-remove(rich-text-editor) */
/**
 * @internal
 */
/**
 * Update the scroll position of the editor to ensure the content is visible.
 */
export const scrollToBottomRichTextEditor = (): void => {
  // Get the current selection in the document
  const selection = document.getSelection();

  // Check if a selection exists and it has at least one range
  if (!selection || selection.rangeCount <= 0) {
    // If no selection or range, exit the function
    return;
  }

  // Get the first range of the selection
  // A user can normally only select one range at a time, so the rangeCount will usually be 1
  const range = selection.getRangeAt(0);

  // If the common ancestor container of the range is the document itself,
  // it might mean that the editable element is getting removed from the DOM
  // In such cases, especially in Safari, trying to modify the range might throw a HierarchyRequest error
  if (range.commonAncestorContainer === document) {
    return;
  }

  // Create a temporary span element to use as an anchor for scrolling
  // We can't use the anchor node directly because if it's a Text node, calling scrollIntoView() on it will throw an error
  const tempElement = document.createElement('span');
  // Collapse the range to its end point
  // This means the start and end points of the range will be the same, and it will not contain any content
  range.collapse(false);
  // Insert the temporary element at the cursor's position at the end of the range
  range.insertNode(tempElement);
  // Scroll the temporary element into view
  // the element will be aligned at the center of the scroll container, otherwise, text and images may be positioned incorrectly
  tempElement.scrollIntoView({
    block: 'center'
  });
  tempElement.remove();
=======
/* @conditional-compile-remove(rich-text-editor-image-upload) */
/**
 * Revoke the blob urls in the removedInlineImages and remove them from the currentLocalBlobMap
 * @internal
 */
export const removeLocalBlobs = (
  currentLocalBlobMap: Record<string, string>,
  removedInlineImages: Record<string, string>[]
): void => {
  removedInlineImages.forEach((image) => {
    removeSingleLocalBlob(currentLocalBlobMap, image.id);
  });
};

/* @conditional-compile-remove(rich-text-editor-image-upload) */
/**
 * Revoke all the blob urls in the currentLocalBlobMap and clean up the currentLocalBlobMap
 * @internal
 */
export const cleanAllLocalBlobs = (currentLocalBlobMap: Record<string, string>): void => {
  Object.keys(currentLocalBlobMap).forEach((imageId) => {
    removeSingleLocalBlob(currentLocalBlobMap, imageId);
  });
};

/* @conditional-compile-remove(rich-text-editor-image-upload) */
const removeSingleLocalBlob = (currentLocalBlobMap: Record<string, string>, imageId: string): void => {
  const blobUrl = currentLocalBlobMap[imageId];
  if (blobUrl) {
    URL.revokeObjectURL(blobUrl);
    delete currentLocalBlobMap[imageId];
  }
>>>>>>> 0f018986
};<|MERGE_RESOLUTION|>--- conflicted
+++ resolved
@@ -125,7 +125,6 @@
   return imageAttributes;
 };
 
-<<<<<<< HEAD
 /* @conditional-compile-remove(rich-text-editor) */
 /**
  * @internal
@@ -168,7 +167,8 @@
     block: 'center'
   });
   tempElement.remove();
-=======
+};
+
 /* @conditional-compile-remove(rich-text-editor-image-upload) */
 /**
  * Revoke the blob urls in the removedInlineImages and remove them from the currentLocalBlobMap
@@ -201,5 +201,4 @@
     URL.revokeObjectURL(blobUrl);
     delete currentLocalBlobMap[imageId];
   }
->>>>>>> 0f018986
 };