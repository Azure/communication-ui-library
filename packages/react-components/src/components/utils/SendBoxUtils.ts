// Copyright (c) Microsoft Corporation.
// Licensed under the MIT License.

/* @conditional-compile-remove(file-sharing-acs) */
import { AttachmentMetadataInProgress } from '@internal/acs-ui-common';
/* @conditional-compile-remove(file-sharing-acs) */
import { AttachmentMetadata } from '@internal/acs-ui-common';

/**
 * @private
 */
export const MAXIMUM_LENGTH_OF_MESSAGE = 8000;
const EMPTY_MESSAGE_REGEX = /^\s*$/;

/* @conditional-compile-remove(file-sharing-acs) */
/**
 * @private
 */
export const hasIncompleteAttachmentUploads = (
  attachmentsWithProgress: AttachmentMetadataInProgress[] | undefined
): boolean => {
  return !!(
    attachmentsWithProgress?.length &&
    !attachmentsWithProgress
      .filter((attachmentUpload) => !attachmentUpload.error)
      .every((attachmentUpload) => attachmentUpload.progress === 1 && attachmentUpload.progress !== undefined)
  );
};

/* @conditional-compile-remove(file-sharing-acs) */
/**
 * @private
 */
export const isAttachmentUploadCompleted = (
  attachmentsWithProgress: AttachmentMetadataInProgress[] | undefined
): boolean => {
  return !!attachmentsWithProgress?.find((attachment) => !attachment.error);
};

/* @conditional-compile-remove(rich-text-editor-image-upload) */
/**
 * @internal
 */
// Before sending the image, we need to add the image id we get back after uploading the images to the message content.
export const addUploadedImagesToMessage = async (
  message: string,
  uploadInlineImages: AttachmentMetadataInProgress[]
): Promise<string> => {
  if (message === '') {
    return message;
  }
  const document = new DOMParser().parseFromString(message ?? '', 'text/html');
  const imagesPromise = Array.from(document.querySelectorAll('img')).map((img) => {
    return new Promise<void>((resolve, rejects) => {
      const uploadInlineImage = uploadInlineImages.find(
        (imageUpload) => !imageUpload.error && (imageUpload.url === img.src || imageUpload.id === img.id)
      );
      const imageElement = new Image();
      imageElement.src = img.src;
      imageElement.onload = () => {
        // imageElement is a copy of original img element, so changes need to be made to the original img element
        img.id = uploadInlineImage?.id ?? '';
        img.src = '';
        img.width = imageElement.width;
        img.height = imageElement.height;
        img.style.aspectRatio = `${imageElement.width} / ${imageElement.height}`;
        // Clear maxWidth and maxHeight styles so that they can set in the style attribute
        img.style.maxWidth = '';
        img.style.maxHeight = '';
        resolve();
      };
      imageElement.onerror = () => {
        console.log('Error loading image', img.src);
        rejects();
      };
    });
  });
  await Promise.all(imagesPromise);
  const newMessage = document.body.innerHTML;
  return newMessage;
};

/**
 * @private
 */
export const isMessageTooLong = (valueLength: number): boolean => {
  return valueLength > MAXIMUM_LENGTH_OF_MESSAGE;
};

/**
 * @private
 */
export const sanitizeText = (message: string): string => {
  if (EMPTY_MESSAGE_REGEX.test(message)) {
    return '';
  } else {
    return message;
  }
};

/**
 * Determines whether the send box should be disabled for ARIA accessibility.
 *
 * @param hasContent - Indicates whether the send box has content.
 * @param hasCompletedAttachmentUploads - Indicates whether attachment uploads have completed.
 * @param hasError - Indicates whether there is an error.
 * @param disabled - Indicates whether the send box is disabled.
 * @returns A boolean value indicating whether the send box should be disabled for ARIA accessibility.
 */
export const isSendBoxButtonAriaDisabled = ({
  hasContent,
  /* @conditional-compile-remove(file-sharing-acs) */
  hasCompletedAttachmentUploads,
  hasError,
  disabled
}: {
  hasContent: boolean;
  /* @conditional-compile-remove(file-sharing-acs) */
  hasCompletedAttachmentUploads: boolean;
  hasError: boolean;
  disabled: boolean;
}): boolean => {
  return (
    // no content
    !(hasContent || /* @conditional-compile-remove(file-sharing-acs) */ hasCompletedAttachmentUploads) ||
    //error message exists
    hasError ||
    disabled
  );
};

/* @conditional-compile-remove(rich-text-editor-image-upload) */
/**
 * @internal
 */
export const cancelInlineImageUpload = (
  imageSrcArray: string[] | undefined,
  imageUploadsInProgress: AttachmentMetadataInProgress[] | undefined,
  onCancelInlineImageUpload?: (id: string) => void
): void => {
  if (imageSrcArray && imageUploadsInProgress && imageUploadsInProgress?.length > 0) {
    imageUploadsInProgress?.map((uploadImage) => {
      if (uploadImage.url && !imageSrcArray?.includes(uploadImage.url)) {
        onCancelInlineImageUpload?.(uploadImage.id);
      }
    });
  }
};

/* @conditional-compile-remove(file-sharing-acs) */
/**
 * @internal
 */
export const toAttachmentMetadata = (
  attachmentsWithProgress: AttachmentMetadataInProgress[] | undefined
): AttachmentMetadata[] | undefined => {
  return attachmentsWithProgress
    ?.filter((attachment) => {
      return !('error' in attachment) && !attachment.error?.message;
    })
    .map((attachment) => {
      return {
        id: attachment.id,
        name: attachment.name,
        url: attachment.url ?? ''
      };
    });
};

/* @conditional-compile-remove(rich-text-editor-image-upload) */
/**
 * @internal
 */
export const insertImagesToContentString = async (
  content: string,
  imageUploadsInProgress?: AttachmentMetadataInProgress[],
  onCompleted?: (content: string) => void
): Promise<void> => {
  if (!imageUploadsInProgress || imageUploadsInProgress.length <= 0) {
    onCompleted?.(content);
  }
<<<<<<< HEAD
  const newContent = await addUploadedImagesToMessage(content, imageUploadsInProgress ?? []);
  onCompleted?.(newContent);
=======
  const newContent = addUploadedImagesToMessage(content, imageUploadsInProgress);
  return newContent;
};

/* @conditional-compile-remove(rich-text-editor-image-upload) */
/**
 * @internal
 */
export const removeBrokenImageContent = (content: string): string => {
  const document = new DOMParser().parseFromString(content, 'text/html');
  document.querySelectorAll('img').forEach((img) => {
    // Before submitting/resend the message, we need to trim the unnecessary attributes such as src,
    // which is set to a local svg of a broken image icon at this point.
    // Once message is submitted/resent, it will be fetched again and might not be a broken image anymore,
    // That's why we need to remove the class and data-ui-id attribute of 'broken-image-wrapper'
    if (img.className === 'broken-image-wrapper') {
      img.removeAttribute('class');
      img.removeAttribute('src');
      img.removeAttribute('data-ui-id');
    }
  });
  return document.body.innerHTML;
>>>>>>> 0abd70c2
};<|MERGE_RESOLUTION|>--- conflicted
+++ resolved
@@ -179,12 +179,8 @@
   if (!imageUploadsInProgress || imageUploadsInProgress.length <= 0) {
     onCompleted?.(content);
   }
-<<<<<<< HEAD
   const newContent = await addUploadedImagesToMessage(content, imageUploadsInProgress ?? []);
   onCompleted?.(newContent);
-=======
-  const newContent = addUploadedImagesToMessage(content, imageUploadsInProgress);
-  return newContent;
 };
 
 /* @conditional-compile-remove(rich-text-editor-image-upload) */
@@ -205,5 +201,4 @@
     }
   });
   return document.body.innerHTML;
->>>>>>> 0abd70c2
 };