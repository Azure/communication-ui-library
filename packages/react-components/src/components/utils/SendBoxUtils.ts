--- conflicted
+++ resolved
@@ -19,11 +19,7 @@
     activeAttachmentUploads?.length &&
     !activeAttachmentUploads
       .filter((attachmentUpload) => !attachmentUpload.uploadError)
-<<<<<<< HEAD
-      .every((attachmentUpload) => attachmentUpload.progress === 1 || typeof attachmentUpload.progress !== 'undefined')
-=======
       .every((attachmentUpload) => attachmentUpload.progress === 1 && attachmentUpload.progress !== undefined)
->>>>>>> ba4e96ca
   );
 };
 
@@ -32,11 +28,7 @@
  * @private
  */
 export const hasCompletedAttachmentUploads = (activeAttachmentUploads: AttachmentMetadata[] | undefined): boolean => {
-<<<<<<< HEAD
   return !!activeAttachmentUploads?.find((attachment) => !attachment.uploadError);
-=======
-  return !!activeAttachmentUploads?.find((file) => !file.uploadError);
->>>>>>> ba4e96ca
 };
 
 /**
