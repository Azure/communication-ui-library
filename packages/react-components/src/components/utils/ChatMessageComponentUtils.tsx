// Copyright (c) Microsoft Corporation.
// Licensed under the MIT License.

import React from 'react';
import { ChatMessage, MessageAttachedStatus } from '../../types/ChatMessage';
import { ChatMessageContent } from '../ChatMessage/ChatMessageContent';
/* @conditional-compile-remove(data-loss-prevention) */
import { BlockedMessage } from '../../types/ChatMessage';
/* @conditional-compile-remove(data-loss-prevention) */
import { BlockedMessageContent } from '../ChatMessage/ChatMessageContent';
import { InlineImageOptions } from '../ChatMessage/ChatMessageContent';
import { MessageThreadStrings } from '../MessageThread';
/* @conditional-compile-remove(mention) */
import { MentionDisplayOptions } from '../MentionPopover';
import { _AttachmentDownloadCards } from '../AttachmentDownloadCards';
<<<<<<< HEAD
/* @conditional-compile-remove(file-sharing) */
import { AttachmentMenuAction, AttachmentMetadata } from '../../types/Attachment';
=======
/* @conditional-compile-remove(attachment-download) @conditional-compile-remove(attachment-upload) */
import { FileDownloadHandler } from '../../types/Attachment';
>>>>>>> 761adb8a
import { formatTimeForChatMessage, formatTimestampForChatMessage } from './Datetime';
import { ComponentLocale } from '../../localization/LocalizationProvider';
import { chatMessageEditedTagStyle } from '../styles/ChatMessageComponent.styles';
import { Theme } from '@fluentui/react';

/** @private
 * Return the string value for the FluentUI message attached prop based on the message's attached status.
 * @param attached - The message's attached status.
 */
export const getFluentUIAttachedValue = (
  messageAttachedStatus?: MessageAttachedStatus
): 'bottom' | 'top' | 'center' | undefined => {
  return messageAttachedStatus === 'top' || messageAttachedStatus === false ? 'top' : 'center';
};

/**
 * @private
 *  Get the message bubble content for the message.
 */
export function getMessageBubbleContent(
  message: ChatMessage | /* @conditional-compile-remove(data-loss-prevention) */ BlockedMessage,
  strings: MessageThreadStrings,
  userId: string,
  inlineImageOptions: InlineImageOptions | undefined,
<<<<<<< HEAD
  /* @conditional-compile-remove(mention) */
  mentionDisplayOptions?: MentionDisplayOptions,
  /* @conditional-compile-remove(file-sharing) */
  /**
   * Optional callback to render message attachments in the message component.
   */
  onRenderAttachmentDownloads?: (userId: string, message: ChatMessage) => JSX.Element,
  /* @conditional-compile-remove(file-sharing) */
  /**
   * Optional callback to define custom actions for attachments.
   */
  actionForAttachment?: (attachment: AttachmentMetadata, message?: ChatMessage) => AttachmentMenuAction[]
=======
  /* @conditional-compile-remove(attachment-download) @conditional-compile-remove(attachment-upload) */
  onRenderFileDownloads?: (userId: string, message: ChatMessage) => JSX.Element,
  /* @conditional-compile-remove(mention) */
  mentionDisplayOptions?: MentionDisplayOptions,
  /* @conditional-compile-remove(attachment-download) @conditional-compile-remove(attachment-upload) */
  fileDownloadHandler?: FileDownloadHandler
>>>>>>> 761adb8a
): JSX.Element {
  /* @conditional-compile-remove(data-loss-prevention) */
  if (message.messageType === 'blocked') {
    return (
      <div tabIndex={0}>
        <BlockedMessageContent message={message} strings={strings} />
      </div>
    );
  }
  return (
    <div tabIndex={0} className="ui-chat__message__content">
      <ChatMessageContent
        message={message}
        strings={strings}
        /* @conditional-compile-remove(mention) */
        mentionDisplayOptions={mentionDisplayOptions}
        inlineImageOptions={inlineImageOptions}
      />
      {
<<<<<<< HEAD
        /* @conditional-compile-remove(file-sharing) */ onRenderAttachmentDownloads
          ? onRenderAttachmentDownloads(userId, message)
=======
        /* @conditional-compile-remove(attachment-download) @conditional-compile-remove(attachment-upload) */ onRenderFileDownloads
          ? onRenderFileDownloads(userId, message)
>>>>>>> 761adb8a
          : defaultOnRenderFileDownloads(
              message,
              strings,
<<<<<<< HEAD
              /* @conditional-compile-remove(file-sharing) */
              actionForAttachment
=======
              /* @conditional-compile-remove(attachment-download) @conditional-compile-remove(attachment-upload) */ fileDownloadHandler
>>>>>>> 761adb8a
            )
      }
    </div>
  );
}

/**
 * Default component for rendering file downloads.
 */
/* @conditional-compile-remove(attachment-download) @conditional-compile-remove(attachment-upload) */
const defaultOnRenderFileDownloads = (
  message: ChatMessage | /* @conditional-compile-remove(data-loss-prevention) */ BlockedMessage,
  strings: MessageThreadStrings,
<<<<<<< HEAD
  actionForAttachment?: (attachment: AttachmentMetadata, message?: ChatMessage) => AttachmentMenuAction[]
=======
  /* @conditional-compile-remove(attachment-download) @conditional-compile-remove(attachment-upload) */
  fileDownloadHandler?: FileDownloadHandler
>>>>>>> 761adb8a
): JSX.Element | undefined => {
  /* @conditional-compile-remove(attachment-download) @conditional-compile-remove(attachment-upload) */
  return (
    <_AttachmentDownloadCards
<<<<<<< HEAD
      message={message as ChatMessage}
      /* @conditional-compile-remove(file-sharing) */
      attachments={(message as ChatMessage).files || []}
      /* @conditional-compile-remove(file-sharing) */
      actionForAttachment={actionForAttachment}
      /* @conditional-compile-remove(file-sharing) */
=======
      userId={userId}
      /* @conditional-compile-remove(attachment-download) @conditional-compile-remove(attachment-upload) */
      fileMetadata={(message as ChatMessage).files || []}
      /* @conditional-compile-remove(attachment-download) @conditional-compile-remove(attachment-upload) */
      downloadHandler={fileDownloadHandler}
      /* @conditional-compile-remove(attachment-download) @conditional-compile-remove(attachment-upload) */
>>>>>>> 761adb8a
      strings={{
        downloadAttachment: strings.downloadAttachment,
        attachmentCardGroupMessage: strings.attachmentCardGroupMessage
      }}
    />
  );
  return undefined;
};

/** @private */
export const generateDefaultTimestamp = (
  createdOn: Date,
  showDate: boolean | undefined,
  strings: MessageThreadStrings
): string => {
  const formattedTimestamp = showDate
    ? formatTimestampForChatMessage(createdOn, new Date(), strings)
    : formatTimeForChatMessage(createdOn);

  return formattedTimestamp;
};

// onDisplayDateTimeString from props overwrite onDisplayDateTimeString from locale
/** @private */
export const generateCustomizedTimestamp = (
  createdOn: Date,
  locale: ComponentLocale,
  onDisplayDateTimeString?: (messageDate: Date) => string
): string => {
  /* @conditional-compile-remove(date-time-customization) */
  return onDisplayDateTimeString
    ? onDisplayDateTimeString(createdOn)
    : locale.onDisplayDateTimeString
    ? locale.onDisplayDateTimeString(createdOn)
    : '';

  return '';
};

/**
 * @private
 *  Get the edited tag for the message if it is edited.
 */
export const getMessageEditedDetails = (
  message: ChatMessage | /* @conditional-compile-remove(data-loss-prevention) */ BlockedMessage,
  theme: Theme,
  editedTag: string
): JSX.Element | undefined => {
  const editedOn = 'editedOn' in message ? message.editedOn : undefined;
  if (message.messageType === 'chat' && editedOn) {
    return <div className={chatMessageEditedTagStyle(theme)}>{editedTag}</div>;
  }
  return undefined;
};<|MERGE_RESOLUTION|>--- conflicted
+++ resolved
@@ -13,13 +13,8 @@
 /* @conditional-compile-remove(mention) */
 import { MentionDisplayOptions } from '../MentionPopover';
 import { _AttachmentDownloadCards } from '../AttachmentDownloadCards';
-<<<<<<< HEAD
-/* @conditional-compile-remove(file-sharing) */
+/* @conditional-compile-remove(attachment-download) @conditional-compile-remove(attachment-upload) */
 import { AttachmentMenuAction, AttachmentMetadata } from '../../types/Attachment';
-=======
-/* @conditional-compile-remove(attachment-download) @conditional-compile-remove(attachment-upload) */
-import { FileDownloadHandler } from '../../types/Attachment';
->>>>>>> 761adb8a
 import { formatTimeForChatMessage, formatTimestampForChatMessage } from './Datetime';
 import { ComponentLocale } from '../../localization/LocalizationProvider';
 import { chatMessageEditedTagStyle } from '../styles/ChatMessageComponent.styles';
@@ -44,27 +39,18 @@
   strings: MessageThreadStrings,
   userId: string,
   inlineImageOptions: InlineImageOptions | undefined,
-<<<<<<< HEAD
   /* @conditional-compile-remove(mention) */
   mentionDisplayOptions?: MentionDisplayOptions,
-  /* @conditional-compile-remove(file-sharing) */
+  /* @conditional-compile-remove(attachment-download) @conditional-compile-remove(attachment-upload) */
   /**
    * Optional callback to render message attachments in the message component.
    */
   onRenderAttachmentDownloads?: (userId: string, message: ChatMessage) => JSX.Element,
-  /* @conditional-compile-remove(file-sharing) */
+  /* @conditional-compile-remove(attachment-download) @conditional-compile-remove(attachment-upload) */
   /**
    * Optional callback to define custom actions for attachments.
    */
   actionForAttachment?: (attachment: AttachmentMetadata, message?: ChatMessage) => AttachmentMenuAction[]
-=======
-  /* @conditional-compile-remove(attachment-download) @conditional-compile-remove(attachment-upload) */
-  onRenderFileDownloads?: (userId: string, message: ChatMessage) => JSX.Element,
-  /* @conditional-compile-remove(mention) */
-  mentionDisplayOptions?: MentionDisplayOptions,
-  /* @conditional-compile-remove(attachment-download) @conditional-compile-remove(attachment-upload) */
-  fileDownloadHandler?: FileDownloadHandler
->>>>>>> 761adb8a
 ): JSX.Element {
   /* @conditional-compile-remove(data-loss-prevention) */
   if (message.messageType === 'blocked') {
@@ -84,22 +70,13 @@
         inlineImageOptions={inlineImageOptions}
       />
       {
-<<<<<<< HEAD
-        /* @conditional-compile-remove(file-sharing) */ onRenderAttachmentDownloads
+        /* @conditional-compile-remove(attachment-download) @conditional-compile-remove(attachment-upload) */ onRenderAttachmentDownloads
           ? onRenderAttachmentDownloads(userId, message)
-=======
-        /* @conditional-compile-remove(attachment-download) @conditional-compile-remove(attachment-upload) */ onRenderFileDownloads
-          ? onRenderFileDownloads(userId, message)
->>>>>>> 761adb8a
           : defaultOnRenderFileDownloads(
               message,
               strings,
-<<<<<<< HEAD
-              /* @conditional-compile-remove(file-sharing) */
+              /* @conditional-compile-remove(attachment-download) @conditional-compile-remove(attachment-upload) */
               actionForAttachment
-=======
-              /* @conditional-compile-remove(attachment-download) @conditional-compile-remove(attachment-upload) */ fileDownloadHandler
->>>>>>> 761adb8a
             )
       }
     </div>
@@ -113,31 +90,17 @@
 const defaultOnRenderFileDownloads = (
   message: ChatMessage | /* @conditional-compile-remove(data-loss-prevention) */ BlockedMessage,
   strings: MessageThreadStrings,
-<<<<<<< HEAD
   actionForAttachment?: (attachment: AttachmentMetadata, message?: ChatMessage) => AttachmentMenuAction[]
-=======
-  /* @conditional-compile-remove(attachment-download) @conditional-compile-remove(attachment-upload) */
-  fileDownloadHandler?: FileDownloadHandler
->>>>>>> 761adb8a
 ): JSX.Element | undefined => {
   /* @conditional-compile-remove(attachment-download) @conditional-compile-remove(attachment-upload) */
   return (
     <_AttachmentDownloadCards
-<<<<<<< HEAD
       message={message as ChatMessage}
-      /* @conditional-compile-remove(file-sharing) */
+      /* @conditional-compile-remove(attachment-download) @conditional-compile-remove(attachment-upload) */
       attachments={(message as ChatMessage).files || []}
-      /* @conditional-compile-remove(file-sharing) */
+      /* @conditional-compile-remove(attachment-download) @conditional-compile-remove(attachment-upload) */
       actionForAttachment={actionForAttachment}
-      /* @conditional-compile-remove(file-sharing) */
-=======
-      userId={userId}
       /* @conditional-compile-remove(attachment-download) @conditional-compile-remove(attachment-upload) */
-      fileMetadata={(message as ChatMessage).files || []}
-      /* @conditional-compile-remove(attachment-download) @conditional-compile-remove(attachment-upload) */
-      downloadHandler={fileDownloadHandler}
-      /* @conditional-compile-remove(attachment-download) @conditional-compile-remove(attachment-upload) */
->>>>>>> 761adb8a
       strings={{
         downloadAttachment: strings.downloadAttachment,
         attachmentCardGroupMessage: strings.attachmentCardGroupMessage
