--- conflicted
+++ resolved
@@ -1,34 +1,30 @@
-// Copyright (c) Microsoft Corporation.
-// Licensed under the MIT license.
-
-import React from 'react';
-import { mount, ReactWrapper, shallow, ShallowWrapper } from 'enzyme';
-import { LocalizationProvider, Locale, ComponentStrings } from '../../localization/LocalizationProvider';
-<<<<<<< HEAD
-import en_US from '../../localization/locales/en-US/strings.json';
-=======
-import { en_US } from '../../locales';
->>>>>>> 8f8e4f39
-import { PartialDeep } from 'type-fest';
-
-export const mountWithLocalization = (node: React.ReactElement, locale: Locale): ReactWrapper => {
-  return mount(node, {
-    wrappingComponent: LocalizationProvider,
-    wrappingComponentProps: { locale }
-  });
-};
-
-export const shallowWithLocalization = (node: React.ReactElement, locale: Locale): ShallowWrapper => {
-  return shallow(node, {
-    wrappingComponent: LocalizationProvider,
-    wrappingComponentProps: { locale }
-  });
-};
-
-export const createTestLocale = (testStrings: PartialDeep<ComponentStrings>): Locale => {
-  const strings: ComponentStrings = en_US.strings;
-  Object.keys(testStrings).forEach((key: string) => {
-    strings[key] = { ...strings[key], ...testStrings[key] };
-  });
-  return { strings };
-};
+// Copyright (c) Microsoft Corporation.
+// Licensed under the MIT license.
+
+import React from 'react';
+import { mount, ReactWrapper, shallow, ShallowWrapper } from 'enzyme';
+import { LocalizationProvider, Locale, ComponentStrings } from '../../localization/LocalizationProvider';
+import { PartialDeep } from 'type-fest';
+import { en_US } from '../../localization/locales';
+
+export const mountWithLocalization = (node: React.ReactElement, locale: Locale): ReactWrapper => {
+  return mount(node, {
+    wrappingComponent: LocalizationProvider,
+    wrappingComponentProps: { locale }
+  });
+};
+
+export const shallowWithLocalization = (node: React.ReactElement, locale: Locale): ShallowWrapper => {
+  return shallow(node, {
+    wrappingComponent: LocalizationProvider,
+    wrappingComponentProps: { locale }
+  });
+};
+
+export const createTestLocale = (testStrings: PartialDeep<ComponentStrings>): Locale => {
+  const strings: ComponentStrings = en_US.strings;
+  Object.keys(testStrings).forEach((key: string) => {
+    strings[key] = { ...strings[key], ...testStrings[key] };
+  });
+  return { strings };
+};