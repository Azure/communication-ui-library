--- conflicted
+++ resolved
@@ -1,35 +1,30 @@
-// Copyright (c) Microsoft Corporation.
-// Licensed under the MIT license.
-
-import React from 'react';
-import { mount, ReactWrapper, shallow, ShallowWrapper } from 'enzyme';
-<<<<<<< HEAD
-import { LocalizationProvider, Locale, ComponentStrings } from '../../localization/LocalizationProvider';
-=======
-import { LocalizationProvider, ComponentLocale, ComponentStrings } from '../../localization/LocalizationProvider';
-import { COMPONENT_LOCALE_EN_US } from '../../locales';
->>>>>>> 598da554
-import { PartialDeep } from 'type-fest';
-import { en_US } from '../../localization/locales';
-
-export const mountWithLocalization = (node: React.ReactElement, locale: ComponentLocale): ReactWrapper => {
-  return mount(node, {
-    wrappingComponent: LocalizationProvider,
-    wrappingComponentProps: { locale }
-  });
-};
-
-export const shallowWithLocalization = (node: React.ReactElement, locale: ComponentLocale): ShallowWrapper => {
-  return shallow(node, {
-    wrappingComponent: LocalizationProvider,
-    wrappingComponentProps: { locale }
-  });
-};
-
-export const createTestLocale = (testStrings: PartialDeep<ComponentStrings>): ComponentLocale => {
-  const strings: ComponentStrings = COMPONENT_LOCALE_EN_US.strings;
-  Object.keys(testStrings).forEach((key: string) => {
-    strings[key] = { ...strings[key], ...testStrings[key] };
-  });
-  return { strings };
-};
+// Copyright (c) Microsoft Corporation.
+// Licensed under the MIT license.
+
+import React from 'react';
+import { mount, ReactWrapper, shallow, ShallowWrapper } from 'enzyme';
+import { LocalizationProvider, ComponentLocale, ComponentStrings } from '../../localization/LocalizationProvider';
+import { COMPONENT_LOCALE_EN_US } from '../../localization/locales';
+import { PartialDeep } from 'type-fest';
+
+export const mountWithLocalization = (node: React.ReactElement, locale: ComponentLocale): ReactWrapper => {
+  return mount(node, {
+    wrappingComponent: LocalizationProvider,
+    wrappingComponentProps: { locale }
+  });
+};
+
+export const shallowWithLocalization = (node: React.ReactElement, locale: ComponentLocale): ShallowWrapper => {
+  return shallow(node, {
+    wrappingComponent: LocalizationProvider,
+    wrappingComponentProps: { locale }
+  });
+};
+
+export const createTestLocale = (testStrings: PartialDeep<ComponentStrings>): ComponentLocale => {
+  const strings: ComponentStrings = COMPONENT_LOCALE_EN_US.strings;
+  Object.keys(testStrings).forEach((key: string) => {
+    strings[key] = { ...strings[key], ...testStrings[key] };
+  });
+  return { strings };
+};