// Copyright (c) Microsoft Corporation.
// Licensed under the MIT license.
/* @conditional-compile-remove(image-gallery) */
import { DefaultButton, FocusTrapZone, Icon, IconButton, Modal, Stack, mergeStyles } from '@fluentui/react';
/* @conditional-compile-remove(image-gallery) */
import React, { SyntheticEvent, useState } from 'react';
/* @conditional-compile-remove(image-gallery) */
import {
  bodyContainer,
  bodyFocusZone,
  brokenImageStyle,
  cancelIcon,
  closeButtonStyles,
  controlBarContainerStyle,
  downloadButtonStyle,
  downloadIcon,
  downloadIconStyle,
  focusTrapZoneStyle,
  headerStyle,
  normalImageStyle,
  overlayStyles,
  scrollableContentStyle,
  smallDownloadButtonContainerStyle,
  titleBarContainerStyle,
  titleStyle
} from './styles/ImageGallery.style';
/* @conditional-compile-remove(image-gallery) */
import { useTheme } from '../theming/FluentThemeProvider';
<<<<<<< HEAD
/* @conditional-compile-remove(teams-inline-images-and-file-sharing) */
import { useLocale } from '../localization';
import { ChatTheme } from '../theming';
=======
/* @conditional-compile-remove(image-gallery) */
import { isDarkThemed } from '../theming/themeUtils';
/* @conditional-compile-remove(image-gallery) */
import { useLocale } from '../localization';
/* @conditional-compile-remove(image-gallery) */
>>>>>>> dc3a812f
/**
 * Props for {@link ImageGallery}.
 *
 * @beta
 */
export interface ImageGalleryImageProps {
  /** Image Url used to display the image in a large scale. */
  imageUrl: string;
  /** String used as a file name when downloading this image to user's local device. */
  saveAsName: string;
  /** Optional string used as a alt text for the image. @default 'image' */
  altText?: string;
  /** Optional string used as the title of the image and displayed on the top left corner of the ImageGallery. */
  title?: string;
  /** Optional JSX element used as a title icon and displayed to the left of the title element. */
  titleIcon?: JSX.Element;
}
/* @conditional-compile-remove(image-gallery) */
/**
 * Props for {@link ImageGallery}.
 *
 * @beta
 */
export interface ImageGalleryProps {
  /**
   * Boolean that controls whether the modal is displayed.
   */
  isOpen: boolean;
  /**
   * Array of images used to populate the ImageGallery
   */
  images: Array<ImageGalleryImageProps>;
  /**
   * Callback to invoke when the ImageGallery modal is dismissed
   */
  onDismiss: () => void;
  /**
   * Callback called when the download button is clicked.
   */
  onImageDownloadButtonClicked: (imageUrl: string, saveAsName: string) => void;
  /**
   * Callback called when there's an error loading the image.
   */
  onError?: (event: SyntheticEvent<HTMLImageElement, Event>) => void;
  /**
   * Indicating which index of the images array to start with.
   */
  startIndex?: number;
}
/* @conditional-compile-remove(image-gallery) */
/**
 * Strings of {@link ImageGallery} that can be overridden.
 *
 * @beta
 */
export interface ImageGalleryStrings {
  /**
   * Download button label for ImageGallery
   */
  downloadButtonLabel: string;
  /**
   * Dismiss button aria label for ImageGallery
   */
  dismissButtonAriaLabel: string;
}
/* @conditional-compile-remove(image-gallery) */
/**
 * Component to render a fullscreen modal for a selected image.
 *
 * @beta
 */
export const ImageGallery = (props: ImageGalleryProps): JSX.Element => {
  const { isOpen, images, onImageDownloadButtonClicked, onDismiss, onError, startIndex = 0 } = props;
<<<<<<< HEAD
  const theme = useTheme() as unknown as ChatTheme;

  /* @conditional-compile-remove(teams-inline-images-and-file-sharing) */
=======
  const theme = useTheme();
  const isDarkTheme = isDarkThemed(theme);
  /* @conditional-compile-remove(image-gallery) */
>>>>>>> dc3a812f
  const localeStrings = useLocale().strings.imageGallery;

  const [isImageLoaded, setIsImageLoaded] = useState<boolean>(true);

  const imageStyle = isImageLoaded ? normalImageStyle : brokenImageStyle(theme);

  if (images.length <= startIndex) {
    return <></>;
  }
  const image = images[startIndex];
  const renderHeaderBar = (): JSX.Element => {
    return (
      <Stack className={mergeStyles(headerStyle)}>
        <Stack className={mergeStyles(titleBarContainerStyle)}>
          {image.titleIcon}
          <Stack.Item className={mergeStyles(titleStyle(theme))} aria-label={image.title}>
            {image.title}
          </Stack.Item>
        </Stack>
        <Stack className={mergeStyles(controlBarContainerStyle)}>
          <DefaultButton
<<<<<<< HEAD
            className={mergeStyles(downloadButtonStyle(theme))}
            /* @conditional-compile-remove(teams-inline-images-and-file-sharing) */
=======
            className={mergeStyles(downloadButtonStyle(theme, isDarkTheme))}
            /* @conditional-compile-remove(image-gallery) */
>>>>>>> dc3a812f
            text={localeStrings.downloadButtonLabel}
            onClick={() => onImageDownloadButtonClicked(image.imageUrl, image.saveAsName)}
            onRenderIcon={() => <Icon iconName={downloadIcon.iconName} className={mergeStyles(downloadIconStyle)} />}
            aria-live={'polite'}
            /* @conditional-compile-remove(image-gallery) */
            aria-label={localeStrings.downloadButtonLabel}
          />
          <IconButton
            iconProps={downloadIcon}
            className={mergeStyles(smallDownloadButtonContainerStyle(theme))}
            onClick={() => onImageDownloadButtonClicked(image.imageUrl, image.saveAsName)}
            /* @conditional-compile-remove(image-gallery) */
            aria-label={localeStrings.downloadButtonLabel}
            aria-live={'polite'}
          />
          <IconButton
            iconProps={cancelIcon}
            className={mergeStyles(closeButtonStyles(theme))}
            onClick={onDismiss}
            /* @conditional-compile-remove(image-gallery) */
            ariaLabel={localeStrings.dismissButtonAriaLabel}
            aria-live={'polite'}
          />
        </Stack>
      </Stack>
    );
  };

  const renderBodyWithLightDismiss = (): JSX.Element => {
    return (
      <Stack className={mergeStyles(bodyContainer)} onClick={() => props.onDismiss()}>
        <FocusTrapZone
          onKeyDown={(e) => {
            if (e.key === 'Escape' || e.key === 'Esc') {
              onDismiss();
            }
          }}
          // Ensure when the focus trap has focus, the light dismiss area can still be clicked with mouse to dismiss.
          // Note: this still correctly captures keyboard focus, this just allows mouse click outside of the focus trap.
          isClickableOutsideFocusTrap={true}
          className={mergeStyles(bodyFocusZone)}
        >
          <img
            src={image.imageUrl}
            className={mergeStyles(imageStyle)}
            alt={image.altText || 'image'}
            aria-label={'image-gallery-main-image'}
            onError={(event) => {
              setIsImageLoaded(false);
              onError && onError(event);
            }}
            onClick={(event) => event.stopPropagation()}
            aria-live={'polite'}
          />
        </FocusTrapZone>
      </Stack>
    );
  };

  return (
    <Modal
      titleAriaId={image.title}
      isOpen={isOpen}
      onDismiss={onDismiss}
      overlay={{ styles: { ...overlayStyles(theme) } }}
      styles={{ main: focusTrapZoneStyle, scrollableContent: scrollableContentStyle }}
      isDarkOverlay={true}
    >
      {renderHeaderBar()}
      {renderBodyWithLightDismiss()}
    </Modal>
  );
};<|MERGE_RESOLUTION|>--- conflicted
+++ resolved
@@ -26,17 +26,10 @@
 } from './styles/ImageGallery.style';
 /* @conditional-compile-remove(image-gallery) */
 import { useTheme } from '../theming/FluentThemeProvider';
-<<<<<<< HEAD
-/* @conditional-compile-remove(teams-inline-images-and-file-sharing) */
+/* @conditional-compile-remove(image-gallery) */
 import { useLocale } from '../localization';
+/* @conditional-compile-remove(image-gallery) */
 import { ChatTheme } from '../theming';
-=======
-/* @conditional-compile-remove(image-gallery) */
-import { isDarkThemed } from '../theming/themeUtils';
-/* @conditional-compile-remove(image-gallery) */
-import { useLocale } from '../localization';
-/* @conditional-compile-remove(image-gallery) */
->>>>>>> dc3a812f
 /**
  * Props for {@link ImageGallery}.
  *
@@ -110,15 +103,9 @@
  */
 export const ImageGallery = (props: ImageGalleryProps): JSX.Element => {
   const { isOpen, images, onImageDownloadButtonClicked, onDismiss, onError, startIndex = 0 } = props;
-<<<<<<< HEAD
   const theme = useTheme() as unknown as ChatTheme;
 
-  /* @conditional-compile-remove(teams-inline-images-and-file-sharing) */
-=======
-  const theme = useTheme();
-  const isDarkTheme = isDarkThemed(theme);
   /* @conditional-compile-remove(image-gallery) */
->>>>>>> dc3a812f
   const localeStrings = useLocale().strings.imageGallery;
 
   const [isImageLoaded, setIsImageLoaded] = useState<boolean>(true);
@@ -140,13 +127,8 @@
         </Stack>
         <Stack className={mergeStyles(controlBarContainerStyle)}>
           <DefaultButton
-<<<<<<< HEAD
             className={mergeStyles(downloadButtonStyle(theme))}
-            /* @conditional-compile-remove(teams-inline-images-and-file-sharing) */
-=======
-            className={mergeStyles(downloadButtonStyle(theme, isDarkTheme))}
-            /* @conditional-compile-remove(image-gallery) */
->>>>>>> dc3a812f
+            /* @conditional-compile-remove(image-gallery) */
             text={localeStrings.downloadButtonLabel}
             onClick={() => onImageDownloadButtonClicked(image.imageUrl, image.saveAsName)}
             onRenderIcon={() => <Icon iconName={downloadIcon.iconName} className={mergeStyles(downloadIconStyle)} />}
