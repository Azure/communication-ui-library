// Copyright (c) Microsoft Corporation.
// Licensed under the MIT license.

import {
  DefaultButton,
  FocusTrapZone,
  IModalStyleProps,
  IModalStyles,
  IOverlayStyleProps,
  IOverlayStyles,
  IStyle,
  IStyleFunctionOrObject,
  Icon,
  IconButton,
  Modal,
  Stack,
  mergeStyles
} from '@fluentui/react';

import React, { SyntheticEvent, useState } from 'react';
import { BaseCustomStyles } from '../types';
import {
  bodyContainer,
  bodyFocusZone,
  brokenImageStyle,
  cancelIcon,
  closeButtonStyles,
  controlBarContainerStyle,
  downloadButtonStyle,
  downloadIcon,
  downloadIconStyle,
  focusTrapZoneStyle,
  headerStyle,
  normalImageStyle,
  overlayStyles,
  scrollableContentStyle,
  smallDownloadButtonContainerStyle,
  titleBarContainerStyle,
  titleStyle
} from './styles/ImageGallery.style';
import { useTheme } from '../theming/FluentThemeProvider';
import { isDarkThemed } from '../theming/themeUtils';

/**
 * Fluent styles for {@link ImageGallery}.
 *
 * @beta
 */
export interface ImageGalleryStylesProps extends BaseCustomStyles {
  /** Styles for the ImageGallery Modal. */
  modal?: IStyleFunctionOrObject<IModalStyleProps, IModalStyles>;
  /** Styles for the ImageGallery Modal overlay. */
  overlay?: IStyleFunctionOrObject<IOverlayStyleProps, IOverlayStyles>;
  /** Styles for the ImageGallery header bar. */
  header?: IStyle;
  /** Styles for the ImageGallery titleBar container. */
  titleBarContainer?: IStyle;
  /** styles for the title label */
  title?: IStyle;
  /** Styles for the ImageGallery controlBar container. */
  controlBarContainer?: IStyle;
  /** Styles for the download button. */
  downloadButton?: IStyle;
  /** Styles for the icon within the download button. */
  downloadButtonIcon?: IStyle;
  /** Styles for the small download button when screen width is smaller than 25 rem. */
  smallDownloadButton?: IStyle;
  /** Styles for the close modal icon. */
  closeIcon?: IStyle;
  /** Styles for the image container. */
  bodyContainer?: IStyle;
  /** Styles for the image. */
  image?: IStyle;
}

/**
 * Props for {@link ImageGallery}.
 *
 * @beta
 */
export interface ImageGalleryImageProps {
  /** Image Url used to display the image in a large scale. */
  imageUrl: string;
  /** String used as a file name when downloading this image to user's local device. */
  saveAsName: string;
  /** Optional string used as a alt text for the image. @default 'image' */
  altText?: string;
  /** Optional string used as the title of the image and displayed on the top left corner of the ImageGallery. */
  title?: string;
  /** Optional JSX element used as a title icon and displayed to the left of the title element. */
  titleIcon?: JSX.Element;
}

/**
 * Props for {@link ImageGallery}.
 *
 * @beta
 */
export interface ImageGalleryProps {
  /**
   * Array of images used to populate the ImageGallery
   */
  images: Array<ImageGalleryImageProps>;
  /**
   * Callback to invoke when the ImageGallery modal is dismissed
   */
  onDismiss: () => void;
  /**
   * Callback called when the download button is clicked.
   */
  onImageDownloadButtonClicked: (imageUrl: string, saveAsName: string) => void;
  /**
   * Callback called when there's an error loading the image.
   */
  onError?: (event: SyntheticEvent<HTMLImageElement, Event>) => void;
  /**
   * Indicating which index of the images array to start with.
   */
  startIndex?: number;
  /**
   * Allows users to pass in an object contains custom CSS styles.
   * @Example
   * ```
   * <ImageGallery styles={{ image: { background: 'blue' } }} />
   * ```
   */
  styles?: ImageGalleryStylesProps;
}

/**
 * Component to render a fullscreen modal for a selected image.
 *
 * @beta
 */
export const ImageGallery = (props: ImageGalleryProps): JSX.Element => {
  const { images, onImageDownloadButtonClicked, onDismiss, onError, styles, startIndex = 0 } = props;
  const theme = useTheme();
  const isDarkTheme = isDarkThemed(theme);

  const downloadButtonTitleString = 'Download';
  const closeString = 'Close';
  const defaultAltText = 'image';

  const [isImageLoaded, setIsImageLoaded] = useState<boolean>(true);

  const imageStyle = isImageLoaded ? normalImageStyle : brokenImageStyle(theme, isDarkTheme);

  if (images.length <= startIndex) {
    console.log('Unable to display Image Gallery due to startIndex is out of range.');
    return <></>;
  }
  const image = images[startIndex];
<<<<<<< HEAD
  return (
    <Layer hostId={modalLayerHostId}>
      <Modal
        titleAriaId={image.title}
        isOpen={images.length > 0}
        onDismiss={onDismiss}
        overlay={{ styles: { ...overlayStyles(theme, isDarkTheme), ...styles?.overlay } }}
        layerProps={{ id: modalLayerHostId }}
        styles={{ main: focusTrapZoneStyle, scrollableContent: scrollableContentStyle, ...styles?.modal }}
      >
        <div className={mergeStyles(imageContainer, styles?.imageContainer)}>
          <img
            src={image.imageUrl}
            className={mergeStyles(imageStyle, styles?.image)}
            alt={image.altText || defaultAltText}
            data-testid="image-gallery-main-image"
            onError={(event) => {
              setIsImageLoaded(false);
              onError && onError(event);
            }}
          />
        </div>
      </Modal>
=======
  const renderHeaderBar = (): JSX.Element => {
    return (
>>>>>>> afa9d51d
      <Stack className={mergeStyles(headerStyle, styles?.header)}>
        <Stack className={mergeStyles(titleBarContainerStyle, styles?.titleBarContainer)}>
          {image.titleIcon}
          <Stack.Item className={mergeStyles(titleStyle(theme, isDarkTheme), styles?.title)} aria-label={image.title}>
            {image.title}
          </Stack.Item>
        </Stack>
        <Stack className={mergeStyles(controlBarContainerStyle, styles?.controlBarContainer)}>
          <DefaultButton
            className={mergeStyles(downloadButtonStyle(theme, isDarkTheme), styles?.downloadButton)}
            text={downloadButtonTitleString}
            onClick={() => onImageDownloadButtonClicked(image.imageUrl, image.saveAsName)}
            onRenderIcon={() => (
              <Icon
                iconName={downloadIcon.iconName}
                className={mergeStyles(downloadIconStyle, styles?.downloadButtonIcon)}
              />
            )}
            aria-live={'polite'}
            aria-label={downloadButtonTitleString}
          />
          <IconButton
            iconProps={downloadIcon}
            className={mergeStyles(smallDownloadButtonContainerStyle(theme, isDarkTheme), styles?.smallDownloadButton)}
            onClick={() => onImageDownloadButtonClicked(image.imageUrl, image.saveAsName)}
            aria-label={downloadButtonTitleString}
            aria-live={'polite'}
          />
          <IconButton
            iconProps={cancelIcon}
            className={mergeStyles(closeButtonStyles(theme, isDarkTheme), styles?.closeIcon)}
            onClick={onDismiss}
            ariaLabel={closeString}
            aria-live={'polite'}
          />
        </Stack>
      </Stack>
    );
  };

  const renderBodyWithLightDismiss = (): JSX.Element => {
    return (
      <Stack className={mergeStyles(bodyContainer, styles?.bodyContainer)} onClick={() => props.onDismiss()}>
        <FocusTrapZone
          onKeyDown={(e) => {
            if (e.key === 'Escape' || e.key === 'Esc') {
              onDismiss();
            }
          }}
          // Ensure when the focus trap has focus, the light dismiss area can still be clicked with mouse to dismiss.
          // Note: this still correctly captures keyboard focus, this just allows mouse click outside of the focus trap.
          isClickableOutsideFocusTrap={true}
          className={mergeStyles(bodyFocusZone)}
        >
          <img
            src={image.imageUrl}
            className={mergeStyles(imageStyle, styles?.image)}
            alt={image.altText || defaultAltText}
            onError={(event) => {
              setIsImageLoaded(false);
              onError && onError(event);
            }}
            onClick={(event) => event.stopPropagation()}
          />
        </FocusTrapZone>
      </Stack>
    );
  };

  return (
    <Modal
      titleAriaId={image.title}
      isOpen={images.length > 0}
      onDismiss={onDismiss}
      overlay={{ styles: { ...overlayStyles(theme, isDarkTheme), ...styles?.overlay } }}
      styles={{ main: focusTrapZoneStyle, scrollableContent: scrollableContentStyle, ...styles?.modal }}
      isDarkOverlay={true}
    >
      {renderHeaderBar()}
      {renderBodyWithLightDismiss()}
    </Modal>
  );
};<|MERGE_RESOLUTION|>--- conflicted
+++ resolved
@@ -150,34 +150,8 @@
     return <></>;
   }
   const image = images[startIndex];
-<<<<<<< HEAD
-  return (
-    <Layer hostId={modalLayerHostId}>
-      <Modal
-        titleAriaId={image.title}
-        isOpen={images.length > 0}
-        onDismiss={onDismiss}
-        overlay={{ styles: { ...overlayStyles(theme, isDarkTheme), ...styles?.overlay } }}
-        layerProps={{ id: modalLayerHostId }}
-        styles={{ main: focusTrapZoneStyle, scrollableContent: scrollableContentStyle, ...styles?.modal }}
-      >
-        <div className={mergeStyles(imageContainer, styles?.imageContainer)}>
-          <img
-            src={image.imageUrl}
-            className={mergeStyles(imageStyle, styles?.image)}
-            alt={image.altText || defaultAltText}
-            data-testid="image-gallery-main-image"
-            onError={(event) => {
-              setIsImageLoaded(false);
-              onError && onError(event);
-            }}
-          />
-        </div>
-      </Modal>
-=======
   const renderHeaderBar = (): JSX.Element => {
     return (
->>>>>>> afa9d51d
       <Stack className={mergeStyles(headerStyle, styles?.header)}>
         <Stack className={mergeStyles(titleBarContainerStyle, styles?.titleBarContainer)}>
           {image.titleIcon}
