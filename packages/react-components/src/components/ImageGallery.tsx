// Copyright (c) Microsoft Corporation.
// Licensed under the MIT license.

import { DefaultButton, FocusTrapZone, Icon, IconButton, Modal, Stack, mergeStyles } from '@fluentui/react';

import React, { SyntheticEvent, useState } from 'react';
import {
  bodyContainer,
  bodyFocusZone,
  brokenImageStyle,
  cancelIcon,
  closeButtonStyles,
  controlBarContainerStyle,
  downloadButtonStyle,
  downloadIcon,
  downloadIconStyle,
  focusTrapZoneStyle,
  headerStyle,
  normalImageStyle,
  overlayStyles,
  scrollableContentStyle,
  smallDownloadButtonContainerStyle,
  titleBarContainerStyle,
  titleStyle
} from './styles/ImageGallery.style';
import { useTheme } from '../theming/FluentThemeProvider';
import { isDarkThemed } from '../theming/themeUtils';
/* @conditional-compile-remove(teams-inline-images-and-file-sharing) */
import { useLocale } from '../localization';

/**
 * Props for {@link ImageGallery}.
 *
 * @beta
 */
export interface ImageGalleryImageProps {
  /** Image Url used to display the image in a large scale. */
  imageUrl: string;
  /** String used as a file name when downloading this image to user's local device. */
  saveAsName: string;
  /** Optional string used as a alt text for the image. @default 'image' */
  altText?: string;
  /** Optional string used as the title of the image and displayed on the top left corner of the ImageGallery. */
  title?: string;
  /** Optional JSX element used as a title icon and displayed to the left of the title element. */
  titleIcon?: JSX.Element;
}

/**
 * Props for {@link ImageGallery}.
 *
 * @beta
 */
export interface ImageGalleryProps {
  /**
   * Boolean that controls whether the modal is displayed.
   */
  isOpen: boolean;
  /**
   * Array of images used to populate the ImageGallery
   */
  images: Array<ImageGalleryImageProps>;
  /**
   * Callback to invoke when the ImageGallery modal is dismissed
   */
  onDismiss: () => void;
  /**
   * Callback called when the download button is clicked.
   */
  onImageDownloadButtonClicked: (imageUrl: string, saveAsName: string) => void;
  /**
   * Callback called when there's an error loading the image.
   */
  onError?: (event: SyntheticEvent<HTMLImageElement, Event>) => void;
  /**
   * Indicating which index of the images array to start with.
   */
  startIndex?: number;
}

/**
 * Strings of {@link ImageGallery} that can be overridden.
 *
 * @beta
 */
export interface ImageGalleryStrings {
  /**
   * Download button label for ImageGallery
   */
  downloadButtonLabel: string;
  /**
   * Dismiss button aria label for ImageGallery
   */
  dismissButtonAriaLabel: string;
}

/**
 * Component to render a fullscreen modal for a selected image.
 *
 * @beta
 */
export const ImageGallery = (props: ImageGalleryProps): JSX.Element => {
  const { isOpen, images, onImageDownloadButtonClicked, onDismiss, onError, startIndex = 0 } = props;
  const theme = useTheme();
  const isDarkTheme = isDarkThemed(theme);
  /* @conditional-compile-remove(teams-inline-images-and-file-sharing) */
  const localeStrings = useLocale().strings.imageGallery;

  const [isImageLoaded, setIsImageLoaded] = useState<boolean>(true);

  const imageStyle = isImageLoaded ? normalImageStyle : brokenImageStyle(theme, isDarkTheme);

  if (images.length <= startIndex) {
    console.log('Unable to display Image Gallery due to startIndex is out of range.');
    return <></>;
  }
  const image = images[startIndex];
  const renderHeaderBar = (): JSX.Element => {
    return (
      <Stack className={mergeStyles(headerStyle)}>
        <Stack className={mergeStyles(titleBarContainerStyle)}>
          {image.titleIcon}
          <Stack.Item className={mergeStyles(titleStyle(theme, isDarkTheme))} aria-label={image.title}>
            {image.title}
          </Stack.Item>
        </Stack>
        <Stack className={mergeStyles(controlBarContainerStyle)}>
          <DefaultButton
            className={mergeStyles(downloadButtonStyle(theme, isDarkTheme))}
            /* @conditional-compile-remove(teams-inline-images-and-file-sharing) */
            text={localeStrings.downloadButtonLabel}
            onClick={() => onImageDownloadButtonClicked(image.imageUrl, image.saveAsName)}
            onRenderIcon={() => <Icon iconName={downloadIcon.iconName} className={mergeStyles(downloadIconStyle)} />}
            aria-live={'polite'}
            /* @conditional-compile-remove(teams-inline-images-and-file-sharing) */
            aria-label={localeStrings.downloadButtonLabel}
          />
          <IconButton
            iconProps={downloadIcon}
            className={mergeStyles(smallDownloadButtonContainerStyle(theme, isDarkTheme))}
            onClick={() => onImageDownloadButtonClicked(image.imageUrl, image.saveAsName)}
            /* @conditional-compile-remove(teams-inline-images-and-file-sharing) */
            aria-label={localeStrings.downloadButtonLabel}
            aria-live={'polite'}
          />
          <IconButton
            iconProps={cancelIcon}
            className={mergeStyles(closeButtonStyles(theme, isDarkTheme))}
            onClick={onDismiss}
            /* @conditional-compile-remove(teams-inline-images-and-file-sharing) */
            ariaLabel={localeStrings.dismissButtonAriaLabel}
            aria-live={'polite'}
          />
        </Stack>
      </Stack>
    );
  };

  const renderBodyWithLightDismiss = (): JSX.Element => {
    return (
      <Stack className={mergeStyles(bodyContainer)} onClick={() => props.onDismiss()}>
        <FocusTrapZone
          onKeyDown={(e) => {
            if (e.key === 'Escape' || e.key === 'Esc') {
              onDismiss();
            }
          }}
          // Ensure when the focus trap has focus, the light dismiss area can still be clicked with mouse to dismiss.
          // Note: this still correctly captures keyboard focus, this just allows mouse click outside of the focus trap.
          isClickableOutsideFocusTrap={true}
          className={mergeStyles(bodyFocusZone)}
        >
          <img
            src={image.imageUrl}
            className={mergeStyles(imageStyle)}
<<<<<<< HEAD
            alt={image.altText || defaultAltText}
            aria-label={'image-gallery-main-image'}
=======
            alt={image.altText || 'image'}
>>>>>>> cf573bd7
            onError={(event) => {
              setIsImageLoaded(false);
              onError && onError(event);
            }}
            onClick={(event) => event.stopPropagation()}
          />
        </FocusTrapZone>
      </Stack>
    );
  };

  return (
    <Modal
      titleAriaId={image.title}
      isOpen={isOpen}
      onDismiss={onDismiss}
      overlay={{ styles: { ...overlayStyles(theme, isDarkTheme) } }}
      styles={{ main: focusTrapZoneStyle, scrollableContent: scrollableContentStyle }}
      isDarkOverlay={true}
    >
      {renderHeaderBar()}
      {renderBodyWithLightDismiss()}
    </Modal>
  );
};<|MERGE_RESOLUTION|>--- conflicted
+++ resolved
@@ -173,12 +173,8 @@
           <img
             src={image.imageUrl}
             className={mergeStyles(imageStyle)}
-<<<<<<< HEAD
-            alt={image.altText || defaultAltText}
+            alt={image.altText || 'image'}
             aria-label={'image-gallery-main-image'}
-=======
-            alt={image.altText || 'image'}
->>>>>>> cf573bd7
             onError={(event) => {
               setIsImageLoaded(false);
               onError && onError(event);
