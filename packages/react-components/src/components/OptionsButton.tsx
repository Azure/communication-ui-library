--- conflicted
+++ resolved
@@ -2,10 +2,7 @@
 // Licensed under the MIT license.
 
 import React from 'react';
-<<<<<<< HEAD
-import { DefaultButton, IButtonProps, Label, concatStyleSets, mergeStyles } from '@fluentui/react';
 import { MoreHorizontal20Filled } from '@fluentui/react-icons';
-=======
 import {
   DefaultButton,
   IButtonProps,
@@ -15,8 +12,6 @@
   mergeStyles,
   ContextualMenuItemType
 } from '@fluentui/react';
-import { SettingsIcon } from '@fluentui/react-northstar';
->>>>>>> 2b00c053
 import { controlButtonLabelStyles, controlButtonStyles } from './styles/ControlBar.styles';
 
 /**
@@ -195,11 +190,7 @@
   const componentStyles = concatStyleSets(controlButtonStyles, styles ?? {});
 
   const defaultRenderIcon = (): JSX.Element => {
-<<<<<<< HEAD
     return <MoreHorizontal20Filled primaryFill="currentColor" key={'optionsIconKey'} />;
-=======
-    return <SettingsIcon key="optionsIconKey" />;
->>>>>>> 2b00c053
   };
 
   const defaultRenderText = (props?: IButtonProps): JSX.Element => {
