--- conflicted
+++ resolved
@@ -130,10 +130,7 @@
                   ),
                   onClick: () => {
                     props.onCancelFileUpload && props.onCancelFileUpload(attachment.id);
-<<<<<<< HEAD
-=======
                     return Promise.resolve();
->>>>>>> c5ac9f43
                   }
                 }
               ]}
