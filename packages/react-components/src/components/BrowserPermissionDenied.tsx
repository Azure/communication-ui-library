// Copyright (c) Microsoft Corporation.
// Licensed under the MIT license.

import React from 'react';
import { IButtonStyles, ILinkStyles } from '@fluentui/react';
/* @conditional-compile-remove(call-readiness) */
import { Stack, Text, Link, Icon, PrimaryButton, mergeStyleSets } from '@fluentui/react';
/* @conditional-compile-remove(call-readiness) */
import { useLocale } from '../localization';
/* @conditional-compile-remove(call-readiness) */
import { _formatString, _pxToRem } from '@internal/acs-ui-common';
/* @conditional-compile-remove(call-readiness) */
import {
  iconContainerStyles,
  iconPrimaryStyles,
  linkTextStyles,
  primaryButtonStyles,
  primaryTextStyles,
  secondaryTextStyles,
  textContainerStyles
} from './styles/BrowserPermissionDenied.styles';
import { BaseCustomStyles } from '../types';
/* @conditional-compile-remove(call-readiness) */
import { isValidString } from './utils';

/**
 * @beta
 * Props for BrowserPermissionDenied component.
 */
export interface BrowserPermissionDeniedProps {
  /**
   * Action to be taken by the more help link. Possible to send to external page or show other modal.
   */
  onTroubleshootingClick?: () => void;
  /**
   * Action to be taken by the try again primary button.
   */
  onTryAgainClick?: () => void;
  /**
   * Localization strings for BrowserPermissionDenied component.
   */
  strings?: BrowserPermissionDeniedStrings;
  /**
   * Allows users to pass in an object contains custom CSS styles.
   * @Example
   * ```
   * <BrowserPermissionDenied styles={{ primaryButton: { root: {backgroundColor: 'blue' }}}} />
   * ```
   */
  styles?: BrowserPermissionDeniedStyles;
}

/**
 * @beta
 * Strings for BrowserPermissionDenied component
 */
export interface BrowserPermissionDeniedStrings {
  /**
   * Main button text string.
   */
  primaryButtonText: string;
  /**
   * Main text string.
   */
  primaryText: string;
  /**
   * Subtext string.
   */
  secondaryText: string;
  /**
   * More help link string.
   */
  linkText: string;
}

/**
 * Fluent styles for {@link BrowserPermissionDenied}.
 *
 * @beta
 */
export interface BrowserPermissionDeniedStyles extends BaseCustomStyles {
  /** Styles for the primary button. */
  primaryButton?: IButtonStyles;
  /** Styles for the help troubleshooting link text. */
  troubleshootingLink?: ILinkStyles;
}

/* @conditional-compile-remove(call-readiness) */
const BrowserPermissionDeniedContainer = (props: BrowserPermissionDeniedProps): JSX.Element => {
  const { onTroubleshootingClick, onTryAgainClick, strings, styles } = props;
  return (
    <Stack style={{ padding: '2rem', paddingTop: '2.5rem', maxWidth: '25.375rem' }}>
      <Stack horizontal style={{ paddingBottom: '1.5rem' }} horizontalAlign={'space-between'}>
        <Stack styles={iconContainerStyles} horizontalAlign={'center'}>
          <Icon styles={iconPrimaryStyles} iconName={'BrowserPermissionDeniedError'}></Icon>
        </Stack>
      </Stack>
      <Stack styles={textContainerStyles}>
<<<<<<< HEAD
        <Text styles={primaryTextStyles}>{strings?.primaryText}</Text>
        <Text styles={secondaryTextStyles}>{strings?.secondaryText}</Text>
        {onTryAgainClick && (
=======
        {isValidString(strings?.primaryText) && <Text styles={primaryTextStyles}>{strings?.primaryText}</Text>}
        {isValidString(strings?.secondaryText) && <Text styles={secondaryTextStyles}>{strings?.secondaryText}</Text>}

        {onTryAgainClick && isValidString(strings?.primaryButtonText) && (
>>>>>>> d614a2b2
          <PrimaryButton
            styles={mergeStyleSets(primaryButtonStyles, styles?.primaryButton)}
            text={strings?.primaryButtonText}
            onClick={onTryAgainClick}
          />
        )}

<<<<<<< HEAD
        {onTroubleshootingClick && (
=======
        {onTroubleshootingClick && isValidString(strings?.linkText) && (
>>>>>>> d614a2b2
          <Link styles={mergeStyleSets(linkTextStyles, styles?.troubleshootingLink)} onClick={onTroubleshootingClick}>
            {strings?.linkText}
          </Link>
        )}
      </Stack>
    </Stack>
  );
};

/**
 * @beta
 *
 * Component to allow Contoso to help their end user with their devices should their browser experience device permission issues.
 */
export const BrowserPermissionDenied = (props: BrowserPermissionDeniedProps): JSX.Element => {
  /* @conditional-compile-remove(call-readiness) */
  const locale = useLocale().strings.BrowserPermissionDenied;
  /* @conditional-compile-remove(call-readiness) */
  return <BrowserPermissionDeniedContainer {...props} strings={props.strings ? props.strings : locale} />;
  return <></>;
};<|MERGE_RESOLUTION|>--- conflicted
+++ resolved
@@ -96,28 +96,16 @@
         </Stack>
       </Stack>
       <Stack styles={textContainerStyles}>
-<<<<<<< HEAD
-        <Text styles={primaryTextStyles}>{strings?.primaryText}</Text>
-        <Text styles={secondaryTextStyles}>{strings?.secondaryText}</Text>
-        {onTryAgainClick && (
-=======
         {isValidString(strings?.primaryText) && <Text styles={primaryTextStyles}>{strings?.primaryText}</Text>}
         {isValidString(strings?.secondaryText) && <Text styles={secondaryTextStyles}>{strings?.secondaryText}</Text>}
-
         {onTryAgainClick && isValidString(strings?.primaryButtonText) && (
->>>>>>> d614a2b2
           <PrimaryButton
             styles={mergeStyleSets(primaryButtonStyles, styles?.primaryButton)}
             text={strings?.primaryButtonText}
             onClick={onTryAgainClick}
           />
         )}
-
-<<<<<<< HEAD
-        {onTroubleshootingClick && (
-=======
         {onTroubleshootingClick && isValidString(strings?.linkText) && (
->>>>>>> d614a2b2
           <Link styles={mergeStyleSets(linkTextStyles, styles?.troubleshootingLink)} onClick={onTroubleshootingClick}>
             {strings?.linkText}
           </Link>
