--- conflicted
+++ resolved
@@ -117,11 +117,8 @@
 
 export { _useContainerHeight, _useContainerWidth } from './utils/responsive';
 
-<<<<<<< HEAD
 export { _ComplianceBanner } from './ComplianceBanner';
 export type { _ComplianceBannerProps, _ComplianceBannerStrings } from './ComplianceBanner';
-=======
+
 export { _Dialpad } from './Dialpad/Dialpad';
-
-export type { _DialpadProps, _DialpadStrings, _DialpadButtonProps, _DialpadStyles } from './Dialpad/Dialpad';
->>>>>>> bdde3bc2
+export type { _DialpadProps, _DialpadStrings, _DialpadButtonProps, _DialpadStyles } from './Dialpad/Dialpad';