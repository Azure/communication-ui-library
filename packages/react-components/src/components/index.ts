// Copyright (c) Microsoft Corporation.
// Licensed under the MIT license.

export { TypingIndicator } from './TypingIndicator';
export type { TypingIndicatorProps, TypingIndicatorStrings, TypingIndicatorStylesProps } from './TypingIndicator';

export { ErrorBar } from './ErrorBar';
export type { ActiveErrorMessage, ErrorBarProps, ErrorBarStrings, ErrorType } from './ErrorBar';

export { GridLayout } from './GridLayout';
export type { GridLayoutProps, GridLayoutStyles } from './GridLayout';

export { SendBox } from './SendBox';
export type { SendBoxProps, SendBoxStrings, SendBoxStylesProps } from './SendBox';
/* @conditional-compile-remove(file-sharing) */
export type { ActiveFileUpload } from './SendBox';

export { MessageStatusIndicator } from './MessageStatusIndicator';
export type { MessageStatusIndicatorProps, MessageStatusIndicatorStrings } from './MessageStatusIndicator';

export { MessageThread } from './MessageThread';
export type {
  MessageProps,
  MessageThreadProps,
  MessageThreadStrings,
  MessageThreadStyles,
  JumpToNewMessageButtonProps,
  MessageRenderer
} from './MessageThread';

export { StreamMedia } from './StreamMedia';
export type { StreamMediaProps } from './StreamMedia';

export { ParticipantItem } from './ParticipantItem';
export type { ParticipantItemProps, ParticipantItemStrings, ParticipantItemStyles } from './ParticipantItem';

export { ParticipantList } from './ParticipantList';
export type {
  ParticipantListItemStyles,
  ParticipantListProps,
  ParticipantListStyles,
  ParticipantMenuItemsCallback
} from './ParticipantList';

export { VideoGallery } from './VideoGallery';
export type { VideoGalleryProps, VideoGalleryStrings, VideoGalleryStyles, VideoGalleryLayout } from './VideoGallery';
export type { HorizontalGalleryStyles } from './HorizontalGallery';

export { LocalVideoCameraCycleButton } from './LocalVideoCameraButton';
export type { LocalVideoCameraCycleButtonProps } from './LocalVideoCameraButton';

export { CameraButton } from './CameraButton';
export type { CameraButtonProps, CameraButtonStrings } from './CameraButton';
/* @conditional-compile-remove(call-with-chat-composite) @conditional-compile-remove(control-bar-split-buttons) */
export type { CameraButtonContextualMenuStyles, CameraButtonStyles } from './CameraButton';

export { ControlBar } from './ControlBar';
export type { ControlBarProps, ControlBarLayout } from './ControlBar';

export { ControlBarButton } from './ControlBarButton';
export type { ControlBarButtonProps, ControlBarButtonStrings, ControlBarButtonStyles } from './ControlBarButton';

export { EndCallButton } from './EndCallButton';
export type { EndCallButtonProps, EndCallButtonStrings } from './EndCallButton';

export { MicrophoneButton } from './MicrophoneButton';
export type { MicrophoneButtonProps, MicrophoneButtonStrings } from './MicrophoneButton';
/* @conditional-compile-remove(call-with-chat-composite) @conditional-compile-remove(control-bar-split-buttons) */
export type { MicrophoneButtonContextualMenuStyles, MicrophoneButtonStyles } from './MicrophoneButton';

export { DevicesButton } from './DevicesButton';
export type {
  OptionsDevice,
  DevicesButtonProps,
  DevicesButtonStrings,
  DevicesButtonStyles,
  DevicesButtonContextualMenuStyles
} from './DevicesButton';

export { ParticipantsButton } from './ParticipantsButton';
export type {
  ParticipantsButtonContextualMenuStyles,
  ParticipantsButtonProps,
  ParticipantsButtonStrings,
  ParticipantsButtonStyles
} from './ParticipantsButton';

export { ScreenShareButton } from './ScreenShareButton';
export type { ScreenShareButtonProps, ScreenShareButtonStrings } from './ScreenShareButton';

export { VideoTile } from './VideoTile';
export type { VideoTileProps, VideoTileStylesProps } from './VideoTile';

export { _PictureInPictureInPicture } from './PictureInPictureInPicture/PictureInPictureInPicture';
export type {
  _PictureInPictureInPictureProps,
  _PictureInPictureInPictureStrings
} from './PictureInPictureInPicture/PictureInPictureInPicture';
export type {
  _PictureInPictureInPictureTileProps,
  _TileOrientation
} from './PictureInPictureInPicture/PictureInPictureInPictureTile';

export * from './Drawer';
<<<<<<< HEAD
/* @conditional-compile-remove(file-sharing) */
export type { SendBoxErrorBarError } from './SendBoxErrorBar';
=======
export * from './FileCard';
export * from './FileCardGroup';
>>>>>>> a6b840a9
<|MERGE_RESOLUTION|>--- conflicted
+++ resolved
@@ -102,10 +102,7 @@
 } from './PictureInPictureInPicture/PictureInPictureInPictureTile';
 
 export * from './Drawer';
-<<<<<<< HEAD
 /* @conditional-compile-remove(file-sharing) */
 export type { SendBoxErrorBarError } from './SendBoxErrorBar';
-=======
 export * from './FileCard';
-export * from './FileCardGroup';
->>>>>>> a6b840a9
+export * from './FileCardGroup';