--- conflicted
+++ resolved
@@ -124,12 +124,11 @@
 export { _Dialpad } from './Dialpad/Dialpad';
 export type { _DialpadProps, _DialpadStrings, _DialpadButtonProps, _DialpadStyles } from './Dialpad/Dialpad';
 
-<<<<<<< HEAD
+
 /* @conditional-compile-remove(PSTN-calls) */
 export { HoldButton } from './HoldButton';
 /* @conditional-compile-remove(PSTN-calls) */
 export type { HoldButtonProps, HoldButtonStrings } from './HoldButton';
-=======
+
 export { _LocalVideoTile } from './LocalVideoTile';
 export { _RemoteVideoTile } from './RemoteVideoTile';
->>>>>>> 59de8e9c
