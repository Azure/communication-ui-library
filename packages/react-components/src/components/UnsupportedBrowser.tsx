// Copyright (c) Microsoft Corporation.
// Licensed under the MIT license.

import { _pxToRem } from '@internal/acs-ui-common';
import React from 'react';
import { UnsupportedEnvironment } from './UnsupportedEnvironment';

/**
 * Strings for UnsupportedBrowser component
 *
 * @beta
 */
export interface UnsupportedBrowserStrings {
  /** String for the primary text */
  primaryText: string;
  /** String for the secondary text */
  secondaryText: string;
  /** String to display in the text for the help link */
<<<<<<< HEAD
  moreHelpText: string;
=======
  moreHelpLinkText: string;
>>>>>>> 4cf3804b
}

/**
 * props for {@link UnsupportedBrowser} UI
 *
 * @beta
 */
export interface UnsupportedBrowserProps {
  /** Handler to perform an action when the help link is actioned */
  onTroubleshootingClick?: () => void;
  /** String overrides for the component */
  strings: UnsupportedBrowserStrings;
}

/**
 * UI to display to the user that the browser they are using is not supported by Azure Communications Calling service.
 *
 * @beta
 */
export const UnsupportedBrowser = (props: UnsupportedBrowserProps): JSX.Element => {
  const { onTroubleshootingClick, strings } = props;
  return <UnsupportedEnvironment onTroubleshootingClick={onTroubleshootingClick} strings={strings} />;
};<|MERGE_RESOLUTION|>--- conflicted
+++ resolved
@@ -16,11 +16,7 @@
   /** String for the secondary text */
   secondaryText: string;
   /** String to display in the text for the help link */
-<<<<<<< HEAD
-  moreHelpText: string;
-=======
   moreHelpLinkText: string;
->>>>>>> 4cf3804b
 }
 
 /**
