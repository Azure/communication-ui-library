--- conflicted
+++ resolved
@@ -213,12 +213,8 @@
 
       menuProps.items.push({
         key: 'participantCountKey',
-<<<<<<< HEAD
+        'data-ui-id': ids.participantButtonPeopleMenuItem,
         name: _formatString(strings.participantsListButtonLabel, { numParticipants: `${participantCountWithoutMe}` }),
-=======
-        'data-ui-id': ids.participantButtonPeopleMenuItem,
-        name: formatString(strings.participantsListButtonLabel, { numParticipants: `${participantCountWithoutMe}` }),
->>>>>>> 8d117c4f
         iconProps: { iconName: 'People' },
         subMenuProps: {
           items: generateDefaultParticipantsSubMenuProps(),
