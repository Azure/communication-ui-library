// Copyright (c) Microsoft Corporation.
// Licensed under the MIT license.

import {
  ContextualMenuItemType,
  IContextualMenuItem,
  IContextualMenuProps,
  Icon,
  IContextualMenuStyles,
  IContextualMenuItemStyles,
  merge
} from '@fluentui/react';
import { _formatString } from '@internal/acs-ui-common';
import copy from 'copy-to-clipboard';
import React, { useCallback, useMemo } from 'react';
import { ParticipantList, ParticipantListProps, ParticipantListStyles } from './ParticipantList';
import { defaultParticipantListContainerStyle, participantsButtonMenuPropsStyle } from './styles/ControlBar.styles';
import { useLocale } from '../localization';
import { ControlBarButton, ControlBarButtonProps, ControlBarButtonStyles } from './ControlBarButton';
import { useIdentifiers } from '../identifiers';

/**
 * Styles for the {@link ParticipantsButton} menu.
 *
 * @public
 */
export interface ParticipantsButtonContextualMenuStyles extends IContextualMenuStyles {
  /** Styles for the {@link ParticipantsButton} menu items. */
  menuItemStyles?: IContextualMenuItemStyles;
  /** Styles for the {@link ParticipantList} menu item inside the {@link ParticipantsButton} menu. */
  participantListStyles?: ParticipantListStyles;
}

/**
 * Styles Props for {@link ParticipantsButton}.
 *
 * @public
 */
export interface ParticipantsButtonStyles extends ControlBarButtonStyles {
  /** Styles of the {@link ParticipantsButton} menu flyout */
  menuStyles?: Partial<ParticipantsButtonContextualMenuStyles>;
}

/**
 * Strings of {@link ParticipantsButton} that can be overridden.
 *
 * @public
 */
export interface ParticipantsButtonStrings {
  /**
   * Label of button
   */
  label: string;
  /**
   * Header of menu pop up
   */
  menuHeader: string;
  /**
   * Label of menu button to show list of participants. Placeholders: [numParticipants]
   */
  participantsListButtonLabel: string;
  /**
   * Label of menu button to copy invite link
   */
  copyInviteLinkButtonLabel: string;
  /**
   * Label of menu button to mute all participants
   */
  muteAllButtonLabel: string;
}

/**
 * Props for {@link ParticipantsButton}.
 *
 * @public
 */
export interface ParticipantsButtonProps extends ControlBarButtonProps {
  /**
   * Props of the participant list shown when the button is clicked.
   */
  participantListProps: ParticipantListProps;
  /**
   * Optional callback to render a custom participant list.
   */
  onRenderParticipantList?: (props: ParticipantListProps) => JSX.Element | null;
  /**
   * Allows users to pass an object containing custom CSS styles.
   * @Example
   * ```
   * <ParticipantsButton styles={{ root: { background: 'blue' } }} />
   * ```
   */
  styles?: ParticipantsButtonStyles;
  /**
   * URL to invite new participants to the current call
   */
  callInvitationURL?: string;
  /**
   * CallBack to mute all remote participants
   */
  onMuteAll?: () => void;
  /**
   * Optional strings to override in component
   */
  strings?: Partial<ParticipantsButtonStrings>;
}

const onRenderPeopleIcon = (): JSX.Element => {
  return <Icon iconName="ControlButtonParticipants" />;
};

/**
 * A button to show a menu with calling or chat participants.
 *
 * Can be used with {@link ControlBar}.
 *
 * This button contains dropdown menu items defined through its property `menuProps`. By default, it can display the number of remote participants with the full list
 * as sub-menu and an option to mute all participants, as well as a copy-to-clipboard button to copy the call invitation URL.
 * This `menuProps` can be fully redefined and its property is of type [IContextualMenuProps](https://developer.microsoft.com/fluentui#/controls/web/contextualmenu#IContextualMenuProps).
 *
 * @public
 */
export const ParticipantsButton = (props: ParticipantsButtonProps): JSX.Element => {
  const { callInvitationURL, styles, onMuteAll, onRenderIcon, onRenderParticipantList } = props;

  const ids = useIdentifiers();

  const onMuteAllCallback = useCallback(() => {
    if (onMuteAll) {
      onMuteAll();
    }
  }, [onMuteAll]);

  const defaultParticipantList = useCallback(() => {
    return (
      <ParticipantList
        {...props.participantListProps}
        styles={merge(defaultParticipantListContainerStyle, styles?.menuStyles?.participantListStyles)}
      />
    );
  }, [styles?.menuStyles?.participantListStyles, props.participantListProps]);

  const onCopyCallback = useCallback(() => {
    if (callInvitationURL) {
      return copy(callInvitationURL);
    }
    return false;
  }, [callInvitationURL]);

  const localeStrings = useLocale().strings.participantsButton;
  const strings = useMemo(() => ({ ...localeStrings, ...props.strings }), [localeStrings, props.strings]);
  const participants = props.participantListProps.participants;
  const participantCount = participants.length;

  const generateDefaultParticipantsSubMenuProps = useCallback((): IContextualMenuItem[] => {
    const items: IContextualMenuItem[] = [];

    if (participantCount > 0) {
      items.push({
        key: 'participantListMenuItemKey',
        onRender: onRenderParticipantList ?? defaultParticipantList
      });

      items.push({ key: 'participantsDivider1', itemType: ContextualMenuItemType.Divider });

      if (onMuteAll) {
        items.push({
          key: 'muteAllKey',
          text: strings.muteAllButtonLabel,
          title: strings.muteAllButtonLabel,
          styles: styles?.menuStyles?.menuItemStyles,
          iconProps: { iconName: 'MicOff2' },
          onClick: onMuteAllCallback
        });
      }
    }

    return items;
  }, [
    participantCount,
    onRenderParticipantList,
    defaultParticipantList,
    onMuteAll,
    strings.muteAllButtonLabel,
    styles?.menuStyles?.menuItemStyles,
    onMuteAllCallback
  ]);

  const excludeMe = props.participantListProps.excludeMe;
  const defaultMenuProps = useMemo((): IContextualMenuProps => {
    const menuProps: IContextualMenuProps = {
      title: strings.menuHeader,
      styles: merge(participantsButtonMenuPropsStyle, styles?.menuStyles),
      items: []
    };

    if (participantCount > 0) {
      const participantIds = participants.map((p) => p.userId);

      let participantCountWithoutMe = participantIds.length;
      if (excludeMe) {
        participantCountWithoutMe -= 1;
      }

      menuProps.items.push({
        key: 'participantCountKey',
<<<<<<< HEAD
        name: formatString(strings.participantsListButtonLabel, { numParticipants: `${participantCountWithoutMe}` }),
        styles: styles?.menuStyles?.menuItemStyles,
=======
        'data-ui-id': ids.participantButtonPeopleMenuItem,
        name: _formatString(strings.participantsListButtonLabel, { numParticipants: `${participantCountWithoutMe}` }),
>>>>>>> 60cdd96a
        iconProps: { iconName: 'People' },
        subMenuProps: {
          items: generateDefaultParticipantsSubMenuProps(),

          // Confine the menu to the parents bounds.
          // More info: https://github.com/microsoft/fluentui/issues/18835
          calloutProps: { styles: { root: { maxWidth: '100%' } } }
        }
      });
    }

    if (callInvitationURL) {
      menuProps.items.push({
        key: 'InviteLinkKey',
        name: strings.copyInviteLinkButtonLabel,
        title: strings.copyInviteLinkButtonLabel,
        styles: styles?.menuStyles?.menuItemStyles,
        iconProps: { iconName: 'Link' },
        onClick: onCopyCallback
      });
    }

    return menuProps;
  }, [
    strings.menuHeader,
    strings.participantsListButtonLabel,
    strings.copyInviteLinkButtonLabel,
    styles?.menuStyles,
    participantCount,
    callInvitationURL,
    participants,
    excludeMe,
    ids.participantButtonPeopleMenuItem,
    generateDefaultParticipantsSubMenuProps,
    onCopyCallback
  ]);

  return (
    <ControlBarButton
      {...props}
      menuProps={props.menuProps ?? defaultMenuProps}
      menuIconProps={{ hidden: true }}
      onRenderIcon={onRenderIcon ?? onRenderPeopleIcon}
      strings={strings}
      labelKey={props.labelKey ?? 'participantsButtonLabel'}
    />
  );
};<|MERGE_RESOLUTION|>--- conflicted
+++ resolved
@@ -204,13 +204,8 @@
 
       menuProps.items.push({
         key: 'participantCountKey',
-<<<<<<< HEAD
         name: formatString(strings.participantsListButtonLabel, { numParticipants: `${participantCountWithoutMe}` }),
         styles: styles?.menuStyles?.menuItemStyles,
-=======
-        'data-ui-id': ids.participantButtonPeopleMenuItem,
-        name: _formatString(strings.participantsListButtonLabel, { numParticipants: `${participantCountWithoutMe}` }),
->>>>>>> 60cdd96a
         iconProps: { iconName: 'People' },
         subMenuProps: {
           items: generateDefaultParticipantsSubMenuProps(),
@@ -218,7 +213,8 @@
           // Confine the menu to the parents bounds.
           // More info: https://github.com/microsoft/fluentui/issues/18835
           calloutProps: { styles: { root: { maxWidth: '100%' } } }
-        }
+        },
+        'data-ui-id': ids.participantButtonPeopleMenuItem
       });
     }
 
