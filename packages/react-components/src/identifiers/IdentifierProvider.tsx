// Copyright (c) Microsoft Corporation.
// Licensed under the MIT license.

import React, { createContext, useContext } from 'react';

/**
 * Identifiers that can be used to target specific components in a composite.
 *
 * @experimental
 *
 * These identifiers are assigned as `data-ui-id` HTML attribute of the root element of the targeted component.
 *
 * This API is intended for end to end test automation. As such, they are not covered by the API
 * guarantee of the public API. This will remain perenially experimental and compatibility breaking changes
 * may be made at any point.
 *
<<<<<<< HEAD
 * @public
=======
 * @internal
>>>>>>> 54d3d33f
 */
export interface _Identifiers {
  /** `data-ui-id` value for `SendBox` Component */
  sendboxTextfield: string;
  /** `data-ui-id` value for `ParticipantList` Component */
  participantList: string;
  /** `data-ui-id` value for `MessageThread` components message content */
  messageContent: string;
  /** `data-ui-id` value for `MessageThread` components message timestamp */
  messageTimestamp: string;
  /** `data-ui-id` value for `TypingIndicator` Component */
  typingIndicator: string;
  /** `data-ui-id` value for `VideoGallery` Component */
  videoGallery: string;
  /** `data-ui-id` value for `VideoTile` Component */
  videoTile: string;
}

const defaultIdentifiers: _Identifiers = {
  sendboxTextfield: 'sendbox-textfield',
  participantList: 'participant-list',
  messageContent: 'message-content',
  messageTimestamp: 'message-timestamp',
  typingIndicator: 'typing-indicator',
  videoGallery: 'video-gallery',
  videoTile: 'video-tile'
};

/**
 * @private
 */
<<<<<<< HEAD
export const IdentifierContext = createContext<Identifiers>(defaultIdentifiers);
=======
export const IdentifierContext = createContext<_Identifiers>(defaultIdentifiers);
>>>>>>> 54d3d33f

/**
 * Arguments to Context Provider for {@link _Identifiers}.
 *
 * @experimental
 *
 * See documentation for {@link _Identifiers}.
 *
<<<<<<< HEAD
 * @beta
=======
 * @internal
>>>>>>> 54d3d33f
 */
export interface _IdentifierProviderProps {
  identifiers?: _Identifiers;
  children: React.ReactNode;
}

/**
 * React Context provider for {@link _Identifiers}.
 *
 * @experimental
 *
<<<<<<< HEAD
 * See documentation for {@link Identifiers}.
 *
 * @beta
=======
 * See documentation for {@link _Identifiers}.
 *
 * @internal
>>>>>>> 54d3d33f
 */
export const _IdentifierProvider = (props: _IdentifierProviderProps): JSX.Element => {
  const { identifiers, children } = props;
  return <IdentifierContext.Provider value={identifiers ?? defaultIdentifiers}>{children}</IdentifierContext.Provider>;
};

/**
 * @private
 */
<<<<<<< HEAD
export const useIdentifiers = (): Identifiers => useContext(IdentifierContext);
=======
export const useIdentifiers = (): _Identifiers => useContext(IdentifierContext);
>>>>>>> 54d3d33f
<|MERGE_RESOLUTION|>--- conflicted
+++ resolved
@@ -14,11 +14,7 @@
  * guarantee of the public API. This will remain perenially experimental and compatibility breaking changes
  * may be made at any point.
  *
-<<<<<<< HEAD
- * @public
-=======
  * @internal
->>>>>>> 54d3d33f
  */
 export interface _Identifiers {
   /** `data-ui-id` value for `SendBox` Component */
@@ -50,11 +46,7 @@
 /**
  * @private
  */
-<<<<<<< HEAD
-export const IdentifierContext = createContext<Identifiers>(defaultIdentifiers);
-=======
 export const IdentifierContext = createContext<_Identifiers>(defaultIdentifiers);
->>>>>>> 54d3d33f
 
 /**
  * Arguments to Context Provider for {@link _Identifiers}.
@@ -63,11 +55,7 @@
  *
  * See documentation for {@link _Identifiers}.
  *
-<<<<<<< HEAD
- * @beta
-=======
  * @internal
->>>>>>> 54d3d33f
  */
 export interface _IdentifierProviderProps {
   identifiers?: _Identifiers;
@@ -79,15 +67,9 @@
  *
  * @experimental
  *
-<<<<<<< HEAD
- * See documentation for {@link Identifiers}.
- *
- * @beta
-=======
  * See documentation for {@link _Identifiers}.
  *
  * @internal
->>>>>>> 54d3d33f
  */
 export const _IdentifierProvider = (props: _IdentifierProviderProps): JSX.Element => {
   const { identifiers, children } = props;
@@ -97,8 +79,4 @@
 /**
  * @private
  */
-<<<<<<< HEAD
-export const useIdentifiers = (): Identifiers => useContext(IdentifierContext);
-=======
-export const useIdentifiers = (): _Identifiers => useContext(IdentifierContext);
->>>>>>> 54d3d33f
+export const useIdentifiers = (): _Identifiers => useContext(IdentifierContext);