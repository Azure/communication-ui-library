--- conflicted
+++ resolved
@@ -46,13 +46,8 @@
    */
   mediaStreamType: MediaStreamType;
   /**
-<<<<<<< HEAD
    * {@Link VideoStreamRendererViewAndStatus} that is managed by startRenderVideo/stopRenderVideo in
-   * {@Link DeclarativeCallClient} API.
-=======
-   * {@Link VideoStreamRendererView} is added/removed from state by startRenderVideo/stopRenderVideo in
    * {@Link StatefulCallClient} API.
->>>>>>> e90af942
    */
   viewAndStatus: VideoStreamRendererViewAndStatus;
 }
@@ -74,13 +69,8 @@
    */
   isAvailable: boolean;
   /**
-<<<<<<< HEAD
    * {@Link VideoStreamRendererViewAndStatus} that is managed by startRenderVideo/stopRenderVideo in
-   * {@Link DeclarativeCallClient} API.
-=======
-   * {@Link VideoStreamRendererView} is added/removed from state by startRenderVideo/stopRenderVideo in
    * {@Link StatefulCallClient} API.
->>>>>>> e90af942
    */
   viewAndStatus: VideoStreamRendererViewAndStatus;
 }
