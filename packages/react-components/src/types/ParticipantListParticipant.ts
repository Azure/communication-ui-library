// Copyright (c) Microsoft Corporation.
// Licensed under the MIT license.

import { CommunicationParticipant } from './CommunicationParticipant';

/**
 * Calling participant's state, as reflected in the UI components.
 *
 * @public
 */
export type CallParticipantListParticipant = ParticipantListParticipant & {
  /** State of calling participant */
  state: ParticipantState;
  /** Whether calling participant is screen sharing */
  isScreenSharing?: boolean;
  /** Whether calling participant is muted */
  isMuted?: boolean;
  /** Whether calling participant is speaking */
  isSpeaking?: boolean;
<<<<<<< HEAD
  /* @conditional-compile-remove(rooms) */
  /** Role of participant in Rooms call */
  role?: Role;
  /* @conditional-compile-remove(raise-hand) */
  /** Whether calling participant is raised hand */
  raisedHand?: RaisedHand;
};

/* @conditional-compile-remove(raise-hand) */
/**
 * Raised hand state with order
 *
 * @public
 */
export type RaisedHand = {
  raisedHandOrderPosition: number;
=======
>>>>>>> ad6f4ce5
};

/**
 * Participants displayed in a {@link ParticipantList}.
 *
 * @public
 */
export type ParticipantListParticipant = CommunicationParticipant & {
  /**
   * If true, local participant can remove this participant from the roster.
   */
  isRemovable: boolean;
};

/**
 * @public
 * The connection state of a call participant.
 */
export type ParticipantState =
  | 'Idle'
  | 'Connecting'
  | 'Ringing'
  | 'Connected'
  | 'Hold'
  | 'InLobby'
  | 'EarlyMedia'
  | 'Disconnected';
<|MERGE_RESOLUTION|>--- conflicted
+++ resolved
@@ -1,65 +1,62 @@
-// Copyright (c) Microsoft Corporation.
-// Licensed under the MIT license.
-
-import { CommunicationParticipant } from './CommunicationParticipant';
-
-/**
- * Calling participant's state, as reflected in the UI components.
- *
- * @public
- */
-export type CallParticipantListParticipant = ParticipantListParticipant & {
-  /** State of calling participant */
-  state: ParticipantState;
-  /** Whether calling participant is screen sharing */
-  isScreenSharing?: boolean;
-  /** Whether calling participant is muted */
-  isMuted?: boolean;
-  /** Whether calling participant is speaking */
-  isSpeaking?: boolean;
-<<<<<<< HEAD
-  /* @conditional-compile-remove(rooms) */
-  /** Role of participant in Rooms call */
-  role?: Role;
-  /* @conditional-compile-remove(raise-hand) */
-  /** Whether calling participant is raised hand */
-  raisedHand?: RaisedHand;
-};
-
-/* @conditional-compile-remove(raise-hand) */
-/**
- * Raised hand state with order
- *
- * @public
- */
-export type RaisedHand = {
-  raisedHandOrderPosition: number;
-=======
->>>>>>> ad6f4ce5
-};
-
-/**
- * Participants displayed in a {@link ParticipantList}.
- *
- * @public
- */
-export type ParticipantListParticipant = CommunicationParticipant & {
-  /**
-   * If true, local participant can remove this participant from the roster.
-   */
-  isRemovable: boolean;
-};
-
-/**
- * @public
- * The connection state of a call participant.
- */
-export type ParticipantState =
-  | 'Idle'
-  | 'Connecting'
-  | 'Ringing'
-  | 'Connected'
-  | 'Hold'
-  | 'InLobby'
-  | 'EarlyMedia'
-  | 'Disconnected';
+// Copyright (c) Microsoft Corporation.
+// Licensed under the MIT license.
+
+import { CommunicationParticipant } from './CommunicationParticipant';
+
+/**
+ * Calling participant's state, as reflected in the UI components.
+ *
+ * @public
+ */
+export type CallParticipantListParticipant = ParticipantListParticipant & {
+  /** State of calling participant */
+  state: ParticipantState;
+  /** Whether calling participant is screen sharing */
+  isScreenSharing?: boolean;
+  /** Whether calling participant is muted */
+  isMuted?: boolean;
+  /** Whether calling participant is speaking */
+  isSpeaking?: boolean;
+  /* @conditional-compile-remove(rooms) */
+  /** Role of participant in Rooms call */
+  role?: Role;
+  /* @conditional-compile-remove(raise-hand) */
+  /** Whether calling participant is raised hand */
+  raisedHand?: RaisedHand;
+};
+
+/* @conditional-compile-remove(raise-hand) */
+/**
+ * Raised hand state with order
+ *
+ * @public
+ */
+export type RaisedHand = {
+  raisedHandOrderPosition: number;
+};
+
+/**
+ * Participants displayed in a {@link ParticipantList}.
+ *
+ * @public
+ */
+export type ParticipantListParticipant = CommunicationParticipant & {
+  /**
+   * If true, local participant can remove this participant from the roster.
+   */
+  isRemovable: boolean;
+};
+
+/**
+ * @public
+ * The connection state of a call participant.
+ */
+export type ParticipantState =
+  | 'Idle'
+  | 'Connecting'
+  | 'Ringing'
+  | 'Connected'
+  | 'Hold'
+  | 'InLobby'
+  | 'EarlyMedia'
+  | 'Disconnected';