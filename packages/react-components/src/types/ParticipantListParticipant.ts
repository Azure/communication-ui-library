// Copyright (c) Microsoft Corporation.
// Licensed under the MIT License.

import { CommunicationParticipant } from './CommunicationParticipant';

/**
 * Calling participant's state, as reflected in the UI components.
 *
 * @public
 */
export type CallParticipantListParticipant = ParticipantListParticipant & {
  /** State of calling participant */
  state: ParticipantState;
  /** Whether calling participant is screen sharing */
  isScreenSharing?: boolean;
  /** Whether calling participant is muted */
  isMuted?: boolean;
  /** Whether calling participant is speaking */
  isSpeaking?: boolean;
  /** Whether calling participant is raised hand */
  raisedHand?: RaisedHand;
  /**
   * Whether calling participant has reacted
   *
   * @beta
   * */
  reaction?: Reaction;
  /** Whether calling participant is spotlighted **/
  spotlight?: Spotlight;
  /* @conditional-compile-remove(media-access) */
<<<<<<< HEAD
  /** Whether calling participant has media access **/
=======
  /** Whether calling participant has audio/video media access blocked **/
>>>>>>> 059d2de4
  mediaAccess?: MediaAccess;
};

/**
 * Spotlight state with order
 *
 * @public
 */
export type Spotlight = {
  /**
   * Specifies the order position of the spotlight
   */
  spotlightedOrderPosition?: number;
};

/**
 * Raised hand state with order
 *
 * @public
 */
export type RaisedHand = {
  raisedHandOrderPosition: number;
};

/**
 * Reaction state with reaction type to render
 *
 * @public
 */
export type Reaction = {
  /**
   * Specifies the type of reaction videoTile should render i.e. like, heart etc.
   */
  reactionType: string;
  /**
   * Received timestamp for the message as default Date format.
   */
  receivedOn: Date;
};

/**
 * Participants displayed in a {@link ParticipantList}.
 *
 * @public
 */
export type ParticipantListParticipant = CommunicationParticipant & {
  /**
   * If true, local participant can remove this participant from the roster.
   */
  isRemovable: boolean;
};

/**
 * @public
 * The connection state of a call participant.
 */
export type ParticipantState =
  | 'Idle'
  | 'Connecting'
  | 'Ringing'
  | 'Connected'
  | 'Hold'
  | 'InLobby'
  | 'EarlyMedia'
  | 'Disconnected'
  | 'Reconnecting';

/* @conditional-compile-remove(media-access) */
/**
<<<<<<< HEAD
 * Media access state with order
 *
 * @public
=======
 * Audio/Video Media access state
 *
 * @alpha
>>>>>>> 059d2de4
 */
export type MediaAccess = {
  isAudioPermitted: boolean;
  isVideoPermitted: boolean;
};
<|MERGE_RESOLUTION|>--- conflicted
+++ resolved
@@ -1,118 +1,108 @@
-// Copyright (c) Microsoft Corporation.
-// Licensed under the MIT License.
-
-import { CommunicationParticipant } from './CommunicationParticipant';
-
-/**
- * Calling participant's state, as reflected in the UI components.
- *
- * @public
- */
-export type CallParticipantListParticipant = ParticipantListParticipant & {
-  /** State of calling participant */
-  state: ParticipantState;
-  /** Whether calling participant is screen sharing */
-  isScreenSharing?: boolean;
-  /** Whether calling participant is muted */
-  isMuted?: boolean;
-  /** Whether calling participant is speaking */
-  isSpeaking?: boolean;
-  /** Whether calling participant is raised hand */
-  raisedHand?: RaisedHand;
-  /**
-   * Whether calling participant has reacted
-   *
-   * @beta
-   * */
-  reaction?: Reaction;
-  /** Whether calling participant is spotlighted **/
-  spotlight?: Spotlight;
-  /* @conditional-compile-remove(media-access) */
-<<<<<<< HEAD
-  /** Whether calling participant has media access **/
-=======
-  /** Whether calling participant has audio/video media access blocked **/
->>>>>>> 059d2de4
-  mediaAccess?: MediaAccess;
-};
-
-/**
- * Spotlight state with order
- *
- * @public
- */
-export type Spotlight = {
-  /**
-   * Specifies the order position of the spotlight
-   */
-  spotlightedOrderPosition?: number;
-};
-
-/**
- * Raised hand state with order
- *
- * @public
- */
-export type RaisedHand = {
-  raisedHandOrderPosition: number;
-};
-
-/**
- * Reaction state with reaction type to render
- *
- * @public
- */
-export type Reaction = {
-  /**
-   * Specifies the type of reaction videoTile should render i.e. like, heart etc.
-   */
-  reactionType: string;
-  /**
-   * Received timestamp for the message as default Date format.
-   */
-  receivedOn: Date;
-};
-
-/**
- * Participants displayed in a {@link ParticipantList}.
- *
- * @public
- */
-export type ParticipantListParticipant = CommunicationParticipant & {
-  /**
-   * If true, local participant can remove this participant from the roster.
-   */
-  isRemovable: boolean;
-};
-
-/**
- * @public
- * The connection state of a call participant.
- */
-export type ParticipantState =
-  | 'Idle'
-  | 'Connecting'
-  | 'Ringing'
-  | 'Connected'
-  | 'Hold'
-  | 'InLobby'
-  | 'EarlyMedia'
-  | 'Disconnected'
-  | 'Reconnecting';
-
-/* @conditional-compile-remove(media-access) */
-/**
-<<<<<<< HEAD
- * Media access state with order
- *
- * @public
-=======
- * Audio/Video Media access state
- *
- * @alpha
->>>>>>> 059d2de4
- */
-export type MediaAccess = {
-  isAudioPermitted: boolean;
-  isVideoPermitted: boolean;
-};
+// Copyright (c) Microsoft Corporation.
+// Licensed under the MIT License.
+
+import { CommunicationParticipant } from './CommunicationParticipant';
+
+/**
+ * Calling participant's state, as reflected in the UI components.
+ *
+ * @public
+ */
+export type CallParticipantListParticipant = ParticipantListParticipant & {
+  /** State of calling participant */
+  state: ParticipantState;
+  /** Whether calling participant is screen sharing */
+  isScreenSharing?: boolean;
+  /** Whether calling participant is muted */
+  isMuted?: boolean;
+  /** Whether calling participant is speaking */
+  isSpeaking?: boolean;
+  /** Whether calling participant is raised hand */
+  raisedHand?: RaisedHand;
+  /**
+   * Whether calling participant has reacted
+   *
+   * @beta
+   * */
+  reaction?: Reaction;
+  /** Whether calling participant is spotlighted **/
+  spotlight?: Spotlight;
+  /* @conditional-compile-remove(media-access) */
+  /** Whether calling participant has audio/video media access blocked **/
+  mediaAccess?: MediaAccess;
+};
+
+/**
+ * Spotlight state with order
+ *
+ * @public
+ */
+export type Spotlight = {
+  /**
+   * Specifies the order position of the spotlight
+   */
+  spotlightedOrderPosition?: number;
+};
+
+/**
+ * Raised hand state with order
+ *
+ * @public
+ */
+export type RaisedHand = {
+  raisedHandOrderPosition: number;
+};
+
+/**
+ * Reaction state with reaction type to render
+ *
+ * @public
+ */
+export type Reaction = {
+  /**
+   * Specifies the type of reaction videoTile should render i.e. like, heart etc.
+   */
+  reactionType: string;
+  /**
+   * Received timestamp for the message as default Date format.
+   */
+  receivedOn: Date;
+};
+
+/**
+ * Participants displayed in a {@link ParticipantList}.
+ *
+ * @public
+ */
+export type ParticipantListParticipant = CommunicationParticipant & {
+  /**
+   * If true, local participant can remove this participant from the roster.
+   */
+  isRemovable: boolean;
+};
+
+/**
+ * @public
+ * The connection state of a call participant.
+ */
+export type ParticipantState =
+  | 'Idle'
+  | 'Connecting'
+  | 'Ringing'
+  | 'Connected'
+  | 'Hold'
+  | 'InLobby'
+  | 'EarlyMedia'
+  | 'Disconnected'
+  | 'Reconnecting';
+
+/* @conditional-compile-remove(media-access) */
+/**
+ * Audio/Video Media access state
+ *
+ * @alpha
+ */
+export type MediaAccess = {
+  isAudioPermitted: boolean;
+  isVideoPermitted: boolean;
+};