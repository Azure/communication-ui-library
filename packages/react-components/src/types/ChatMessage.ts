// Copyright (c) Microsoft Corporation.
// Licensed under the MIT license.

import { MessageStatus } from '@internal/acs-ui-common';
import { CommunicationParticipant } from './CommunicationParticipant';

/**
 * Indicate whether a chat message should be displayed merged with the message before / after it.
 *
 * Useful to merge many messages from the same sender into a single message bubble.
 *
 * @public
 */
export type MessageAttachedStatus = 'bottom' | 'top' | boolean;

/**
 * Supported types of chat message content.
 *
 * @public
 */
export type MessageContentType = 'text' | 'html' | 'richtext/html' | 'unknown';

/**
 * Discriminated union of all messages.
 *
 * The `messageType` field specializes into union variants.
 *
 * @public
 */
export type Message = ChatMessage | SystemMessage | CustomMessage;

/**
 * Discriminated union of all system messages.
 *
 * The `systemMessageType` field specializes into union variants.
 *
 * @public
 */
export type SystemMessage =
  | ParticipantAddedSystemMessage
  | ParticipantRemovedSystemMessage
  | TopicUpdatedSystemMessage
  | ContentSystemMessage;

/**
 * A chat message read receipt indicates the time a chat message was read by a recipient.
 *
 * @public
 */
export interface ReadReceipt {
  /** Identifies a participant in Azure Communication services. A participant is, for example, a phone number or an Azure communication user. This model must be interpreted as a union: Apart from rawId, at most one further property may be set. */
  senderId: string;
  /** Id of the chat message that has been read. This id is generated by the server. */
  chatMessageId: string;
  /** The time at which the message was read. The timestamp is in RFC3339 format: `yyyy-MM-ddTHH:mm:ssZ`. */
  readOn: Date;
}

/**
 * A chat message.
 *
 * @public
 */
export interface ChatMessage extends MessageCommon {
  messageType: 'chat';

  content?: string;
  editedOn?: Date;
  deletedOn?: Date;
  senderId?: string;
  senderDisplayName?: string;
  status?: MessageStatus;
  attached?: MessageAttachedStatus;
  mine?: boolean;
  clientMessageId?: string;
  contentType: MessageContentType;
<<<<<<< HEAD
  readReceipts?: ReadReceipt[];
  numParticipants?: number;
=======
  /**
   * A metadata field for the message.
   * {@link @azure/communication-chat#ChatMessage.metadata}
   */
  metadata?: Record<string, string>;
>>>>>>> e76c6222
}
/**
 * A system message notifying that a participant was added to the chat thread.
 *
 * @public
 */
export interface ParticipantAddedSystemMessage extends SystemMessageCommon {
  systemMessageType: 'participantAdded';

  participants: CommunicationParticipant[];
}

/**
 * A system message notifying that a participant was removed from the chat thread.
 *
 * @public
 */
export interface ParticipantRemovedSystemMessage extends SystemMessageCommon {
  systemMessageType: 'participantRemoved';

  participants: CommunicationParticipant[];
}

/**
 * A system message notifying that the chat thread topic was updated.
 *
 * @public
 */
export interface TopicUpdatedSystemMessage extends SystemMessageCommon {
  systemMessageType: 'topicUpdated';

  topic: string;
}

/**
 * A system message with arbitary content.
 *
 * @public
 */
export interface ContentSystemMessage extends SystemMessageCommon {
  systemMessageType: 'content';

  content: string;
}

/**
 * A custom message type.
 *
 * Custom messages are not rendered by default, but applications can provide custom renderers for them.
 *
 * @public
 */
export interface CustomMessage extends MessageCommon {
  messageType: 'custom';

  content: string;
}

/**
 * Common properties of all system messages.
 *
 * @public
 */
export interface SystemMessageCommon extends MessageCommon {
  messageType: 'system';
  iconName: string;
}

/**
 * Common properties of all message types.
 *
 * @public
 */
export interface MessageCommon {
  messageId: string;
  // ISO8601 format: `yyyy-MM-ddTHH:mm:ssZ`
  createdOn: Date;
}<|MERGE_RESOLUTION|>--- conflicted
+++ resolved
@@ -74,16 +74,13 @@
   mine?: boolean;
   clientMessageId?: string;
   contentType: MessageContentType;
-<<<<<<< HEAD
   readReceipts?: ReadReceipt[];
   numParticipants?: number;
-=======
   /**
    * A metadata field for the message.
    * {@link @azure/communication-chat#ChatMessage.metadata}
    */
   metadata?: Record<string, string>;
->>>>>>> e76c6222
 }
 /**
  * A system message notifying that a participant was added to the chat thread.
