// Copyright (c) Microsoft Corporation.
// Licensed under the MIT License.

import {
  ParticipantState,
  /* @conditional-compile-remove(media-access) */
  MediaAccess
} from './ParticipantListParticipant';

import { RaisedHand } from './ParticipantListParticipant';
import { Reaction } from './ParticipantListParticipant';
import { Spotlight } from './ParticipantListParticipant';
/**
 * Scaling mode of a {@link VideoGalleryStream}.
 *
 * @public
 */
export type ViewScalingMode = 'Stretch' | 'Crop' | 'Fit';

/**
 * Options to control how video streams are rendered.
 *
 * @public
 */
export declare interface VideoStreamOptions {
  /** Whether the video stream is mirrored or not */
  isMirrored?: boolean;
  /** Scaling mode. It can be `Stretch`, `Crop` or `Fit` */
  scalingMode?: ViewScalingMode;
}

/**
 * The state of a participant in the {@link VideoGallery}.
 *
 * @public
 */
export type VideoGalleryParticipant = {
  /** User ID of participant */
  userId: string;
  /** Whether participant is muted */
  isMuted?: boolean;
  /** Display name of participant */
  displayName?: string;
  /** Video stream of participant */
  videoStream?: VideoGalleryStream;
  /** Whether participant is screen sharing or not */
  isScreenSharingOn?: boolean;
  /** Whether participant is spotlighted **/
  spotlight?: Spotlight;
<<<<<<< HEAD
  /* @conditional-compile-remove(remote-ufd) */
  /** Signal strength of the participant, range from 1 to 3, lower means better connection **/
  signalStrength?: number;
=======
  /* @conditional-compile-remove(media-access) */
  /** audio video access states **/
  mediaAccess?: MediaAccess;
>>>>>>> 059d2de4
};

/**
 * Video stream of a participant in {@link VideoGallery}.
 *
 * @public
 */
export interface VideoGalleryStream {
  /** ID of the video stream */
  id?: number;
  /** Whether the video stream is available or not */
  isAvailable?: boolean;
  /** Whether the video stream is receiving data or not */
  isReceiving?: boolean;
  /** Whether the video stream is mirrored or not */
  isMirrored?: boolean;
  /** Render element of the video stream */
  renderElement?: HTMLElement;
  /** Scaling mode of the video stream */
  scalingMode?: ViewScalingMode;
  /** Stream Size of the video stream */
  streamSize?: { width: number; height: number };
}

/**
 * Object returned after creating a local or remote VideoStream.
 * This contains helper functions to manipulate the render of the stream.
 *
 * @public
 */
export interface CreateVideoStreamViewResult {
  /** View handle of the rendered video stream */
  view: {
    /**
     * Update the scale mode for this view.
     * @param scalingMode - The new scale mode.
     */
    updateScalingMode: (scalingMode: ViewScalingMode) => Promise<void>;
  };
}

// set the required attribs in selector. (Further simplifying our component logic) For example
// isLocalVideoReady can be calculated inside selector.
/**
 * The state of the local participant in the {@link VideoGallery}.
 *
 * @public
 */
export interface VideoGalleryLocalParticipant extends VideoGalleryParticipant {
  /** Whether local participant is raised a hand */
  raisedHand?: RaisedHand;
  /**
   * Whether local participant has reacted
   *
   * */
  reaction?: Reaction;
  /** Video stream of shared screen */
  screenShareStream?: VideoGalleryStream;
}

/**
 * The state of a remote participant in the {@link VideoGallery}.
 *
 * @public
 */
export interface VideoGalleryRemoteParticipant extends VideoGalleryParticipant {
  /** Whether participant is speaking or not */
  isSpeaking?: boolean;
  /** Video stream of shared screen */
  screenShareStream?: VideoGalleryStream;
  /**
   * @public
   * The connection state of the participant. For example, 'Hold', 'Connecting' etc.
   */
  state?: ParticipantState;
  /** Whether participant is raised a hand */
  raisedHand?: RaisedHand;
  /**
   * Whether participant has reacted
   *
   * @public
   * */
  reaction?: Reaction;
  /* @conditional-compile-remove(media-access) */
  mediaAccess?: MediaAccess;
}<|MERGE_RESOLUTION|>--- conflicted
+++ resolved
@@ -47,15 +47,12 @@
   isScreenSharingOn?: boolean;
   /** Whether participant is spotlighted **/
   spotlight?: Spotlight;
-<<<<<<< HEAD
   /* @conditional-compile-remove(remote-ufd) */
   /** Signal strength of the participant, range from 1 to 3, lower means better connection **/
   signalStrength?: number;
-=======
   /* @conditional-compile-remove(media-access) */
   /** audio video access states **/
   mediaAccess?: MediaAccess;
->>>>>>> 059d2de4
 };
 
 /**
