// Copyright (c) Microsoft Corporation.
// Licensed under the MIT license.

/**
 * Scaling mode of a {@link VideoGalleryStream}.
 *
 * @public
 */
<<<<<<< HEAD
export type ScalingMode = 'Stretch' | 'Crop' | 'Fit';
=======
export type ViewScalingMode = 'Stretch' | 'Crop' | 'Fit';
>>>>>>> 5e2c418e

/**
 * Options to control how video streams are rendered.
 *
 * @public
 */
export declare interface VideoStreamOptions {
  /** Whether the video stream is mirrored or not */
  isMirrored?: boolean;
  /** Scaling mode. It can be `Stretch`, `Crop` or `Fit` */
<<<<<<< HEAD
  scalingMode?: ScalingMode;
=======
  scalingMode?: ViewScalingMode;
>>>>>>> 5e2c418e
}

/**
 * The state of a participant in the {@link VideoGallery}.
 *
 * @public
 */
export type VideoGalleryParticipant = {
  /** User ID of participant */
  userId: string;
  /** Whether participant is muted */
  isMuted?: boolean;
  /** Display name of participant */
  displayName?: string;
  /** Video stream of participant */
  videoStream?: VideoGalleryStream;
  /** Whether participant is screen sharing or not */
  isScreenSharingOn?: boolean;
};

/**
 * Video stream of a participant in {@link VideoGallery}.
 *
 * @public
 */
export interface VideoGalleryStream {
  /** ID of the video stream */
  id?: number;
  /** Whether the video stream is available or not */
  isAvailable?: boolean;
  /** Whether the video stream is mirrored or not */
  isMirrored?: boolean;
  /** Render element of the video stream */
  renderElement?: HTMLElement;
}

/**
 * Object returned after creating a local or remote VideoStream.
 * This contains helper functions to manipulate the render of the stream.
 *
 * @public
 */
export interface CreateVideoStreamViewResult {
<<<<<<< HEAD
  view: {
    updateScalingMode: (scalingMode: ScalingMode) => Promise<void>;
=======
  /** View handle of the rendered video stream */
  view: {
    /**
     * Update the scale mode for this view.
     * @param scalingMode - The new scale mode.
     */
    updateScalingMode: (scalingMode: ViewScalingMode) => Promise<void>;
>>>>>>> 5e2c418e
  };
}

// set the required attribs in selector. (Further simplifying our component logic) For example
// isLocalVideoReady can be calculated inside selector.
/**
 * The state of the local participant in the {@link VideoGallery}.
 *
 * @public
 */
export type VideoGalleryLocalParticipant = VideoGalleryParticipant;

/**
 * The state of a remote participant in the {@link VideoGallery}.
 *
 * @public
 */
export interface VideoGalleryRemoteParticipant extends VideoGalleryParticipant {
  /** Whether participant is speaking or not */
  isSpeaking?: boolean;
  /** Video stream of shared screen */
  screenShareStream?: VideoGalleryStream;
}<|MERGE_RESOLUTION|>--- conflicted
+++ resolved
@@ -6,11 +6,7 @@
  *
  * @public
  */
-<<<<<<< HEAD
-export type ScalingMode = 'Stretch' | 'Crop' | 'Fit';
-=======
 export type ViewScalingMode = 'Stretch' | 'Crop' | 'Fit';
->>>>>>> 5e2c418e
 
 /**
  * Options to control how video streams are rendered.
@@ -21,11 +17,7 @@
   /** Whether the video stream is mirrored or not */
   isMirrored?: boolean;
   /** Scaling mode. It can be `Stretch`, `Crop` or `Fit` */
-<<<<<<< HEAD
-  scalingMode?: ScalingMode;
-=======
   scalingMode?: ViewScalingMode;
->>>>>>> 5e2c418e
 }
 
 /**
@@ -69,10 +61,6 @@
  * @public
  */
 export interface CreateVideoStreamViewResult {
-<<<<<<< HEAD
-  view: {
-    updateScalingMode: (scalingMode: ScalingMode) => Promise<void>;
-=======
   /** View handle of the rendered video stream */
   view: {
     /**
@@ -80,7 +68,6 @@
      * @param scalingMode - The new scale mode.
      */
     updateScalingMode: (scalingMode: ViewScalingMode) => Promise<void>;
->>>>>>> 5e2c418e
   };
 }
 
