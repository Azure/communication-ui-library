--- conflicted
+++ resolved
@@ -127,13 +127,11 @@
   /* @conditional-compile-remove(raise-hand) */
   /** Whether participant is raised a hand */
   raisedHand?: RaisedHand;
-<<<<<<< HEAD
   /* @conditional-compile-remove(ppt-live) */
   /**
    * Proxy of {@link @azure/communication-calling#Call.PPTLive.target}.
    */
   htmlStream?: HTMLElement;
-=======
   /* @conditional-compile-remove(reaction) */
   /**
    * Whether participant has reacted
@@ -141,5 +139,4 @@
    * @beta
    * */
   reaction?: Reaction;
->>>>>>> cefe2d72
 }