// Copyright (c) Microsoft Corporation.
// Licensed under the MIT license.

export * from './ChatMessage';
export * from './CommunicationUiError';
export * from './CustomStylesProps';
<<<<<<< HEAD
export * from './ThemeTypes';
export * from './WebUiChatParticipant';
export * from './GalleryParticipant';
=======
export * from './WebUiChatParticipant';
>>>>>>> 6540c74d
<|MERGE_RESOLUTION|>--- conflicted
+++ resolved
@@ -4,10 +4,5 @@
 export * from './ChatMessage';
 export * from './CommunicationUiError';
 export * from './CustomStylesProps';
-<<<<<<< HEAD
-export * from './ThemeTypes';
 export * from './WebUiChatParticipant';
-export * from './GalleryParticipant';
-=======
-export * from './WebUiChatParticipant';
->>>>>>> 6540c74d
+export * from './GalleryParticipant';