// Copyright (c) Microsoft Corporation.
// Licensed under the MIT license.

export * from './ChatMessage';
export * from './CommunicationUiError';
export * from './CustomStylesProps';
<<<<<<< HEAD
export * from './CommunicationParticipant';
export * from './CallParticipant';
export * from './GalleryParticipant';
=======
export * from './VideoGalleryParticipant';
export * from './CommunicationParticipant';
>>>>>>> dab9ec8b
<|MERGE_RESOLUTION|>--- conflicted
+++ resolved
@@ -4,11 +4,6 @@
 export * from './ChatMessage';
 export * from './CommunicationUiError';
 export * from './CustomStylesProps';
-<<<<<<< HEAD
-export * from './CommunicationParticipant';
-export * from './CallParticipant';
-export * from './GalleryParticipant';
-=======
 export * from './VideoGalleryParticipant';
 export * from './CommunicationParticipant';
->>>>>>> dab9ec8b
+export * from './CallParticipant';