// Copyright (c) Microsoft Corporation.
// Licensed under the MIT License.

export * from './ChatMessage';
export * from './ComponentSlotStyle';
export * from './CustomStylesProps';
export * from './VideoGalleryParticipant';
export * from './CommunicationParticipant';
export * from './ParticipantListParticipant';
export * from './OnRender';
export * from './ReadReceiptsBySenderId';
export * from './CaptionsAvailableLanguageStrings';
<<<<<<< HEAD
export * from './SurveyIssues';
=======
export * from './SurveyIssues';
export * from './SurveyCategories';
>>>>>>> 2bc137fb
<|MERGE_RESOLUTION|>--- conflicted
+++ resolved
@@ -10,9 +10,5 @@
 export * from './OnRender';
 export * from './ReadReceiptsBySenderId';
 export * from './CaptionsAvailableLanguageStrings';
-<<<<<<< HEAD
 export * from './SurveyIssues';
-=======
-export * from './SurveyIssues';
-export * from './SurveyCategories';
->>>>>>> 2bc137fb
+export * from './SurveyCategories';