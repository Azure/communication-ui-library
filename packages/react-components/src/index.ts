--- conflicted
+++ resolved
@@ -96,17 +96,4 @@
 
 export type { CallSurveyImprovementSuggestions } from './types';
 
-<<<<<<< HEAD
-/* @conditional-compile-remove(together-mode) */
-export type {
-  TogetherModeStreamViewResult,
-  VideoGalleryTogetherModeParticipantPosition,
-  VideoGalleryTogetherModeSeatingInfo,
-  VideoGalleryTogetherModeStreams,
-  TogetherModeStreamOptions
-} from './types';
-
-=======
-/* @conditional-compile-remove(media-access) */
->>>>>>> 4278ba55
 export type { MediaAccess } from './types';