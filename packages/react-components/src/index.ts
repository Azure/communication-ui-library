// Copyright (c) Microsoft Corporation.
// Licensed under the MIT license.

export * from './components';
export * from './theming';

export type {
  BaseCustomStylesProps,
  CommunicationUiErrorSeverity,
  ChatMessage,
  ChatMessagePayload,
  CustomMessage,
  CustomMessagePayload,
  Message,
  MessageAttachedStatus,
  MessageContentType,
  MessageStatus,
  MessageTypes,
  SystemMessage,
  SystemMessagePayload,
  CommunicationParticipant,
<<<<<<< HEAD
  CallParticipant
} from './types';
export * from './types/GalleryParticipant';
=======
  VideoStreamOptions,
  VideoGalleryParticipant,
  VideoGalleryStream,
  VideoGalleryLocalParticipant,
  VideoGalleryRemoteParticipant
} from './types';
>>>>>>> dab9ec8b
<|MERGE_RESOLUTION|>--- conflicted
+++ resolved
@@ -19,15 +19,10 @@
   SystemMessage,
   SystemMessagePayload,
   CommunicationParticipant,
-<<<<<<< HEAD
-  CallParticipant
-} from './types';
-export * from './types/GalleryParticipant';
-=======
+  CallParticipant,
   VideoStreamOptions,
   VideoGalleryParticipant,
   VideoGalleryStream,
   VideoGalleryLocalParticipant,
   VideoGalleryRemoteParticipant
-} from './types';
->>>>>>> dab9ec8b
+} from './types';