--- conflicted
+++ resolved
@@ -96,8 +96,6 @@
 
 export type { CallSurveyImprovementSuggestions } from './types';
 
-<<<<<<< HEAD
-=======
 /* @conditional-compile-remove(together-mode) */
 export type {
   TogetherModeStreamViewResult,
@@ -107,6 +105,5 @@
   TogetherModeStreamOptions
 } from './types';
 
->>>>>>> 0426a165
 /* @conditional-compile-remove(media-access) */
 export type { MediaAccess } from './types';