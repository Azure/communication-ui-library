// Copyright (c) Microsoft Corporation.
// Licensed under the MIT License.

export * from './components';
export { _IdentifierProvider } from './identifiers';
export type { _Identifiers, _IdentifierProviderProps } from './identifiers';
export * from './localization/locales';
export { LocalizationProvider } from './localization';
export { COMPONENT_LOCALE_EN_GB } from './localization/locales/en-GB/ComponentLocale';
export { COMPONENT_LOCALE_AR_SA } from './localization/locales/ar-SA/ComponentLocale';
export { COMPONENT_LOCALE_CS_CZ } from './localization/locales/cs-CZ/ComponentLocale';
export { COMPONENT_LOCALE_CY_GB } from './localization/locales/cy-GB/ComponentLocale';
export { COMPONENT_LOCALE_DE_DE } from './localization/locales/de-DE/ComponentLocale';
export { COMPONENT_LOCALE_ES_ES } from './localization/locales/es-ES/ComponentLocale';
export { COMPONENT_LOCALE_ES_MX } from './localization/locales/es-MX/ComponentLocale';
export { COMPONENT_LOCALE_FI_FI } from './localization/locales/fi-FI/ComponentLocale';
export { COMPONENT_LOCALE_FR_FR } from './localization/locales/fr-FR/ComponentLocale';
export { COMPONENT_LOCALE_FR_CA } from './localization/locales/fr-CA/ComponentLocale';
export { COMPONENT_LOCALE_HE_IL } from './localization/locales/he-IL/ComponentLocale';
export { COMPONENT_LOCALE_IT_IT } from './localization/locales/it-IT/ComponentLocale';
export { COMPONENT_LOCALE_JA_JP } from './localization/locales/ja-JP/ComponentLocale';
export { COMPONENT_LOCALE_KO_KR } from './localization/locales/ko-KR/ComponentLocale';
export { COMPONENT_LOCALE_NB_NO } from './localization/locales/nb-NO/ComponentLocale';
export { COMPONENT_LOCALE_NL_NL } from './localization/locales/nl-NL/ComponentLocale';
export { COMPONENT_LOCALE_PL_PL } from './localization/locales/pl-PL/ComponentLocale';
export { COMPONENT_LOCALE_PT_BR } from './localization/locales/pt-BR/ComponentLocale';
export { COMPONENT_LOCALE_RU_RU } from './localization/locales/ru-RU/ComponentLocale';
export { COMPONENT_LOCALE_SV_SE } from './localization/locales/sv-SE/ComponentLocale';
export { COMPONENT_LOCALE_TR_TR } from './localization/locales/tr-TR/ComponentLocale';
export { COMPONENT_LOCALE_ZH_CN } from './localization/locales/zh-CN/ComponentLocale';
export { COMPONENT_LOCALE_ZH_TW } from './localization/locales/zh-TW/ComponentLocale';
export type { ComponentStrings, ComponentLocale, LocalizationProviderProps } from './localization';
export * from './theming';
export * from './theming/generateTheme';

export type {
  BaseCustomStyles,
  CallParticipantListParticipant,
  ChatMessage,
  CommunicationParticipant,
  ComponentSlotStyle,
  ContentSystemMessage,
  CreateVideoStreamViewResult,
  CustomAvatarOptions,
  CustomMessage,
  Message,
  MessageAttachedStatus,
  MessageCommon,
  MessageContentType,
  OnRenderAvatarCallback,
  ParticipantAddedSystemMessage,
  ParticipantListParticipant,
  ParticipantRemovedSystemMessage,
  ParticipantState,
  ReadReceiptsBySenderId,
  SystemMessage,
  SystemMessageCommon,
  TopicUpdatedSystemMessage,
  VideoGalleryLocalParticipant,
  VideoGalleryParticipant,
  VideoGalleryRemoteParticipant,
  VideoGalleryStream,
  VideoStreamOptions,
  ViewScalingMode
} from './types';

/* @conditional-compile-remove(together-mode) */
export type {
  TogetherModeStreamViewResult,
  VideoGalleryTogetherModeParticipantPosition,
  VideoGalleryTogetherModeSeatingInfo,
  VideoGalleryTogetherModeStreams,
  TogetherModeStreamOptions
} from './types';

export type { RaisedHand } from './types';

export type { Spotlight } from './types';

export type { Reaction, ReactionResources, ReactionSprite } from './types';

export type {
  SpokenLanguageStrings,
  CaptionLanguageStrings,
  SupportedSpokenLanguage,
  SupportedCaptionLanguage
} from './types';
export { _spokenLanguageToCaptionLanguage } from './types';

/* @conditional-compile-remove(data-loss-prevention) */
export type { BlockedMessage } from './types';

export type { SurveyIssues } from './types';

export type { SurveyIssuesHeadingStrings } from './types';

export type { CallSurveyImprovementSuggestions } from './types';

<<<<<<< HEAD
/* @conditional-compile-remove(media-access) */
=======
>>>>>>> b255ba27
export type { MediaAccess } from './types';<|MERGE_RESOLUTION|>--- conflicted
+++ resolved
@@ -96,8 +96,4 @@
 
 export type { CallSurveyImprovementSuggestions } from './types';
 
-<<<<<<< HEAD
-/* @conditional-compile-remove(media-access) */
-=======
->>>>>>> b255ba27
 export type { MediaAccess } from './types';