--- conflicted
+++ resolved
@@ -27,10 +27,6 @@
   ParticipantListParticipant,
   ParticipantRemovedSystemMessage,
   ReadReceiptsBySenderId,
-<<<<<<< HEAD
-  ScalingMode,
-=======
->>>>>>> 5e2c418e
   SystemMessage,
   SystemMessageCommon,
   TopicUpdatedSystemMessage,
@@ -38,10 +34,6 @@
   VideoGalleryParticipant,
   VideoGalleryRemoteParticipant,
   VideoGalleryStream,
-<<<<<<< HEAD
-  VideoStreamOptions
-=======
   VideoStreamOptions,
   ViewScalingMode
->>>>>>> 5e2c418e
 } from './types';