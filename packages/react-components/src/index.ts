--- conflicted
+++ resolved
@@ -2,18 +2,11 @@
 // Licensed under the MIT license.
 
 export * from './components';
-<<<<<<< HEAD
-export * from './identifiers';
-export { LocalizationProvider } from './localization';
-export type { ComponentStrings, Locale, LocalizationProviderProps } from './localization';
-export * from './localization/locales';
-=======
 export { IdentifierProvider } from './identifiers';
 export type { Identifiers, IdentifierProviderProps } from './identifiers';
-export * from './locales';
+export * from './localization/locales';
 export { LocalizationProvider } from './localization';
 export type { ComponentStrings, ComponentLocale, LocalizationProviderProps } from './localization';
->>>>>>> 598da554
 export * from './theming';
 
 export type {
