// Copyright (c) Microsoft Corporation.
// Licensed under the MIT license.

export * from './components';
export * from './theming';

export { CommunicationUiErrorSeverity } from './types';

<<<<<<< HEAD
export type {
  BaseCustomStylesProps,
  ChatMessage,
  ChatMessagePayload,
  CustomMessage,
  CustomMessagePayload,
  Message,
  MessageAttachedStatus,
  MessageStatus,
  MessageTypes,
  SystemMessage,
  SystemMessagePayload,
  WebUiChatParticipant,
  WebUIParticipant
} from './types';
=======
export * from './types';
>>>>>>> 27a23a7a
<|MERGE_RESOLUTION|>--- conflicted
+++ resolved
@@ -6,22 +6,4 @@
 
 export { CommunicationUiErrorSeverity } from './types';
 
-<<<<<<< HEAD
-export type {
-  BaseCustomStylesProps,
-  ChatMessage,
-  ChatMessagePayload,
-  CustomMessage,
-  CustomMessagePayload,
-  Message,
-  MessageAttachedStatus,
-  MessageStatus,
-  MessageTypes,
-  SystemMessage,
-  SystemMessagePayload,
-  WebUiChatParticipant,
-  WebUIParticipant
-} from './types';
-=======
-export * from './types';
->>>>>>> 27a23a7a
+export * from './types';