// Copyright (c) Microsoft Corporation.
// Licensed under the MIT License.

export * from './components';
export { _IdentifierProvider } from './identifiers';
export type { _Identifiers, _IdentifierProviderProps } from './identifiers';
export * from './localization/locales';
export { LocalizationProvider } from './localization';
export { COMPONENT_LOCALE_EN_GB } from './localization/locales/en-GB/ComponentLocale';
export { COMPONENT_LOCALE_AR_SA } from './localization/locales/ar-SA/ComponentLocale';
export { COMPONENT_LOCALE_CS_CZ } from './localization/locales/cs-CZ/ComponentLocale';
export { COMPONENT_LOCALE_CY_GB } from './localization/locales/cy-GB/ComponentLocale';
export { COMPONENT_LOCALE_DE_DE } from './localization/locales/de-DE/ComponentLocale';
export { COMPONENT_LOCALE_ES_ES } from './localization/locales/es-ES/ComponentLocale';
export { COMPONENT_LOCALE_FI_FI } from './localization/locales/fi-FI/ComponentLocale';
export { COMPONENT_LOCALE_FR_FR } from './localization/locales/fr-FR/ComponentLocale';
export { COMPONENT_LOCALE_HE_IL } from './localization/locales/he-IL/ComponentLocale';
export { COMPONENT_LOCALE_IT_IT } from './localization/locales/it-IT/ComponentLocale';
export { COMPONENT_LOCALE_JA_JP } from './localization/locales/ja-JP/ComponentLocale';
export { COMPONENT_LOCALE_KO_KR } from './localization/locales/ko-KR/ComponentLocale';
export { COMPONENT_LOCALE_NB_NO } from './localization/locales/nb-NO/ComponentLocale';
export { COMPONENT_LOCALE_NL_NL } from './localization/locales/nl-NL/ComponentLocale';
export { COMPONENT_LOCALE_PL_PL } from './localization/locales/pl-PL/ComponentLocale';
export { COMPONENT_LOCALE_PT_BR } from './localization/locales/pt-BR/ComponentLocale';
export { COMPONENT_LOCALE_RU_RU } from './localization/locales/ru-RU/ComponentLocale';
export { COMPONENT_LOCALE_SV_SE } from './localization/locales/sv-SE/ComponentLocale';
export { COMPONENT_LOCALE_TR_TR } from './localization/locales/tr-TR/ComponentLocale';
export { COMPONENT_LOCALE_ZH_CN } from './localization/locales/zh-CN/ComponentLocale';
export { COMPONENT_LOCALE_ZH_TW } from './localization/locales/zh-TW/ComponentLocale';
export type { ComponentStrings, ComponentLocale, LocalizationProviderProps } from './localization';
export * from './theming';
export * from './theming/generateTheme';

export type {
  BaseCustomStyles,
  CallParticipantListParticipant,
  ChatMessage,
  CommunicationParticipant,
  ComponentSlotStyle,
  ContentSystemMessage,
  CreateVideoStreamViewResult,
  CustomAvatarOptions,
  CustomMessage,
  Message,
  MessageAttachedStatus,
  MessageCommon,
  MessageContentType,
  OnRenderAvatarCallback,
  ParticipantAddedSystemMessage,
  ParticipantListParticipant,
  ParticipantRemovedSystemMessage,
  ParticipantState,
  ReadReceiptsBySenderId,
  SystemMessage,
  SystemMessageCommon,
  TopicUpdatedSystemMessage,
  VideoGalleryLocalParticipant,
  VideoGalleryParticipant,
  VideoGalleryRemoteParticipant,
  VideoGalleryStream,
  VideoStreamOptions,
  ViewScalingMode
} from './types';

export type { RaisedHand } from './types';

export type { Spotlight } from './types';

export type { Reaction, ReactionResources, ReactionSprite } from './types';

export type {
  SpokenLanguageStrings,
  CaptionLanguageStrings,
  _SupportedSpokenLanguage,
  _SupportedCaptionLanguage
} from './types';
export { _spokenLanguageToCaptionLanguage } from './types';

/* @conditional-compile-remove(data-loss-prevention) */
export type { BlockedMessage } from './types';

export type { SurveyIssues } from './types';

export type { SurveyIssuesHeadingStrings } from './types';

export type { CallSurveyImprovementSuggestions } from './types';

<<<<<<< HEAD
/* @conditional-compile-remove(together-mode) */
export type { TogetherModeStreamViewResult } from './types';
=======
>>>>>>> 059d2de4
/* @conditional-compile-remove(media-access) */
export type { MediaAccess } from './types';<|MERGE_RESOLUTION|>--- conflicted
+++ resolved
@@ -85,10 +85,8 @@
 
 export type { CallSurveyImprovementSuggestions } from './types';
 
-<<<<<<< HEAD
 /* @conditional-compile-remove(together-mode) */
 export type { TogetherModeStreamViewResult } from './types';
-=======
->>>>>>> 059d2de4
+
 /* @conditional-compile-remove(media-access) */
 export type { MediaAccess } from './types';