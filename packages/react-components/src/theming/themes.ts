// Copyright (c) Microsoft Corporation.
// Licensed under the MIT license.

import { PartialTheme } from '@fluentui/react';

/**
 * Custom Fluent theme pallete used by calling related components in this library.
 *
 * @public
 */
export interface CallingTheme {
  callingPalette: {
    callRed: string;
    callRedDark: string;
    callRedDarker: string;
    iconWhite: string;
<<<<<<< HEAD
=======
    /* @conditional-compile-remove(raise-hand) */
>>>>>>> 96919ef4
    raiseHandGold: string;
  };
}

/**
 * Preset light theme for components exported from this library.
 *
 * @public
 */
export const lightTheme: PartialTheme & CallingTheme = {
  palette: {
    themePrimary: '#0078d4',
    themeLighterAlt: '#eff6fc',
    themeLighter: '#deecf9',
    themeLight: '#c7e0f4',
    themeTertiary: '#71afe5',
    themeSecondary: '#2b88d8',
    themeDarkAlt: '#106ebe',
    themeDark: '#59b0f7',
    themeDarker: '#004578',
    neutralLighterAlt: '#faf9f8',
    neutralLighter: '#f3f2f1',
    neutralLight: '#edebe9',
    neutralQuaternaryAlt: '#e1dfdd',
    neutralQuaternary: '#d0d0d0',
    neutralTertiaryAlt: '#c8c6c4',
    neutralTertiary: '#a19f9d',
    neutralSecondary: '#605e5c',
    neutralPrimaryAlt: '#3b3a39',
    neutralPrimary: '#323130',
    neutralDark: '#201f1e',
    black: '#000000',
    white: '#ffffff'
  },
  callingPalette: {
    callRed: '#a42e43',
    callRedDark: '#8b2c3d',
    callRedDarker: '#772a38',
    iconWhite: '#ffffff',
<<<<<<< HEAD
=======
    /* @conditional-compile-remove(raise-hand) */
>>>>>>> 96919ef4
    raiseHandGold: '#eaa300'
  },
  semanticColors: {
    errorText: '#a80000'
  }
};

/**
 * Preset dark theme for components exported from this library.
 *
 * @public
 */
export const darkTheme: PartialTheme & CallingTheme = {
  palette: {
    themePrimary: '#2899f5',
    themeLighterAlt: '#02060a',
    themeLighter: '#061827',
    themeLight: '#0c2e49',
    themeTertiary: '#185b93',
    themeSecondary: '#2286d7',
    themeDarkAlt: '#3ca2f6',
    themeDark: '#59b0f7',
    themeDarker: '#84c5f9',
    neutralLighterAlt: '#302e2d',
    neutralLighter: '#383735',
    neutralLight: '#464443',
    neutralQuaternaryAlt: '#4e4d4b',
    neutralQuaternary: '#4d4b49',
    neutralTertiaryAlt: '#72706e',
    neutralTertiary: '#c8c8c8',
    neutralSecondary: '#d0d0d0',
    neutralPrimaryAlt: '#dadada',
    neutralPrimary: '#ffffff',
    neutralDark: '#f4f4f4',
    black: '#f8f8f8',
    white: '#252423'
  },
  callingPalette: {
    callRed: '#c4314b',
    callRedDark: '#a42e43',
    callRedDarker: '#8b2c3d',
    iconWhite: '#ffffff',
<<<<<<< HEAD
=======
    /* @conditional-compile-remove(raise-hand) */
>>>>>>> 96919ef4
    raiseHandGold: '#eaa300'
  },
  semanticColors: {
    errorText: '#f1707b'
  }
};<|MERGE_RESOLUTION|>--- conflicted
+++ resolved
@@ -14,10 +14,7 @@
     callRedDark: string;
     callRedDarker: string;
     iconWhite: string;
-<<<<<<< HEAD
-=======
     /* @conditional-compile-remove(raise-hand) */
->>>>>>> 96919ef4
     raiseHandGold: string;
   };
 }
@@ -57,10 +54,7 @@
     callRedDark: '#8b2c3d',
     callRedDarker: '#772a38',
     iconWhite: '#ffffff',
-<<<<<<< HEAD
-=======
     /* @conditional-compile-remove(raise-hand) */
->>>>>>> 96919ef4
     raiseHandGold: '#eaa300'
   },
   semanticColors: {
@@ -103,10 +97,7 @@
     callRedDark: '#a42e43',
     callRedDarker: '#8b2c3d',
     iconWhite: '#ffffff',
-<<<<<<< HEAD
-=======
     /* @conditional-compile-remove(raise-hand) */
->>>>>>> 96919ef4
     raiseHandGold: '#eaa300'
   },
   semanticColors: {
