// Copyright (c) Microsoft Corporation.
// Licensed under the MIT license.

import { mergeStyles } from '@fluentui/react';
/* @conditional-compile-remove(call-readiness) */ /* @conditional-compile-remove(unsupported-browser) */
import { Stack } from '@fluentui/react';
import {
  ArrowClockwise16Regular,
  CallEnd20Filled,
  Checkmark20Regular,
  CheckmarkCircle16Regular,
  Circle16Regular,
  Delete20Regular,
  Dismiss20Regular,
  Dismiss16Regular,
  Edit20Regular,
  ErrorCircle16Regular,
  Eye16Regular,
  MicOff16Filled,
  MicOff16Regular,
  MicOff20Filled,
  Mic16Filled,
  Mic20Filled,
  Mic20Regular,
  MoreHorizontal20Filled,
  MoreHorizontal20Regular,
  People20Filled,
  Settings20Filled,
  Send20Filled,
  Send20Regular,
  ShareScreenStart20Filled,
  ShareScreenStop20Filled,
  Speaker220Regular,
  Video16Filled,
  Video20Filled,
  Video20Regular,
  VideoOff20Filled,
  ChevronLeft20Regular,
  ChevronRight20Regular,
  WifiWarning20Filled,
  SpeakerMute16Filled,
  MicProhibited16Filled,
  VideoProhibited16Filled
} from '@fluentui/react-icons';
/* @conditional-compile-remove(close-captions) */
import { ClosedCaption20Regular, ClosedCaptionOff20Regular, Settings20Regular } from '@fluentui/react-icons';
/* @conditional-compile-remove(call-readiness) */
import { Important20Filled } from '@fluentui/react-icons';
/* @conditional-compile-remove(video-background-effects) */
import { VideoBackgroundEffect20Regular } from '@fluentui/react-icons';
/* @conditional-compile-remove(pinned-participants) */
import {
  Pin16Filled,
  Pin16Regular,
  PinOff16Regular,
  ScaleFit20Regular,
  ScaleFill20Regular
} from '@fluentui/react-icons';

/* @conditional-compile-remove(dialpad) */ /* @conditional-compile-remove(PSTN-calls) */
import { Backspace20Regular } from '@fluentui/react-icons';

/* @conditional-compile-remove(call-readiness) */
import { Sparkle20Filled, VideoProhibited20Filled, MicProhibited20Filled } from '@fluentui/react-icons';

/* @conditional-compile-remove(file-sharing) */
import { ArrowDownload16Regular } from '@fluentui/react-icons';
/* @conditional-compile-remove(PSTN-calls) */
import { CallPause20Regular, CallPause20Filled, Play20Regular, People20Regular } from '@fluentui/react-icons';

/* @conditional-compile-remove(data-loss-prevention) */
import { Prohibited16Regular } from '@fluentui/react-icons';

/* @conditional-compile-remove(unsupported-browser) */
import { Warning20Filled } from '@fluentui/react-icons';
import { _pxToRem } from '@internal/acs-ui-common';

import React from 'react';
/* @conditional-compile-remove(unsupported-browser) */
import { useTheme } from './FluentThemeProvider';
/* @conditional-compile-remove(call-readiness) */
import { sitePermissionIconBackgroundStyle, scaledIconStyles } from './icons.styles';

/**
 * Icons used by the React components exported from this library.
 *
 * @remark See {@link CompositeIcons} for icons used by composites only.
 *
 * @public
 */
export type ComponentIcons = Record<keyof typeof DEFAULT_COMPONENT_ICONS, JSX.Element>;

const WifiWarning16Filled = (): JSX.Element => (
  // All ErrorBar icons are 16px x 16px (when 1rem = 16 px).
  // There is no 16px version of this icon in the fluent icon package, so scale the larger
  // one down to required size.
  <div className={mergeStyles({ transform: 'scale(0.8)' })}>
    <WifiWarning20Filled />
  </div>
);

const MoreHorizontal18Regular = (): JSX.Element => (
  // MoreHorizontal icons are 16px x 16px or 20px x 20px so scaling to get desired size
  <div className={mergeStyles({ transform: 'scale(0.9)' })}>
    <MoreHorizontal20Regular />
  </div>
);

/* @conditional-compile-remove(call-readiness) */
const SitePermissionMic20Filled = (): JSX.Element => {
  const theme = useTheme();
  return (
    <Stack horizontalAlign={'center'} styles={sitePermissionIconBackgroundStyle(theme)}>
      <div className={mergeStyles(scaledIconStyles(theme))}>
        <Mic20Filled />
      </div>
    </Stack>
  );
};

/* @conditional-compile-remove(call-readiness) */
const SitePermissionCamera20Filled = (): JSX.Element => {
  const theme = useTheme();
  return (
    <Stack horizontalAlign={'center'} styles={sitePermissionIconBackgroundStyle(theme)}>
      <div className={mergeStyles(scaledIconStyles(theme))}>
        <Video20Filled />
      </div>
    </Stack>
  );
};

/* @conditional-compile-remove(call-readiness) */
const SitePermissionsMicDenied20Filled = (): JSX.Element => {
  const theme = useTheme();
  return (
    <Stack horizontalAlign={'center'} styles={sitePermissionIconBackgroundStyle(theme)}>
      <div className={mergeStyles(scaledIconStyles(theme))}>
        <MicProhibited20Filled />
      </div>
    </Stack>
  );
};

/* @conditional-compile-remove(call-readiness) */
const SitePermissionsCameraDenied20Filled = (): JSX.Element => {
  const theme = useTheme();
  return (
    <Stack horizontalAlign={'center'} styles={sitePermissionIconBackgroundStyle(theme)}>
      <div className={mergeStyles(scaledIconStyles(theme))}>
        <VideoProhibited20Filled />
      </div>
    </Stack>
  );
};

/* @conditional-compile-remove(call-readiness) */
const SitePermissionSparkle20Filled = (): JSX.Element => (
  <div className={mergeStyles({ transform: 'scale(2)' })}>
    <Sparkle20Filled />
  </div>
);

/* @conditional-compile-remove(unsupported-browser) */
const UnsupportedEnvironmentWarning = (): JSX.Element => {
  const theme = useTheme();
  return (
    <Stack
      horizontalAlign={'center'}
      styles={{
        root: {
          width: _pxToRem(84),
          borderRadius: '100%',
          background: theme.palette.themeLighterAlt,
          padding: '2rem',
          margin: 'auto'
        }
      }}
    >
      <div className={mergeStyles(scaledIconStyles(theme))}>
        <Warning20Filled />
      </div>
    </Stack>
  );
};

/* @conditional-compile-remove(call-readiness) */
const BrowserPermissionDenied20Filled = (): JSX.Element => {
  const theme = useTheme();
  return (
    <Stack horizontalAlign={'center'} styles={sitePermissionIconBackgroundStyle(theme)}>
      <div className={mergeStyles(scaledIconStyles(theme))}>
        <Important20Filled />
      </div>
    </Stack>
  );
};

/* @conditional-compile-remove(data-loss-prevention) */
const DataLossPreventionProhibited16Regular = (): JSX.Element => {
  return <Prohibited16Regular />;
};

/**
 * The default set of icons that are available to use in the UI components.
 *
 * @remark Icons used only in the composites are available in {@link DEFAULT_COMPOSITE_ICONS}.
 *
 * @public
 */
export const DEFAULT_COMPONENT_ICONS = {
  ChatMessageOptions: <MoreHorizontal18Regular />,
  ControlButtonCameraOff: <VideoOff20Filled />,
  ControlButtonCameraOn: <Video20Filled />,
  ControlButtonEndCall: <CallEnd20Filled />,
  ControlButtonMicOff: <MicOff20Filled />,
  ControlButtonMicOn: <Mic20Filled />,
  ControlButtonOptions: <Settings20Filled />,
  ControlButtonParticipants: <People20Filled />,
  /* @conditional-compile-remove(dialpad) */ /* @conditional-compile-remove(PSTN-calls) */
  ControlButtonParticipantsContextualMenuItem: <People20Regular />,
  ControlButtonScreenShareStart: <ShareScreenStart20Filled />,
  ControlButtonScreenShareStop: <ShareScreenStop20Filled />,
  /* @conditional-compile-remove(file-sharing) */
  CancelFileUpload: <Dismiss16Regular />,
  /* @conditional-compile-remove(file-sharing) */
  DownloadFile: <ArrowDownload16Regular />,
  /* @conditional-compile-remove(data-loss-prevention) */
  DataLossPreventionProhibited: <DataLossPreventionProhibited16Regular />,
  EditBoxCancel: <Dismiss20Regular />,
  EditBoxSubmit: <Checkmark20Regular />,
  ErrorBarCallCameraAccessDenied: <VideoProhibited16Filled />,
  ErrorBarCallCameraAlreadyInUse: <VideoProhibited16Filled />,
  ErrorBarCallLocalVideoFreeze: <WifiWarning16Filled />,
  ErrorBarCallMacOsCameraAccessDenied: <VideoProhibited16Filled />,
  ErrorBarCallMacOsMicrophoneAccessDenied: <MicProhibited16Filled />,
  ErrorBarCallMicrophoneAccessDenied: <MicProhibited16Filled />,
  ErrorBarCallMicrophoneMutedBySystem: <MicOff16Filled />,
  ErrorBarCallMicrophoneUnmutedBySystem: <Mic16Filled />,
  ErrorBarCallNetworkQualityLow: <WifiWarning16Filled />,
  ErrorBarCallNoMicrophoneFound: <MicProhibited16Filled />,
  ErrorBarCallNoSpeakerFound: <SpeakerMute16Filled />,
  ErrorBarClear: <Dismiss16Regular />,
  ErrorBarCallVideoRecoveredBySystem: <Video16Filled />,
  ErrorBarCallVideoStoppedBySystem: <VideoProhibited16Filled />,
  HorizontalGalleryLeftButton: <ChevronLeft20Regular />,
  HorizontalGalleryRightButton: <ChevronRight20Regular />,
  MessageDelivered: <CheckmarkCircle16Regular />,
  MessageEdit: <Edit20Regular />,
  MessageFailed: <ErrorCircle16Regular />,
  MessageRemove: <Delete20Regular />,
  MessageResend: <ArrowClockwise16Regular />,
  MessageSeen: <Eye16Regular />,
  MessageSending: <Circle16Regular />,
  OptionsCamera: <Video20Regular />,
  OptionsMic: <Mic20Regular />,
  OptionsSpeaker: <Speaker220Regular />,
  ParticipantItemMicOff: <MicOff16Regular />,
  ParticipantItemOptions: <></>,
  ParticipantItemOptionsHovered: <MoreHorizontal20Filled />,
  ParticipantItemScreenShareStart: <ShareScreenStart20Filled />,
  /* @conditional-compile-remove(PSTN-calls) */
  HoldCallContextualMenuItem: <CallPause20Regular />,
  /* @conditional-compile-remove(PSTN-calls) */
  HoldCallButton: <CallPause20Filled />,
  /* @conditional-compile-remove(PSTN-calls) */
  ResumeCall: <Play20Regular />,
  SendBoxSend: <Send20Regular />,
  SendBoxSendHovered: <Send20Filled />,
  VideoTileMicOff: <MicOff16Filled />,
  /* @conditional-compile-remove(dialpad) */ /* @conditional-compile-remove(PSTN-calls) */
  DialpadBackspace: <Backspace20Regular />,
  /* @conditional-compile-remove(call-readiness) */
  SitePermissionsSparkle: <SitePermissionSparkle20Filled />,
  /* @conditional-compile-remove(call-readiness) */
  SitePermissionCamera: <SitePermissionCamera20Filled />,
  /* @conditional-compile-remove(call-readiness) */
  SitePermissionMic: <SitePermissionMic20Filled />,
  /* @conditional-compile-remove(call-readiness) */
  SitePermissionCameraDenied: <SitePermissionsCameraDenied20Filled />,
  /* @conditional-compile-remove(call-readiness) */
  SitePermissionMicDenied: <SitePermissionsMicDenied20Filled />,
  /* @conditional-compile-remove(unsupported-browser) */
  UnsupportedEnvironmentWarning: <UnsupportedEnvironmentWarning />,
  /* @conditional-compile-remove(call-readiness) */
  BrowserPermissionDeniedError: <BrowserPermissionDenied20Filled />,
  /* @conditional-compile-remove(pinned-participants) */
  VideoTilePinned: <Pin16Filled />,
  /* @conditional-compile-remove(pinned-participants) */
  VideoTileMoreOptions: <MoreHorizontal20Filled />,
  /* @conditional-compile-remove(pinned-participants) */
  VideoTileScaleFit: <ScaleFit20Regular />,
  /* @conditional-compile-remove(pinned-participants) */
  VideoTileScaleFill: <ScaleFill20Regular />,
  /* @conditional-compile-remove(pinned-participants) */
  PinParticipant: <Pin16Regular />,
  /* @conditional-compile-remove(pinned-participants) */
  UnpinParticipant: <PinOff16Regular />,
  SplitButtonPrimaryActionCameraOn: <Video20Filled />,
  SplitButtonPrimaryActionCameraOff: <VideoOff20Filled />,
  SplitButtonPrimaryActionMicUnmuted: <Mic20Filled />,
  SplitButtonPrimaryActionMicMuted: <MicOff20Filled />,
  /* @conditional-compile-remove(vertical-gallery) */
  VerticalGalleryLeftButton: <ChevronLeft20Regular />,
  /* @conditional-compile-remove(vertical-gallery) */
  VerticalGalleryRightButton: <ChevronRight20Regular />,
  /* @conditional-compile-remove(video-background-effects) */
  OptionsVideoBackgroundEffect: <VideoBackgroundEffect20Regular />,
  /* @conditional-compile-remove(close-captions) */
  CaptionsIcon: <ClosedCaption20Regular />,
  /* @conditional-compile-remove(close-captions) */
  CaptionsOffIcon: <ClosedCaptionOff20Regular />,
  /* @conditional-compile-remove(close-captions) */
<<<<<<< HEAD
  SettingsIcon: <Settings20Regular />
=======
  CaptionsSettingIcon: <Settings20Regular />
>>>>>>> 2828271a
};<|MERGE_RESOLUTION|>--- conflicted
+++ resolved
@@ -311,9 +311,5 @@
   /* @conditional-compile-remove(close-captions) */
   CaptionsOffIcon: <ClosedCaptionOff20Regular />,
   /* @conditional-compile-remove(close-captions) */
-<<<<<<< HEAD
-  SettingsIcon: <Settings20Regular />
-=======
   CaptionsSettingIcon: <Settings20Regular />
->>>>>>> 2828271a
 };