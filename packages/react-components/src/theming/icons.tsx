--- conflicted
+++ resolved
@@ -87,8 +87,6 @@
   </div>
 );
 
-<<<<<<< HEAD
-=======
 /* @conditional-compile-remove(call-readiness) */
 const DomainPermissionMic20Filled = (): JSX.Element => {
   const theme = useTheme();
@@ -126,7 +124,6 @@
   </div>
 );
 
->>>>>>> 12b862ab
 /* @conditional-compile-remove(unsupported-browser) */
 const UnsupportedBrowserWarning = (): JSX.Element => {
   const theme = useTheme();
@@ -135,11 +132,7 @@
       horizontalAlign={'center'}
       styles={{
         root: {
-<<<<<<< HEAD
-          width: _pxToRem(92),
-=======
           width: _pxToRem(84),
->>>>>>> 12b862ab
           borderRadius: '100%',
           background: theme.palette.themeLighterAlt,
           padding: '2rem',
@@ -221,15 +214,12 @@
   VideoTileMicOff: <MicOff16Filled />,
   /* @conditional-compile-remove(dialpad) */ /* @conditional-compile-remove(PSTN-calls) */
   BackSpace: <Backspace20Regular />,
-<<<<<<< HEAD
-=======
   /* @conditional-compile-remove(call-readiness) */
   DomainPermissionsSparkle: <DomainPermissionSparkle20Filled />,
   /* @conditional-compile-remove(call-readiness) */
   DomainPermissionCamera: <DomainPermissionCamera20Filled />,
   /* @conditional-compile-remove(call-readiness) */
   DomainPermissionMic: <DomainPermissionMic20Filled />,
->>>>>>> 12b862ab
   /* @conditional-compile-remove(unsupported-browser) */
   UnsupportedBrowserWarning: <UnsupportedBrowserWarning />
 };
@@ -241,10 +231,7 @@
     display: 'flex',
     justifyContent: 'center',
     alignItems: 'center',
-<<<<<<< HEAD
-=======
     lineHeight: '0.2rem',
->>>>>>> 12b862ab
     color: theme.palette.themePrimary,
     zIndex: 1
   };
