{
  "participantItem": {
    "isMeText": "(Sie)",
    "menuTitle": "Mehr Optionen"
  },
  "typingIndicator": {
    "singleUser": "{user} tippt ...",
    "multipleUsers": "{users} tippen gerade ...",
    "multipleUsersAbbreviateOne": "{users} und 1 anderer tippen gerade ...",
    "multipleUsersAbbreviateMany": "{users} und {numOthers} andere tippen gerade ...",
    "delimiter": ", "
  },
  "sendBox": {
    "placeholderText": "Eine Nachricht schreiben"
  },
  "messageStatusIndicator": {
    "deliveredTooltipText": "Geschickt",
    "seenTooltipText": "Gesehen",
    "sendingTooltipText": "Senden",
    "failedToSendTooltipText": "Senden fehlgeschlagen"
  },
  "endCallButton": {
    "label": "Verlassen"
  },
  "cameraButton": {
    "onLabel": "Ausschalten",
    "offLabel": "Einschalten"
  },
  "microphoneButton": {
    "onLabel": "Stumm",
    "offLabel": "Einschalten"
  },
  "optionsButton": {
    "label": "Optionen",
    "cameraMenuTitle": "Kamera",
    "cameraMenuTooltip": "Kamera wählen",
    "microphoneMenuTitle": "Mikrofon",
    "microphoneMenuTooltip": "Mikrofon auswählen",
    "speakerMenuTitle": "Lautsprecher",
    "speakerMenuTooltip": "Lautsprecher auswählen"
  },
  "participantsButton": {
    "label": "Leute",
    "menuHeader": "In diesem Anruf",
    "participantsListButtonLabel": "{numParticipants} Leute",
    "muteAllButtonLabel": "Alle stummschalten",
    "copyInviteLinkButtonLabel": "Einladungslink kopieren"
  },
  "screenShareButton": {
    "onLabel": "Halt",
    "offLabel": "Teilen"
  },
  "messageThread": {
    "yesterday": "Gestern",
    "sunday": "Sonntag",
    "monday": "Montag",
    "tuesday": "Dienstag",
    "wednesday": "Mittwoch",
    "thursday": "Donnerstag",
    "friday": "Freitag",
    "saturday": "Samstag"
  },
  "errorBar": {
    "unableToReachChatService": "Du bist offline.",
    "accessDenied": "Kein Zugriff auf Chat-Dienste möglich - bitte überprüfen Sie die bereitgestellten Benutzerdaten.",
<<<<<<< HEAD
    "notInThisThread": "Du bist nicht mehr in diesem Chat-Thread",
=======
    "userNotInThisThread": "Du bist nicht mehr in diesem Chat-Thread",
>>>>>>> 19783e93
    "sendMessageNotInThisThread": "Nachricht konnte nicht gesendet werden, da Sie sich nicht mehr in diesem Chat-Thread befinden",
    "sendMessageGeneric": "Fehler beim senden einer nachricht"
  }
}
<|MERGE_RESOLUTION|>--- conflicted
+++ resolved
@@ -1,74 +1,70 @@
-{
-  "participantItem": {
-    "isMeText": "(Sie)",
-    "menuTitle": "Mehr Optionen"
-  },
-  "typingIndicator": {
-    "singleUser": "{user} tippt ...",
-    "multipleUsers": "{users} tippen gerade ...",
-    "multipleUsersAbbreviateOne": "{users} und 1 anderer tippen gerade ...",
-    "multipleUsersAbbreviateMany": "{users} und {numOthers} andere tippen gerade ...",
-    "delimiter": ", "
-  },
-  "sendBox": {
-    "placeholderText": "Eine Nachricht schreiben"
-  },
-  "messageStatusIndicator": {
-    "deliveredTooltipText": "Geschickt",
-    "seenTooltipText": "Gesehen",
-    "sendingTooltipText": "Senden",
-    "failedToSendTooltipText": "Senden fehlgeschlagen"
-  },
-  "endCallButton": {
-    "label": "Verlassen"
-  },
-  "cameraButton": {
-    "onLabel": "Ausschalten",
-    "offLabel": "Einschalten"
-  },
-  "microphoneButton": {
-    "onLabel": "Stumm",
-    "offLabel": "Einschalten"
-  },
-  "optionsButton": {
-    "label": "Optionen",
-    "cameraMenuTitle": "Kamera",
-    "cameraMenuTooltip": "Kamera wählen",
-    "microphoneMenuTitle": "Mikrofon",
-    "microphoneMenuTooltip": "Mikrofon auswählen",
-    "speakerMenuTitle": "Lautsprecher",
-    "speakerMenuTooltip": "Lautsprecher auswählen"
-  },
-  "participantsButton": {
-    "label": "Leute",
-    "menuHeader": "In diesem Anruf",
-    "participantsListButtonLabel": "{numParticipants} Leute",
-    "muteAllButtonLabel": "Alle stummschalten",
-    "copyInviteLinkButtonLabel": "Einladungslink kopieren"
-  },
-  "screenShareButton": {
-    "onLabel": "Halt",
-    "offLabel": "Teilen"
-  },
-  "messageThread": {
-    "yesterday": "Gestern",
-    "sunday": "Sonntag",
-    "monday": "Montag",
-    "tuesday": "Dienstag",
-    "wednesday": "Mittwoch",
-    "thursday": "Donnerstag",
-    "friday": "Freitag",
-    "saturday": "Samstag"
-  },
-  "errorBar": {
-    "unableToReachChatService": "Du bist offline.",
-    "accessDenied": "Kein Zugriff auf Chat-Dienste möglich - bitte überprüfen Sie die bereitgestellten Benutzerdaten.",
-<<<<<<< HEAD
-    "notInThisThread": "Du bist nicht mehr in diesem Chat-Thread",
-=======
-    "userNotInThisThread": "Du bist nicht mehr in diesem Chat-Thread",
->>>>>>> 19783e93
-    "sendMessageNotInThisThread": "Nachricht konnte nicht gesendet werden, da Sie sich nicht mehr in diesem Chat-Thread befinden",
-    "sendMessageGeneric": "Fehler beim senden einer nachricht"
-  }
-}
+{
+  "participantItem": {
+    "isMeText": "(Sie)",
+    "menuTitle": "Mehr Optionen"
+  },
+  "typingIndicator": {
+    "singleUser": "{user} tippt ...",
+    "multipleUsers": "{users} tippen gerade ...",
+    "multipleUsersAbbreviateOne": "{users} und 1 anderer tippen gerade ...",
+    "multipleUsersAbbreviateMany": "{users} und {numOthers} andere tippen gerade ...",
+    "delimiter": ", "
+  },
+  "sendBox": {
+    "placeholderText": "Eine Nachricht schreiben"
+  },
+  "messageStatusIndicator": {
+    "deliveredTooltipText": "Geschickt",
+    "seenTooltipText": "Gesehen",
+    "sendingTooltipText": "Senden",
+    "failedToSendTooltipText": "Senden fehlgeschlagen"
+  },
+  "endCallButton": {
+    "label": "Verlassen"
+  },
+  "cameraButton": {
+    "onLabel": "Ausschalten",
+    "offLabel": "Einschalten"
+  },
+  "microphoneButton": {
+    "onLabel": "Stumm",
+    "offLabel": "Einschalten"
+  },
+  "optionsButton": {
+    "label": "Optionen",
+    "cameraMenuTitle": "Kamera",
+    "cameraMenuTooltip": "Kamera wählen",
+    "microphoneMenuTitle": "Mikrofon",
+    "microphoneMenuTooltip": "Mikrofon auswählen",
+    "speakerMenuTitle": "Lautsprecher",
+    "speakerMenuTooltip": "Lautsprecher auswählen"
+  },
+  "participantsButton": {
+    "label": "Leute",
+    "menuHeader": "In diesem Anruf",
+    "participantsListButtonLabel": "{numParticipants} Leute",
+    "muteAllButtonLabel": "Alle stummschalten",
+    "copyInviteLinkButtonLabel": "Einladungslink kopieren"
+  },
+  "screenShareButton": {
+    "onLabel": "Halt",
+    "offLabel": "Teilen"
+  },
+  "messageThread": {
+    "yesterday": "Gestern",
+    "sunday": "Sonntag",
+    "monday": "Montag",
+    "tuesday": "Dienstag",
+    "wednesday": "Mittwoch",
+    "thursday": "Donnerstag",
+    "friday": "Freitag",
+    "saturday": "Samstag"
+  },
+  "errorBar": {
+    "unableToReachChatService": "Du bist offline.",
+    "accessDenied": "Kein Zugriff auf Chat-Dienste möglich - bitte überprüfen Sie die bereitgestellten Benutzerdaten.",
+    "userNotInThisThread": "Du bist nicht mehr in diesem Chat-Thread",
+    "sendMessageNotInThisThread": "Nachricht konnte nicht gesendet werden, da Sie sich nicht mehr in diesem Chat-Thread befinden",
+    "sendMessageGeneric": "Fehler beim senden einer nachricht"
+  }
+}