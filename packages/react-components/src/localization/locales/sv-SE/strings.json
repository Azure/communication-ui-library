{
  "participantItem": {
    "isMeText": "(du)",
    "menuTitle": "Fler alternativ",
    "removeButtonLabel": "Ta bort",
    "sharingIconLabel": "Delar",
    "mutedIconLabel": "Ljudet är avstängt",
    "displayNamePlaceholder": "Namnlös deltagare",
    "participantStateRinging": "Ringer...",
    "participantStateHold": "Parkerat",
    "attendeeRole": "Deltagare"
  },
  "ParticipantList": {
    "overflowParticipantCount": "+{overflowCount} till"
  },
  "typingIndicator": {
    "singleUser": "{user} skriver...",
    "multipleUsers": "{users} skriver...",
    "multipleUsersAbbreviateOne": "{users} och 1 annan skriver...",
    "multipleUsersAbbreviateMany": "{users} och {numOthers} andra skriver...",
    "delimiter": ", "
  },
  "sendBox": {
    "placeholderText": "Skriv ett meddelande",
    "textTooLong": "Meddelandelängden överskrider maxgränsen.",
    "sendButtonAriaLabel": "Skicka meddelande",
    "fileUploadsPendingError": "Uppladdning pågår... Vänta.",
    "removeFile": "Ta bort filen",
    "uploading": "Laddar upp",
    "uploadCompleted": "Uppladdningen har slutförts"
  },
  "richTextSendBox": {
    "placeholderText": "Skriv ett meddelande",
    "textTooLong": "Meddelandelängden överskrider maxgränsen.",
    "sendButtonAriaLabel": "Skicka meddelande",
    "fileUploadsPendingError": "Laddar upp... Var god vänta.",
    "removeFile": "Ta bort fil",
    "uploading": "Laddar upp",
    "uploadCompleted": "Uppladdningen har slutförts",
    "boldTooltip": "Fet",
    "italicTooltip": "Kursiv",
    "underlineTooltip": "Understruken",
    "bulletListTooltip": "Punktlista",
    "numberListTooltip": "Numrerad lista",
    "increaseIndentTooltip": "Öka indrag",
    "decreaseIndentTooltip": "Minska indrag",
    "richTextFormatButtonTooltip": "Format"
  },
  "mentionPopover": {
    "mentionPopoverHeader": "Förslag"
  },
  "imageOverlay": {
    "downloadButtonLabel": "Ladda ner",
    "dismissButtonAriaLabel": "Stäng"
  },
  "messageStatusIndicator": {
    "deliveredAriaLabel": "Meddelandet har skickats",
    "deliveredTooltipText": "Skickat",
    "seenAriaLabel": "Meddelande som andra ser",
    "seenTooltipText": "Sett",
    "readByTooltipText": "Läst av {messageThreadReadCount} av {remoteParticipantsCount}",
    "sendingAriaLabel": "Meddelandet skickas",
    "sendingTooltipText": "Skickar",
    "failedToSendAriaLabel": "Meddelandet skickades inte",
    "failedToSendTooltipText": "Inte skickat"
  },
  "endCallButton": {
    "label": "Lämna",
    "tooltipContent": "Lämna samtal"
  },
  "cameraButton": {
    "onLabel": "Kamera",
    "offLabel": "Kamera",
    "tooltipDisabledContent": "Kameran är inaktiverad",
    "tooltipOnContent": "Stäng av kameran",
    "tooltipOffContent": "Aktivera kameran",
    "tooltipVideoLoadingContent": "Videon läses in",
    "cameraMenuTitle": "Kamera",
    "cameraMenuTooltip": "Välj kamera",
    "cameraButtonSplitRoleDescription": "Delningsknapp",
    "onSplitButtonAriaLabel": "Inaktivera kamera- och kameraalternativ",
    "offSplitButtonAriaLabel": "Aktivera kamera- och kameraalternativ",
    "cameraActionTurnedOnAnnouncement": "Kameran har aktiverats",
    "cameraActionTurnedOffAnnouncement": "Kameran har stängts av",
    "onSplitButtonPrimaryActionCamera": "Stäng av kameran",
    "offSplitButtonPrimaryActionCamera": "Aktivera kameran",
    "cameraPrimaryActionSplitButtonTitle": "Använd kamera",
    "videoEffectsMenuItemTitle": "Effekter"
  },
  "microphoneButton": {
    "onLabel": "Mikrofon",
    "offLabel": "Mikrofon",
    "tooltipDisabledContent": "Mikrofonen är inaktiverad",
    "tooltipOnContent": "Stäng av mikrofonen",
    "tooltipOffContent": "Slå på mikrofonen",
    "microphoneMenuTitle": "Mikrofon",
    "microphoneMenuTooltip": "Välj mikrofon",
    "speakerMenuTitle": "Högtalare",
    "speakerMenuTooltip": "Välj högtalare",
    "microphoneButtonSplitRoleDescription": "Delningsknapp",
    "onSplitButtonAriaLabel": "Ljud av mikrofon och ljudalternativ",
    "offSplitButtonAriaLabel": "Slå på ljudet för mikrofon och ljudalternativ",
    "microphoneActionTurnedOnAnnouncement": "Mikrofonen har aktiverats",
    "microphoneActionTurnedOffAnnouncement": "Mikrofonen har inaktiverats",
    "offSplitButtonMicrophonePrimaryAction": "Slå på mikrofonen",
    "onSplitButtonMicrophonePrimaryAction": "Stäng av mikrofonen",
    "microphonePrimaryActionSplitButtonTitle": "Använd mikrofon"
  },
  "devicesButton": {
    "label": "Enheter",
    "tooltipContent": "Hantera enheter",
    "cameraMenuTitle": "Kamera",
    "cameraMenuTooltip": "Välj kamera",
    "audioDeviceMenuTitle": "Ljudenhet",
    "audioDeviceMenuTooltip": "Välj ljudenhet",
    "microphoneMenuTitle": "Mikrofon",
    "microphoneMenuTooltip": "Välj mikrofon",
    "speakerMenuTitle": "Högtalare",
    "speakerMenuTooltip": "Välj högtalare"
  },
  "participantsButton": {
    "label": "Personer",
    "tooltipContent": "Visa deltagare",
    "menuHeader": "I det här samtalet",
    "participantsListButtonLabel": "{numParticipants} personer",
    "muteAllButtonLabel": "Ljud av för alla",
    "copyInviteLinkButtonLabel": "Kopiera inbjudningslänk",
    "copyInviteLinkActionedAriaLabel": "Inbjudningslänken har kopierats"
  },
  "screenShareButton": {
    "onLabel": "Sluta presentera",
    "offLabel": "Present",
    "tooltipDisabledContent": "Presentationen är inaktiverad",
    "tooltipOnContent": "Visar din skärm",
    "tooltipOffContent": "Dela skärmen"
  },
  "raiseHandButton": {
    "offLabel": "Hand",
    "onLabel": "Lägre",
    "tooltipDisabledContent": "Åtgärden Räck upp hand är inaktiverad",
    "tooltipOnContent": "Ta ned handen",
    "tooltipOffContent": "Räck upp handen"
  },
  "reactionButton": {
    "label": "Reagera",
    "ariaLabel": "React-knapp, skicka en reaktion",
    "tooltipDisabledContent": "Reaktionsåtgärden är inaktiverad",
    "tooltipContent": "Skicka en reaktion",
    "likeReactionTooltipContent": "Gilla",
    "heartReactionTooltipContent": "Kärlek",
    "laughReactionTooltipContent": "Skrattar",
    "applauseReactionTooltipContent": "Applåd",
    "surprisedReactionTooltipContent": "Förvånad"
  },
  "messageThread": {
    "yesterday": "I går",
    "sunday": "Söndag",
    "monday": "Måndag",
    "tuesday": "Tisdag",
    "wednesday": "Onsdag",
    "thursday": "Torsdag",
    "friday": "Fredag",
    "saturday": "Lördag",
    "participantJoined": "gick med i chatten.",
    "participantLeft": "lämnade chatten.",
    "editMessage": "Redigera",
    "removeMessage": "Ta bort",
    "resendMessage": "Försök skicka igen",
    "failToSendTag": "Inte skickat",
    "editedTag": "Redigerad",
    "liveAuthorIntro": "{author} säger",
    "messageContentAriaText": "{author} sa {message}",
    "messageContentMineAriaText": "Du sa {message}",
    "editBoxTextLimit": "Meddelandet överskrider gränsen på {limitNumber} tecken",
    "editBoxPlaceholderText": "Redigera meddelandet",
    "newMessagesIndicator": "Nya meddelanden",
    "noDisplayNameSub": "Inget namn",
    "editBoxCancelButton": "Avbryt",
    "editBoxSubmitButton": "Klar",
    "messageReadCount": "Läst av {messageReadByCount} av {remoteParticipantsCount}",
    "actionMenuMoreOptions": "Fler alternativ",
    "downloadFile": "Ladda ner fil",
    "blockedWarningText": "Det här meddelandet har tagits bort på grund av en organisationsprincip.",
    "blockedWarningLinkText": "Information",
    "fileCardGroupMessage": "Meddelandet har {fileCount} bifogad fil",
    "messageDeletedAnnouncementAriaLabel": "Meddelandet har tagits bort"
  },
  "errorBar": {
    "unableToReachChatService": "Du är offline",
    "accessDenied": "Det går inte att komma åt chatttjänster – kontrollera de angivna autentiseringsuppgifterna",
    "userNotInChatThread": "Du är inte längre i den här chatttråden",
    "sendMessageNotInChatThread": "Det gick inte att skicka meddelandet eftersom du inte längre är i den här chatttråden",
    "sendMessageGeneric": "Meddelandet inte skickat",
    "callingNetworkFailure": "Störande anslutningssamtal – du verkar vara offline",
    "startVideoGeneric": "Det gick inte att starta videon",
    "stopVideoGeneric": "Det gick inte att stoppa videon",
    "muteGeneric": "Det gick inte att stänga av mikrofonen",
    "unmuteGeneric": "Det gick inte att slå på mikrofonen",
    "speakingWhileMuted": "Mikrofonens ljud har stängts av",
    "startScreenShareGeneric": "Det uppstod ett problem när skärmdelningen skulle startas.",
    "stopScreenShareGeneric": "Det gick inte att stoppa skärmdelning",
    "callNetworkQualityLow": "Nätverkskvaliteten är låg.",
    "callNoSpeakerFound": "Inga högtalare eller hörlurar hittades. Anslut en ljudenhet för att höra samtalet.",
    "callNoMicrophoneFound": "Inga mikrofoner hittades. Anslut en ljudinmatningsenhet.",
    "callMicrophoneAccessDenied": "Det går inte att komma åt mikrofonen. Klicka på låset i adressfältet om du vill bevilja behörighet till den här webbsidan.",
    "callMicrophoneAccessDeniedSafari": "Det går inte att komma åt mikrofonen. Uppdatera sidan om du vill tillåta behörigheter, eller kontrollera webbläsarens inställningar och kontrollera att behörigheter är aktiverade för den här webbplatsen.",
    "callMicrophoneMutedBySystem": "Du är avstängt av systemet.",
    "callMicrophoneUnmutedBySystem": "Mikrofonen har återställts och datorn har slagit på ljudet.",
    "callMacOsMicrophoneAccessDenied": "Det går inte att komma åt mikrofonen. Bevilja mikrofonbehörighet i dina sekretessinställningar för macOS.",
    "callLocalVideoFreeze": "Nätverksbandbredden är dålig. Din video kan visas pausad för andra i samtalet.",
    "callCameraAccessDenied": "Det går inte att komma åt kameran. Klicka på låset i adressfältet om du vill bevilja behörighet till den här webbsidan.",
    "callCameraAccessDeniedSafari": "Det går inte att komma åt kameran. Uppdatera sidan om du vill tillåta behörigheter, eller kontrollera webbläsarens inställningar och kontrollera att behörigheter är aktiverade för den här webbplatsen.",
    "callCameraAlreadyInUse": "Det går inte att komma åt kameran. Den kanske redan används av ett annat program.",
    "callVideoStoppedBySystem": "Din video har stoppats av systemet.",
    "callVideoRecoveredBySystem": "Videon har återupptagits.",
    "callMacOsCameraAccessDenied": "MacOS blockerar åtkomsten till kameran. Uppdatera dina sekretessinställningar så att den här webbläsaren får åtkomst till kameran.",
    "callMacOsScreenShareAccessDenied": "MacOS blockerar skärmdelning. Uppdatera dina sekretessinställningar så att den här webbläsaren kan spela in din skärm.",
    "dismissButtonAriaLabel": "Stäng",
    "failedToJoinCallGeneric": "Det gick inte att ansluta till samtalet.",
    "failedToJoinCallInvalidMeetingLink": "Det går inte att ansluta till mötet. Ogiltig länk.",
    "cameraFrozenForRemoteParticipants": "Användare i samtalet har problem med att se din video. Kontrollera dina enheter och nätverk.",
    "unableToStartVideoEffect": "Det går inte att tillämpa videoeffekten.",
    "startSpotlightWhileMaxParticipantsAreSpotlighted": "Det går inte att starta spotlight på deltagare eftersom det maximala antalet deltagare redan är uppmärksammat."
  },
  "videoGallery": {
    "screenIsBeingSharedMessage": "Du delar din skärm",
    "screenShareLoadingMessage": "Läser in {participant}s skärm",
    "localVideoLabel": "Du",
    "localVideoCameraSwitcherLabel": "Växla kamera",
    "localVideoMovementLabel": "Flyttbar lokal videopanel",
    "localVideoSelectedDescription": "{cameraName} har valts",
    "displayNamePlaceholder": "Namnlös deltagare",
    "fitRemoteParticipantToFrame": "Anpassa till ruta",
    "fillRemoteParticipantFrame": "Fyll ruta",
    "pinParticipantForMe": "Fäst åt mig",
    "pinParticipantForMeLimitReached": "Fäst (gränsen har nåtts)",
    "unpinParticipantForMe": "Ta bort",
    "pinParticipantMenuItemAriaLabel": "Fäst {participantName}",
    "unpinParticipantMenuItemAriaLabel": "Ta bort {participantName}",
    "pinnedParticipantAnnouncementAriaLabel": "Fäst {participantName}",
    "unpinnedParticipantAnnouncementAriaLabel": "Borttagen {participantName}",
    "startSpotlightVideoTileMenuLabel": "Uppmärksamma för alla",
    "addSpotlightVideoTileMenuLabel": "Lägg till uppmärksammande",
    "spotlightLimitReachedMenuTitle": "Spotlight-gränsen har nåtts",
    "stopSpotlightVideoTileMenuLabel": "Sluta uppmärksamma",
    "stopSpotlightOnSelfVideoTileMenuLabel": "Spotlight",
    "attendeeRole": "Deltagare"
  },
  "dialpad": {
    "placeholderText": "Ange telefonnummer",
    "deleteButtonAriaLabel": "Ta bort"
  },
  "holdButton": {
    "onLabel": "Återuppta",
    "offLabel": "Bevarande",
    "tooltipOnContent": "Återuppta samtal",
    "tooltipOffContent": "Parkera samtal"
  },
  "videoTile": {
    "participantStateRinging": "Ringer...",
    "participantStateHold": "Parkerat"
  },
  "CameraAndMicrophoneSitePermissionsRequest": {
    "primaryText": "Tillåt {appName} använda kameran och mikrofonen",
    "secondaryText": "Det här är så att deltagarna kan se och höra dig.",
    "linkText": "Behöver du hjälp? Få hjälp med felsökning",
    "primaryButtonText": "Fortsätt utan kamera och mikrofon",
    "ariaLabel": "Tillåt kamera- och mikrofonåtkomst"
  },
  "CameraSitePermissionsRequest": {
    "primaryText": "Tillåt {appName} att använda kameran",
    "secondaryText": "Det här är så att deltagarna kan se dig.",
    "linkText": "Behöver du hjälp? Få hjälp med felsökning",
    "primaryButtonText": "Fortsätt utan kamera",
    "ariaLabel": "Tillåt kameraåtkomst"
  },
  "MicrophoneSitePermissionsRequest": {
    "primaryText": "Tillåt {appName} att använda mikrofonen",
    "secondaryText": "Det här är så att deltagarna kan höra dig.",
    "linkText": "Behöver du hjälp? Få hjälp med felsökning",
    "primaryButtonText": "Fortsätt utan mikrofon",
    "ariaLabel": "Tillåt mikrofonåtkomst"
  },
  "CameraAndMicrophoneSitePermissionsCheck": {
    "primaryText": "Söker efter åtkomst till kameran och mikrofonen",
    "secondaryText": "Tillåt åtkomst om du uppmanas till det. Det här är så att deltagarna kan se och höra dig.",
    "linkText": "Behöver du hjälp? Få hjälp med felsökning",
    "primaryButtonText": "Fortsätt utan kamera och mikrofon",
    "ariaLabel": "Söker efter åtkomst till kameran och mikrofonen. Tillåt åtkomst om du uppmanas att göra det."
  },
  "CameraSitePermissionsCheck": {
    "primaryText": "Söker efter kameraåtkomst",
    "secondaryText": "Tillåt åtkomst om du uppmanas att göra det. Det här är så att deltagarna kan se dig.",
    "linkText": "Behöver du hjälp? Få hjälp med felsökning",
    "primaryButtonText": "Fortsätt utan kamera",
    "ariaLabel": "Söker efter kameraåtkomst. Tillåt åtkomst om du uppmanas att göra det."
  },
  "MicrophoneSitePermissionsCheck": {
    "primaryText": "Söker efter mikrofonåtkomst",
    "secondaryText": "Tillåt åtkomst om du uppmanas till det. Det här är så att deltagarna kan höra dig.",
    "linkText": "Behöver du hjälp? Få hjälp med felsökning",
    "primaryButtonText": "Fortsätt utan mikrofon",
    "ariaLabel": "Söker efter mikrofonåtkomst. Tillåt åtkomst om du uppmanas att göra det."
  },
  "CameraAndMicrophoneSitePermissionsDenied": {
    "primaryText": "Det går inte att komma åt kameran och mikrofonen",
    "secondaryText": "Klicka på låsikonen i adressfältet om du vill bevilja mikrofonbehörighet till den här webbsidan. Det kan krävas en siduppdatering.",
    "primaryButtonText": "Fortsätt utan kamera och mikrofon",
    "linkText": "Behöver du hjälp? Få hjälp med felsökning"
  },
  "CameraAndMicrophoneSitePermissionsDeniedSafari": {
    "primaryText": "Det går inte att komma åt kameran och mikrofonen",
    "secondaryText": "Uppdatera sidan om du vill tillåta behörigheter, eller kontrollera webbläsarens inställningar och kontrollera att behörigheter är aktiverade för den här webbplatsen.",
    "primaryButtonText": "Fortsätt utan kamera och mikrofon",
    "linkText": "Behöver du hjälp? Få hjälp med felsökning"
  },
  "CameraSitePermissionsDenied": {
    "primaryText": "Det går inte att komma åt kameran",
    "secondaryText": "Klicka på låsikonen i adressfältet om du vill bevilja kamerabehörigheter till den här webbsidan. Det kan krävas en siduppdatering.",
    "primaryButtonText": "Fortsätt utan kamera",
    "linkText": "Behöver du hjälp? Få hjälp med felsökning"
  },
  "MicrophoneSitePermissionsDenied": {
    "primaryText": "Det går inte att komma åt mikrofonen",
    "secondaryText": "Klicka på låsikonen i adressfältet om du vill bevilja mikrofonbehörighet till den här webbsidan. Det kan krävas en siduppdatering.",
    "primaryButtonText": "Fortsätt utan mikrofon",
    "linkText": "Behöver du hjälp? Få hjälp med felsökning"
  },
  "CameraSitePermissionsDeniedSafari": {
    "primaryText": "Det går inte att komma åt kameran",
    "secondaryText": "Uppdatera sidan om du vill tillåta behörigheter, eller kontrollera webbläsarens inställningar och kontrollera att behörigheter är aktiverade för den här webbplatsen.",
    "primaryButtonText": "Fortsätt utan kamera",
    "linkText": "Behöver du hjälp? Få hjälp med felsökning"
  },
  "MicrophoneSitePermissionsDeniedSafari": {
    "primaryText": "Det går inte att komma åt mikrofonen",
    "secondaryText": "Uppdatera sidan om du vill tillåta behörigheter, eller kontrollera webbläsarens inställningar och kontrollera att behörigheter är aktiverade för den här webbplatsen.",
    "primaryButtonText": "Fortsätt utan mikrofon",
    "linkText": "Behöver du hjälp? Få hjälp med felsökning"
  },
  "UnsupportedBrowser": {
    "primaryText": "Webbläsaren stöds inte",
    "secondaryText": "Anslut till samtalet med en kompatibel webbläsare.",
    "moreHelpLinkText": "Se kompatibilitetskrav"
  },
  "UnsupportedBrowserVersion": {
    "primaryText": "Uppdatering av webbläsare krävs",
    "secondaryText": "Uppdatera webbläsaren och försök sedan ansluta till samtalet igen för att säkerställa bästa möjliga samtal.",
    "moreHelpLinkText": "Se kompatibilitetskrav",
    "continueAnywayButtonText": "Starta samtal utan att uppdatera"
  },
  "UnsupportedOperatingSystem": {
    "primaryText": "Operativsystemet stöds inte",
    "secondaryText": "Anslut till det här samtalet med en enhet med ett kompatibelt operativsystem.",
    "moreHelpLinkText": "Se kompatibilitetskrav"
  },
  "BrowserPermissionDenied": {
    "primaryText": "Det går inte att använda kameran eller mikrofonen",
    "secondaryText": "Din webbläsare kanske inte har åtkomst till din kamera eller mikrofon. Åtgärda detta genom att öppna Systeminställningar.",
    "primaryButtonText": "Försök igen",
    "linkText": "Behöver du hjälp? Få hjälp med felsökning"
  },
  "BrowserPermissionDeniedIOS": {
    "primaryText": "Tillåt mikrofonåtkomst för att fortsätta",
    "secondaryText": "Så att andra deltagare kan höra dig.",
    "primaryButtonText": "Försök igen",
    "imageAltText": "Behörighetsplats för mikrofon och kameraenhet för iOS",
    "linkText": "Behöver du hjälp? Få hjälp med felsökning",
    "step1Text": "Gå till appen Inställningar",
    "step2Text": "Rulla ned till inställningarna för den här webbläsaren",
    "step3Text": "Aktivera mikrofon (kamera valfritt)",
    "step4Text": "Försök ansluta till samtalet igen",
    "step1DigitText": "1",
    "step2DigitText": "2",
    "step3DigitText": "3",
    "step4DigitText": "4"
  },
  "verticalGallery": {
    "leftNavButtonAriaLabel": "föregående sida",
    "rightNavButtonAriaLabel": "nästa sida"
<<<<<<< HEAD
  },
  "AttendeeRole": "Deltagare"
}

=======
  }
}
>>>>>>> fc203b91
<|MERGE_RESOLUTION|>--- conflicted
+++ resolved
@@ -1,389 +1,382 @@
-{
-  "participantItem": {
-    "isMeText": "(du)",
-    "menuTitle": "Fler alternativ",
-    "removeButtonLabel": "Ta bort",
-    "sharingIconLabel": "Delar",
-    "mutedIconLabel": "Ljudet är avstängt",
-    "displayNamePlaceholder": "Namnlös deltagare",
-    "participantStateRinging": "Ringer...",
-    "participantStateHold": "Parkerat",
-    "attendeeRole": "Deltagare"
-  },
-  "ParticipantList": {
-    "overflowParticipantCount": "+{overflowCount} till"
-  },
-  "typingIndicator": {
-    "singleUser": "{user} skriver...",
-    "multipleUsers": "{users} skriver...",
-    "multipleUsersAbbreviateOne": "{users} och 1 annan skriver...",
-    "multipleUsersAbbreviateMany": "{users} och {numOthers} andra skriver...",
-    "delimiter": ", "
-  },
-  "sendBox": {
-    "placeholderText": "Skriv ett meddelande",
-    "textTooLong": "Meddelandelängden överskrider maxgränsen.",
-    "sendButtonAriaLabel": "Skicka meddelande",
-    "fileUploadsPendingError": "Uppladdning pågår... Vänta.",
-    "removeFile": "Ta bort filen",
-    "uploading": "Laddar upp",
-    "uploadCompleted": "Uppladdningen har slutförts"
-  },
-  "richTextSendBox": {
-    "placeholderText": "Skriv ett meddelande",
-    "textTooLong": "Meddelandelängden överskrider maxgränsen.",
-    "sendButtonAriaLabel": "Skicka meddelande",
-    "fileUploadsPendingError": "Laddar upp... Var god vänta.",
-    "removeFile": "Ta bort fil",
-    "uploading": "Laddar upp",
-    "uploadCompleted": "Uppladdningen har slutförts",
-    "boldTooltip": "Fet",
-    "italicTooltip": "Kursiv",
-    "underlineTooltip": "Understruken",
-    "bulletListTooltip": "Punktlista",
-    "numberListTooltip": "Numrerad lista",
-    "increaseIndentTooltip": "Öka indrag",
-    "decreaseIndentTooltip": "Minska indrag",
-    "richTextFormatButtonTooltip": "Format"
-  },
-  "mentionPopover": {
-    "mentionPopoverHeader": "Förslag"
-  },
-  "imageOverlay": {
-    "downloadButtonLabel": "Ladda ner",
-    "dismissButtonAriaLabel": "Stäng"
-  },
-  "messageStatusIndicator": {
-    "deliveredAriaLabel": "Meddelandet har skickats",
-    "deliveredTooltipText": "Skickat",
-    "seenAriaLabel": "Meddelande som andra ser",
-    "seenTooltipText": "Sett",
-    "readByTooltipText": "Läst av {messageThreadReadCount} av {remoteParticipantsCount}",
-    "sendingAriaLabel": "Meddelandet skickas",
-    "sendingTooltipText": "Skickar",
-    "failedToSendAriaLabel": "Meddelandet skickades inte",
-    "failedToSendTooltipText": "Inte skickat"
-  },
-  "endCallButton": {
-    "label": "Lämna",
-    "tooltipContent": "Lämna samtal"
-  },
-  "cameraButton": {
-    "onLabel": "Kamera",
-    "offLabel": "Kamera",
-    "tooltipDisabledContent": "Kameran är inaktiverad",
-    "tooltipOnContent": "Stäng av kameran",
-    "tooltipOffContent": "Aktivera kameran",
-    "tooltipVideoLoadingContent": "Videon läses in",
-    "cameraMenuTitle": "Kamera",
-    "cameraMenuTooltip": "Välj kamera",
-    "cameraButtonSplitRoleDescription": "Delningsknapp",
-    "onSplitButtonAriaLabel": "Inaktivera kamera- och kameraalternativ",
-    "offSplitButtonAriaLabel": "Aktivera kamera- och kameraalternativ",
-    "cameraActionTurnedOnAnnouncement": "Kameran har aktiverats",
-    "cameraActionTurnedOffAnnouncement": "Kameran har stängts av",
-    "onSplitButtonPrimaryActionCamera": "Stäng av kameran",
-    "offSplitButtonPrimaryActionCamera": "Aktivera kameran",
-    "cameraPrimaryActionSplitButtonTitle": "Använd kamera",
-    "videoEffectsMenuItemTitle": "Effekter"
-  },
-  "microphoneButton": {
-    "onLabel": "Mikrofon",
-    "offLabel": "Mikrofon",
-    "tooltipDisabledContent": "Mikrofonen är inaktiverad",
-    "tooltipOnContent": "Stäng av mikrofonen",
-    "tooltipOffContent": "Slå på mikrofonen",
-    "microphoneMenuTitle": "Mikrofon",
-    "microphoneMenuTooltip": "Välj mikrofon",
-    "speakerMenuTitle": "Högtalare",
-    "speakerMenuTooltip": "Välj högtalare",
-    "microphoneButtonSplitRoleDescription": "Delningsknapp",
-    "onSplitButtonAriaLabel": "Ljud av mikrofon och ljudalternativ",
-    "offSplitButtonAriaLabel": "Slå på ljudet för mikrofon och ljudalternativ",
-    "microphoneActionTurnedOnAnnouncement": "Mikrofonen har aktiverats",
-    "microphoneActionTurnedOffAnnouncement": "Mikrofonen har inaktiverats",
-    "offSplitButtonMicrophonePrimaryAction": "Slå på mikrofonen",
-    "onSplitButtonMicrophonePrimaryAction": "Stäng av mikrofonen",
-    "microphonePrimaryActionSplitButtonTitle": "Använd mikrofon"
-  },
-  "devicesButton": {
-    "label": "Enheter",
-    "tooltipContent": "Hantera enheter",
-    "cameraMenuTitle": "Kamera",
-    "cameraMenuTooltip": "Välj kamera",
-    "audioDeviceMenuTitle": "Ljudenhet",
-    "audioDeviceMenuTooltip": "Välj ljudenhet",
-    "microphoneMenuTitle": "Mikrofon",
-    "microphoneMenuTooltip": "Välj mikrofon",
-    "speakerMenuTitle": "Högtalare",
-    "speakerMenuTooltip": "Välj högtalare"
-  },
-  "participantsButton": {
-    "label": "Personer",
-    "tooltipContent": "Visa deltagare",
-    "menuHeader": "I det här samtalet",
-    "participantsListButtonLabel": "{numParticipants} personer",
-    "muteAllButtonLabel": "Ljud av för alla",
-    "copyInviteLinkButtonLabel": "Kopiera inbjudningslänk",
-    "copyInviteLinkActionedAriaLabel": "Inbjudningslänken har kopierats"
-  },
-  "screenShareButton": {
-    "onLabel": "Sluta presentera",
-    "offLabel": "Present",
-    "tooltipDisabledContent": "Presentationen är inaktiverad",
-    "tooltipOnContent": "Visar din skärm",
-    "tooltipOffContent": "Dela skärmen"
-  },
-  "raiseHandButton": {
-    "offLabel": "Hand",
-    "onLabel": "Lägre",
-    "tooltipDisabledContent": "Åtgärden Räck upp hand är inaktiverad",
-    "tooltipOnContent": "Ta ned handen",
-    "tooltipOffContent": "Räck upp handen"
-  },
-  "reactionButton": {
-    "label": "Reagera",
-    "ariaLabel": "React-knapp, skicka en reaktion",
-    "tooltipDisabledContent": "Reaktionsåtgärden är inaktiverad",
-    "tooltipContent": "Skicka en reaktion",
-    "likeReactionTooltipContent": "Gilla",
-    "heartReactionTooltipContent": "Kärlek",
-    "laughReactionTooltipContent": "Skrattar",
-    "applauseReactionTooltipContent": "Applåd",
-    "surprisedReactionTooltipContent": "Förvånad"
-  },
-  "messageThread": {
-    "yesterday": "I går",
-    "sunday": "Söndag",
-    "monday": "Måndag",
-    "tuesday": "Tisdag",
-    "wednesday": "Onsdag",
-    "thursday": "Torsdag",
-    "friday": "Fredag",
-    "saturday": "Lördag",
-    "participantJoined": "gick med i chatten.",
-    "participantLeft": "lämnade chatten.",
-    "editMessage": "Redigera",
-    "removeMessage": "Ta bort",
-    "resendMessage": "Försök skicka igen",
-    "failToSendTag": "Inte skickat",
-    "editedTag": "Redigerad",
-    "liveAuthorIntro": "{author} säger",
-    "messageContentAriaText": "{author} sa {message}",
-    "messageContentMineAriaText": "Du sa {message}",
-    "editBoxTextLimit": "Meddelandet överskrider gränsen på {limitNumber} tecken",
-    "editBoxPlaceholderText": "Redigera meddelandet",
-    "newMessagesIndicator": "Nya meddelanden",
-    "noDisplayNameSub": "Inget namn",
-    "editBoxCancelButton": "Avbryt",
-    "editBoxSubmitButton": "Klar",
-    "messageReadCount": "Läst av {messageReadByCount} av {remoteParticipantsCount}",
-    "actionMenuMoreOptions": "Fler alternativ",
-    "downloadFile": "Ladda ner fil",
-    "blockedWarningText": "Det här meddelandet har tagits bort på grund av en organisationsprincip.",
-    "blockedWarningLinkText": "Information",
-    "fileCardGroupMessage": "Meddelandet har {fileCount} bifogad fil",
-    "messageDeletedAnnouncementAriaLabel": "Meddelandet har tagits bort"
-  },
-  "errorBar": {
-    "unableToReachChatService": "Du är offline",
-    "accessDenied": "Det går inte att komma åt chatttjänster – kontrollera de angivna autentiseringsuppgifterna",
-    "userNotInChatThread": "Du är inte längre i den här chatttråden",
-    "sendMessageNotInChatThread": "Det gick inte att skicka meddelandet eftersom du inte längre är i den här chatttråden",
-    "sendMessageGeneric": "Meddelandet inte skickat",
-    "callingNetworkFailure": "Störande anslutningssamtal – du verkar vara offline",
-    "startVideoGeneric": "Det gick inte att starta videon",
-    "stopVideoGeneric": "Det gick inte att stoppa videon",
-    "muteGeneric": "Det gick inte att stänga av mikrofonen",
-    "unmuteGeneric": "Det gick inte att slå på mikrofonen",
-    "speakingWhileMuted": "Mikrofonens ljud har stängts av",
-    "startScreenShareGeneric": "Det uppstod ett problem när skärmdelningen skulle startas.",
-    "stopScreenShareGeneric": "Det gick inte att stoppa skärmdelning",
-    "callNetworkQualityLow": "Nätverkskvaliteten är låg.",
-    "callNoSpeakerFound": "Inga högtalare eller hörlurar hittades. Anslut en ljudenhet för att höra samtalet.",
-    "callNoMicrophoneFound": "Inga mikrofoner hittades. Anslut en ljudinmatningsenhet.",
-    "callMicrophoneAccessDenied": "Det går inte att komma åt mikrofonen. Klicka på låset i adressfältet om du vill bevilja behörighet till den här webbsidan.",
-    "callMicrophoneAccessDeniedSafari": "Det går inte att komma åt mikrofonen. Uppdatera sidan om du vill tillåta behörigheter, eller kontrollera webbläsarens inställningar och kontrollera att behörigheter är aktiverade för den här webbplatsen.",
-    "callMicrophoneMutedBySystem": "Du är avstängt av systemet.",
-    "callMicrophoneUnmutedBySystem": "Mikrofonen har återställts och datorn har slagit på ljudet.",
-    "callMacOsMicrophoneAccessDenied": "Det går inte att komma åt mikrofonen. Bevilja mikrofonbehörighet i dina sekretessinställningar för macOS.",
-    "callLocalVideoFreeze": "Nätverksbandbredden är dålig. Din video kan visas pausad för andra i samtalet.",
-    "callCameraAccessDenied": "Det går inte att komma åt kameran. Klicka på låset i adressfältet om du vill bevilja behörighet till den här webbsidan.",
-    "callCameraAccessDeniedSafari": "Det går inte att komma åt kameran. Uppdatera sidan om du vill tillåta behörigheter, eller kontrollera webbläsarens inställningar och kontrollera att behörigheter är aktiverade för den här webbplatsen.",
-    "callCameraAlreadyInUse": "Det går inte att komma åt kameran. Den kanske redan används av ett annat program.",
-    "callVideoStoppedBySystem": "Din video har stoppats av systemet.",
-    "callVideoRecoveredBySystem": "Videon har återupptagits.",
-    "callMacOsCameraAccessDenied": "MacOS blockerar åtkomsten till kameran. Uppdatera dina sekretessinställningar så att den här webbläsaren får åtkomst till kameran.",
-    "callMacOsScreenShareAccessDenied": "MacOS blockerar skärmdelning. Uppdatera dina sekretessinställningar så att den här webbläsaren kan spela in din skärm.",
-    "dismissButtonAriaLabel": "Stäng",
-    "failedToJoinCallGeneric": "Det gick inte att ansluta till samtalet.",
-    "failedToJoinCallInvalidMeetingLink": "Det går inte att ansluta till mötet. Ogiltig länk.",
-    "cameraFrozenForRemoteParticipants": "Användare i samtalet har problem med att se din video. Kontrollera dina enheter och nätverk.",
-    "unableToStartVideoEffect": "Det går inte att tillämpa videoeffekten.",
-    "startSpotlightWhileMaxParticipantsAreSpotlighted": "Det går inte att starta spotlight på deltagare eftersom det maximala antalet deltagare redan är uppmärksammat."
-  },
-  "videoGallery": {
-    "screenIsBeingSharedMessage": "Du delar din skärm",
-    "screenShareLoadingMessage": "Läser in {participant}s skärm",
-    "localVideoLabel": "Du",
-    "localVideoCameraSwitcherLabel": "Växla kamera",
-    "localVideoMovementLabel": "Flyttbar lokal videopanel",
-    "localVideoSelectedDescription": "{cameraName} har valts",
-    "displayNamePlaceholder": "Namnlös deltagare",
-    "fitRemoteParticipantToFrame": "Anpassa till ruta",
-    "fillRemoteParticipantFrame": "Fyll ruta",
-    "pinParticipantForMe": "Fäst åt mig",
-    "pinParticipantForMeLimitReached": "Fäst (gränsen har nåtts)",
-    "unpinParticipantForMe": "Ta bort",
-    "pinParticipantMenuItemAriaLabel": "Fäst {participantName}",
-    "unpinParticipantMenuItemAriaLabel": "Ta bort {participantName}",
-    "pinnedParticipantAnnouncementAriaLabel": "Fäst {participantName}",
-    "unpinnedParticipantAnnouncementAriaLabel": "Borttagen {participantName}",
-    "startSpotlightVideoTileMenuLabel": "Uppmärksamma för alla",
-    "addSpotlightVideoTileMenuLabel": "Lägg till uppmärksammande",
-    "spotlightLimitReachedMenuTitle": "Spotlight-gränsen har nåtts",
-    "stopSpotlightVideoTileMenuLabel": "Sluta uppmärksamma",
-    "stopSpotlightOnSelfVideoTileMenuLabel": "Spotlight",
-    "attendeeRole": "Deltagare"
-  },
-  "dialpad": {
-    "placeholderText": "Ange telefonnummer",
-    "deleteButtonAriaLabel": "Ta bort"
-  },
-  "holdButton": {
-    "onLabel": "Återuppta",
-    "offLabel": "Bevarande",
-    "tooltipOnContent": "Återuppta samtal",
-    "tooltipOffContent": "Parkera samtal"
-  },
-  "videoTile": {
-    "participantStateRinging": "Ringer...",
-    "participantStateHold": "Parkerat"
-  },
-  "CameraAndMicrophoneSitePermissionsRequest": {
-    "primaryText": "Tillåt {appName} använda kameran och mikrofonen",
-    "secondaryText": "Det här är så att deltagarna kan se och höra dig.",
-    "linkText": "Behöver du hjälp? Få hjälp med felsökning",
-    "primaryButtonText": "Fortsätt utan kamera och mikrofon",
-    "ariaLabel": "Tillåt kamera- och mikrofonåtkomst"
-  },
-  "CameraSitePermissionsRequest": {
-    "primaryText": "Tillåt {appName} att använda kameran",
-    "secondaryText": "Det här är så att deltagarna kan se dig.",
-    "linkText": "Behöver du hjälp? Få hjälp med felsökning",
-    "primaryButtonText": "Fortsätt utan kamera",
-    "ariaLabel": "Tillåt kameraåtkomst"
-  },
-  "MicrophoneSitePermissionsRequest": {
-    "primaryText": "Tillåt {appName} att använda mikrofonen",
-    "secondaryText": "Det här är så att deltagarna kan höra dig.",
-    "linkText": "Behöver du hjälp? Få hjälp med felsökning",
-    "primaryButtonText": "Fortsätt utan mikrofon",
-    "ariaLabel": "Tillåt mikrofonåtkomst"
-  },
-  "CameraAndMicrophoneSitePermissionsCheck": {
-    "primaryText": "Söker efter åtkomst till kameran och mikrofonen",
-    "secondaryText": "Tillåt åtkomst om du uppmanas till det. Det här är så att deltagarna kan se och höra dig.",
-    "linkText": "Behöver du hjälp? Få hjälp med felsökning",
-    "primaryButtonText": "Fortsätt utan kamera och mikrofon",
-    "ariaLabel": "Söker efter åtkomst till kameran och mikrofonen. Tillåt åtkomst om du uppmanas att göra det."
-  },
-  "CameraSitePermissionsCheck": {
-    "primaryText": "Söker efter kameraåtkomst",
-    "secondaryText": "Tillåt åtkomst om du uppmanas att göra det. Det här är så att deltagarna kan se dig.",
-    "linkText": "Behöver du hjälp? Få hjälp med felsökning",
-    "primaryButtonText": "Fortsätt utan kamera",
-    "ariaLabel": "Söker efter kameraåtkomst. Tillåt åtkomst om du uppmanas att göra det."
-  },
-  "MicrophoneSitePermissionsCheck": {
-    "primaryText": "Söker efter mikrofonåtkomst",
-    "secondaryText": "Tillåt åtkomst om du uppmanas till det. Det här är så att deltagarna kan höra dig.",
-    "linkText": "Behöver du hjälp? Få hjälp med felsökning",
-    "primaryButtonText": "Fortsätt utan mikrofon",
-    "ariaLabel": "Söker efter mikrofonåtkomst. Tillåt åtkomst om du uppmanas att göra det."
-  },
-  "CameraAndMicrophoneSitePermissionsDenied": {
-    "primaryText": "Det går inte att komma åt kameran och mikrofonen",
-    "secondaryText": "Klicka på låsikonen i adressfältet om du vill bevilja mikrofonbehörighet till den här webbsidan. Det kan krävas en siduppdatering.",
-    "primaryButtonText": "Fortsätt utan kamera och mikrofon",
-    "linkText": "Behöver du hjälp? Få hjälp med felsökning"
-  },
-  "CameraAndMicrophoneSitePermissionsDeniedSafari": {
-    "primaryText": "Det går inte att komma åt kameran och mikrofonen",
-    "secondaryText": "Uppdatera sidan om du vill tillåta behörigheter, eller kontrollera webbläsarens inställningar och kontrollera att behörigheter är aktiverade för den här webbplatsen.",
-    "primaryButtonText": "Fortsätt utan kamera och mikrofon",
-    "linkText": "Behöver du hjälp? Få hjälp med felsökning"
-  },
-  "CameraSitePermissionsDenied": {
-    "primaryText": "Det går inte att komma åt kameran",
-    "secondaryText": "Klicka på låsikonen i adressfältet om du vill bevilja kamerabehörigheter till den här webbsidan. Det kan krävas en siduppdatering.",
-    "primaryButtonText": "Fortsätt utan kamera",
-    "linkText": "Behöver du hjälp? Få hjälp med felsökning"
-  },
-  "MicrophoneSitePermissionsDenied": {
-    "primaryText": "Det går inte att komma åt mikrofonen",
-    "secondaryText": "Klicka på låsikonen i adressfältet om du vill bevilja mikrofonbehörighet till den här webbsidan. Det kan krävas en siduppdatering.",
-    "primaryButtonText": "Fortsätt utan mikrofon",
-    "linkText": "Behöver du hjälp? Få hjälp med felsökning"
-  },
-  "CameraSitePermissionsDeniedSafari": {
-    "primaryText": "Det går inte att komma åt kameran",
-    "secondaryText": "Uppdatera sidan om du vill tillåta behörigheter, eller kontrollera webbläsarens inställningar och kontrollera att behörigheter är aktiverade för den här webbplatsen.",
-    "primaryButtonText": "Fortsätt utan kamera",
-    "linkText": "Behöver du hjälp? Få hjälp med felsökning"
-  },
-  "MicrophoneSitePermissionsDeniedSafari": {
-    "primaryText": "Det går inte att komma åt mikrofonen",
-    "secondaryText": "Uppdatera sidan om du vill tillåta behörigheter, eller kontrollera webbläsarens inställningar och kontrollera att behörigheter är aktiverade för den här webbplatsen.",
-    "primaryButtonText": "Fortsätt utan mikrofon",
-    "linkText": "Behöver du hjälp? Få hjälp med felsökning"
-  },
-  "UnsupportedBrowser": {
-    "primaryText": "Webbläsaren stöds inte",
-    "secondaryText": "Anslut till samtalet med en kompatibel webbläsare.",
-    "moreHelpLinkText": "Se kompatibilitetskrav"
-  },
-  "UnsupportedBrowserVersion": {
-    "primaryText": "Uppdatering av webbläsare krävs",
-    "secondaryText": "Uppdatera webbläsaren och försök sedan ansluta till samtalet igen för att säkerställa bästa möjliga samtal.",
-    "moreHelpLinkText": "Se kompatibilitetskrav",
-    "continueAnywayButtonText": "Starta samtal utan att uppdatera"
-  },
-  "UnsupportedOperatingSystem": {
-    "primaryText": "Operativsystemet stöds inte",
-    "secondaryText": "Anslut till det här samtalet med en enhet med ett kompatibelt operativsystem.",
-    "moreHelpLinkText": "Se kompatibilitetskrav"
-  },
-  "BrowserPermissionDenied": {
-    "primaryText": "Det går inte att använda kameran eller mikrofonen",
-    "secondaryText": "Din webbläsare kanske inte har åtkomst till din kamera eller mikrofon. Åtgärda detta genom att öppna Systeminställningar.",
-    "primaryButtonText": "Försök igen",
-    "linkText": "Behöver du hjälp? Få hjälp med felsökning"
-  },
-  "BrowserPermissionDeniedIOS": {
-    "primaryText": "Tillåt mikrofonåtkomst för att fortsätta",
-    "secondaryText": "Så att andra deltagare kan höra dig.",
-    "primaryButtonText": "Försök igen",
-    "imageAltText": "Behörighetsplats för mikrofon och kameraenhet för iOS",
-    "linkText": "Behöver du hjälp? Få hjälp med felsökning",
-    "step1Text": "Gå till appen Inställningar",
-    "step2Text": "Rulla ned till inställningarna för den här webbläsaren",
-    "step3Text": "Aktivera mikrofon (kamera valfritt)",
-    "step4Text": "Försök ansluta till samtalet igen",
-    "step1DigitText": "1",
-    "step2DigitText": "2",
-    "step3DigitText": "3",
-    "step4DigitText": "4"
-  },
-  "verticalGallery": {
-    "leftNavButtonAriaLabel": "föregående sida",
-    "rightNavButtonAriaLabel": "nästa sida"
-<<<<<<< HEAD
-  },
-  "AttendeeRole": "Deltagare"
-}
-
-=======
-  }
-}
->>>>>>> fc203b91
+{
+  "participantItem": {
+    "isMeText": "(du)",
+    "menuTitle": "Fler alternativ",
+    "removeButtonLabel": "Ta bort",
+    "sharingIconLabel": "Delar",
+    "mutedIconLabel": "Ljudet är avstängt",
+    "displayNamePlaceholder": "Namnlös deltagare",
+    "participantStateRinging": "Ringer...",
+    "participantStateHold": "Parkerat",
+    "attendeeRole": "Deltagare"
+  },
+  "ParticipantList": {
+    "overflowParticipantCount": "+{overflowCount} till"
+  },
+  "typingIndicator": {
+    "singleUser": "{user} skriver...",
+    "multipleUsers": "{users} skriver...",
+    "multipleUsersAbbreviateOne": "{users} och 1 annan skriver...",
+    "multipleUsersAbbreviateMany": "{users} och {numOthers} andra skriver...",
+    "delimiter": ", "
+  },
+  "sendBox": {
+    "placeholderText": "Skriv ett meddelande",
+    "textTooLong": "Meddelandelängden överskrider maxgränsen.",
+    "sendButtonAriaLabel": "Skicka meddelande",
+    "fileUploadsPendingError": "Uppladdning pågår... Vänta.",
+    "removeFile": "Ta bort filen",
+    "uploading": "Laddar upp",
+    "uploadCompleted": "Uppladdningen har slutförts"
+  },
+  "richTextSendBox": {
+    "placeholderText": "Skriv ett meddelande",
+    "textTooLong": "Meddelandelängden överskrider maxgränsen.",
+    "sendButtonAriaLabel": "Skicka meddelande",
+    "fileUploadsPendingError": "Laddar upp... Var god vänta.",
+    "removeFile": "Ta bort fil",
+    "uploading": "Laddar upp",
+    "uploadCompleted": "Uppladdningen har slutförts",
+    "boldTooltip": "Fet",
+    "italicTooltip": "Kursiv",
+    "underlineTooltip": "Understruken",
+    "bulletListTooltip": "Punktlista",
+    "numberListTooltip": "Numrerad lista",
+    "increaseIndentTooltip": "Öka indrag",
+    "decreaseIndentTooltip": "Minska indrag",
+    "richTextFormatButtonTooltip": "Format"
+  },
+  "mentionPopover": {
+    "mentionPopoverHeader": "Förslag"
+  },
+  "imageOverlay": {
+    "downloadButtonLabel": "Ladda ner",
+    "dismissButtonAriaLabel": "Stäng"
+  },
+  "messageStatusIndicator": {
+    "deliveredAriaLabel": "Meddelandet har skickats",
+    "deliveredTooltipText": "Skickat",
+    "seenAriaLabel": "Meddelande som andra ser",
+    "seenTooltipText": "Sett",
+    "readByTooltipText": "Läst av {messageThreadReadCount} av {remoteParticipantsCount}",
+    "sendingAriaLabel": "Meddelandet skickas",
+    "sendingTooltipText": "Skickar",
+    "failedToSendAriaLabel": "Meddelandet skickades inte",
+    "failedToSendTooltipText": "Inte skickat"
+  },
+  "endCallButton": {
+    "label": "Lämna",
+    "tooltipContent": "Lämna samtal"
+  },
+  "cameraButton": {
+    "onLabel": "Kamera",
+    "offLabel": "Kamera",
+    "tooltipDisabledContent": "Kameran är inaktiverad",
+    "tooltipOnContent": "Stäng av kameran",
+    "tooltipOffContent": "Aktivera kameran",
+    "tooltipVideoLoadingContent": "Videon läses in",
+    "cameraMenuTitle": "Kamera",
+    "cameraMenuTooltip": "Välj kamera",
+    "cameraButtonSplitRoleDescription": "Delningsknapp",
+    "onSplitButtonAriaLabel": "Inaktivera kamera- och kameraalternativ",
+    "offSplitButtonAriaLabel": "Aktivera kamera- och kameraalternativ",
+    "cameraActionTurnedOnAnnouncement": "Kameran har aktiverats",
+    "cameraActionTurnedOffAnnouncement": "Kameran har stängts av",
+    "onSplitButtonPrimaryActionCamera": "Stäng av kameran",
+    "offSplitButtonPrimaryActionCamera": "Aktivera kameran",
+    "cameraPrimaryActionSplitButtonTitle": "Använd kamera",
+    "videoEffectsMenuItemTitle": "Effekter"
+  },
+  "microphoneButton": {
+    "onLabel": "Mikrofon",
+    "offLabel": "Mikrofon",
+    "tooltipDisabledContent": "Mikrofonen är inaktiverad",
+    "tooltipOnContent": "Stäng av mikrofonen",
+    "tooltipOffContent": "Slå på mikrofonen",
+    "microphoneMenuTitle": "Mikrofon",
+    "microphoneMenuTooltip": "Välj mikrofon",
+    "speakerMenuTitle": "Högtalare",
+    "speakerMenuTooltip": "Välj högtalare",
+    "microphoneButtonSplitRoleDescription": "Delningsknapp",
+    "onSplitButtonAriaLabel": "Ljud av mikrofon och ljudalternativ",
+    "offSplitButtonAriaLabel": "Slå på ljudet för mikrofon och ljudalternativ",
+    "microphoneActionTurnedOnAnnouncement": "Mikrofonen har aktiverats",
+    "microphoneActionTurnedOffAnnouncement": "Mikrofonen har inaktiverats",
+    "offSplitButtonMicrophonePrimaryAction": "Slå på mikrofonen",
+    "onSplitButtonMicrophonePrimaryAction": "Stäng av mikrofonen",
+    "microphonePrimaryActionSplitButtonTitle": "Använd mikrofon"
+  },
+  "devicesButton": {
+    "label": "Enheter",
+    "tooltipContent": "Hantera enheter",
+    "cameraMenuTitle": "Kamera",
+    "cameraMenuTooltip": "Välj kamera",
+    "audioDeviceMenuTitle": "Ljudenhet",
+    "audioDeviceMenuTooltip": "Välj ljudenhet",
+    "microphoneMenuTitle": "Mikrofon",
+    "microphoneMenuTooltip": "Välj mikrofon",
+    "speakerMenuTitle": "Högtalare",
+    "speakerMenuTooltip": "Välj högtalare"
+  },
+  "participantsButton": {
+    "label": "Personer",
+    "tooltipContent": "Visa deltagare",
+    "menuHeader": "I det här samtalet",
+    "participantsListButtonLabel": "{numParticipants} personer",
+    "muteAllButtonLabel": "Ljud av för alla",
+    "copyInviteLinkButtonLabel": "Kopiera inbjudningslänk",
+    "copyInviteLinkActionedAriaLabel": "Inbjudningslänken har kopierats"
+  },
+  "screenShareButton": {
+    "onLabel": "Sluta presentera",
+    "offLabel": "Present",
+    "tooltipDisabledContent": "Presentationen är inaktiverad",
+    "tooltipOnContent": "Visar din skärm",
+    "tooltipOffContent": "Dela skärmen"
+  },
+  "raiseHandButton": {
+    "offLabel": "Hand",
+    "onLabel": "Lägre",
+    "tooltipDisabledContent": "Åtgärden Räck upp hand är inaktiverad",
+    "tooltipOnContent": "Ta ned handen",
+    "tooltipOffContent": "Räck upp handen"
+  },
+  "reactionButton": {
+    "label": "Reagera",
+    "ariaLabel": "React-knapp, skicka en reaktion",
+    "tooltipDisabledContent": "Reaktionsåtgärden är inaktiverad",
+    "tooltipContent": "Skicka en reaktion",
+    "likeReactionTooltipContent": "Gilla",
+    "heartReactionTooltipContent": "Kärlek",
+    "laughReactionTooltipContent": "Skrattar",
+    "applauseReactionTooltipContent": "Applåd",
+    "surprisedReactionTooltipContent": "Förvånad"
+  },
+  "messageThread": {
+    "yesterday": "I går",
+    "sunday": "Söndag",
+    "monday": "Måndag",
+    "tuesday": "Tisdag",
+    "wednesday": "Onsdag",
+    "thursday": "Torsdag",
+    "friday": "Fredag",
+    "saturday": "Lördag",
+    "participantJoined": "gick med i chatten.",
+    "participantLeft": "lämnade chatten.",
+    "editMessage": "Redigera",
+    "removeMessage": "Ta bort",
+    "resendMessage": "Försök skicka igen",
+    "failToSendTag": "Inte skickat",
+    "editedTag": "Redigerad",
+    "liveAuthorIntro": "{author} säger",
+    "messageContentAriaText": "{author} sa {message}",
+    "messageContentMineAriaText": "Du sa {message}",
+    "editBoxTextLimit": "Meddelandet överskrider gränsen på {limitNumber} tecken",
+    "editBoxPlaceholderText": "Redigera meddelandet",
+    "newMessagesIndicator": "Nya meddelanden",
+    "noDisplayNameSub": "Inget namn",
+    "editBoxCancelButton": "Avbryt",
+    "editBoxSubmitButton": "Klar",
+    "messageReadCount": "Läst av {messageReadByCount} av {remoteParticipantsCount}",
+    "actionMenuMoreOptions": "Fler alternativ",
+    "downloadFile": "Ladda ner fil",
+    "blockedWarningText": "Det här meddelandet har tagits bort på grund av en organisationsprincip.",
+    "blockedWarningLinkText": "Information",
+    "fileCardGroupMessage": "Meddelandet har {fileCount} bifogad fil",
+    "messageDeletedAnnouncementAriaLabel": "Meddelandet har tagits bort"
+  },
+  "errorBar": {
+    "unableToReachChatService": "Du är offline",
+    "accessDenied": "Det går inte att komma åt chatttjänster – kontrollera de angivna autentiseringsuppgifterna",
+    "userNotInChatThread": "Du är inte längre i den här chatttråden",
+    "sendMessageNotInChatThread": "Det gick inte att skicka meddelandet eftersom du inte längre är i den här chatttråden",
+    "sendMessageGeneric": "Meddelandet inte skickat",
+    "callingNetworkFailure": "Störande anslutningssamtal – du verkar vara offline",
+    "startVideoGeneric": "Det gick inte att starta videon",
+    "stopVideoGeneric": "Det gick inte att stoppa videon",
+    "muteGeneric": "Det gick inte att stänga av mikrofonen",
+    "unmuteGeneric": "Det gick inte att slå på mikrofonen",
+    "speakingWhileMuted": "Mikrofonens ljud har stängts av",
+    "startScreenShareGeneric": "Det uppstod ett problem när skärmdelningen skulle startas.",
+    "stopScreenShareGeneric": "Det gick inte att stoppa skärmdelning",
+    "callNetworkQualityLow": "Nätverkskvaliteten är låg.",
+    "callNoSpeakerFound": "Inga högtalare eller hörlurar hittades. Anslut en ljudenhet för att höra samtalet.",
+    "callNoMicrophoneFound": "Inga mikrofoner hittades. Anslut en ljudinmatningsenhet.",
+    "callMicrophoneAccessDenied": "Det går inte att komma åt mikrofonen. Klicka på låset i adressfältet om du vill bevilja behörighet till den här webbsidan.",
+    "callMicrophoneAccessDeniedSafari": "Det går inte att komma åt mikrofonen. Uppdatera sidan om du vill tillåta behörigheter, eller kontrollera webbläsarens inställningar och kontrollera att behörigheter är aktiverade för den här webbplatsen.",
+    "callMicrophoneMutedBySystem": "Du är avstängt av systemet.",
+    "callMicrophoneUnmutedBySystem": "Mikrofonen har återställts och datorn har slagit på ljudet.",
+    "callMacOsMicrophoneAccessDenied": "Det går inte att komma åt mikrofonen. Bevilja mikrofonbehörighet i dina sekretessinställningar för macOS.",
+    "callLocalVideoFreeze": "Nätverksbandbredden är dålig. Din video kan visas pausad för andra i samtalet.",
+    "callCameraAccessDenied": "Det går inte att komma åt kameran. Klicka på låset i adressfältet om du vill bevilja behörighet till den här webbsidan.",
+    "callCameraAccessDeniedSafari": "Det går inte att komma åt kameran. Uppdatera sidan om du vill tillåta behörigheter, eller kontrollera webbläsarens inställningar och kontrollera att behörigheter är aktiverade för den här webbplatsen.",
+    "callCameraAlreadyInUse": "Det går inte att komma åt kameran. Den kanske redan används av ett annat program.",
+    "callVideoStoppedBySystem": "Din video har stoppats av systemet.",
+    "callVideoRecoveredBySystem": "Videon har återupptagits.",
+    "callMacOsCameraAccessDenied": "MacOS blockerar åtkomsten till kameran. Uppdatera dina sekretessinställningar så att den här webbläsaren får åtkomst till kameran.",
+    "callMacOsScreenShareAccessDenied": "MacOS blockerar skärmdelning. Uppdatera dina sekretessinställningar så att den här webbläsaren kan spela in din skärm.",
+    "dismissButtonAriaLabel": "Stäng",
+    "failedToJoinCallGeneric": "Det gick inte att ansluta till samtalet.",
+    "failedToJoinCallInvalidMeetingLink": "Det går inte att ansluta till mötet. Ogiltig länk.",
+    "cameraFrozenForRemoteParticipants": "Användare i samtalet har problem med att se din video. Kontrollera dina enheter och nätverk.",
+    "unableToStartVideoEffect": "Det går inte att tillämpa videoeffekten.",
+    "startSpotlightWhileMaxParticipantsAreSpotlighted": "Det går inte att starta spotlight på deltagare eftersom det maximala antalet deltagare redan är uppmärksammat."
+  },
+  "videoGallery": {
+    "screenIsBeingSharedMessage": "Du delar din skärm",
+    "screenShareLoadingMessage": "Läser in {participant}s skärm",
+    "localVideoLabel": "Du",
+    "localVideoCameraSwitcherLabel": "Växla kamera",
+    "localVideoMovementLabel": "Flyttbar lokal videopanel",
+    "localVideoSelectedDescription": "{cameraName} har valts",
+    "displayNamePlaceholder": "Namnlös deltagare",
+    "fitRemoteParticipantToFrame": "Anpassa till ruta",
+    "fillRemoteParticipantFrame": "Fyll ruta",
+    "pinParticipantForMe": "Fäst åt mig",
+    "pinParticipantForMeLimitReached": "Fäst (gränsen har nåtts)",
+    "unpinParticipantForMe": "Ta bort",
+    "pinParticipantMenuItemAriaLabel": "Fäst {participantName}",
+    "unpinParticipantMenuItemAriaLabel": "Ta bort {participantName}",
+    "pinnedParticipantAnnouncementAriaLabel": "Fäst {participantName}",
+    "unpinnedParticipantAnnouncementAriaLabel": "Borttagen {participantName}",
+    "startSpotlightVideoTileMenuLabel": "Uppmärksamma för alla",
+    "addSpotlightVideoTileMenuLabel": "Lägg till uppmärksammande",
+    "spotlightLimitReachedMenuTitle": "Spotlight-gränsen har nåtts",
+    "stopSpotlightVideoTileMenuLabel": "Sluta uppmärksamma",
+    "stopSpotlightOnSelfVideoTileMenuLabel": "Spotlight",
+    "attendeeRole": "Deltagare"
+  },
+  "dialpad": {
+    "placeholderText": "Ange telefonnummer",
+    "deleteButtonAriaLabel": "Ta bort"
+  },
+  "holdButton": {
+    "onLabel": "Återuppta",
+    "offLabel": "Bevarande",
+    "tooltipOnContent": "Återuppta samtal",
+    "tooltipOffContent": "Parkera samtal"
+  },
+  "videoTile": {
+    "participantStateRinging": "Ringer...",
+    "participantStateHold": "Parkerat"
+  },
+  "CameraAndMicrophoneSitePermissionsRequest": {
+    "primaryText": "Tillåt {appName} använda kameran och mikrofonen",
+    "secondaryText": "Det här är så att deltagarna kan se och höra dig.",
+    "linkText": "Behöver du hjälp? Få hjälp med felsökning",
+    "primaryButtonText": "Fortsätt utan kamera och mikrofon",
+    "ariaLabel": "Tillåt kamera- och mikrofonåtkomst"
+  },
+  "CameraSitePermissionsRequest": {
+    "primaryText": "Tillåt {appName} att använda kameran",
+    "secondaryText": "Det här är så att deltagarna kan se dig.",
+    "linkText": "Behöver du hjälp? Få hjälp med felsökning",
+    "primaryButtonText": "Fortsätt utan kamera",
+    "ariaLabel": "Tillåt kameraåtkomst"
+  },
+  "MicrophoneSitePermissionsRequest": {
+    "primaryText": "Tillåt {appName} att använda mikrofonen",
+    "secondaryText": "Det här är så att deltagarna kan höra dig.",
+    "linkText": "Behöver du hjälp? Få hjälp med felsökning",
+    "primaryButtonText": "Fortsätt utan mikrofon",
+    "ariaLabel": "Tillåt mikrofonåtkomst"
+  },
+  "CameraAndMicrophoneSitePermissionsCheck": {
+    "primaryText": "Söker efter åtkomst till kameran och mikrofonen",
+    "secondaryText": "Tillåt åtkomst om du uppmanas till det. Det här är så att deltagarna kan se och höra dig.",
+    "linkText": "Behöver du hjälp? Få hjälp med felsökning",
+    "primaryButtonText": "Fortsätt utan kamera och mikrofon",
+    "ariaLabel": "Söker efter åtkomst till kameran och mikrofonen. Tillåt åtkomst om du uppmanas att göra det."
+  },
+  "CameraSitePermissionsCheck": {
+    "primaryText": "Söker efter kameraåtkomst",
+    "secondaryText": "Tillåt åtkomst om du uppmanas att göra det. Det här är så att deltagarna kan se dig.",
+    "linkText": "Behöver du hjälp? Få hjälp med felsökning",
+    "primaryButtonText": "Fortsätt utan kamera",
+    "ariaLabel": "Söker efter kameraåtkomst. Tillåt åtkomst om du uppmanas att göra det."
+  },
+  "MicrophoneSitePermissionsCheck": {
+    "primaryText": "Söker efter mikrofonåtkomst",
+    "secondaryText": "Tillåt åtkomst om du uppmanas till det. Det här är så att deltagarna kan höra dig.",
+    "linkText": "Behöver du hjälp? Få hjälp med felsökning",
+    "primaryButtonText": "Fortsätt utan mikrofon",
+    "ariaLabel": "Söker efter mikrofonåtkomst. Tillåt åtkomst om du uppmanas att göra det."
+  },
+  "CameraAndMicrophoneSitePermissionsDenied": {
+    "primaryText": "Det går inte att komma åt kameran och mikrofonen",
+    "secondaryText": "Klicka på låsikonen i adressfältet om du vill bevilja mikrofonbehörighet till den här webbsidan. Det kan krävas en siduppdatering.",
+    "primaryButtonText": "Fortsätt utan kamera och mikrofon",
+    "linkText": "Behöver du hjälp? Få hjälp med felsökning"
+  },
+  "CameraAndMicrophoneSitePermissionsDeniedSafari": {
+    "primaryText": "Det går inte att komma åt kameran och mikrofonen",
+    "secondaryText": "Uppdatera sidan om du vill tillåta behörigheter, eller kontrollera webbläsarens inställningar och kontrollera att behörigheter är aktiverade för den här webbplatsen.",
+    "primaryButtonText": "Fortsätt utan kamera och mikrofon",
+    "linkText": "Behöver du hjälp? Få hjälp med felsökning"
+  },
+  "CameraSitePermissionsDenied": {
+    "primaryText": "Det går inte att komma åt kameran",
+    "secondaryText": "Klicka på låsikonen i adressfältet om du vill bevilja kamerabehörigheter till den här webbsidan. Det kan krävas en siduppdatering.",
+    "primaryButtonText": "Fortsätt utan kamera",
+    "linkText": "Behöver du hjälp? Få hjälp med felsökning"
+  },
+  "MicrophoneSitePermissionsDenied": {
+    "primaryText": "Det går inte att komma åt mikrofonen",
+    "secondaryText": "Klicka på låsikonen i adressfältet om du vill bevilja mikrofonbehörighet till den här webbsidan. Det kan krävas en siduppdatering.",
+    "primaryButtonText": "Fortsätt utan mikrofon",
+    "linkText": "Behöver du hjälp? Få hjälp med felsökning"
+  },
+  "CameraSitePermissionsDeniedSafari": {
+    "primaryText": "Det går inte att komma åt kameran",
+    "secondaryText": "Uppdatera sidan om du vill tillåta behörigheter, eller kontrollera webbläsarens inställningar och kontrollera att behörigheter är aktiverade för den här webbplatsen.",
+    "primaryButtonText": "Fortsätt utan kamera",
+    "linkText": "Behöver du hjälp? Få hjälp med felsökning"
+  },
+  "MicrophoneSitePermissionsDeniedSafari": {
+    "primaryText": "Det går inte att komma åt mikrofonen",
+    "secondaryText": "Uppdatera sidan om du vill tillåta behörigheter, eller kontrollera webbläsarens inställningar och kontrollera att behörigheter är aktiverade för den här webbplatsen.",
+    "primaryButtonText": "Fortsätt utan mikrofon",
+    "linkText": "Behöver du hjälp? Få hjälp med felsökning"
+  },
+  "UnsupportedBrowser": {
+    "primaryText": "Webbläsaren stöds inte",
+    "secondaryText": "Anslut till samtalet med en kompatibel webbläsare.",
+    "moreHelpLinkText": "Se kompatibilitetskrav"
+  },
+  "UnsupportedBrowserVersion": {
+    "primaryText": "Uppdatering av webbläsare krävs",
+    "secondaryText": "Uppdatera webbläsaren och försök sedan ansluta till samtalet igen för att säkerställa bästa möjliga samtal.",
+    "moreHelpLinkText": "Se kompatibilitetskrav",
+    "continueAnywayButtonText": "Starta samtal utan att uppdatera"
+  },
+  "UnsupportedOperatingSystem": {
+    "primaryText": "Operativsystemet stöds inte",
+    "secondaryText": "Anslut till det här samtalet med en enhet med ett kompatibelt operativsystem.",
+    "moreHelpLinkText": "Se kompatibilitetskrav"
+  },
+  "BrowserPermissionDenied": {
+    "primaryText": "Det går inte att använda kameran eller mikrofonen",
+    "secondaryText": "Din webbläsare kanske inte har åtkomst till din kamera eller mikrofon. Åtgärda detta genom att öppna Systeminställningar.",
+    "primaryButtonText": "Försök igen",
+    "linkText": "Behöver du hjälp? Få hjälp med felsökning"
+  },
+  "BrowserPermissionDeniedIOS": {
+    "primaryText": "Tillåt mikrofonåtkomst för att fortsätta",
+    "secondaryText": "Så att andra deltagare kan höra dig.",
+    "primaryButtonText": "Försök igen",
+    "imageAltText": "Behörighetsplats för mikrofon och kameraenhet för iOS",
+    "linkText": "Behöver du hjälp? Få hjälp med felsökning",
+    "step1Text": "Gå till appen Inställningar",
+    "step2Text": "Rulla ned till inställningarna för den här webbläsaren",
+    "step3Text": "Aktivera mikrofon (kamera valfritt)",
+    "step4Text": "Försök ansluta till samtalet igen",
+    "step1DigitText": "1",
+    "step2DigitText": "2",
+    "step3DigitText": "3",
+    "step4DigitText": "4"
+  },
+  "verticalGallery": {
+    "leftNavButtonAriaLabel": "föregående sida",
+    "rightNavButtonAriaLabel": "nästa sida"
+  }
+}