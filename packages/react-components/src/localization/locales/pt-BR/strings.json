--- conflicted
+++ resolved
@@ -1,389 +1,382 @@
-{
-  "participantItem": {
-    "isMeText": "(você)",
-    "menuTitle": "Mais opções",
-    "removeButtonLabel": "Remover",
-    "sharingIconLabel": "Compartilhamento",
-    "mutedIconLabel": "Silenciado",
-    "displayNamePlaceholder": "Participante sem nome",
-    "participantStateRinging": "Chamando...",
-    "participantStateHold": "Em espera",
-    "attendeeRole": "Participante"
-  },
-  "ParticipantList": {
-    "overflowParticipantCount": "+{overflowCount} mais"
-  },
-  "typingIndicator": {
-    "singleUser": "{user} está digitando ...",
-    "multipleUsers": "{users} estão digitando ...",
-    "multipleUsersAbbreviateOne": "{users} e 1 outro estão digitando...",
-    "multipleUsersAbbreviateMany": "{users} e {numOthers} outros estão digitando ...",
-    "delimiter": ", "
-  },
-  "sendBox": {
-    "placeholderText": "Inserir uma mensagem",
-    "textTooLong": "O comprimento da mensagem está acima do limite máximo.",
-    "sendButtonAriaLabel": "Enviar mensagem",
-    "fileUploadsPendingError": "Carregando... Aguarde.",
-    "removeFile": "Remover arquivo",
-    "uploading": "Carregando",
-    "uploadCompleted": "Carregamento concluído"
-  },
-  "richTextSendBox": {
-    "placeholderText": "Inserir uma mensagem",
-    "textTooLong": "O comprimento da mensagem está acima do limite máximo.",
-    "sendButtonAriaLabel": "Enviar mensagem",
-    "fileUploadsPendingError": "Carregando... Aguarde.",
-    "removeFile": "Remover arquivo",
-    "uploading": "Carregando",
-    "uploadCompleted": "Carregamento concluído",
-    "boldTooltip": "Negrito",
-    "italicTooltip": "Itálico",
-    "underlineTooltip": "Sublinhar",
-    "bulletListTooltip": "Lista com marcadores",
-    "numberListTooltip": "Lista numerada",
-    "increaseIndentTooltip": "Aumentar recuo",
-    "decreaseIndentTooltip": "Diminuir recuo",
-    "richTextFormatButtonTooltip": "Formato"
-  },
-  "mentionPopover": {
-    "mentionPopoverHeader": "Sugestões"
-  },
-  "imageOverlay": {
-    "downloadButtonLabel": "Baixar",
-    "dismissButtonAriaLabel": "Fechar"
-  },
-  "messageStatusIndicator": {
-    "deliveredAriaLabel": "Mensagem enviada",
-    "deliveredTooltipText": "Enviado",
-    "seenAriaLabel": "Mensagem vista por outras pessoas",
-    "seenTooltipText": "Visto",
-    "readByTooltipText": "Lido por {messageThreadReadCount} de {remoteParticipantsCount}",
-    "sendingAriaLabel": "Envio de mensagem",
-    "sendingTooltipText": "Enviando",
-    "failedToSendAriaLabel": "Falha ao enviar mensagem",
-    "failedToSendTooltipText": "Falha ao enviar"
-  },
-  "endCallButton": {
-    "label": "Sair",
-    "tooltipContent": "Sair da chamada"
-  },
-  "cameraButton": {
-    "onLabel": "Câmera",
-    "offLabel": "Câmera",
-    "tooltipDisabledContent": "A câmera está desabilitada",
-    "tooltipOnContent": "Desabilitar a câmera",
-    "tooltipOffContent": "Ligar a câmera",
-    "tooltipVideoLoadingContent": "O vídeo está carregando",
-    "cameraMenuTitle": "Câmera",
-    "cameraMenuTooltip": "Escolher câmera",
-    "cameraButtonSplitRoleDescription": "Botão de divisão",
-    "onSplitButtonAriaLabel": "Desabilitar a câmera e as opções da câmera",
-    "offSplitButtonAriaLabel": "Habilitar a câmera e as opções da câmera",
-    "cameraActionTurnedOnAnnouncement": "A câmera foi ligada",
-    "cameraActionTurnedOffAnnouncement": "A câmera foi desligada",
-    "onSplitButtonPrimaryActionCamera": "Desligar a câmera",
-    "offSplitButtonPrimaryActionCamera": "Ligar a câmera",
-    "cameraPrimaryActionSplitButtonTitle": "Usar câmera",
-    "videoEffectsMenuItemTitle": "Efeitos"
-  },
-  "microphoneButton": {
-    "onLabel": "Microfone",
-    "offLabel": "Microfone",
-    "tooltipDisabledContent": "O microfone está desabilitado",
-    "tooltipOnContent": "Ativar mudo do microfone",
-    "tooltipOffContent": "Desativar mudo do microfone",
-    "microphoneMenuTitle": "Microfone",
-    "microphoneMenuTooltip": "Escolher microfone",
-    "speakerMenuTitle": "Alto-falante",
-    "speakerMenuTooltip": "Escolher alto-falante",
-    "microphoneButtonSplitRoleDescription": "Botão de divisão",
-    "onSplitButtonAriaLabel": "Ativar mudo das opções de microfone e áudio",
-    "offSplitButtonAriaLabel": "Desativar mudo do microfone e opções de áudio",
-    "microphoneActionTurnedOnAnnouncement": "O microfone foi ligado",
-    "microphoneActionTurnedOffAnnouncement": "O microfone foi desligado",
-    "offSplitButtonMicrophonePrimaryAction": "Desativar mudo do microfone",
-    "onSplitButtonMicrophonePrimaryAction": "Ativar mudo do microfone",
-    "microphonePrimaryActionSplitButtonTitle": "Usar o microfone"
-  },
-  "devicesButton": {
-    "label": "Dispositivos",
-    "tooltipContent": "Gerenciar dispositivos",
-    "cameraMenuTitle": "Câmera",
-    "cameraMenuTooltip": "Escolher câmera",
-    "audioDeviceMenuTitle": "Dispositivo de Áudio",
-    "audioDeviceMenuTooltip": "Escolher dispositivo de áudio",
-    "microphoneMenuTitle": "Microfone",
-    "microphoneMenuTooltip": "Escolher microfone",
-    "speakerMenuTitle": "Alto-falante",
-    "speakerMenuTooltip": "Escolher alto-falante"
-  },
-  "participantsButton": {
-    "label": "Pessoas",
-    "tooltipContent": "Mostrar participantes",
-    "menuHeader": "Nesta chamada",
-    "participantsListButtonLabel": "{numParticipants} pessoas",
-    "muteAllButtonLabel": "Silenciar todos",
-    "copyInviteLinkButtonLabel": "Copiar o link de convite",
-    "copyInviteLinkActionedAriaLabel": "Link de convite copiado"
-  },
-  "screenShareButton": {
-    "onLabel": "Interromper apresentação",
-    "offLabel": "Apresentação",
-    "tooltipDisabledContent": "A apresentação está desabilitada.",
-    "tooltipOnContent": "Apresentando sua tela",
-    "tooltipOffContent": "Apresentar sua tela"
-  },
-  "raiseHandButton": {
-    "offLabel": "Levantar",
-    "onLabel": "Baixar",
-    "tooltipDisabledContent": "A ação Levantar a Mão está desabilitada",
-    "tooltipOnContent": "Baixar a Mão",
-    "tooltipOffContent": "Levantar a Mão"
-  },
-  "reactionButton": {
-    "label": "Reagir",
-    "ariaLabel": "Botão Reagir, Enviar uma reação",
-    "tooltipDisabledContent": "A ação de reação está desabilitada",
-    "tooltipContent": "Enviar uma reação",
-    "likeReactionTooltipContent": "Curtir",
-    "heartReactionTooltipContent": "Amor",
-    "laughReactionTooltipContent": "Gargalhada",
-    "applauseReactionTooltipContent": "Aplausos",
-    "surprisedReactionTooltipContent": "Surpreso"
-  },
-  "messageThread": {
-    "yesterday": "Ontem",
-    "sunday": "Domingo",
-    "monday": "Segunda",
-    "tuesday": "Terça-feira",
-    "wednesday": "Quarta-feira",
-    "thursday": "quinta-feira",
-    "friday": "Sexta-feira",
-    "saturday": "Sábado",
-    "participantJoined": "ingressou no chat.",
-    "participantLeft": "saiu do chat.",
-    "editMessage": "Editar",
-    "removeMessage": "Excluir",
-    "resendMessage": "Tente enviar novamente",
-    "failToSendTag": "Falha ao enviar",
-    "editedTag": "Editado",
-    "liveAuthorIntro": "{author} disse",
-    "messageContentAriaText": "{author} disse {message}",
-    "messageContentMineAriaText": "Você disse {message}",
-    "editBoxTextLimit": "Sua mensagem está acima do limite de {limitNumber} caracteres",
-    "editBoxPlaceholderText": "Edite sua mensagem",
-    "newMessagesIndicator": "Novas mensagens",
-    "noDisplayNameSub": "Sem nome",
-    "editBoxCancelButton": "Cancelar",
-    "editBoxSubmitButton": "Concluído",
-    "messageReadCount": "Lido por {messageReadByCount} de {remoteParticipantsCount}",
-    "actionMenuMoreOptions": "Mais opções",
-    "downloadFile": "Baixar arquivo",
-    "blockedWarningText": "Esta mensagem foi excluída devido à política organizacional.",
-    "blockedWarningLinkText": "Detalhes",
-    "fileCardGroupMessage": "A mensagem tem {fileCount} anexo",
-    "messageDeletedAnnouncementAriaLabel": "A mensagem foi excluída"
-  },
-  "errorBar": {
-    "unableToReachChatService": "Você está offline",
-    "accessDenied": "Não é possível acessar os serviços de chat - verifique as credenciais do usuário fornecidas",
-    "userNotInChatThread": "Você não está mais neste tópico de chat",
-    "sendMessageNotInChatThread": "Falha ao enviar mensagem porque você não está mais neste thread de chat",
-    "sendMessageGeneric": "Falha ao enviar mensagem",
-    "callingNetworkFailure": "Chamada de conexão desabilitar - parece que você está offline",
-    "startVideoGeneric": "Falha ao iniciar o vídeo",
-    "stopVideoGeneric": "Falha ao interromper o vídeo",
-    "muteGeneric": "Falha ao ativar mudo do microfone",
-    "unmuteGeneric": "Falha ao desativar mudo do microfone",
-    "speakingWhileMuted": "O microfone está com o mudo ativado",
-    "startScreenShareGeneric": "Ocorreu um problema ao iniciar o compartilhamento de tela.",
-    "stopScreenShareGeneric": "Falha ao interromper o compartilhamento de tela",
-    "callNetworkQualityLow": "A qualidade da rede é baixa.",
-    "callNoSpeakerFound": "Nenhum alto-falante ou fone de ouvido encontrado. Conecte um dispositivo de áudio para ouvir a chamada.",
-    "callNoMicrophoneFound": "Nenhum microfone encontrado. Conecte um dispositivo de entrada de áudio.",
-    "callMicrophoneAccessDenied": "Não é possível acessar o microfone. Clique no bloqueio na barra de endereços para conceder permissão a esta página da Web.",
-    "callMicrophoneAccessDeniedSafari": "Não é possível acessar o microfone. Atualize a página para permitir permissões ou verifique as configurações deste navegador e verifique se as permissões estão habilitadas para este site.",
-    "callMicrophoneMutedBySystem": "Você está com as notificações desativada pelo sistema.",
-    "callMicrophoneUnmutedBySystem": "Seu microfone se recuperou e você foi desativado pelo sistema.",
-    "callMacOsMicrophoneAccessDenied": "Não é possível acessar o microfone. Conceda permissão ao microfone nas configurações de privacidade do macOS.",
-    "callLocalVideoFreeze": "A largura de banda da rede é ruim. Seu vídeo pode aparecer em pausa para outras pessoas na chamada.",
-    "callCameraAccessDenied": "Não é possível acessar a câmera. Clique no bloqueio na barra de endereços para conceder permissão a esta página da Web.",
-    "callCameraAccessDeniedSafari": "Não é possível acessar a câmera. Atualize a página para permitir permissões ou verifique as configurações deste navegador e verifique se as permissões estão habilitadas para este site.",
-    "callCameraAlreadyInUse": "Não é possível acessar a câmera. Talvez ele já esteja em uso por outro aplicativo.",
-    "callVideoStoppedBySystem": "Seu vídeo foi interrompido pelo sistema.",
-    "callVideoRecoveredBySystem": "Seu vídeo foi retomado.",
-    "callMacOsCameraAccessDenied": "O MacOS está bloqueando o acesso à sua câmera. Atualize suas configurações de privacidade para permitir que este navegador acesse sua câmera.",
-    "callMacOsScreenShareAccessDenied": "O MacOS está bloqueando o compartilhamento de tela. Atualize suas configurações de privacidade para permitir que este navegador grave sua tela.",
-    "dismissButtonAriaLabel": "Fechar",
-    "failedToJoinCallGeneric": "Ocorreu um erro ao ingressar na chamada.",
-    "failedToJoinCallInvalidMeetingLink": "Não é possível ingressar na Reunião. Link Inválido.",
-    "cameraFrozenForRemoteParticipants": "Os usuários na chamada estão enfrentando problemas para ver seu vídeo. Verifique seus dispositivos e a rede.",
-    "unableToStartVideoEffect": "Não é possível aplicar o efeito de vídeo.",
-    "startSpotlightWhileMaxParticipantsAreSpotlighted": "Não é possível iniciar o destaque nos participantes porque o número máximo de participantes já está em destaque."
-  },
-  "videoGallery": {
-    "screenIsBeingSharedMessage": "Você está compartilhando sua tela",
-    "screenShareLoadingMessage": "Carregando a tela do {participant}",
-    "localVideoLabel": "Você",
-    "localVideoCameraSwitcherLabel": "Alternar câmera",
-    "localVideoMovementLabel": "Bloco de Vídeo Local Removível",
-    "localVideoSelectedDescription": "{cameraName} selecionado",
-    "displayNamePlaceholder": "Participante sem nome",
-    "fitRemoteParticipantToFrame": "Ajustar ao quadro",
-    "fillRemoteParticipantFrame": "Preencher quadro",
-    "pinParticipantForMe": "Fixar para mim",
-    "pinParticipantForMeLimitReached": "PIN (limite alcançado)",
-    "unpinParticipantForMe": "Desafixar",
-    "pinParticipantMenuItemAriaLabel": "Fixar {participantName}",
-    "unpinParticipantMenuItemAriaLabel": "Desafixar {participantName}",
-    "pinnedParticipantAnnouncementAriaLabel": "Fixado {participantName}",
-    "unpinnedParticipantAnnouncementAriaLabel": "Desafixado {participantName}",
-    "startSpotlightVideoTileMenuLabel": "Destacar para todos",
-    "addSpotlightVideoTileMenuLabel": "Adicionar destaque",
-    "spotlightLimitReachedMenuTitle": "Limite de destaque atingido",
-    "stopSpotlightVideoTileMenuLabel": "Parar de destacar",
-    "stopSpotlightOnSelfVideoTileMenuLabel": "Sair de destaque",
-    "attendeeRole": "Participante"
-  },
-  "dialpad": {
-    "placeholderText": "Inserir o número do telefone",
-    "deleteButtonAriaLabel": "Excluir"
-  },
-  "holdButton": {
-    "onLabel": "Retomar",
-    "offLabel": "Retenção",
-    "tooltipOnContent": "Retomar chamada",
-    "tooltipOffContent": "Manter chamada em espera"
-  },
-  "videoTile": {
-    "participantStateRinging": "Chamando...",
-    "participantStateHold": "Em espera"
-  },
-  "CameraAndMicrophoneSitePermissionsRequest": {
-    "primaryText": "Permitir {appName} usar a câmera e o microfone",
-    "secondaryText": "Isso é para que os participantes possam ver e ouvir você.",
-    "linkText": "Preciso de ajuda? Obtenha ajuda para solução de problemas",
-    "primaryButtonText": "Continuar sem câmera e microfone",
-    "ariaLabel": "Permitir acesso à câmera e ao microfone"
-  },
-  "CameraSitePermissionsRequest": {
-    "primaryText": "Permitir que {appName} use a câmera",
-    "secondaryText": "Isso é para que os participantes possam ver você.",
-    "linkText": "Preciso de ajuda? Obtenha ajuda para solução de problemas",
-    "primaryButtonText": "Continuar sem a câmera",
-    "ariaLabel": "Permitir acesso à câmera"
-  },
-  "MicrophoneSitePermissionsRequest": {
-    "primaryText": "Permitir que {appName} use o microfone",
-    "secondaryText": "Isso é para que os participantes possam ouvir você.",
-    "linkText": "Preciso de ajuda? Obtenha ajuda para solução de problemas",
-    "primaryButtonText": "Continuar sem o microfone",
-    "ariaLabel": "Permitir acesso ao microfone"
-  },
-  "CameraAndMicrophoneSitePermissionsCheck": {
-    "primaryText": "Verificando o acesso à câmera e ao microfone",
-    "secondaryText": "Permitir acesso, se solicitado. Isso é para que os participantes possam ver e ouvir você.",
-    "linkText": "Preciso de ajuda? Obtenha ajuda para solução de problemas",
-    "primaryButtonText": "Continuar sem câmera e microfone",
-    "ariaLabel": "Verificando o acesso à câmera e ao microfone. Permitir o acesso se solicitado."
-  },
-  "CameraSitePermissionsCheck": {
-    "primaryText": "Verificando o acesso à câmera",
-    "secondaryText": "Permitir acesso, se solicitado. Isso é para que os participantes possam ver você.",
-    "linkText": "Preciso de ajuda? Obtenha ajuda para solução de problemas",
-    "primaryButtonText": "Continuar sem câmera",
-    "ariaLabel": "Verificando o acesso à câmera. Permitir o acesso se solicitado."
-  },
-  "MicrophoneSitePermissionsCheck": {
-    "primaryText": "Verificando o acesso ao microfone",
-    "secondaryText": "Permitir acesso, se solicitado. Isso é para que os participantes possam ouvir você.",
-    "linkText": "Preciso de ajuda? Obtenha ajuda para solução de problemas",
-    "primaryButtonText": "Continuar sem microfone",
-    "ariaLabel": "Verificando acesso ao microfone. Permitir o acesso se solicitado."
-  },
-  "CameraAndMicrophoneSitePermissionsDenied": {
-    "primaryText": "Não é possível acessar a câmera e o microfone",
-    "secondaryText": "Clique no ícone de bloqueio na barra de endereços para conceder permissões de microfone a esta página da Web. Uma atualização de página pode ser necessária.",
-    "primaryButtonText": "Continuar sem câmera e microfone",
-    "linkText": "Preciso de ajuda? Obtenha ajuda para solução de problemas"
-  },
-  "CameraAndMicrophoneSitePermissionsDeniedSafari": {
-    "primaryText": "Não é possível acessar a câmera e o microfone",
-    "secondaryText": "Atualize a página para permitir permissões ou verifique as configurações deste navegador e verifique se as permissões estão habilitadas para este site.",
-    "primaryButtonText": "Continuar sem câmera e microfone",
-    "linkText": "Preciso de ajuda? Obtenha ajuda para solução de problemas"
-  },
-  "CameraSitePermissionsDenied": {
-    "primaryText": "Não é possível acessar a câmera",
-    "secondaryText": "Clique no ícone de bloqueio na barra de endereços para conceder permissões de câmera a esta página da Web. Uma atualização de página pode ser necessária.",
-    "primaryButtonText": "Continuar sem a câmera",
-    "linkText": "Preciso de ajuda? Obtenha ajuda para solução de problemas"
-  },
-  "MicrophoneSitePermissionsDenied": {
-    "primaryText": "Não é possível acessar o microfone",
-    "secondaryText": "Clique no ícone de bloqueio na barra de endereços para conceder permissões de microfone a esta página da Web. Uma atualização de página pode ser necessária.",
-    "primaryButtonText": "Continuar sem microfone",
-    "linkText": "Preciso de ajuda? Obtenha ajuda para solução de problemas"
-  },
-  "CameraSitePermissionsDeniedSafari": {
-    "primaryText": "Não é possível acessar a câmera",
-    "secondaryText": "Atualize a página para permitir permissões ou verifique as configurações deste navegador e verifique se as permissões estão habilitadas para este site.",
-    "primaryButtonText": "Continuar sem câmera",
-    "linkText": "Preciso de ajuda? Obtenha ajuda para solução de problemas"
-  },
-  "MicrophoneSitePermissionsDeniedSafari": {
-    "primaryText": "Não é possível acessar o microfone",
-    "secondaryText": "Atualize a página para permitir permissões ou verifique as configurações deste navegador e verifique se as permissões estão habilitadas para este site.",
-    "primaryButtonText": "Continuar sem o microfone",
-    "linkText": "Preciso de ajuda? Obtenha ajuda para solução de problemas"
-  },
-  "UnsupportedBrowser": {
-    "primaryText": "Navegador sem suporte",
-    "secondaryText": "Ingresse nesta chamada usando um navegador compatível.",
-    "moreHelpLinkText": "Consulte os requisitos de compatibilidade"
-  },
-  "UnsupportedBrowserVersion": {
-    "primaryText": "Atualização do navegador necessária",
-    "secondaryText": "Para garantir a melhor chamada possível, atualize o navegador e tente ingressar na chamada novamente.",
-    "moreHelpLinkText": "Consulte os requisitos de compatibilidade",
-    "continueAnywayButtonText": "Iniciar chamada sem atualizar"
-  },
-  "UnsupportedOperatingSystem": {
-    "primaryText": "Sistema operacional sem suporte",
-    "secondaryText": "Ingresse nesta chamada usando um dispositivo com um sistema operacional compatível.",
-    "moreHelpLinkText": "Consulte os requisitos de compatibilidade"
-  },
-  "BrowserPermissionDenied": {
-    "primaryText": "Não é possível usar sua câmera ou microfone",
-    "secondaryText": "Seu navegador pode não ter acesso à câmera ou ao microfone. Para corrigir isso, abra as Preferências do Sistema.",
-    "primaryButtonText": "Tentar novamente",
-    "linkText": "Preciso de ajuda? Obtenha ajuda para solução de problemas"
-  },
-  "BrowserPermissionDeniedIOS": {
-    "primaryText": "Permitir acesso ao microfone para continuar",
-    "secondaryText": "Para que outros participantes possam ouvi-lo.",
-    "primaryButtonText": "Tentar novamente",
-    "imageAltText": "Localização da permissão do microfone e do dispositivo da câmera para iOS",
-    "linkText": "Preciso de ajuda? Obtenha ajuda para solução de problemas",
-    "step1Text": "Acessar o aplicativo Configurações",
-    "step2Text": "Rolar para baixo até as configurações deste navegador",
-    "step3Text": "Ligar o microfone (Câmera opcional)",
-    "step4Text": "Tentar ingressar na chamada novamente",
-    "step1DigitText": "1",
-    "step2DigitText": "2",
-    "step3DigitText": "3",
-    "step4DigitText": "4"
-  },
-  "verticalGallery": {
-    "leftNavButtonAriaLabel": "página anterior",
-    "rightNavButtonAriaLabel": "próxima página"
-<<<<<<< HEAD
-  },
-  "AttendeeRole": "Participante"
-}
-
-=======
-  }
-}
->>>>>>> fc203b91
+{
+  "participantItem": {
+    "isMeText": "(você)",
+    "menuTitle": "Mais opções",
+    "removeButtonLabel": "Remover",
+    "sharingIconLabel": "Compartilhamento",
+    "mutedIconLabel": "Silenciado",
+    "displayNamePlaceholder": "Participante sem nome",
+    "participantStateRinging": "Chamando...",
+    "participantStateHold": "Em espera",
+    "attendeeRole": "Participante"
+  },
+  "ParticipantList": {
+    "overflowParticipantCount": "+{overflowCount} mais"
+  },
+  "typingIndicator": {
+    "singleUser": "{user} está digitando ...",
+    "multipleUsers": "{users} estão digitando ...",
+    "multipleUsersAbbreviateOne": "{users} e 1 outro estão digitando...",
+    "multipleUsersAbbreviateMany": "{users} e {numOthers} outros estão digitando ...",
+    "delimiter": ", "
+  },
+  "sendBox": {
+    "placeholderText": "Inserir uma mensagem",
+    "textTooLong": "O comprimento da mensagem está acima do limite máximo.",
+    "sendButtonAriaLabel": "Enviar mensagem",
+    "fileUploadsPendingError": "Carregando... Aguarde.",
+    "removeFile": "Remover arquivo",
+    "uploading": "Carregando",
+    "uploadCompleted": "Carregamento concluído"
+  },
+  "richTextSendBox": {
+    "placeholderText": "Inserir uma mensagem",
+    "textTooLong": "O comprimento da mensagem está acima do limite máximo.",
+    "sendButtonAriaLabel": "Enviar mensagem",
+    "fileUploadsPendingError": "Carregando... Aguarde.",
+    "removeFile": "Remover arquivo",
+    "uploading": "Carregando",
+    "uploadCompleted": "Carregamento concluído",
+    "boldTooltip": "Negrito",
+    "italicTooltip": "Itálico",
+    "underlineTooltip": "Sublinhar",
+    "bulletListTooltip": "Lista com marcadores",
+    "numberListTooltip": "Lista numerada",
+    "increaseIndentTooltip": "Aumentar recuo",
+    "decreaseIndentTooltip": "Diminuir recuo",
+    "richTextFormatButtonTooltip": "Formato"
+  },
+  "mentionPopover": {
+    "mentionPopoverHeader": "Sugestões"
+  },
+  "imageOverlay": {
+    "downloadButtonLabel": "Baixar",
+    "dismissButtonAriaLabel": "Fechar"
+  },
+  "messageStatusIndicator": {
+    "deliveredAriaLabel": "Mensagem enviada",
+    "deliveredTooltipText": "Enviado",
+    "seenAriaLabel": "Mensagem vista por outras pessoas",
+    "seenTooltipText": "Visto",
+    "readByTooltipText": "Lido por {messageThreadReadCount} de {remoteParticipantsCount}",
+    "sendingAriaLabel": "Envio de mensagem",
+    "sendingTooltipText": "Enviando",
+    "failedToSendAriaLabel": "Falha ao enviar mensagem",
+    "failedToSendTooltipText": "Falha ao enviar"
+  },
+  "endCallButton": {
+    "label": "Sair",
+    "tooltipContent": "Sair da chamada"
+  },
+  "cameraButton": {
+    "onLabel": "Câmera",
+    "offLabel": "Câmera",
+    "tooltipDisabledContent": "A câmera está desabilitada",
+    "tooltipOnContent": "Desabilitar a câmera",
+    "tooltipOffContent": "Ligar a câmera",
+    "tooltipVideoLoadingContent": "O vídeo está carregando",
+    "cameraMenuTitle": "Câmera",
+    "cameraMenuTooltip": "Escolher câmera",
+    "cameraButtonSplitRoleDescription": "Botão de divisão",
+    "onSplitButtonAriaLabel": "Desabilitar a câmera e as opções da câmera",
+    "offSplitButtonAriaLabel": "Habilitar a câmera e as opções da câmera",
+    "cameraActionTurnedOnAnnouncement": "A câmera foi ligada",
+    "cameraActionTurnedOffAnnouncement": "A câmera foi desligada",
+    "onSplitButtonPrimaryActionCamera": "Desligar a câmera",
+    "offSplitButtonPrimaryActionCamera": "Ligar a câmera",
+    "cameraPrimaryActionSplitButtonTitle": "Usar câmera",
+    "videoEffectsMenuItemTitle": "Efeitos"
+  },
+  "microphoneButton": {
+    "onLabel": "Microfone",
+    "offLabel": "Microfone",
+    "tooltipDisabledContent": "O microfone está desabilitado",
+    "tooltipOnContent": "Ativar mudo do microfone",
+    "tooltipOffContent": "Desativar mudo do microfone",
+    "microphoneMenuTitle": "Microfone",
+    "microphoneMenuTooltip": "Escolher microfone",
+    "speakerMenuTitle": "Alto-falante",
+    "speakerMenuTooltip": "Escolher alto-falante",
+    "microphoneButtonSplitRoleDescription": "Botão de divisão",
+    "onSplitButtonAriaLabel": "Ativar mudo das opções de microfone e áudio",
+    "offSplitButtonAriaLabel": "Desativar mudo do microfone e opções de áudio",
+    "microphoneActionTurnedOnAnnouncement": "O microfone foi ligado",
+    "microphoneActionTurnedOffAnnouncement": "O microfone foi desligado",
+    "offSplitButtonMicrophonePrimaryAction": "Desativar mudo do microfone",
+    "onSplitButtonMicrophonePrimaryAction": "Ativar mudo do microfone",
+    "microphonePrimaryActionSplitButtonTitle": "Usar o microfone"
+  },
+  "devicesButton": {
+    "label": "Dispositivos",
+    "tooltipContent": "Gerenciar dispositivos",
+    "cameraMenuTitle": "Câmera",
+    "cameraMenuTooltip": "Escolher câmera",
+    "audioDeviceMenuTitle": "Dispositivo de Áudio",
+    "audioDeviceMenuTooltip": "Escolher dispositivo de áudio",
+    "microphoneMenuTitle": "Microfone",
+    "microphoneMenuTooltip": "Escolher microfone",
+    "speakerMenuTitle": "Alto-falante",
+    "speakerMenuTooltip": "Escolher alto-falante"
+  },
+  "participantsButton": {
+    "label": "Pessoas",
+    "tooltipContent": "Mostrar participantes",
+    "menuHeader": "Nesta chamada",
+    "participantsListButtonLabel": "{numParticipants} pessoas",
+    "muteAllButtonLabel": "Silenciar todos",
+    "copyInviteLinkButtonLabel": "Copiar o link de convite",
+    "copyInviteLinkActionedAriaLabel": "Link de convite copiado"
+  },
+  "screenShareButton": {
+    "onLabel": "Interromper apresentação",
+    "offLabel": "Apresentação",
+    "tooltipDisabledContent": "A apresentação está desabilitada.",
+    "tooltipOnContent": "Apresentando sua tela",
+    "tooltipOffContent": "Apresentar sua tela"
+  },
+  "raiseHandButton": {
+    "offLabel": "Levantar",
+    "onLabel": "Baixar",
+    "tooltipDisabledContent": "A ação Levantar a Mão está desabilitada",
+    "tooltipOnContent": "Baixar a Mão",
+    "tooltipOffContent": "Levantar a Mão"
+  },
+  "reactionButton": {
+    "label": "Reagir",
+    "ariaLabel": "Botão Reagir, Enviar uma reação",
+    "tooltipDisabledContent": "A ação de reação está desabilitada",
+    "tooltipContent": "Enviar uma reação",
+    "likeReactionTooltipContent": "Curtir",
+    "heartReactionTooltipContent": "Amor",
+    "laughReactionTooltipContent": "Gargalhada",
+    "applauseReactionTooltipContent": "Aplausos",
+    "surprisedReactionTooltipContent": "Surpreso"
+  },
+  "messageThread": {
+    "yesterday": "Ontem",
+    "sunday": "Domingo",
+    "monday": "Segunda",
+    "tuesday": "Terça-feira",
+    "wednesday": "Quarta-feira",
+    "thursday": "quinta-feira",
+    "friday": "Sexta-feira",
+    "saturday": "Sábado",
+    "participantJoined": "ingressou no chat.",
+    "participantLeft": "saiu do chat.",
+    "editMessage": "Editar",
+    "removeMessage": "Excluir",
+    "resendMessage": "Tente enviar novamente",
+    "failToSendTag": "Falha ao enviar",
+    "editedTag": "Editado",
+    "liveAuthorIntro": "{author} disse",
+    "messageContentAriaText": "{author} disse {message}",
+    "messageContentMineAriaText": "Você disse {message}",
+    "editBoxTextLimit": "Sua mensagem está acima do limite de {limitNumber} caracteres",
+    "editBoxPlaceholderText": "Edite sua mensagem",
+    "newMessagesIndicator": "Novas mensagens",
+    "noDisplayNameSub": "Sem nome",
+    "editBoxCancelButton": "Cancelar",
+    "editBoxSubmitButton": "Concluído",
+    "messageReadCount": "Lido por {messageReadByCount} de {remoteParticipantsCount}",
+    "actionMenuMoreOptions": "Mais opções",
+    "downloadFile": "Baixar arquivo",
+    "blockedWarningText": "Esta mensagem foi excluída devido à política organizacional.",
+    "blockedWarningLinkText": "Detalhes",
+    "fileCardGroupMessage": "A mensagem tem {fileCount} anexo",
+    "messageDeletedAnnouncementAriaLabel": "A mensagem foi excluída"
+  },
+  "errorBar": {
+    "unableToReachChatService": "Você está offline",
+    "accessDenied": "Não é possível acessar os serviços de chat - verifique as credenciais do usuário fornecidas",
+    "userNotInChatThread": "Você não está mais neste tópico de chat",
+    "sendMessageNotInChatThread": "Falha ao enviar mensagem porque você não está mais neste thread de chat",
+    "sendMessageGeneric": "Falha ao enviar mensagem",
+    "callingNetworkFailure": "Chamada de conexão desabilitar - parece que você está offline",
+    "startVideoGeneric": "Falha ao iniciar o vídeo",
+    "stopVideoGeneric": "Falha ao interromper o vídeo",
+    "muteGeneric": "Falha ao ativar mudo do microfone",
+    "unmuteGeneric": "Falha ao desativar mudo do microfone",
+    "speakingWhileMuted": "O microfone está com o mudo ativado",
+    "startScreenShareGeneric": "Ocorreu um problema ao iniciar o compartilhamento de tela.",
+    "stopScreenShareGeneric": "Falha ao interromper o compartilhamento de tela",
+    "callNetworkQualityLow": "A qualidade da rede é baixa.",
+    "callNoSpeakerFound": "Nenhum alto-falante ou fone de ouvido encontrado. Conecte um dispositivo de áudio para ouvir a chamada.",
+    "callNoMicrophoneFound": "Nenhum microfone encontrado. Conecte um dispositivo de entrada de áudio.",
+    "callMicrophoneAccessDenied": "Não é possível acessar o microfone. Clique no bloqueio na barra de endereços para conceder permissão a esta página da Web.",
+    "callMicrophoneAccessDeniedSafari": "Não é possível acessar o microfone. Atualize a página para permitir permissões ou verifique as configurações deste navegador e verifique se as permissões estão habilitadas para este site.",
+    "callMicrophoneMutedBySystem": "Você está com as notificações desativada pelo sistema.",
+    "callMicrophoneUnmutedBySystem": "Seu microfone se recuperou e você foi desativado pelo sistema.",
+    "callMacOsMicrophoneAccessDenied": "Não é possível acessar o microfone. Conceda permissão ao microfone nas configurações de privacidade do macOS.",
+    "callLocalVideoFreeze": "A largura de banda da rede é ruim. Seu vídeo pode aparecer em pausa para outras pessoas na chamada.",
+    "callCameraAccessDenied": "Não é possível acessar a câmera. Clique no bloqueio na barra de endereços para conceder permissão a esta página da Web.",
+    "callCameraAccessDeniedSafari": "Não é possível acessar a câmera. Atualize a página para permitir permissões ou verifique as configurações deste navegador e verifique se as permissões estão habilitadas para este site.",
+    "callCameraAlreadyInUse": "Não é possível acessar a câmera. Talvez ele já esteja em uso por outro aplicativo.",
+    "callVideoStoppedBySystem": "Seu vídeo foi interrompido pelo sistema.",
+    "callVideoRecoveredBySystem": "Seu vídeo foi retomado.",
+    "callMacOsCameraAccessDenied": "O MacOS está bloqueando o acesso à sua câmera. Atualize suas configurações de privacidade para permitir que este navegador acesse sua câmera.",
+    "callMacOsScreenShareAccessDenied": "O MacOS está bloqueando o compartilhamento de tela. Atualize suas configurações de privacidade para permitir que este navegador grave sua tela.",
+    "dismissButtonAriaLabel": "Fechar",
+    "failedToJoinCallGeneric": "Ocorreu um erro ao ingressar na chamada.",
+    "failedToJoinCallInvalidMeetingLink": "Não é possível ingressar na Reunião. Link Inválido.",
+    "cameraFrozenForRemoteParticipants": "Os usuários na chamada estão enfrentando problemas para ver seu vídeo. Verifique seus dispositivos e a rede.",
+    "unableToStartVideoEffect": "Não é possível aplicar o efeito de vídeo.",
+    "startSpotlightWhileMaxParticipantsAreSpotlighted": "Não é possível iniciar o destaque nos participantes porque o número máximo de participantes já está em destaque."
+  },
+  "videoGallery": {
+    "screenIsBeingSharedMessage": "Você está compartilhando sua tela",
+    "screenShareLoadingMessage": "Carregando a tela do {participant}",
+    "localVideoLabel": "Você",
+    "localVideoCameraSwitcherLabel": "Alternar câmera",
+    "localVideoMovementLabel": "Bloco de Vídeo Local Removível",
+    "localVideoSelectedDescription": "{cameraName} selecionado",
+    "displayNamePlaceholder": "Participante sem nome",
+    "fitRemoteParticipantToFrame": "Ajustar ao quadro",
+    "fillRemoteParticipantFrame": "Preencher quadro",
+    "pinParticipantForMe": "Fixar para mim",
+    "pinParticipantForMeLimitReached": "PIN (limite alcançado)",
+    "unpinParticipantForMe": "Desafixar",
+    "pinParticipantMenuItemAriaLabel": "Fixar {participantName}",
+    "unpinParticipantMenuItemAriaLabel": "Desafixar {participantName}",
+    "pinnedParticipantAnnouncementAriaLabel": "Fixado {participantName}",
+    "unpinnedParticipantAnnouncementAriaLabel": "Desafixado {participantName}",
+    "startSpotlightVideoTileMenuLabel": "Destacar para todos",
+    "addSpotlightVideoTileMenuLabel": "Adicionar destaque",
+    "spotlightLimitReachedMenuTitle": "Limite de destaque atingido",
+    "stopSpotlightVideoTileMenuLabel": "Parar de destacar",
+    "stopSpotlightOnSelfVideoTileMenuLabel": "Sair de destaque",
+    "attendeeRole": "Participante"
+  },
+  "dialpad": {
+    "placeholderText": "Inserir o número do telefone",
+    "deleteButtonAriaLabel": "Excluir"
+  },
+  "holdButton": {
+    "onLabel": "Retomar",
+    "offLabel": "Retenção",
+    "tooltipOnContent": "Retomar chamada",
+    "tooltipOffContent": "Manter chamada em espera"
+  },
+  "videoTile": {
+    "participantStateRinging": "Chamando...",
+    "participantStateHold": "Em espera"
+  },
+  "CameraAndMicrophoneSitePermissionsRequest": {
+    "primaryText": "Permitir {appName} usar a câmera e o microfone",
+    "secondaryText": "Isso é para que os participantes possam ver e ouvir você.",
+    "linkText": "Preciso de ajuda? Obtenha ajuda para solução de problemas",
+    "primaryButtonText": "Continuar sem câmera e microfone",
+    "ariaLabel": "Permitir acesso à câmera e ao microfone"
+  },
+  "CameraSitePermissionsRequest": {
+    "primaryText": "Permitir que {appName} use a câmera",
+    "secondaryText": "Isso é para que os participantes possam ver você.",
+    "linkText": "Preciso de ajuda? Obtenha ajuda para solução de problemas",
+    "primaryButtonText": "Continuar sem a câmera",
+    "ariaLabel": "Permitir acesso à câmera"
+  },
+  "MicrophoneSitePermissionsRequest": {
+    "primaryText": "Permitir que {appName} use o microfone",
+    "secondaryText": "Isso é para que os participantes possam ouvir você.",
+    "linkText": "Preciso de ajuda? Obtenha ajuda para solução de problemas",
+    "primaryButtonText": "Continuar sem o microfone",
+    "ariaLabel": "Permitir acesso ao microfone"
+  },
+  "CameraAndMicrophoneSitePermissionsCheck": {
+    "primaryText": "Verificando o acesso à câmera e ao microfone",
+    "secondaryText": "Permitir acesso, se solicitado. Isso é para que os participantes possam ver e ouvir você.",
+    "linkText": "Preciso de ajuda? Obtenha ajuda para solução de problemas",
+    "primaryButtonText": "Continuar sem câmera e microfone",
+    "ariaLabel": "Verificando o acesso à câmera e ao microfone. Permitir o acesso se solicitado."
+  },
+  "CameraSitePermissionsCheck": {
+    "primaryText": "Verificando o acesso à câmera",
+    "secondaryText": "Permitir acesso, se solicitado. Isso é para que os participantes possam ver você.",
+    "linkText": "Preciso de ajuda? Obtenha ajuda para solução de problemas",
+    "primaryButtonText": "Continuar sem câmera",
+    "ariaLabel": "Verificando o acesso à câmera. Permitir o acesso se solicitado."
+  },
+  "MicrophoneSitePermissionsCheck": {
+    "primaryText": "Verificando o acesso ao microfone",
+    "secondaryText": "Permitir acesso, se solicitado. Isso é para que os participantes possam ouvir você.",
+    "linkText": "Preciso de ajuda? Obtenha ajuda para solução de problemas",
+    "primaryButtonText": "Continuar sem microfone",
+    "ariaLabel": "Verificando acesso ao microfone. Permitir o acesso se solicitado."
+  },
+  "CameraAndMicrophoneSitePermissionsDenied": {
+    "primaryText": "Não é possível acessar a câmera e o microfone",
+    "secondaryText": "Clique no ícone de bloqueio na barra de endereços para conceder permissões de microfone a esta página da Web. Uma atualização de página pode ser necessária.",
+    "primaryButtonText": "Continuar sem câmera e microfone",
+    "linkText": "Preciso de ajuda? Obtenha ajuda para solução de problemas"
+  },
+  "CameraAndMicrophoneSitePermissionsDeniedSafari": {
+    "primaryText": "Não é possível acessar a câmera e o microfone",
+    "secondaryText": "Atualize a página para permitir permissões ou verifique as configurações deste navegador e verifique se as permissões estão habilitadas para este site.",
+    "primaryButtonText": "Continuar sem câmera e microfone",
+    "linkText": "Preciso de ajuda? Obtenha ajuda para solução de problemas"
+  },
+  "CameraSitePermissionsDenied": {
+    "primaryText": "Não é possível acessar a câmera",
+    "secondaryText": "Clique no ícone de bloqueio na barra de endereços para conceder permissões de câmera a esta página da Web. Uma atualização de página pode ser necessária.",
+    "primaryButtonText": "Continuar sem a câmera",
+    "linkText": "Preciso de ajuda? Obtenha ajuda para solução de problemas"
+  },
+  "MicrophoneSitePermissionsDenied": {
+    "primaryText": "Não é possível acessar o microfone",
+    "secondaryText": "Clique no ícone de bloqueio na barra de endereços para conceder permissões de microfone a esta página da Web. Uma atualização de página pode ser necessária.",
+    "primaryButtonText": "Continuar sem microfone",
+    "linkText": "Preciso de ajuda? Obtenha ajuda para solução de problemas"
+  },
+  "CameraSitePermissionsDeniedSafari": {
+    "primaryText": "Não é possível acessar a câmera",
+    "secondaryText": "Atualize a página para permitir permissões ou verifique as configurações deste navegador e verifique se as permissões estão habilitadas para este site.",
+    "primaryButtonText": "Continuar sem câmera",
+    "linkText": "Preciso de ajuda? Obtenha ajuda para solução de problemas"
+  },
+  "MicrophoneSitePermissionsDeniedSafari": {
+    "primaryText": "Não é possível acessar o microfone",
+    "secondaryText": "Atualize a página para permitir permissões ou verifique as configurações deste navegador e verifique se as permissões estão habilitadas para este site.",
+    "primaryButtonText": "Continuar sem o microfone",
+    "linkText": "Preciso de ajuda? Obtenha ajuda para solução de problemas"
+  },
+  "UnsupportedBrowser": {
+    "primaryText": "Navegador sem suporte",
+    "secondaryText": "Ingresse nesta chamada usando um navegador compatível.",
+    "moreHelpLinkText": "Consulte os requisitos de compatibilidade"
+  },
+  "UnsupportedBrowserVersion": {
+    "primaryText": "Atualização do navegador necessária",
+    "secondaryText": "Para garantir a melhor chamada possível, atualize o navegador e tente ingressar na chamada novamente.",
+    "moreHelpLinkText": "Consulte os requisitos de compatibilidade",
+    "continueAnywayButtonText": "Iniciar chamada sem atualizar"
+  },
+  "UnsupportedOperatingSystem": {
+    "primaryText": "Sistema operacional sem suporte",
+    "secondaryText": "Ingresse nesta chamada usando um dispositivo com um sistema operacional compatível.",
+    "moreHelpLinkText": "Consulte os requisitos de compatibilidade"
+  },
+  "BrowserPermissionDenied": {
+    "primaryText": "Não é possível usar sua câmera ou microfone",
+    "secondaryText": "Seu navegador pode não ter acesso à câmera ou ao microfone. Para corrigir isso, abra as Preferências do Sistema.",
+    "primaryButtonText": "Tentar novamente",
+    "linkText": "Preciso de ajuda? Obtenha ajuda para solução de problemas"
+  },
+  "BrowserPermissionDeniedIOS": {
+    "primaryText": "Permitir acesso ao microfone para continuar",
+    "secondaryText": "Para que outros participantes possam ouvi-lo.",
+    "primaryButtonText": "Tentar novamente",
+    "imageAltText": "Localização da permissão do microfone e do dispositivo da câmera para iOS",
+    "linkText": "Preciso de ajuda? Obtenha ajuda para solução de problemas",
+    "step1Text": "Acessar o aplicativo Configurações",
+    "step2Text": "Rolar para baixo até as configurações deste navegador",
+    "step3Text": "Ligar o microfone (Câmera opcional)",
+    "step4Text": "Tentar ingressar na chamada novamente",
+    "step1DigitText": "1",
+    "step2DigitText": "2",
+    "step3DigitText": "3",
+    "step4DigitText": "4"
+  },
+  "verticalGallery": {
+    "leftNavButtonAriaLabel": "página anterior",
+    "rightNavButtonAriaLabel": "próxima página"
+  }
+}