--- conflicted
+++ resolved
@@ -1,389 +1,382 @@
-{
-  "participantItem": {
-    "isMeText": "(Вы)",
-    "menuTitle": "Дополнительные параметры",
-    "removeButtonLabel": "Удалить",
-    "sharingIconLabel": "Общий доступ",
-    "mutedIconLabel": "Микрофон отключен",
-    "displayNamePlaceholder": "Участник без имени",
-    "participantStateRinging": "Выполняется вызов...",
-    "participantStateHold": "На удержании",
-    "attendeeRole": "Участник"
-  },
-  "ParticipantList": {
-    "overflowParticipantCount": "и еще {overflowCount}"
-  },
-  "typingIndicator": {
-    "singleUser": "{user} вводит текст...",
-    "multipleUsers": "{users} вводят текст...",
-    "multipleUsersAbbreviateOne": "{users} и еще 1 вводят текст...",
-    "multipleUsersAbbreviateMany": "{users} и еще {numOthers} вводят текст...",
-    "delimiter": "; "
-  },
-  "sendBox": {
-    "placeholderText": "Введите сообщение",
-    "textTooLong": "Длина сообщения превышает максимально допустимую.",
-    "sendButtonAriaLabel": "Отправить сообщение",
-    "fileUploadsPendingError": "Выполняется загрузка. Подождите...",
-    "removeFile": "Удалить файл",
-    "uploading": "Отправка",
-    "uploadCompleted": "Отправка завершена"
-  },
-  "richTextSendBox": {
-    "placeholderText": "Введите сообщение",
-    "textTooLong": "Длина сообщения превышает максимально допустимую.",
-    "sendButtonAriaLabel": "Отправить сообщение",
-    "fileUploadsPendingError": "Производится отправка... Подождите.",
-    "removeFile": "Удалить файл",
-    "uploading": "Отправка",
-    "uploadCompleted": "Отправка завершена",
-    "boldTooltip": "Полужирный",
-    "italicTooltip": "Курсив",
-    "underlineTooltip": "Подчеркнуть",
-    "bulletListTooltip": "Маркированный список",
-    "numberListTooltip": "Нумерованный список",
-    "increaseIndentTooltip": "Увеличить отступ",
-    "decreaseIndentTooltip": "Уменьшить отступ",
-    "richTextFormatButtonTooltip": "Формат"
-  },
-  "mentionPopover": {
-    "mentionPopoverHeader": "Рекомендации"
-  },
-  "imageOverlay": {
-    "downloadButtonLabel": "Скачать",
-    "dismissButtonAriaLabel": "Закрыть"
-  },
-  "messageStatusIndicator": {
-    "deliveredAriaLabel": "Сообщение отправлено",
-    "deliveredTooltipText": "Отправлено",
-    "seenAriaLabel": "Сообщение просмотрено другими пользователями",
-    "seenTooltipText": "Просмотрено",
-    "readByTooltipText": "Прочитали: {messageThreadReadCount} из {remoteParticipantsCount}",
-    "sendingAriaLabel": "Отправка сообщения",
-    "sendingTooltipText": "Отправка",
-    "failedToSendAriaLabel": "Не удалось отправить сообщение",
-    "failedToSendTooltipText": "Не удалось отправить"
-  },
-  "endCallButton": {
-    "label": "Выйти",
-    "tooltipContent": "Покинуть вызов"
-  },
-  "cameraButton": {
-    "onLabel": "Камера",
-    "offLabel": "Камера",
-    "tooltipDisabledContent": "Камера отключена",
-    "tooltipOnContent": "Выключить камеру",
-    "tooltipOffContent": "Включить камеру",
-    "tooltipVideoLoadingContent": "Видео загружается",
-    "cameraMenuTitle": "Камера",
-    "cameraMenuTooltip": "Выбрать камеру",
-    "cameraButtonSplitRoleDescription": "Разворачивающаяся кнопка",
-    "onSplitButtonAriaLabel": "Отключить камеру и параметры камеры",
-    "offSplitButtonAriaLabel": "Включить камеру и параметры камеры",
-    "cameraActionTurnedOnAnnouncement": "Камера включена",
-    "cameraActionTurnedOffAnnouncement": "Камера отключена",
-    "onSplitButtonPrimaryActionCamera": "Выключить камеру",
-    "offSplitButtonPrimaryActionCamera": "Включить камеру",
-    "cameraPrimaryActionSplitButtonTitle": "Использовать камеру",
-    "videoEffectsMenuItemTitle": "Эффекты"
-  },
-  "microphoneButton": {
-    "onLabel": "Микрофон",
-    "offLabel": "Микрофон",
-    "tooltipDisabledContent": "Микрофон отключен",
-    "tooltipOnContent": "Отключить микрофон",
-    "tooltipOffContent": "Включить микрофон",
-    "microphoneMenuTitle": "Микрофон",
-    "microphoneMenuTooltip": "Выбрать микрофон",
-    "speakerMenuTitle": "Динамик",
-    "speakerMenuTooltip": "Выбрать динамик",
-    "microphoneButtonSplitRoleDescription": "Разворачивающаяся кнопка",
-    "onSplitButtonAriaLabel": "Отключить микрофон и параметры звука",
-    "offSplitButtonAriaLabel": "Включить микрофон и параметры звука",
-    "microphoneActionTurnedOnAnnouncement": "Ваш микрофон включен",
-    "microphoneActionTurnedOffAnnouncement": "Ваш микрофон отключен",
-    "offSplitButtonMicrophonePrimaryAction": "Включить микрофон",
-    "onSplitButtonMicrophonePrimaryAction": "Отключить микрофон",
-    "microphonePrimaryActionSplitButtonTitle": "Использовать микрофон"
-  },
-  "devicesButton": {
-    "label": "Устройства",
-    "tooltipContent": "Управление устройствами",
-    "cameraMenuTitle": "Камера",
-    "cameraMenuTooltip": "Выбрать камеру",
-    "audioDeviceMenuTitle": "Звуковое устройство",
-    "audioDeviceMenuTooltip": "Выбрать звуковое устройство",
-    "microphoneMenuTitle": "Микрофон",
-    "microphoneMenuTooltip": "Выбрать микрофон",
-    "speakerMenuTitle": "Динамик",
-    "speakerMenuTooltip": "Выбрать динамик"
-  },
-  "participantsButton": {
-    "label": "Люди",
-    "tooltipContent": "Показать участников",
-    "menuHeader": "В этом звонке",
-    "participantsListButtonLabel": "Пользователей: {numParticipants}",
-    "muteAllButtonLabel": "Отключить все микрофоны",
-    "copyInviteLinkButtonLabel": "Копировать ссылку с приглашением",
-    "copyInviteLinkActionedAriaLabel": "Ссылка на приглашение скопирована"
-  },
-  "screenShareButton": {
-    "onLabel": "Остановить демонстрацию",
-    "offLabel": "Демонстрировать",
-    "tooltipDisabledContent": "Демонстрация отключена",
-    "tooltipOnContent": "Демонстрация экрана",
-    "tooltipOffContent": "Демонстрировать экран"
-  },
-  "raiseHandButton": {
-    "offLabel": "Поднять руку",
-    "onLabel": "Опустить",
-    "tooltipDisabledContent": "Действие \"Поднять руку\" отключено",
-    "tooltipOnContent": "Опустить руку",
-    "tooltipOffContent": "Поднять руку"
-  },
-  "reactionButton": {
-    "label": "Отреагировать",
-    "ariaLabel": "Кнопка \"Отреагировать\", отправить реакцию",
-    "tooltipDisabledContent": "Действие реакции отключено",
-    "tooltipContent": "Отправка реакции",
-    "likeReactionTooltipContent": "Нравится",
-    "heartReactionTooltipContent": "Люблю",
-    "laughReactionTooltipContent": "Смеюсь",
-    "applauseReactionTooltipContent": "Аплодисменты",
-    "surprisedReactionTooltipContent": "Удивляюсь"
-  },
-  "messageThread": {
-    "yesterday": "Вчера",
-    "sunday": "Воскресенье",
-    "monday": "Понедельник",
-    "tuesday": "Вторник",
-    "wednesday": "Среда",
-    "thursday": "Четверг",
-    "friday": "Пятница",
-    "saturday": "Суббота",
-    "participantJoined": "присоединился к чату.",
-    "participantLeft": "покинул чат.",
-    "editMessage": "Изменить",
-    "removeMessage": "Удалить",
-    "resendMessage": "Отправьте еще раз",
-    "failToSendTag": "Не удалось отправить",
-    "editedTag": "Изменено",
-    "liveAuthorIntro": "{author} говорит",
-    "messageContentAriaText": "{author} говорит {message}",
-    "messageContentMineAriaText": "Вы сказали {message}",
-    "editBoxTextLimit": "Превышено предельное число символов в {limitNumber} сообщении",
-    "editBoxPlaceholderText": "Отредактируйте сообщение",
-    "newMessagesIndicator": "Новые сообщения",
-    "noDisplayNameSub": "Без имени",
-    "editBoxCancelButton": "Отмена",
-    "editBoxSubmitButton": "Готово",
-    "messageReadCount": "Прочитали: {messageReadByCount} из {remoteParticipantsCount}",
-    "actionMenuMoreOptions": "Дополнительные параметры",
-    "downloadFile": "Скачать файл",
-    "blockedWarningText": "Это сообщение было удалено политикой организации.",
-    "blockedWarningLinkText": "Сведения",
-    "fileCardGroupMessage": "Сообщение содержит {fileCount} вложение",
-    "messageDeletedAnnouncementAriaLabel": "Сообщение удалено"
-  },
-  "errorBar": {
-    "unableToReachChatService": "Вы не в сети",
-    "accessDenied": "Не удалось получить доступ к службам чата. Проверьте предоставленные учетные данные пользователя",
-    "userNotInChatThread": "Вы больше не находитесь в цепочке этого чата",
-    "sendMessageNotInChatThread": "Не удалось отправить сообщение, так как вы больше не находитесь в цепочке этого чата",
-    "sendMessageGeneric": "Не удалось отправить сообщение",
-    "callingNetworkFailure": "Тревожное подключение вызова — кажется, вы не в сети",
-    "startVideoGeneric": "Не удалось запустить видео",
-    "stopVideoGeneric": "Не удалось остановить видео",
-    "muteGeneric": "Не удалось отключить микрофон",
-    "unmuteGeneric": "Не удалось включить микрофон",
-    "speakingWhileMuted": "Микрофон отключен",
-    "startScreenShareGeneric": "Возникла проблема с запуском демонстрации экрана.",
-    "stopScreenShareGeneric": "Не удалось остановить демонстрацию экрана",
-    "callNetworkQualityLow": "Качество работы сети: низкое.",
-    "callNoSpeakerFound": "Динамики и наушники не найдены. Подключите звуковое устройство, чтобы услышать звонок.",
-    "callNoMicrophoneFound": "Микрофоны не найдены. Подключение звукового устройства ввода.",
-    "callMicrophoneAccessDenied": "Не удается получить доступ к микрофону. Щелкните блокировку в адресной строке, чтобы предоставить разрешение на эту веб-страницу.",
-    "callMicrophoneAccessDeniedSafari": "Не удается получить доступ к микрофону. Обновите страницу, чтобы разрешить разрешения, или проверьте параметры браузера и убедитесь, что для этого веб-сайта включены разрешения.",
-    "callMicrophoneMutedBySystem": "Система отключила ваш микрофон.",
-    "callMicrophoneUnmutedBySystem": "Микрофон восстановлен, и система включила ваш звук.",
-    "callMacOsMicrophoneAccessDenied": "Не удается получить доступ к микрофону. Предоставьте разрешение на доступ к микрофону в параметрах конфиденциальности macOS.",
-    "callLocalVideoFreeze": "Низкая пропускная способность сети. Ваше видео может отображаться как приостановленное для других участников вызова.",
-    "callCameraAccessDenied": "Не удается получить доступ к камере. Щелкните блокировку в адресной строке, чтобы предоставить разрешение на эту веб-страницу.",
-    "callCameraAccessDeniedSafari": "Не удается получить доступ к камере. Обновите страницу, чтобы разрешить разрешения, или проверьте параметры браузера и убедитесь, что для этого веб-сайта включены разрешения.",
-    "callCameraAlreadyInUse": "Не удается получить доступ к камере. Возможно, оно уже используется другим приложением.",
-    "callVideoStoppedBySystem": "Воспроизведение видео остановлено системой.",
-    "callVideoRecoveredBySystem": "Воспроизведение видео возобновлено.",
-    "callMacOsCameraAccessDenied": "MacOS блокирует доступ к камере. Обновите параметры конфиденциальности, чтобы разрешить этому браузеру доступ к камере.",
-    "callMacOsScreenShareAccessDenied": "MacOS блокирует демонстрацию экрана. Обновите параметры конфиденциальности, чтобы разрешить этому браузеру записывать ваш экран.",
-    "dismissButtonAriaLabel": "Закрыть",
-    "failedToJoinCallGeneric": "Не удалось присоединиться к звонку.",
-    "failedToJoinCallInvalidMeetingLink": "Не удалось присоединиться к собранию. Недопустимая ссылка.",
-    "cameraFrozenForRemoteParticipants": "У участников звонка возникают проблемы с просмотром вашего видео. Проверьте свои устройства и сеть.",
-    "unableToStartVideoEffect": "Не удалось применить эффект видео.",
-    "startSpotlightWhileMaxParticipantsAreSpotlighted": "Не удается запустить закрепление участников, так как достигнуто предельное число закрепленных участников."
-  },
-  "videoGallery": {
-    "screenIsBeingSharedMessage": "Вы демонстрируете свой экран",
-    "screenShareLoadingMessage": "Загрузка экрана пользователя {participant}",
-    "localVideoLabel": "Вы",
-    "localVideoCameraSwitcherLabel": "Переключить камеру",
-    "localVideoMovementLabel": "Перемещаемая локальная плитка видео",
-    "localVideoSelectedDescription": "Выбрана камера {cameraName}",
-    "displayNamePlaceholder": "Участник без имени",
-    "fitRemoteParticipantToFrame": "Вписать в кадр",
-    "fillRemoteParticipantFrame": "Заполнить кадр",
-    "pinParticipantForMe": "Закрепить для меня",
-    "pinParticipantForMeLimitReached": "Закрепить (достигнуто ограничение)",
-    "unpinParticipantForMe": "Открепить",
-    "pinParticipantMenuItemAriaLabel": "Закрепить участника {participantName}",
-    "unpinParticipantMenuItemAriaLabel": "Открепить участника {participantName}",
-    "pinnedParticipantAnnouncementAriaLabel": "Участник {participantName} закреплен",
-    "unpinnedParticipantAnnouncementAriaLabel": "Участник {participantName} откреплен",
-    "startSpotlightVideoTileMenuLabel": "Закрепить видео для всех",
-    "addSpotlightVideoTileMenuLabel": "Добавить закрепление",
-    "spotlightLimitReachedMenuTitle": "Достигнуто предельное число закреплений",
-    "stopSpotlightVideoTileMenuLabel": "Не закреплять",
-    "stopSpotlightOnSelfVideoTileMenuLabel": "Открепить",
-    "attendeeRole": "Участник"
-  },
-  "dialpad": {
-    "placeholderText": "Введите номер телефона",
-    "deleteButtonAriaLabel": "Удалить"
-  },
-  "holdButton": {
-    "onLabel": "Возобновить",
-    "offLabel": "Удержать",
-    "tooltipOnContent": "Возобновить звонок",
-    "tooltipOffContent": "Поставить звонок на удержание"
-  },
-  "videoTile": {
-    "participantStateRinging": "Выполняется вызов...",
-    "participantStateHold": "На удержании"
-  },
-  "CameraAndMicrophoneSitePermissionsRequest": {
-    "primaryText": "Разрешить {appName} использовать камеру и микрофон",
-    "secondaryText": "Это необходимо для того, чтобы участники могли видеть и слышать вас.",
-    "linkText": "Нужна помощь? Получите справку по устранению неполадок",
-    "primaryButtonText": "Продолжить без камеры и микрофона",
-    "ariaLabel": "Разрешить доступ к камере и микрофону"
-  },
-  "CameraSitePermissionsRequest": {
-    "primaryText": "Разрешите приложению {appName} использовать камеру",
-    "secondaryText": "Это необходимо для того, чтобы участники могли вас видеть.",
-    "linkText": "Нужна помощь? Получите справку по устранению неполадок",
-    "primaryButtonText": "Продолжить без камеры",
-    "ariaLabel": "Разрешить доступ к камере"
-  },
-  "MicrophoneSitePermissionsRequest": {
-    "primaryText": "Разрешите приложению {appName} использовать микрофон",
-    "secondaryText": "Это делается для того, чтобы участники могли вас слышать.",
-    "linkText": "Нужна помощь? Получите справку по устранению неполадок",
-    "primaryButtonText": "Продолжить без микрофона",
-    "ariaLabel": "Разрешить доступ к микрофону"
-  },
-  "CameraAndMicrophoneSitePermissionsCheck": {
-    "primaryText": "Проверка доступа к камере и микрофону",
-    "secondaryText": "Разрешить доступ при запросе. Это делается для того, чтобы участники могли вас видеть и слышать.",
-    "linkText": "Нужна помощь? Получите справку по устранению неполадок",
-    "primaryButtonText": "Продолжить без камеры и микрофона",
-    "ariaLabel": "Проверка доступа к камере и микрофону. Разрешить доступ при запросе."
-  },
-  "CameraSitePermissionsCheck": {
-    "primaryText": "Проверка доступа к камере",
-    "secondaryText": "Разрешить доступ при запросе. Это необходимо для того, чтобы участники могли вас видеть.",
-    "linkText": "Нужна помощь? Получите справку по устранению неполадок",
-    "primaryButtonText": "Продолжить без камеры",
-    "ariaLabel": "Проверка доступа к камере. Разрешить доступ при запросе."
-  },
-  "MicrophoneSitePermissionsCheck": {
-    "primaryText": "Проверка доступа к микрофону",
-    "secondaryText": "Разрешить доступ при запросе. Это делается для того, чтобы участники могли вас слышать.",
-    "linkText": "Нужна помощь? Получите справку по устранению неполадок",
-    "primaryButtonText": "Продолжить без микрофона",
-    "ariaLabel": "Проверка доступа к микрофону. Разрешить доступ при запросе."
-  },
-  "CameraAndMicrophoneSitePermissionsDenied": {
-    "primaryText": "Не удается получить доступ к камере и микрофону",
-    "secondaryText": "Щелкните значок блокировки в адресной строке, чтобы предоставить разрешение на доступ к микрофону для этой веб-страницы. Может потребоваться обновление страницы.",
-    "primaryButtonText": "Продолжить без камеры и микрофона",
-    "linkText": "Нужна помощь? Получите справку по устранению неполадок"
-  },
-  "CameraAndMicrophoneSitePermissionsDeniedSafari": {
-    "primaryText": "Не удается получить доступ к камере и микрофону",
-    "secondaryText": "Обновите страницу, чтобы предоставить разрешения, или проверьте параметры браузера и включите разрешения для этого веб-сайта.",
-    "primaryButtonText": "Продолжить без камеры и микрофона",
-    "linkText": "Нужна помощь? Получите справку по устранению неполадок"
-  },
-  "CameraSitePermissionsDenied": {
-    "primaryText": "Не удается получить доступ к камере",
-    "secondaryText": "Щелкните значок блокировки в адресной строке, чтобы предоставить разрешения камеры для этой веб-страницы. Может потребоваться обновить страницу.",
-    "primaryButtonText": "Продолжить без камеры",
-    "linkText": "Нужна помощь? Получите справку по устранению неполадок"
-  },
-  "MicrophoneSitePermissionsDenied": {
-    "primaryText": "Не удается получить доступ к микрофону",
-    "secondaryText": "Щелкните значок блокировки в адресной строке, чтобы предоставить разрешение на доступ к микрофону для этой веб-страницы. Может потребоваться обновление страницы.",
-    "primaryButtonText": "Продолжить без микрофона",
-    "linkText": "Нужна помощь? Получите справку по устранению неполадок"
-  },
-  "CameraSitePermissionsDeniedSafari": {
-    "primaryText": "Не удается получить доступ к камере",
-    "secondaryText": "Обновите страницу, чтобы предоставить разрешения, или проверьте параметры браузера и включите разрешения для этого веб-сайта.",
-    "primaryButtonText": "Продолжить без камеры",
-    "linkText": "Нужна помощь? Получите справку по устранению неполадок"
-  },
-  "MicrophoneSitePermissionsDeniedSafari": {
-    "primaryText": "Не удается получить доступ к микрофону",
-    "secondaryText": "Обновите страницу, чтобы предоставить разрешения, или проверьте параметры браузера и включите разрешения для этого веб-сайта.",
-    "primaryButtonText": "Продолжить без микрофона",
-    "linkText": "Нужна помощь? Получите справку по устранению неполадок"
-  },
-  "UnsupportedBrowser": {
-    "primaryText": "Браузер не поддерживается",
-    "secondaryText": "Присоединитесь к этому вызову с помощью совместимого браузера.",
-    "moreHelpLinkText": "См. требования к совместимости"
-  },
-  "UnsupportedBrowserVersion": {
-    "primaryText": "Необходимо обновление браузера",
-    "secondaryText": "Чтобы обеспечить наилучший возможный звонок, обновите браузер и попробуйте присоединиться к звонку еще раз.",
-    "moreHelpLinkText": "См. требования к совместимости",
-    "continueAnywayButtonText": "Начать звонок без обновления"
-  },
-  "UnsupportedOperatingSystem": {
-    "primaryText": "Операционная система не поддерживается",
-    "secondaryText": "Присоединитесь к этому вызову, используя устройство с совместимой операционной системой.",
-    "moreHelpLinkText": "См. требования к совместимости"
-  },
-  "BrowserPermissionDenied": {
-    "primaryText": "Не удается использовать камеру или микрофон",
-    "secondaryText": "Возможно, у вашего браузера нет доступа к камере или микрофону. Чтобы устранить эту проблему, откройте параметры системы.",
-    "primaryButtonText": "Повторить попытку",
-    "linkText": "Нужна помощь? Получите справку по устранению неполадок"
-  },
-  "BrowserPermissionDeniedIOS": {
-    "primaryText": "Разрешите доступ к микрофону, чтобы продолжить",
-    "secondaryText": "Таким образом, другие участники могут вас слышать.",
-    "primaryButtonText": "Повторить попытку",
-    "imageAltText": "Разрешение на доступ к микрофону и камере для iOS",
-    "linkText": "Нужна помощь? Получите справку по устранению неполадок",
-    "step1Text": "Перейдите в приложение \"Параметры\"",
-    "step2Text": "Прокрутите страницу вниз до параметров этого браузера",
-    "step3Text": "Включите микрофон (камера необязательна)",
-    "step4Text": "Попробуйте присоединиться к вызову еще раз",
-    "step1DigitText": "1",
-    "step2DigitText": "2",
-    "step3DigitText": "3",
-    "step4DigitText": "4"
-  },
-  "verticalGallery": {
-    "leftNavButtonAriaLabel": "предыдущая страница",
-    "rightNavButtonAriaLabel": "следующая страница"
-<<<<<<< HEAD
-  },
-  "AttendeeRole": "Участник"
-}
-
-=======
-  }
-}
->>>>>>> fc203b91
+{
+  "participantItem": {
+    "isMeText": "(Вы)",
+    "menuTitle": "Дополнительные параметры",
+    "removeButtonLabel": "Удалить",
+    "sharingIconLabel": "Общий доступ",
+    "mutedIconLabel": "Микрофон отключен",
+    "displayNamePlaceholder": "Участник без имени",
+    "participantStateRinging": "Выполняется вызов...",
+    "participantStateHold": "На удержании",
+    "attendeeRole": "Участник"
+  },
+  "ParticipantList": {
+    "overflowParticipantCount": "и еще {overflowCount}"
+  },
+  "typingIndicator": {
+    "singleUser": "{user} вводит текст...",
+    "multipleUsers": "{users} вводят текст...",
+    "multipleUsersAbbreviateOne": "{users} и еще 1 вводят текст...",
+    "multipleUsersAbbreviateMany": "{users} и еще {numOthers} вводят текст...",
+    "delimiter": "; "
+  },
+  "sendBox": {
+    "placeholderText": "Введите сообщение",
+    "textTooLong": "Длина сообщения превышает максимально допустимую.",
+    "sendButtonAriaLabel": "Отправить сообщение",
+    "fileUploadsPendingError": "Выполняется загрузка. Подождите...",
+    "removeFile": "Удалить файл",
+    "uploading": "Отправка",
+    "uploadCompleted": "Отправка завершена"
+  },
+  "richTextSendBox": {
+    "placeholderText": "Введите сообщение",
+    "textTooLong": "Длина сообщения превышает максимально допустимую.",
+    "sendButtonAriaLabel": "Отправить сообщение",
+    "fileUploadsPendingError": "Производится отправка... Подождите.",
+    "removeFile": "Удалить файл",
+    "uploading": "Отправка",
+    "uploadCompleted": "Отправка завершена",
+    "boldTooltip": "Полужирный",
+    "italicTooltip": "Курсив",
+    "underlineTooltip": "Подчеркнуть",
+    "bulletListTooltip": "Маркированный список",
+    "numberListTooltip": "Нумерованный список",
+    "increaseIndentTooltip": "Увеличить отступ",
+    "decreaseIndentTooltip": "Уменьшить отступ",
+    "richTextFormatButtonTooltip": "Формат"
+  },
+  "mentionPopover": {
+    "mentionPopoverHeader": "Рекомендации"
+  },
+  "imageOverlay": {
+    "downloadButtonLabel": "Скачать",
+    "dismissButtonAriaLabel": "Закрыть"
+  },
+  "messageStatusIndicator": {
+    "deliveredAriaLabel": "Сообщение отправлено",
+    "deliveredTooltipText": "Отправлено",
+    "seenAriaLabel": "Сообщение просмотрено другими пользователями",
+    "seenTooltipText": "Просмотрено",
+    "readByTooltipText": "Прочитали: {messageThreadReadCount} из {remoteParticipantsCount}",
+    "sendingAriaLabel": "Отправка сообщения",
+    "sendingTooltipText": "Отправка",
+    "failedToSendAriaLabel": "Не удалось отправить сообщение",
+    "failedToSendTooltipText": "Не удалось отправить"
+  },
+  "endCallButton": {
+    "label": "Выйти",
+    "tooltipContent": "Покинуть вызов"
+  },
+  "cameraButton": {
+    "onLabel": "Камера",
+    "offLabel": "Камера",
+    "tooltipDisabledContent": "Камера отключена",
+    "tooltipOnContent": "Выключить камеру",
+    "tooltipOffContent": "Включить камеру",
+    "tooltipVideoLoadingContent": "Видео загружается",
+    "cameraMenuTitle": "Камера",
+    "cameraMenuTooltip": "Выбрать камеру",
+    "cameraButtonSplitRoleDescription": "Разворачивающаяся кнопка",
+    "onSplitButtonAriaLabel": "Отключить камеру и параметры камеры",
+    "offSplitButtonAriaLabel": "Включить камеру и параметры камеры",
+    "cameraActionTurnedOnAnnouncement": "Камера включена",
+    "cameraActionTurnedOffAnnouncement": "Камера отключена",
+    "onSplitButtonPrimaryActionCamera": "Выключить камеру",
+    "offSplitButtonPrimaryActionCamera": "Включить камеру",
+    "cameraPrimaryActionSplitButtonTitle": "Использовать камеру",
+    "videoEffectsMenuItemTitle": "Эффекты"
+  },
+  "microphoneButton": {
+    "onLabel": "Микрофон",
+    "offLabel": "Микрофон",
+    "tooltipDisabledContent": "Микрофон отключен",
+    "tooltipOnContent": "Отключить микрофон",
+    "tooltipOffContent": "Включить микрофон",
+    "microphoneMenuTitle": "Микрофон",
+    "microphoneMenuTooltip": "Выбрать микрофон",
+    "speakerMenuTitle": "Динамик",
+    "speakerMenuTooltip": "Выбрать динамик",
+    "microphoneButtonSplitRoleDescription": "Разворачивающаяся кнопка",
+    "onSplitButtonAriaLabel": "Отключить микрофон и параметры звука",
+    "offSplitButtonAriaLabel": "Включить микрофон и параметры звука",
+    "microphoneActionTurnedOnAnnouncement": "Ваш микрофон включен",
+    "microphoneActionTurnedOffAnnouncement": "Ваш микрофон отключен",
+    "offSplitButtonMicrophonePrimaryAction": "Включить микрофон",
+    "onSplitButtonMicrophonePrimaryAction": "Отключить микрофон",
+    "microphonePrimaryActionSplitButtonTitle": "Использовать микрофон"
+  },
+  "devicesButton": {
+    "label": "Устройства",
+    "tooltipContent": "Управление устройствами",
+    "cameraMenuTitle": "Камера",
+    "cameraMenuTooltip": "Выбрать камеру",
+    "audioDeviceMenuTitle": "Звуковое устройство",
+    "audioDeviceMenuTooltip": "Выбрать звуковое устройство",
+    "microphoneMenuTitle": "Микрофон",
+    "microphoneMenuTooltip": "Выбрать микрофон",
+    "speakerMenuTitle": "Динамик",
+    "speakerMenuTooltip": "Выбрать динамик"
+  },
+  "participantsButton": {
+    "label": "Люди",
+    "tooltipContent": "Показать участников",
+    "menuHeader": "В этом звонке",
+    "participantsListButtonLabel": "Пользователей: {numParticipants}",
+    "muteAllButtonLabel": "Отключить все микрофоны",
+    "copyInviteLinkButtonLabel": "Копировать ссылку с приглашением",
+    "copyInviteLinkActionedAriaLabel": "Ссылка на приглашение скопирована"
+  },
+  "screenShareButton": {
+    "onLabel": "Остановить демонстрацию",
+    "offLabel": "Демонстрировать",
+    "tooltipDisabledContent": "Демонстрация отключена",
+    "tooltipOnContent": "Демонстрация экрана",
+    "tooltipOffContent": "Демонстрировать экран"
+  },
+  "raiseHandButton": {
+    "offLabel": "Поднять руку",
+    "onLabel": "Опустить",
+    "tooltipDisabledContent": "Действие \"Поднять руку\" отключено",
+    "tooltipOnContent": "Опустить руку",
+    "tooltipOffContent": "Поднять руку"
+  },
+  "reactionButton": {
+    "label": "Отреагировать",
+    "ariaLabel": "Кнопка \"Отреагировать\", отправить реакцию",
+    "tooltipDisabledContent": "Действие реакции отключено",
+    "tooltipContent": "Отправка реакции",
+    "likeReactionTooltipContent": "Нравится",
+    "heartReactionTooltipContent": "Люблю",
+    "laughReactionTooltipContent": "Смеюсь",
+    "applauseReactionTooltipContent": "Аплодисменты",
+    "surprisedReactionTooltipContent": "Удивляюсь"
+  },
+  "messageThread": {
+    "yesterday": "Вчера",
+    "sunday": "Воскресенье",
+    "monday": "Понедельник",
+    "tuesday": "Вторник",
+    "wednesday": "Среда",
+    "thursday": "Четверг",
+    "friday": "Пятница",
+    "saturday": "Суббота",
+    "participantJoined": "присоединился к чату.",
+    "participantLeft": "покинул чат.",
+    "editMessage": "Изменить",
+    "removeMessage": "Удалить",
+    "resendMessage": "Отправьте еще раз",
+    "failToSendTag": "Не удалось отправить",
+    "editedTag": "Изменено",
+    "liveAuthorIntro": "{author} говорит",
+    "messageContentAriaText": "{author} говорит {message}",
+    "messageContentMineAriaText": "Вы сказали {message}",
+    "editBoxTextLimit": "Превышено предельное число символов в {limitNumber} сообщении",
+    "editBoxPlaceholderText": "Отредактируйте сообщение",
+    "newMessagesIndicator": "Новые сообщения",
+    "noDisplayNameSub": "Без имени",
+    "editBoxCancelButton": "Отмена",
+    "editBoxSubmitButton": "Готово",
+    "messageReadCount": "Прочитали: {messageReadByCount} из {remoteParticipantsCount}",
+    "actionMenuMoreOptions": "Дополнительные параметры",
+    "downloadFile": "Скачать файл",
+    "blockedWarningText": "Это сообщение было удалено политикой организации.",
+    "blockedWarningLinkText": "Сведения",
+    "fileCardGroupMessage": "Сообщение содержит {fileCount} вложение",
+    "messageDeletedAnnouncementAriaLabel": "Сообщение удалено"
+  },
+  "errorBar": {
+    "unableToReachChatService": "Вы не в сети",
+    "accessDenied": "Не удалось получить доступ к службам чата. Проверьте предоставленные учетные данные пользователя",
+    "userNotInChatThread": "Вы больше не находитесь в цепочке этого чата",
+    "sendMessageNotInChatThread": "Не удалось отправить сообщение, так как вы больше не находитесь в цепочке этого чата",
+    "sendMessageGeneric": "Не удалось отправить сообщение",
+    "callingNetworkFailure": "Тревожное подключение вызова — кажется, вы не в сети",
+    "startVideoGeneric": "Не удалось запустить видео",
+    "stopVideoGeneric": "Не удалось остановить видео",
+    "muteGeneric": "Не удалось отключить микрофон",
+    "unmuteGeneric": "Не удалось включить микрофон",
+    "speakingWhileMuted": "Микрофон отключен",
+    "startScreenShareGeneric": "Возникла проблема с запуском демонстрации экрана.",
+    "stopScreenShareGeneric": "Не удалось остановить демонстрацию экрана",
+    "callNetworkQualityLow": "Качество работы сети: низкое.",
+    "callNoSpeakerFound": "Динамики и наушники не найдены. Подключите звуковое устройство, чтобы услышать звонок.",
+    "callNoMicrophoneFound": "Микрофоны не найдены. Подключение звукового устройства ввода.",
+    "callMicrophoneAccessDenied": "Не удается получить доступ к микрофону. Щелкните блокировку в адресной строке, чтобы предоставить разрешение на эту веб-страницу.",
+    "callMicrophoneAccessDeniedSafari": "Не удается получить доступ к микрофону. Обновите страницу, чтобы разрешить разрешения, или проверьте параметры браузера и убедитесь, что для этого веб-сайта включены разрешения.",
+    "callMicrophoneMutedBySystem": "Система отключила ваш микрофон.",
+    "callMicrophoneUnmutedBySystem": "Микрофон восстановлен, и система включила ваш звук.",
+    "callMacOsMicrophoneAccessDenied": "Не удается получить доступ к микрофону. Предоставьте разрешение на доступ к микрофону в параметрах конфиденциальности macOS.",
+    "callLocalVideoFreeze": "Низкая пропускная способность сети. Ваше видео может отображаться как приостановленное для других участников вызова.",
+    "callCameraAccessDenied": "Не удается получить доступ к камере. Щелкните блокировку в адресной строке, чтобы предоставить разрешение на эту веб-страницу.",
+    "callCameraAccessDeniedSafari": "Не удается получить доступ к камере. Обновите страницу, чтобы разрешить разрешения, или проверьте параметры браузера и убедитесь, что для этого веб-сайта включены разрешения.",
+    "callCameraAlreadyInUse": "Не удается получить доступ к камере. Возможно, оно уже используется другим приложением.",
+    "callVideoStoppedBySystem": "Воспроизведение видео остановлено системой.",
+    "callVideoRecoveredBySystem": "Воспроизведение видео возобновлено.",
+    "callMacOsCameraAccessDenied": "MacOS блокирует доступ к камере. Обновите параметры конфиденциальности, чтобы разрешить этому браузеру доступ к камере.",
+    "callMacOsScreenShareAccessDenied": "MacOS блокирует демонстрацию экрана. Обновите параметры конфиденциальности, чтобы разрешить этому браузеру записывать ваш экран.",
+    "dismissButtonAriaLabel": "Закрыть",
+    "failedToJoinCallGeneric": "Не удалось присоединиться к звонку.",
+    "failedToJoinCallInvalidMeetingLink": "Не удалось присоединиться к собранию. Недопустимая ссылка.",
+    "cameraFrozenForRemoteParticipants": "У участников звонка возникают проблемы с просмотром вашего видео. Проверьте свои устройства и сеть.",
+    "unableToStartVideoEffect": "Не удалось применить эффект видео.",
+    "startSpotlightWhileMaxParticipantsAreSpotlighted": "Не удается запустить закрепление участников, так как достигнуто предельное число закрепленных участников."
+  },
+  "videoGallery": {
+    "screenIsBeingSharedMessage": "Вы демонстрируете свой экран",
+    "screenShareLoadingMessage": "Загрузка экрана пользователя {participant}",
+    "localVideoLabel": "Вы",
+    "localVideoCameraSwitcherLabel": "Переключить камеру",
+    "localVideoMovementLabel": "Перемещаемая локальная плитка видео",
+    "localVideoSelectedDescription": "Выбрана камера {cameraName}",
+    "displayNamePlaceholder": "Участник без имени",
+    "fitRemoteParticipantToFrame": "Вписать в кадр",
+    "fillRemoteParticipantFrame": "Заполнить кадр",
+    "pinParticipantForMe": "Закрепить для меня",
+    "pinParticipantForMeLimitReached": "Закрепить (достигнуто ограничение)",
+    "unpinParticipantForMe": "Открепить",
+    "pinParticipantMenuItemAriaLabel": "Закрепить участника {participantName}",
+    "unpinParticipantMenuItemAriaLabel": "Открепить участника {participantName}",
+    "pinnedParticipantAnnouncementAriaLabel": "Участник {participantName} закреплен",
+    "unpinnedParticipantAnnouncementAriaLabel": "Участник {participantName} откреплен",
+    "startSpotlightVideoTileMenuLabel": "Закрепить видео для всех",
+    "addSpotlightVideoTileMenuLabel": "Добавить закрепление",
+    "spotlightLimitReachedMenuTitle": "Достигнуто предельное число закреплений",
+    "stopSpotlightVideoTileMenuLabel": "Не закреплять",
+    "stopSpotlightOnSelfVideoTileMenuLabel": "Открепить",
+    "attendeeRole": "Участник"
+  },
+  "dialpad": {
+    "placeholderText": "Введите номер телефона",
+    "deleteButtonAriaLabel": "Удалить"
+  },
+  "holdButton": {
+    "onLabel": "Возобновить",
+    "offLabel": "Удержать",
+    "tooltipOnContent": "Возобновить звонок",
+    "tooltipOffContent": "Поставить звонок на удержание"
+  },
+  "videoTile": {
+    "participantStateRinging": "Выполняется вызов...",
+    "participantStateHold": "На удержании"
+  },
+  "CameraAndMicrophoneSitePermissionsRequest": {
+    "primaryText": "Разрешить {appName} использовать камеру и микрофон",
+    "secondaryText": "Это необходимо для того, чтобы участники могли видеть и слышать вас.",
+    "linkText": "Нужна помощь? Получите справку по устранению неполадок",
+    "primaryButtonText": "Продолжить без камеры и микрофона",
+    "ariaLabel": "Разрешить доступ к камере и микрофону"
+  },
+  "CameraSitePermissionsRequest": {
+    "primaryText": "Разрешите приложению {appName} использовать камеру",
+    "secondaryText": "Это необходимо для того, чтобы участники могли вас видеть.",
+    "linkText": "Нужна помощь? Получите справку по устранению неполадок",
+    "primaryButtonText": "Продолжить без камеры",
+    "ariaLabel": "Разрешить доступ к камере"
+  },
+  "MicrophoneSitePermissionsRequest": {
+    "primaryText": "Разрешите приложению {appName} использовать микрофон",
+    "secondaryText": "Это делается для того, чтобы участники могли вас слышать.",
+    "linkText": "Нужна помощь? Получите справку по устранению неполадок",
+    "primaryButtonText": "Продолжить без микрофона",
+    "ariaLabel": "Разрешить доступ к микрофону"
+  },
+  "CameraAndMicrophoneSitePermissionsCheck": {
+    "primaryText": "Проверка доступа к камере и микрофону",
+    "secondaryText": "Разрешить доступ при запросе. Это делается для того, чтобы участники могли вас видеть и слышать.",
+    "linkText": "Нужна помощь? Получите справку по устранению неполадок",
+    "primaryButtonText": "Продолжить без камеры и микрофона",
+    "ariaLabel": "Проверка доступа к камере и микрофону. Разрешить доступ при запросе."
+  },
+  "CameraSitePermissionsCheck": {
+    "primaryText": "Проверка доступа к камере",
+    "secondaryText": "Разрешить доступ при запросе. Это необходимо для того, чтобы участники могли вас видеть.",
+    "linkText": "Нужна помощь? Получите справку по устранению неполадок",
+    "primaryButtonText": "Продолжить без камеры",
+    "ariaLabel": "Проверка доступа к камере. Разрешить доступ при запросе."
+  },
+  "MicrophoneSitePermissionsCheck": {
+    "primaryText": "Проверка доступа к микрофону",
+    "secondaryText": "Разрешить доступ при запросе. Это делается для того, чтобы участники могли вас слышать.",
+    "linkText": "Нужна помощь? Получите справку по устранению неполадок",
+    "primaryButtonText": "Продолжить без микрофона",
+    "ariaLabel": "Проверка доступа к микрофону. Разрешить доступ при запросе."
+  },
+  "CameraAndMicrophoneSitePermissionsDenied": {
+    "primaryText": "Не удается получить доступ к камере и микрофону",
+    "secondaryText": "Щелкните значок блокировки в адресной строке, чтобы предоставить разрешение на доступ к микрофону для этой веб-страницы. Может потребоваться обновление страницы.",
+    "primaryButtonText": "Продолжить без камеры и микрофона",
+    "linkText": "Нужна помощь? Получите справку по устранению неполадок"
+  },
+  "CameraAndMicrophoneSitePermissionsDeniedSafari": {
+    "primaryText": "Не удается получить доступ к камере и микрофону",
+    "secondaryText": "Обновите страницу, чтобы предоставить разрешения, или проверьте параметры браузера и включите разрешения для этого веб-сайта.",
+    "primaryButtonText": "Продолжить без камеры и микрофона",
+    "linkText": "Нужна помощь? Получите справку по устранению неполадок"
+  },
+  "CameraSitePermissionsDenied": {
+    "primaryText": "Не удается получить доступ к камере",
+    "secondaryText": "Щелкните значок блокировки в адресной строке, чтобы предоставить разрешения камеры для этой веб-страницы. Может потребоваться обновить страницу.",
+    "primaryButtonText": "Продолжить без камеры",
+    "linkText": "Нужна помощь? Получите справку по устранению неполадок"
+  },
+  "MicrophoneSitePermissionsDenied": {
+    "primaryText": "Не удается получить доступ к микрофону",
+    "secondaryText": "Щелкните значок блокировки в адресной строке, чтобы предоставить разрешение на доступ к микрофону для этой веб-страницы. Может потребоваться обновление страницы.",
+    "primaryButtonText": "Продолжить без микрофона",
+    "linkText": "Нужна помощь? Получите справку по устранению неполадок"
+  },
+  "CameraSitePermissionsDeniedSafari": {
+    "primaryText": "Не удается получить доступ к камере",
+    "secondaryText": "Обновите страницу, чтобы предоставить разрешения, или проверьте параметры браузера и включите разрешения для этого веб-сайта.",
+    "primaryButtonText": "Продолжить без камеры",
+    "linkText": "Нужна помощь? Получите справку по устранению неполадок"
+  },
+  "MicrophoneSitePermissionsDeniedSafari": {
+    "primaryText": "Не удается получить доступ к микрофону",
+    "secondaryText": "Обновите страницу, чтобы предоставить разрешения, или проверьте параметры браузера и включите разрешения для этого веб-сайта.",
+    "primaryButtonText": "Продолжить без микрофона",
+    "linkText": "Нужна помощь? Получите справку по устранению неполадок"
+  },
+  "UnsupportedBrowser": {
+    "primaryText": "Браузер не поддерживается",
+    "secondaryText": "Присоединитесь к этому вызову с помощью совместимого браузера.",
+    "moreHelpLinkText": "См. требования к совместимости"
+  },
+  "UnsupportedBrowserVersion": {
+    "primaryText": "Необходимо обновление браузера",
+    "secondaryText": "Чтобы обеспечить наилучший возможный звонок, обновите браузер и попробуйте присоединиться к звонку еще раз.",
+    "moreHelpLinkText": "См. требования к совместимости",
+    "continueAnywayButtonText": "Начать звонок без обновления"
+  },
+  "UnsupportedOperatingSystem": {
+    "primaryText": "Операционная система не поддерживается",
+    "secondaryText": "Присоединитесь к этому вызову, используя устройство с совместимой операционной системой.",
+    "moreHelpLinkText": "См. требования к совместимости"
+  },
+  "BrowserPermissionDenied": {
+    "primaryText": "Не удается использовать камеру или микрофон",
+    "secondaryText": "Возможно, у вашего браузера нет доступа к камере или микрофону. Чтобы устранить эту проблему, откройте параметры системы.",
+    "primaryButtonText": "Повторить попытку",
+    "linkText": "Нужна помощь? Получите справку по устранению неполадок"
+  },
+  "BrowserPermissionDeniedIOS": {
+    "primaryText": "Разрешите доступ к микрофону, чтобы продолжить",
+    "secondaryText": "Таким образом, другие участники могут вас слышать.",
+    "primaryButtonText": "Повторить попытку",
+    "imageAltText": "Разрешение на доступ к микрофону и камере для iOS",
+    "linkText": "Нужна помощь? Получите справку по устранению неполадок",
+    "step1Text": "Перейдите в приложение \"Параметры\"",
+    "step2Text": "Прокрутите страницу вниз до параметров этого браузера",
+    "step3Text": "Включите микрофон (камера необязательна)",
+    "step4Text": "Попробуйте присоединиться к вызову еще раз",
+    "step1DigitText": "1",
+    "step2DigitText": "2",
+    "step3DigitText": "3",
+    "step4DigitText": "4"
+  },
+  "verticalGallery": {
+    "leftNavButtonAriaLabel": "предыдущая страница",
+    "rightNavButtonAriaLabel": "следующая страница"
+  }
+}