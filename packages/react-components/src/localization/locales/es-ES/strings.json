{
  "participantItem": {
    "isMeText": "(tú)",
    "menuTitle": "Más opciones",
    "removeButtonLabel": "Quitar",
    "sharingIconLabel": "Compartiendo",
    "mutedIconLabel": "Silenciado",
    "displayNamePlaceholder": "Participante sin nombre",
    "participantStateRinging": "Llamando...",
    "participantStateHold": "En espera",
    "attendeeRole": "Asistente"
  },
  "ParticipantList": {
    "overflowParticipantCount": "+{overflowCount} más"
  },
  "typingIndicator": {
    "singleUser": "{user} está escribiendo...",
    "multipleUsers": "{users} están escribiendo...",
    "multipleUsersAbbreviateOne": "{users} y 1 usuario más están escribiendo...",
    "multipleUsersAbbreviateMany": "{users} y {numOthers} usuarios más están escribiendo...",
    "delimiter": ", "
  },
  "sendBox": {
    "placeholderText": "Escribir un mensaje",
    "textTooLong": "La longitud del mensaje supera el límite máximo.",
    "sendButtonAriaLabel": "Enviar mensaje",
    "fileUploadsPendingError": "Cargando... Espere.",
    "removeFile": "Quitar archivo",
    "uploading": "Cargando",
    "uploadCompleted": "Carga completada"
  },
  "richTextSendBox": {
    "placeholderText": "Escribir un mensaje",
    "textTooLong": "La longitud del mensaje supera el límite máximo.",
    "sendButtonAriaLabel": "Enviar mensaje",
    "fileUploadsPendingError": "Cargando... Espere.",
    "removeFile": "Quitar archivo",
    "uploading": "Cargando",
    "uploadCompleted": "Carga completada",
    "boldTooltip": "Negrita",
    "italicTooltip": "Cursiva",
    "underlineTooltip": "Subrayado",
    "bulletListTooltip": "Lista con viñetas",
    "numberListTooltip": "Lista numerada",
    "increaseIndentTooltip": "Aumentar sangría",
    "decreaseIndentTooltip": "Reducir sangría",
    "richTextFormatButtonTooltip": "Formato"
  },
  "mentionPopover": {
    "mentionPopoverHeader": "Sugerencias"
  },
  "imageOverlay": {
    "downloadButtonLabel": "Descargar",
    "dismissButtonAriaLabel": "Cerrar"
  },
  "messageStatusIndicator": {
    "deliveredAriaLabel": "Mensaje enviado",
    "deliveredTooltipText": "Enviado",
    "seenAriaLabel": "Mensaje visto por otros usuarios",
    "seenTooltipText": "Visto",
    "readByTooltipText": "Leído por {messageThreadReadCount} de {remoteParticipantsCount}",
    "sendingAriaLabel": "Envío de mensajes",
    "sendingTooltipText": "Enviando",
    "failedToSendAriaLabel": "Error al enviar el mensaje",
    "failedToSendTooltipText": "Error al enviar"
  },
  "endCallButton": {
    "label": "Baja",
    "tooltipContent": "Abandonar llamada"
  },
  "cameraButton": {
    "onLabel": "Cámara",
    "offLabel": "Cámara",
    "tooltipDisabledContent": "La cámara está deshabilitada",
    "tooltipOnContent": "Desconectar la cámara",
    "tooltipOffContent": "Activar la cámara",
    "tooltipVideoLoadingContent": "El vídeo se está cargando",
    "cameraMenuTitle": "Cámara",
    "cameraMenuTooltip": "Elegir cámara",
    "cameraButtonSplitRoleDescription": "Botón de expansión",
    "onSplitButtonAriaLabel": "Desactivar la cámara y las opciones de cámara",
    "offSplitButtonAriaLabel": "Activar la cámara y las opciones de cámara",
    "cameraActionTurnedOnAnnouncement": "La cámara se ha activado",
    "cameraActionTurnedOffAnnouncement": "La cámara se ha desactivado",
    "onSplitButtonPrimaryActionCamera": "Desconectar la cámara",
    "offSplitButtonPrimaryActionCamera": "Activar la cámara",
    "cameraPrimaryActionSplitButtonTitle": "Usar cámara",
    "videoEffectsMenuItemTitle": "Efectos"
  },
  "microphoneButton": {
    "onLabel": "Micro",
    "offLabel": "Micro",
    "tooltipDisabledContent": "Micrófono deshabilitado",
    "tooltipOnContent": "Silenciar micrófono",
    "tooltipOffContent": "Reactivar micrófono",
    "microphoneMenuTitle": "Micrófono",
    "microphoneMenuTooltip": "Elegir micrófono",
    "speakerMenuTitle": "Altavoz",
    "speakerMenuTooltip": "Elegir altavoz",
    "microphoneButtonSplitRoleDescription": "Botón de expansión",
    "onSplitButtonAriaLabel": "Silenciar opciones de micrófono y audio",
    "offSplitButtonAriaLabel": "Reactivar el micrófono y las opciones de audio",
    "microphoneActionTurnedOnAnnouncement": "El micrófono se ha activado",
    "microphoneActionTurnedOffAnnouncement": "El micrófono se ha desactivado",
    "offSplitButtonMicrophonePrimaryAction": "Reactivar micrófono",
    "onSplitButtonMicrophonePrimaryAction": "Silenciar micrófono",
    "microphonePrimaryActionSplitButtonTitle": "Usar micrófono"
  },
  "devicesButton": {
    "label": "Dispositivos",
    "tooltipContent": "Administrar dispositivos",
    "cameraMenuTitle": "Cámara",
    "cameraMenuTooltip": "Elegir cámara",
    "audioDeviceMenuTitle": "Dispositivo de audio",
    "audioDeviceMenuTooltip": "Elegir dispositivo de audio",
    "microphoneMenuTitle": "Micrófono",
    "microphoneMenuTooltip": "Elegir micrófono",
    "speakerMenuTitle": "Altavoz",
    "speakerMenuTooltip": "Elegir altavoz"
  },
  "participantsButton": {
    "label": "Contactos",
    "tooltipContent": "Mostrar participantes",
    "menuHeader": "En esta llamada",
    "participantsListButtonLabel": "{numParticipants} personas",
    "muteAllButtonLabel": "Silenciar a todos",
    "copyInviteLinkButtonLabel": "Copiar vínculo de invitación",
    "copyInviteLinkActionedAriaLabel": "Vínculo de invitación copiado"
  },
  "screenShareButton": {
    "onLabel": "Dejar de presentar",
    "offLabel": "Presentar",
    "tooltipDisabledContent": "La presentación está deshabilitada",
    "tooltipOnContent": "Presentando su pantalla",
    "tooltipOffContent": "Presentar la pantalla"
  },
  "raiseHandButton": {
    "offLabel": "Participar",
    "onLabel": "Bajar",
    "tooltipDisabledContent": "La acción Levantar la mano está deshabilitada",
    "tooltipOnContent": "Bajar la mano",
    "tooltipOffContent": "Levantar la mano"
  },
  "reactionButton": {
    "label": "Reaccionar",
    "ariaLabel": "Botón Reaccionar, Enviar una reacción",
    "tooltipDisabledContent": "La acción de reacción está deshabilitada",
    "tooltipContent": "Enviar una reacción",
    "likeReactionTooltipContent": "Me gusta",
    "heartReactionTooltipContent": "Amor",
    "laughReactionTooltipContent": "Risa",
    "applauseReactionTooltipContent": "Aplauso",
    "surprisedReactionTooltipContent": "Sorprendido"
  },
  "messageThread": {
    "yesterday": "Ayer",
    "sunday": "Domingo",
    "monday": "Lunes",
    "tuesday": "Martes",
    "wednesday": "Miércoles",
    "thursday": "Jueves",
    "friday": "Viernes",
    "saturday": "Sábado",
    "participantJoined": "se unió al chat.",
    "participantLeft": "abandonó el chat.",
    "editMessage": "Editar",
    "removeMessage": "Eliminar",
    "resendMessage": "Intente enviar de nuevo",
    "failToSendTag": "Error al enviar",
    "editedTag": "Editado",
    "liveAuthorIntro": "{author} dice",
    "messageContentAriaText": "{author} dijo {message}",
    "messageContentMineAriaText": "Has dicho {message}",
    "editBoxTextLimit": "El mensaje supera el límite de {limitNumber} caracteres",
    "editBoxPlaceholderText": "Editar el mensaje",
    "newMessagesIndicator": "Mensajes nuevos",
    "noDisplayNameSub": "Sin nombre",
    "editBoxCancelButton": "Cancelar",
    "editBoxSubmitButton": "Listo",
    "messageReadCount": "Leído por {messageReadByCount} de {remoteParticipantsCount}",
    "actionMenuMoreOptions": "Más opciones",
    "downloadFile": "Descargar archivo",
    "blockedWarningText": "Este mensaje se eliminó debido a la directiva de la organización.",
    "blockedWarningLinkText": "Detalles",
    "fileCardGroupMessage": "El mensaje tiene {fileCount} datos adjuntos",
    "messageDeletedAnnouncementAriaLabel": "El mensaje se ha eliminado"
  },
  "errorBar": {
    "unableToReachChatService": "Sin conexión",
    "accessDenied": "No se puede acceder a los servicios de chat. Compruebe las credenciales de usuario proporcionadas.",
    "userNotInChatThread": "Ya no está en este hilo de chat",
    "sendMessageNotInChatThread": "No se pudo enviar el mensaje porque ya no está en este hilo de chat",
    "sendMessageGeneric": "Error al enviar el mensaje",
    "callingNetworkFailure": "Problema al conectar la llamada; parece que no hay conexión",
    "startVideoGeneric": "No se pudo iniciar el vídeo",
    "stopVideoGeneric": "No se pudo detener el vídeo",
    "muteGeneric": "No se pudo silenciar el micrófono",
    "unmuteGeneric": "No se pudo reactivar el micrófono",
    "speakingWhileMuted": "El micrófono está desactivado",
    "startScreenShareGeneric": "Hubo un problema al iniciar la pantalla compartida.",
    "stopScreenShareGeneric": "No se pudo detener la pantalla compartida",
    "callNetworkQualityLow": "La calidad de la red es baja.",
    "callNoSpeakerFound": "No se encontraron altavoces ni auriculares. Conecta un dispositivo de audio para escuchar la llamada.",
    "callNoMicrophoneFound": "No se encontraron micrófonos. Conecta un dispositivo de entrada de audio.",
    "callMicrophoneAccessDenied": "No se puede acceder al micrófono. Haga clic en el bloqueo de la barra de direcciones para conceder permiso a esta página web.",
    "callMicrophoneAccessDeniedSafari": "No se puede acceder al micrófono. Actualice la página para permitir permisos o compruebe la configuración de este explorador y compruebe que los permisos estén habilitados para este sitio web.",
    "callMicrophoneMutedBySystem": "Su sistema ha silenciado su audio.",
    "callMicrophoneUnmutedBySystem": "Su micrófono se ha recuperado y el sistema ha activado el audio.",
    "callMacOsMicrophoneAccessDenied": "No se puede acceder al micrófono. Conceda permiso al micrófono en la configuración de privacidad de macOS.",
    "callLocalVideoFreeze": "El ancho de banda de red es deficiente. Es posible que el vídeo aparezca pausado para otros usuarios en la llamada.",
    "callCameraAccessDenied": "No se puede acceder a la cámara. Haga clic en el bloqueo de la barra de direcciones para conceder permiso a esta página web.",
    "callCameraAccessDeniedSafari": "No se puede acceder a la cámara. Actualice la página para permitir permisos o compruebe la configuración de este explorador y compruebe que los permisos estén habilitados para este sitio web.",
    "callCameraAlreadyInUse": "No se puede acceder a la cámara. Puede que ya la esté usando otra aplicación.",
    "callVideoStoppedBySystem": "El sistema ha detenido el vídeo.",
    "callVideoRecoveredBySystem": "El vídeo se ha reanudado.",
    "callMacOsCameraAccessDenied": "MacOS está bloqueando el acceso a la cámara. Actualiza la configuración de privacidad para permitir que este explorador acceda a la cámara.",
    "callMacOsScreenShareAccessDenied": "MacOS está bloqueando el uso compartido de la pantalla. Actualice la configuración de privacidad para permitir que este explorador grabe la pantalla.",
    "dismissButtonAriaLabel": "Cerrar",
    "failedToJoinCallGeneric": "No se pudo unir a la llamada.",
    "failedToJoinCallInvalidMeetingLink": "No se puede unir a la reunión. Vínculo no válido.",
    "cameraFrozenForRemoteParticipants": "Los usuarios de la llamada tienen problemas para ver el vídeo. Compruebe los dispositivos y la red.",
    "unableToStartVideoEffect": "No se puede aplicar el efecto de vídeo.",
    "startSpotlightWhileMaxParticipantsAreSpotlighted": "No se puede iniciar el primer plano en los participantes porque el número máximo de participantes ya está puesto en primer plano."
  },
  "videoGallery": {
    "screenIsBeingSharedMessage": "Está compartiendo su pantalla",
    "screenShareLoadingMessage": "Cargando la pantalla de {participant}",
    "localVideoLabel": "Tú",
    "localVideoCameraSwitcherLabel": "Cambiar de cámara",
    "localVideoMovementLabel": "Mosaico de vídeo local movible",
    "localVideoSelectedDescription": "{cameraName} seleccionada",
    "displayNamePlaceholder": "Participante sin nombre",
    "fitRemoteParticipantToFrame": "Ajustar al marco",
    "fillRemoteParticipantFrame": "Marco de relleno",
    "pinParticipantForMe": "Anclar para mí",
    "pinParticipantForMeLimitReached": "Pin (límite alcanzado)",
    "unpinParticipantForMe": "Desanclar",
    "pinParticipantMenuItemAriaLabel": "Anclar {participantName}",
    "unpinParticipantMenuItemAriaLabel": "Desanclar {participantName}",
    "pinnedParticipantAnnouncementAriaLabel": "{participantName} anclado",
    "unpinnedParticipantAnnouncementAriaLabel": "{participantName} desanclado",
    "startSpotlightVideoTileMenuLabel": "Poner en primer plano para todos",
    "addSpotlightVideoTileMenuLabel": "Agregar primer plano",
    "spotlightLimitReachedMenuTitle": "Se alcanzó el límite de primer plano",
    "stopSpotlightVideoTileMenuLabel": "Dejar de poner en primer plano",
    "stopSpotlightOnSelfVideoTileMenuLabel": "Primer plano",
    "attendeeRole": "Asistente"
  },
  "dialpad": {
    "placeholderText": "Introduzca el número de teléfono",
    "deleteButtonAriaLabel": "Eliminar"
  },
  "holdButton": {
    "onLabel": "Reanudar",
    "offLabel": "En espera",
    "tooltipOnContent": "Reanudar llamada",
    "tooltipOffContent": "Poner llamada en espera"
  },
  "videoTile": {
    "participantStateRinging": "Llamando...",
    "participantStateHold": "En espera"
  },
  "CameraAndMicrophoneSitePermissionsRequest": {
    "primaryText": "Permitir que {appName} usen la cámara y el micrófono",
    "secondaryText": "Esto es para que los participantes puedan verle y oírle.",
    "linkText": "¿Necesitas ayuda? Obtén ayuda para la solución de problemas",
    "primaryButtonText": "Continuar sin cámara ni micrófono",
    "ariaLabel": "Permitir el acceso a la cámara y al micrófono"
  },
  "CameraSitePermissionsRequest": {
    "primaryText": "Permitir que {appName} use la cámara",
    "secondaryText": "Esto sirve para que los participantes puedan verle.",
    "linkText": "¿Necesitas ayuda? Obtén ayuda para la solución de problemas",
    "primaryButtonText": "Continuar sin cámara",
    "ariaLabel": "Permitir el acceso a la cámara"
  },
  "MicrophoneSitePermissionsRequest": {
    "primaryText": "Permitir que {appName} use el micrófono",
    "secondaryText": "Esto sirve para que los participantes puedan oírle.",
    "linkText": "¿Necesitas ayuda? Obtén ayuda para la solución de problemas",
    "primaryButtonText": "Continuar sin micrófono",
    "ariaLabel": "Permitir el acceso al micrófono"
  },
  "CameraAndMicrophoneSitePermissionsCheck": {
    "primaryText": "Comprobando el acceso a la cámara y al micrófono",
    "secondaryText": "Permitir el acceso si se le solicita. Esto es para que los participantes puedan verle y oírle.",
    "linkText": "¿Necesitas ayuda? Obtén ayuda para la solución de problemas",
    "primaryButtonText": "Continuar sin cámara ni micrófono",
    "ariaLabel": "Comprobando el acceso a la cámara y al micrófono. Permitir el acceso si se le solicita."
  },
  "CameraSitePermissionsCheck": {
    "primaryText": "Comprobando el acceso a la cámara",
    "secondaryText": "Permitir el acceso si se le solicita. Esto es para que los participantes puedan verlo.",
    "linkText": "¿Necesitas ayuda? Obtén ayuda para la solución de problemas",
    "primaryButtonText": "Continuar sin cámara",
    "ariaLabel": "Comprobando el acceso a la cámara. Permitir el acceso si se le solicita."
  },
  "MicrophoneSitePermissionsCheck": {
    "primaryText": "Comprobando el acceso al micrófono",
    "secondaryText": "Permitir el acceso si se le solicita. Esto es para que los participantes puedan oírle.",
    "linkText": "¿Necesitas ayuda? Obtén ayuda para la solución de problemas",
    "primaryButtonText": "Continuar sin micrófono",
    "ariaLabel": "Comprobando el acceso al micrófono. Permitir el acceso si se le solicita."
  },
  "CameraAndMicrophoneSitePermissionsDenied": {
    "primaryText": "No se puede permitir el acceso a la cámara ni al micrófono.",
    "secondaryText": "Haga clic en el icono de bloqueo de la barra de direcciones para conceder permisos de micrófono a esta página web. Es posible que sea necesario actualizar la página.",
    "primaryButtonText": "Continuar sin cámara ni micrófono",
    "linkText": "¿Necesitas ayuda? Obtén ayuda para la solución de problemas"
  },
  "CameraAndMicrophoneSitePermissionsDeniedSafari": {
    "primaryText": "No se puede permitir el acceso a la cámara ni al micrófono.",
    "secondaryText": "Actualice la página para permitir permisos o compruebe la configuración de este explorador y compruebe que los permisos estén habilitados para este sitio web.",
    "primaryButtonText": "Continuar sin cámara ni micrófono",
    "linkText": "¿Necesitas ayuda? Obtén ayuda para la solución de problemas"
  },
  "CameraSitePermissionsDenied": {
    "primaryText": "No se puede acceder a la cámara",
    "secondaryText": "Haga clic en el icono de bloqueo de la barra de direcciones para conceder permisos de cámara a esta página web. Es posible que sea necesario actualizar la página.",
    "primaryButtonText": "Continuar sin cámara",
    "linkText": "¿Necesitas ayuda? Obtén ayuda para la solución de problemas"
  },
  "MicrophoneSitePermissionsDenied": {
    "primaryText": "No se puede acceder al micrófono.",
    "secondaryText": "Haga clic en el icono de bloqueo de la barra de direcciones para conceder permisos de micrófono a esta página web. Es posible que sea necesario actualizar la página.",
    "primaryButtonText": "Continuar sin micrófono",
    "linkText": "¿Necesitas ayuda? Obtén ayuda para la solución de problemas"
  },
  "CameraSitePermissionsDeniedSafari": {
    "primaryText": "No se puede acceder a la cámara.",
    "secondaryText": "Actualice la página para permitir permisos o compruebe la configuración de este explorador y compruebe que los permisos estén habilitados para este sitio web.",
    "primaryButtonText": "Continuar sin cámara",
    "linkText": "¿Necesitas ayuda? Obtén ayuda para la solución de problemas"
  },
  "MicrophoneSitePermissionsDeniedSafari": {
    "primaryText": "No se puede acceder al micrófono",
    "secondaryText": "Actualice la página para permitir permisos o compruebe la configuración de este explorador y compruebe que los permisos estén habilitados para este sitio web.",
    "primaryButtonText": "Continuar sin micrófono",
    "linkText": "¿Necesitas ayuda? Obtén ayuda para la solución de problemas"
  },
  "UnsupportedBrowser": {
    "primaryText": "Explorador no compatible",
    "secondaryText": "Únase a esta llamada con un explorador compatible.",
    "moreHelpLinkText": "Ver los requisitos de compatibilidad"
  },
  "UnsupportedBrowserVersion": {
    "primaryText": "Es necesario actualizar el explorador",
    "secondaryText": "Para garantizar la mejor llamada posible, actualice el explorador e intente unirse de nuevo a la llamada.",
    "moreHelpLinkText": "Ver los requisitos de compatibilidad",
    "continueAnywayButtonText": "Iniciar llamada sin actualizar"
  },
  "UnsupportedOperatingSystem": {
    "primaryText": "Sistema operativo no compatible",
    "secondaryText": "Únase a esta llamada con un dispositivo con un sistema operativo compatible.",
    "moreHelpLinkText": "Ver los requisitos de compatibilidad"
  },
  "BrowserPermissionDenied": {
    "primaryText": "No se puede usar la cámara o el micrófono",
    "secondaryText": "Es posible que el explorador no tenga acceso a la cámara o al micrófono. Para solucionar este problema, abra Preferencias del sistema.",
    "primaryButtonText": "Intentar de nuevo",
    "linkText": "¿Necesitas ayuda? Obtén ayuda para la solución de problemas"
  },
  "BrowserPermissionDeniedIOS": {
    "primaryText": "Permite el acceso al micrófono para continuar",
    "secondaryText": "Para que otros participantes puedan oírte.",
    "primaryButtonText": "Intentar de nuevo",
    "imageAltText": "Ubicación de permisos del dispositivo de micrófono y cámara para iOS",
    "linkText": "¿Necesitas ayuda? Obtén ayuda para la solución de problemas",
    "step1Text": "Ve a la aplicación de Configuración",
    "step2Text": "Desplázate hacia abajo hasta la configuración de este explorador",
    "step3Text": "Activar micrófono (cámara opcional)",
    "step4Text": "Intenta unirte de nuevo a la llamada",
    "step1DigitText": "1",
    "step2DigitText": "2",
    "step3DigitText": "3",
    "step4DigitText": "4"
  },
  "verticalGallery": {
    "leftNavButtonAriaLabel": "página anterior",
    "rightNavButtonAriaLabel": "página siguiente"
<<<<<<< HEAD
  },
  "AttendeeRole": "Asistente"
}

=======
  }
}
>>>>>>> fc203b91
<|MERGE_RESOLUTION|>--- conflicted
+++ resolved
@@ -1,389 +1,382 @@
-{
-  "participantItem": {
-    "isMeText": "(tú)",
-    "menuTitle": "Más opciones",
-    "removeButtonLabel": "Quitar",
-    "sharingIconLabel": "Compartiendo",
-    "mutedIconLabel": "Silenciado",
-    "displayNamePlaceholder": "Participante sin nombre",
-    "participantStateRinging": "Llamando...",
-    "participantStateHold": "En espera",
-    "attendeeRole": "Asistente"
-  },
-  "ParticipantList": {
-    "overflowParticipantCount": "+{overflowCount} más"
-  },
-  "typingIndicator": {
-    "singleUser": "{user} está escribiendo...",
-    "multipleUsers": "{users} están escribiendo...",
-    "multipleUsersAbbreviateOne": "{users} y 1 usuario más están escribiendo...",
-    "multipleUsersAbbreviateMany": "{users} y {numOthers} usuarios más están escribiendo...",
-    "delimiter": ", "
-  },
-  "sendBox": {
-    "placeholderText": "Escribir un mensaje",
-    "textTooLong": "La longitud del mensaje supera el límite máximo.",
-    "sendButtonAriaLabel": "Enviar mensaje",
-    "fileUploadsPendingError": "Cargando... Espere.",
-    "removeFile": "Quitar archivo",
-    "uploading": "Cargando",
-    "uploadCompleted": "Carga completada"
-  },
-  "richTextSendBox": {
-    "placeholderText": "Escribir un mensaje",
-    "textTooLong": "La longitud del mensaje supera el límite máximo.",
-    "sendButtonAriaLabel": "Enviar mensaje",
-    "fileUploadsPendingError": "Cargando... Espere.",
-    "removeFile": "Quitar archivo",
-    "uploading": "Cargando",
-    "uploadCompleted": "Carga completada",
-    "boldTooltip": "Negrita",
-    "italicTooltip": "Cursiva",
-    "underlineTooltip": "Subrayado",
-    "bulletListTooltip": "Lista con viñetas",
-    "numberListTooltip": "Lista numerada",
-    "increaseIndentTooltip": "Aumentar sangría",
-    "decreaseIndentTooltip": "Reducir sangría",
-    "richTextFormatButtonTooltip": "Formato"
-  },
-  "mentionPopover": {
-    "mentionPopoverHeader": "Sugerencias"
-  },
-  "imageOverlay": {
-    "downloadButtonLabel": "Descargar",
-    "dismissButtonAriaLabel": "Cerrar"
-  },
-  "messageStatusIndicator": {
-    "deliveredAriaLabel": "Mensaje enviado",
-    "deliveredTooltipText": "Enviado",
-    "seenAriaLabel": "Mensaje visto por otros usuarios",
-    "seenTooltipText": "Visto",
-    "readByTooltipText": "Leído por {messageThreadReadCount} de {remoteParticipantsCount}",
-    "sendingAriaLabel": "Envío de mensajes",
-    "sendingTooltipText": "Enviando",
-    "failedToSendAriaLabel": "Error al enviar el mensaje",
-    "failedToSendTooltipText": "Error al enviar"
-  },
-  "endCallButton": {
-    "label": "Baja",
-    "tooltipContent": "Abandonar llamada"
-  },
-  "cameraButton": {
-    "onLabel": "Cámara",
-    "offLabel": "Cámara",
-    "tooltipDisabledContent": "La cámara está deshabilitada",
-    "tooltipOnContent": "Desconectar la cámara",
-    "tooltipOffContent": "Activar la cámara",
-    "tooltipVideoLoadingContent": "El vídeo se está cargando",
-    "cameraMenuTitle": "Cámara",
-    "cameraMenuTooltip": "Elegir cámara",
-    "cameraButtonSplitRoleDescription": "Botón de expansión",
-    "onSplitButtonAriaLabel": "Desactivar la cámara y las opciones de cámara",
-    "offSplitButtonAriaLabel": "Activar la cámara y las opciones de cámara",
-    "cameraActionTurnedOnAnnouncement": "La cámara se ha activado",
-    "cameraActionTurnedOffAnnouncement": "La cámara se ha desactivado",
-    "onSplitButtonPrimaryActionCamera": "Desconectar la cámara",
-    "offSplitButtonPrimaryActionCamera": "Activar la cámara",
-    "cameraPrimaryActionSplitButtonTitle": "Usar cámara",
-    "videoEffectsMenuItemTitle": "Efectos"
-  },
-  "microphoneButton": {
-    "onLabel": "Micro",
-    "offLabel": "Micro",
-    "tooltipDisabledContent": "Micrófono deshabilitado",
-    "tooltipOnContent": "Silenciar micrófono",
-    "tooltipOffContent": "Reactivar micrófono",
-    "microphoneMenuTitle": "Micrófono",
-    "microphoneMenuTooltip": "Elegir micrófono",
-    "speakerMenuTitle": "Altavoz",
-    "speakerMenuTooltip": "Elegir altavoz",
-    "microphoneButtonSplitRoleDescription": "Botón de expansión",
-    "onSplitButtonAriaLabel": "Silenciar opciones de micrófono y audio",
-    "offSplitButtonAriaLabel": "Reactivar el micrófono y las opciones de audio",
-    "microphoneActionTurnedOnAnnouncement": "El micrófono se ha activado",
-    "microphoneActionTurnedOffAnnouncement": "El micrófono se ha desactivado",
-    "offSplitButtonMicrophonePrimaryAction": "Reactivar micrófono",
-    "onSplitButtonMicrophonePrimaryAction": "Silenciar micrófono",
-    "microphonePrimaryActionSplitButtonTitle": "Usar micrófono"
-  },
-  "devicesButton": {
-    "label": "Dispositivos",
-    "tooltipContent": "Administrar dispositivos",
-    "cameraMenuTitle": "Cámara",
-    "cameraMenuTooltip": "Elegir cámara",
-    "audioDeviceMenuTitle": "Dispositivo de audio",
-    "audioDeviceMenuTooltip": "Elegir dispositivo de audio",
-    "microphoneMenuTitle": "Micrófono",
-    "microphoneMenuTooltip": "Elegir micrófono",
-    "speakerMenuTitle": "Altavoz",
-    "speakerMenuTooltip": "Elegir altavoz"
-  },
-  "participantsButton": {
-    "label": "Contactos",
-    "tooltipContent": "Mostrar participantes",
-    "menuHeader": "En esta llamada",
-    "participantsListButtonLabel": "{numParticipants} personas",
-    "muteAllButtonLabel": "Silenciar a todos",
-    "copyInviteLinkButtonLabel": "Copiar vínculo de invitación",
-    "copyInviteLinkActionedAriaLabel": "Vínculo de invitación copiado"
-  },
-  "screenShareButton": {
-    "onLabel": "Dejar de presentar",
-    "offLabel": "Presentar",
-    "tooltipDisabledContent": "La presentación está deshabilitada",
-    "tooltipOnContent": "Presentando su pantalla",
-    "tooltipOffContent": "Presentar la pantalla"
-  },
-  "raiseHandButton": {
-    "offLabel": "Participar",
-    "onLabel": "Bajar",
-    "tooltipDisabledContent": "La acción Levantar la mano está deshabilitada",
-    "tooltipOnContent": "Bajar la mano",
-    "tooltipOffContent": "Levantar la mano"
-  },
-  "reactionButton": {
-    "label": "Reaccionar",
-    "ariaLabel": "Botón Reaccionar, Enviar una reacción",
-    "tooltipDisabledContent": "La acción de reacción está deshabilitada",
-    "tooltipContent": "Enviar una reacción",
-    "likeReactionTooltipContent": "Me gusta",
-    "heartReactionTooltipContent": "Amor",
-    "laughReactionTooltipContent": "Risa",
-    "applauseReactionTooltipContent": "Aplauso",
-    "surprisedReactionTooltipContent": "Sorprendido"
-  },
-  "messageThread": {
-    "yesterday": "Ayer",
-    "sunday": "Domingo",
-    "monday": "Lunes",
-    "tuesday": "Martes",
-    "wednesday": "Miércoles",
-    "thursday": "Jueves",
-    "friday": "Viernes",
-    "saturday": "Sábado",
-    "participantJoined": "se unió al chat.",
-    "participantLeft": "abandonó el chat.",
-    "editMessage": "Editar",
-    "removeMessage": "Eliminar",
-    "resendMessage": "Intente enviar de nuevo",
-    "failToSendTag": "Error al enviar",
-    "editedTag": "Editado",
-    "liveAuthorIntro": "{author} dice",
-    "messageContentAriaText": "{author} dijo {message}",
-    "messageContentMineAriaText": "Has dicho {message}",
-    "editBoxTextLimit": "El mensaje supera el límite de {limitNumber} caracteres",
-    "editBoxPlaceholderText": "Editar el mensaje",
-    "newMessagesIndicator": "Mensajes nuevos",
-    "noDisplayNameSub": "Sin nombre",
-    "editBoxCancelButton": "Cancelar",
-    "editBoxSubmitButton": "Listo",
-    "messageReadCount": "Leído por {messageReadByCount} de {remoteParticipantsCount}",
-    "actionMenuMoreOptions": "Más opciones",
-    "downloadFile": "Descargar archivo",
-    "blockedWarningText": "Este mensaje se eliminó debido a la directiva de la organización.",
-    "blockedWarningLinkText": "Detalles",
-    "fileCardGroupMessage": "El mensaje tiene {fileCount} datos adjuntos",
-    "messageDeletedAnnouncementAriaLabel": "El mensaje se ha eliminado"
-  },
-  "errorBar": {
-    "unableToReachChatService": "Sin conexión",
-    "accessDenied": "No se puede acceder a los servicios de chat. Compruebe las credenciales de usuario proporcionadas.",
-    "userNotInChatThread": "Ya no está en este hilo de chat",
-    "sendMessageNotInChatThread": "No se pudo enviar el mensaje porque ya no está en este hilo de chat",
-    "sendMessageGeneric": "Error al enviar el mensaje",
-    "callingNetworkFailure": "Problema al conectar la llamada; parece que no hay conexión",
-    "startVideoGeneric": "No se pudo iniciar el vídeo",
-    "stopVideoGeneric": "No se pudo detener el vídeo",
-    "muteGeneric": "No se pudo silenciar el micrófono",
-    "unmuteGeneric": "No se pudo reactivar el micrófono",
-    "speakingWhileMuted": "El micrófono está desactivado",
-    "startScreenShareGeneric": "Hubo un problema al iniciar la pantalla compartida.",
-    "stopScreenShareGeneric": "No se pudo detener la pantalla compartida",
-    "callNetworkQualityLow": "La calidad de la red es baja.",
-    "callNoSpeakerFound": "No se encontraron altavoces ni auriculares. Conecta un dispositivo de audio para escuchar la llamada.",
-    "callNoMicrophoneFound": "No se encontraron micrófonos. Conecta un dispositivo de entrada de audio.",
-    "callMicrophoneAccessDenied": "No se puede acceder al micrófono. Haga clic en el bloqueo de la barra de direcciones para conceder permiso a esta página web.",
-    "callMicrophoneAccessDeniedSafari": "No se puede acceder al micrófono. Actualice la página para permitir permisos o compruebe la configuración de este explorador y compruebe que los permisos estén habilitados para este sitio web.",
-    "callMicrophoneMutedBySystem": "Su sistema ha silenciado su audio.",
-    "callMicrophoneUnmutedBySystem": "Su micrófono se ha recuperado y el sistema ha activado el audio.",
-    "callMacOsMicrophoneAccessDenied": "No se puede acceder al micrófono. Conceda permiso al micrófono en la configuración de privacidad de macOS.",
-    "callLocalVideoFreeze": "El ancho de banda de red es deficiente. Es posible que el vídeo aparezca pausado para otros usuarios en la llamada.",
-    "callCameraAccessDenied": "No se puede acceder a la cámara. Haga clic en el bloqueo de la barra de direcciones para conceder permiso a esta página web.",
-    "callCameraAccessDeniedSafari": "No se puede acceder a la cámara. Actualice la página para permitir permisos o compruebe la configuración de este explorador y compruebe que los permisos estén habilitados para este sitio web.",
-    "callCameraAlreadyInUse": "No se puede acceder a la cámara. Puede que ya la esté usando otra aplicación.",
-    "callVideoStoppedBySystem": "El sistema ha detenido el vídeo.",
-    "callVideoRecoveredBySystem": "El vídeo se ha reanudado.",
-    "callMacOsCameraAccessDenied": "MacOS está bloqueando el acceso a la cámara. Actualiza la configuración de privacidad para permitir que este explorador acceda a la cámara.",
-    "callMacOsScreenShareAccessDenied": "MacOS está bloqueando el uso compartido de la pantalla. Actualice la configuración de privacidad para permitir que este explorador grabe la pantalla.",
-    "dismissButtonAriaLabel": "Cerrar",
-    "failedToJoinCallGeneric": "No se pudo unir a la llamada.",
-    "failedToJoinCallInvalidMeetingLink": "No se puede unir a la reunión. Vínculo no válido.",
-    "cameraFrozenForRemoteParticipants": "Los usuarios de la llamada tienen problemas para ver el vídeo. Compruebe los dispositivos y la red.",
-    "unableToStartVideoEffect": "No se puede aplicar el efecto de vídeo.",
-    "startSpotlightWhileMaxParticipantsAreSpotlighted": "No se puede iniciar el primer plano en los participantes porque el número máximo de participantes ya está puesto en primer plano."
-  },
-  "videoGallery": {
-    "screenIsBeingSharedMessage": "Está compartiendo su pantalla",
-    "screenShareLoadingMessage": "Cargando la pantalla de {participant}",
-    "localVideoLabel": "Tú",
-    "localVideoCameraSwitcherLabel": "Cambiar de cámara",
-    "localVideoMovementLabel": "Mosaico de vídeo local movible",
-    "localVideoSelectedDescription": "{cameraName} seleccionada",
-    "displayNamePlaceholder": "Participante sin nombre",
-    "fitRemoteParticipantToFrame": "Ajustar al marco",
-    "fillRemoteParticipantFrame": "Marco de relleno",
-    "pinParticipantForMe": "Anclar para mí",
-    "pinParticipantForMeLimitReached": "Pin (límite alcanzado)",
-    "unpinParticipantForMe": "Desanclar",
-    "pinParticipantMenuItemAriaLabel": "Anclar {participantName}",
-    "unpinParticipantMenuItemAriaLabel": "Desanclar {participantName}",
-    "pinnedParticipantAnnouncementAriaLabel": "{participantName} anclado",
-    "unpinnedParticipantAnnouncementAriaLabel": "{participantName} desanclado",
-    "startSpotlightVideoTileMenuLabel": "Poner en primer plano para todos",
-    "addSpotlightVideoTileMenuLabel": "Agregar primer plano",
-    "spotlightLimitReachedMenuTitle": "Se alcanzó el límite de primer plano",
-    "stopSpotlightVideoTileMenuLabel": "Dejar de poner en primer plano",
-    "stopSpotlightOnSelfVideoTileMenuLabel": "Primer plano",
-    "attendeeRole": "Asistente"
-  },
-  "dialpad": {
-    "placeholderText": "Introduzca el número de teléfono",
-    "deleteButtonAriaLabel": "Eliminar"
-  },
-  "holdButton": {
-    "onLabel": "Reanudar",
-    "offLabel": "En espera",
-    "tooltipOnContent": "Reanudar llamada",
-    "tooltipOffContent": "Poner llamada en espera"
-  },
-  "videoTile": {
-    "participantStateRinging": "Llamando...",
-    "participantStateHold": "En espera"
-  },
-  "CameraAndMicrophoneSitePermissionsRequest": {
-    "primaryText": "Permitir que {appName} usen la cámara y el micrófono",
-    "secondaryText": "Esto es para que los participantes puedan verle y oírle.",
-    "linkText": "¿Necesitas ayuda? Obtén ayuda para la solución de problemas",
-    "primaryButtonText": "Continuar sin cámara ni micrófono",
-    "ariaLabel": "Permitir el acceso a la cámara y al micrófono"
-  },
-  "CameraSitePermissionsRequest": {
-    "primaryText": "Permitir que {appName} use la cámara",
-    "secondaryText": "Esto sirve para que los participantes puedan verle.",
-    "linkText": "¿Necesitas ayuda? Obtén ayuda para la solución de problemas",
-    "primaryButtonText": "Continuar sin cámara",
-    "ariaLabel": "Permitir el acceso a la cámara"
-  },
-  "MicrophoneSitePermissionsRequest": {
-    "primaryText": "Permitir que {appName} use el micrófono",
-    "secondaryText": "Esto sirve para que los participantes puedan oírle.",
-    "linkText": "¿Necesitas ayuda? Obtén ayuda para la solución de problemas",
-    "primaryButtonText": "Continuar sin micrófono",
-    "ariaLabel": "Permitir el acceso al micrófono"
-  },
-  "CameraAndMicrophoneSitePermissionsCheck": {
-    "primaryText": "Comprobando el acceso a la cámara y al micrófono",
-    "secondaryText": "Permitir el acceso si se le solicita. Esto es para que los participantes puedan verle y oírle.",
-    "linkText": "¿Necesitas ayuda? Obtén ayuda para la solución de problemas",
-    "primaryButtonText": "Continuar sin cámara ni micrófono",
-    "ariaLabel": "Comprobando el acceso a la cámara y al micrófono. Permitir el acceso si se le solicita."
-  },
-  "CameraSitePermissionsCheck": {
-    "primaryText": "Comprobando el acceso a la cámara",
-    "secondaryText": "Permitir el acceso si se le solicita. Esto es para que los participantes puedan verlo.",
-    "linkText": "¿Necesitas ayuda? Obtén ayuda para la solución de problemas",
-    "primaryButtonText": "Continuar sin cámara",
-    "ariaLabel": "Comprobando el acceso a la cámara. Permitir el acceso si se le solicita."
-  },
-  "MicrophoneSitePermissionsCheck": {
-    "primaryText": "Comprobando el acceso al micrófono",
-    "secondaryText": "Permitir el acceso si se le solicita. Esto es para que los participantes puedan oírle.",
-    "linkText": "¿Necesitas ayuda? Obtén ayuda para la solución de problemas",
-    "primaryButtonText": "Continuar sin micrófono",
-    "ariaLabel": "Comprobando el acceso al micrófono. Permitir el acceso si se le solicita."
-  },
-  "CameraAndMicrophoneSitePermissionsDenied": {
-    "primaryText": "No se puede permitir el acceso a la cámara ni al micrófono.",
-    "secondaryText": "Haga clic en el icono de bloqueo de la barra de direcciones para conceder permisos de micrófono a esta página web. Es posible que sea necesario actualizar la página.",
-    "primaryButtonText": "Continuar sin cámara ni micrófono",
-    "linkText": "¿Necesitas ayuda? Obtén ayuda para la solución de problemas"
-  },
-  "CameraAndMicrophoneSitePermissionsDeniedSafari": {
-    "primaryText": "No se puede permitir el acceso a la cámara ni al micrófono.",
-    "secondaryText": "Actualice la página para permitir permisos o compruebe la configuración de este explorador y compruebe que los permisos estén habilitados para este sitio web.",
-    "primaryButtonText": "Continuar sin cámara ni micrófono",
-    "linkText": "¿Necesitas ayuda? Obtén ayuda para la solución de problemas"
-  },
-  "CameraSitePermissionsDenied": {
-    "primaryText": "No se puede acceder a la cámara",
-    "secondaryText": "Haga clic en el icono de bloqueo de la barra de direcciones para conceder permisos de cámara a esta página web. Es posible que sea necesario actualizar la página.",
-    "primaryButtonText": "Continuar sin cámara",
-    "linkText": "¿Necesitas ayuda? Obtén ayuda para la solución de problemas"
-  },
-  "MicrophoneSitePermissionsDenied": {
-    "primaryText": "No se puede acceder al micrófono.",
-    "secondaryText": "Haga clic en el icono de bloqueo de la barra de direcciones para conceder permisos de micrófono a esta página web. Es posible que sea necesario actualizar la página.",
-    "primaryButtonText": "Continuar sin micrófono",
-    "linkText": "¿Necesitas ayuda? Obtén ayuda para la solución de problemas"
-  },
-  "CameraSitePermissionsDeniedSafari": {
-    "primaryText": "No se puede acceder a la cámara.",
-    "secondaryText": "Actualice la página para permitir permisos o compruebe la configuración de este explorador y compruebe que los permisos estén habilitados para este sitio web.",
-    "primaryButtonText": "Continuar sin cámara",
-    "linkText": "¿Necesitas ayuda? Obtén ayuda para la solución de problemas"
-  },
-  "MicrophoneSitePermissionsDeniedSafari": {
-    "primaryText": "No se puede acceder al micrófono",
-    "secondaryText": "Actualice la página para permitir permisos o compruebe la configuración de este explorador y compruebe que los permisos estén habilitados para este sitio web.",
-    "primaryButtonText": "Continuar sin micrófono",
-    "linkText": "¿Necesitas ayuda? Obtén ayuda para la solución de problemas"
-  },
-  "UnsupportedBrowser": {
-    "primaryText": "Explorador no compatible",
-    "secondaryText": "Únase a esta llamada con un explorador compatible.",
-    "moreHelpLinkText": "Ver los requisitos de compatibilidad"
-  },
-  "UnsupportedBrowserVersion": {
-    "primaryText": "Es necesario actualizar el explorador",
-    "secondaryText": "Para garantizar la mejor llamada posible, actualice el explorador e intente unirse de nuevo a la llamada.",
-    "moreHelpLinkText": "Ver los requisitos de compatibilidad",
-    "continueAnywayButtonText": "Iniciar llamada sin actualizar"
-  },
-  "UnsupportedOperatingSystem": {
-    "primaryText": "Sistema operativo no compatible",
-    "secondaryText": "Únase a esta llamada con un dispositivo con un sistema operativo compatible.",
-    "moreHelpLinkText": "Ver los requisitos de compatibilidad"
-  },
-  "BrowserPermissionDenied": {
-    "primaryText": "No se puede usar la cámara o el micrófono",
-    "secondaryText": "Es posible que el explorador no tenga acceso a la cámara o al micrófono. Para solucionar este problema, abra Preferencias del sistema.",
-    "primaryButtonText": "Intentar de nuevo",
-    "linkText": "¿Necesitas ayuda? Obtén ayuda para la solución de problemas"
-  },
-  "BrowserPermissionDeniedIOS": {
-    "primaryText": "Permite el acceso al micrófono para continuar",
-    "secondaryText": "Para que otros participantes puedan oírte.",
-    "primaryButtonText": "Intentar de nuevo",
-    "imageAltText": "Ubicación de permisos del dispositivo de micrófono y cámara para iOS",
-    "linkText": "¿Necesitas ayuda? Obtén ayuda para la solución de problemas",
-    "step1Text": "Ve a la aplicación de Configuración",
-    "step2Text": "Desplázate hacia abajo hasta la configuración de este explorador",
-    "step3Text": "Activar micrófono (cámara opcional)",
-    "step4Text": "Intenta unirte de nuevo a la llamada",
-    "step1DigitText": "1",
-    "step2DigitText": "2",
-    "step3DigitText": "3",
-    "step4DigitText": "4"
-  },
-  "verticalGallery": {
-    "leftNavButtonAriaLabel": "página anterior",
-    "rightNavButtonAriaLabel": "página siguiente"
-<<<<<<< HEAD
-  },
-  "AttendeeRole": "Asistente"
-}
-
-=======
-  }
-}
->>>>>>> fc203b91
+{
+  "participantItem": {
+    "isMeText": "(tú)",
+    "menuTitle": "Más opciones",
+    "removeButtonLabel": "Quitar",
+    "sharingIconLabel": "Compartiendo",
+    "mutedIconLabel": "Silenciado",
+    "displayNamePlaceholder": "Participante sin nombre",
+    "participantStateRinging": "Llamando...",
+    "participantStateHold": "En espera",
+    "attendeeRole": "Asistente"
+  },
+  "ParticipantList": {
+    "overflowParticipantCount": "+{overflowCount} más"
+  },
+  "typingIndicator": {
+    "singleUser": "{user} está escribiendo...",
+    "multipleUsers": "{users} están escribiendo...",
+    "multipleUsersAbbreviateOne": "{users} y 1 usuario más están escribiendo...",
+    "multipleUsersAbbreviateMany": "{users} y {numOthers} usuarios más están escribiendo...",
+    "delimiter": ", "
+  },
+  "sendBox": {
+    "placeholderText": "Escribir un mensaje",
+    "textTooLong": "La longitud del mensaje supera el límite máximo.",
+    "sendButtonAriaLabel": "Enviar mensaje",
+    "fileUploadsPendingError": "Cargando... Espere.",
+    "removeFile": "Quitar archivo",
+    "uploading": "Cargando",
+    "uploadCompleted": "Carga completada"
+  },
+  "richTextSendBox": {
+    "placeholderText": "Escribir un mensaje",
+    "textTooLong": "La longitud del mensaje supera el límite máximo.",
+    "sendButtonAriaLabel": "Enviar mensaje",
+    "fileUploadsPendingError": "Cargando... Espere.",
+    "removeFile": "Quitar archivo",
+    "uploading": "Cargando",
+    "uploadCompleted": "Carga completada",
+    "boldTooltip": "Negrita",
+    "italicTooltip": "Cursiva",
+    "underlineTooltip": "Subrayado",
+    "bulletListTooltip": "Lista con viñetas",
+    "numberListTooltip": "Lista numerada",
+    "increaseIndentTooltip": "Aumentar sangría",
+    "decreaseIndentTooltip": "Reducir sangría",
+    "richTextFormatButtonTooltip": "Formato"
+  },
+  "mentionPopover": {
+    "mentionPopoverHeader": "Sugerencias"
+  },
+  "imageOverlay": {
+    "downloadButtonLabel": "Descargar",
+    "dismissButtonAriaLabel": "Cerrar"
+  },
+  "messageStatusIndicator": {
+    "deliveredAriaLabel": "Mensaje enviado",
+    "deliveredTooltipText": "Enviado",
+    "seenAriaLabel": "Mensaje visto por otros usuarios",
+    "seenTooltipText": "Visto",
+    "readByTooltipText": "Leído por {messageThreadReadCount} de {remoteParticipantsCount}",
+    "sendingAriaLabel": "Envío de mensajes",
+    "sendingTooltipText": "Enviando",
+    "failedToSendAriaLabel": "Error al enviar el mensaje",
+    "failedToSendTooltipText": "Error al enviar"
+  },
+  "endCallButton": {
+    "label": "Baja",
+    "tooltipContent": "Abandonar llamada"
+  },
+  "cameraButton": {
+    "onLabel": "Cámara",
+    "offLabel": "Cámara",
+    "tooltipDisabledContent": "La cámara está deshabilitada",
+    "tooltipOnContent": "Desconectar la cámara",
+    "tooltipOffContent": "Activar la cámara",
+    "tooltipVideoLoadingContent": "El vídeo se está cargando",
+    "cameraMenuTitle": "Cámara",
+    "cameraMenuTooltip": "Elegir cámara",
+    "cameraButtonSplitRoleDescription": "Botón de expansión",
+    "onSplitButtonAriaLabel": "Desactivar la cámara y las opciones de cámara",
+    "offSplitButtonAriaLabel": "Activar la cámara y las opciones de cámara",
+    "cameraActionTurnedOnAnnouncement": "La cámara se ha activado",
+    "cameraActionTurnedOffAnnouncement": "La cámara se ha desactivado",
+    "onSplitButtonPrimaryActionCamera": "Desconectar la cámara",
+    "offSplitButtonPrimaryActionCamera": "Activar la cámara",
+    "cameraPrimaryActionSplitButtonTitle": "Usar cámara",
+    "videoEffectsMenuItemTitle": "Efectos"
+  },
+  "microphoneButton": {
+    "onLabel": "Micro",
+    "offLabel": "Micro",
+    "tooltipDisabledContent": "Micrófono deshabilitado",
+    "tooltipOnContent": "Silenciar micrófono",
+    "tooltipOffContent": "Reactivar micrófono",
+    "microphoneMenuTitle": "Micrófono",
+    "microphoneMenuTooltip": "Elegir micrófono",
+    "speakerMenuTitle": "Altavoz",
+    "speakerMenuTooltip": "Elegir altavoz",
+    "microphoneButtonSplitRoleDescription": "Botón de expansión",
+    "onSplitButtonAriaLabel": "Silenciar opciones de micrófono y audio",
+    "offSplitButtonAriaLabel": "Reactivar el micrófono y las opciones de audio",
+    "microphoneActionTurnedOnAnnouncement": "El micrófono se ha activado",
+    "microphoneActionTurnedOffAnnouncement": "El micrófono se ha desactivado",
+    "offSplitButtonMicrophonePrimaryAction": "Reactivar micrófono",
+    "onSplitButtonMicrophonePrimaryAction": "Silenciar micrófono",
+    "microphonePrimaryActionSplitButtonTitle": "Usar micrófono"
+  },
+  "devicesButton": {
+    "label": "Dispositivos",
+    "tooltipContent": "Administrar dispositivos",
+    "cameraMenuTitle": "Cámara",
+    "cameraMenuTooltip": "Elegir cámara",
+    "audioDeviceMenuTitle": "Dispositivo de audio",
+    "audioDeviceMenuTooltip": "Elegir dispositivo de audio",
+    "microphoneMenuTitle": "Micrófono",
+    "microphoneMenuTooltip": "Elegir micrófono",
+    "speakerMenuTitle": "Altavoz",
+    "speakerMenuTooltip": "Elegir altavoz"
+  },
+  "participantsButton": {
+    "label": "Contactos",
+    "tooltipContent": "Mostrar participantes",
+    "menuHeader": "En esta llamada",
+    "participantsListButtonLabel": "{numParticipants} personas",
+    "muteAllButtonLabel": "Silenciar a todos",
+    "copyInviteLinkButtonLabel": "Copiar vínculo de invitación",
+    "copyInviteLinkActionedAriaLabel": "Vínculo de invitación copiado"
+  },
+  "screenShareButton": {
+    "onLabel": "Dejar de presentar",
+    "offLabel": "Presentar",
+    "tooltipDisabledContent": "La presentación está deshabilitada",
+    "tooltipOnContent": "Presentando su pantalla",
+    "tooltipOffContent": "Presentar la pantalla"
+  },
+  "raiseHandButton": {
+    "offLabel": "Participar",
+    "onLabel": "Bajar",
+    "tooltipDisabledContent": "La acción Levantar la mano está deshabilitada",
+    "tooltipOnContent": "Bajar la mano",
+    "tooltipOffContent": "Levantar la mano"
+  },
+  "reactionButton": {
+    "label": "Reaccionar",
+    "ariaLabel": "Botón Reaccionar, Enviar una reacción",
+    "tooltipDisabledContent": "La acción de reacción está deshabilitada",
+    "tooltipContent": "Enviar una reacción",
+    "likeReactionTooltipContent": "Me gusta",
+    "heartReactionTooltipContent": "Amor",
+    "laughReactionTooltipContent": "Risa",
+    "applauseReactionTooltipContent": "Aplauso",
+    "surprisedReactionTooltipContent": "Sorprendido"
+  },
+  "messageThread": {
+    "yesterday": "Ayer",
+    "sunday": "Domingo",
+    "monday": "Lunes",
+    "tuesday": "Martes",
+    "wednesday": "Miércoles",
+    "thursday": "Jueves",
+    "friday": "Viernes",
+    "saturday": "Sábado",
+    "participantJoined": "se unió al chat.",
+    "participantLeft": "abandonó el chat.",
+    "editMessage": "Editar",
+    "removeMessage": "Eliminar",
+    "resendMessage": "Intente enviar de nuevo",
+    "failToSendTag": "Error al enviar",
+    "editedTag": "Editado",
+    "liveAuthorIntro": "{author} dice",
+    "messageContentAriaText": "{author} dijo {message}",
+    "messageContentMineAriaText": "Has dicho {message}",
+    "editBoxTextLimit": "El mensaje supera el límite de {limitNumber} caracteres",
+    "editBoxPlaceholderText": "Editar el mensaje",
+    "newMessagesIndicator": "Mensajes nuevos",
+    "noDisplayNameSub": "Sin nombre",
+    "editBoxCancelButton": "Cancelar",
+    "editBoxSubmitButton": "Listo",
+    "messageReadCount": "Leído por {messageReadByCount} de {remoteParticipantsCount}",
+    "actionMenuMoreOptions": "Más opciones",
+    "downloadFile": "Descargar archivo",
+    "blockedWarningText": "Este mensaje se eliminó debido a la directiva de la organización.",
+    "blockedWarningLinkText": "Detalles",
+    "fileCardGroupMessage": "El mensaje tiene {fileCount} datos adjuntos",
+    "messageDeletedAnnouncementAriaLabel": "El mensaje se ha eliminado"
+  },
+  "errorBar": {
+    "unableToReachChatService": "Sin conexión",
+    "accessDenied": "No se puede acceder a los servicios de chat. Compruebe las credenciales de usuario proporcionadas.",
+    "userNotInChatThread": "Ya no está en este hilo de chat",
+    "sendMessageNotInChatThread": "No se pudo enviar el mensaje porque ya no está en este hilo de chat",
+    "sendMessageGeneric": "Error al enviar el mensaje",
+    "callingNetworkFailure": "Problema al conectar la llamada; parece que no hay conexión",
+    "startVideoGeneric": "No se pudo iniciar el vídeo",
+    "stopVideoGeneric": "No se pudo detener el vídeo",
+    "muteGeneric": "No se pudo silenciar el micrófono",
+    "unmuteGeneric": "No se pudo reactivar el micrófono",
+    "speakingWhileMuted": "El micrófono está desactivado",
+    "startScreenShareGeneric": "Hubo un problema al iniciar la pantalla compartida.",
+    "stopScreenShareGeneric": "No se pudo detener la pantalla compartida",
+    "callNetworkQualityLow": "La calidad de la red es baja.",
+    "callNoSpeakerFound": "No se encontraron altavoces ni auriculares. Conecta un dispositivo de audio para escuchar la llamada.",
+    "callNoMicrophoneFound": "No se encontraron micrófonos. Conecta un dispositivo de entrada de audio.",
+    "callMicrophoneAccessDenied": "No se puede acceder al micrófono. Haga clic en el bloqueo de la barra de direcciones para conceder permiso a esta página web.",
+    "callMicrophoneAccessDeniedSafari": "No se puede acceder al micrófono. Actualice la página para permitir permisos o compruebe la configuración de este explorador y compruebe que los permisos estén habilitados para este sitio web.",
+    "callMicrophoneMutedBySystem": "Su sistema ha silenciado su audio.",
+    "callMicrophoneUnmutedBySystem": "Su micrófono se ha recuperado y el sistema ha activado el audio.",
+    "callMacOsMicrophoneAccessDenied": "No se puede acceder al micrófono. Conceda permiso al micrófono en la configuración de privacidad de macOS.",
+    "callLocalVideoFreeze": "El ancho de banda de red es deficiente. Es posible que el vídeo aparezca pausado para otros usuarios en la llamada.",
+    "callCameraAccessDenied": "No se puede acceder a la cámara. Haga clic en el bloqueo de la barra de direcciones para conceder permiso a esta página web.",
+    "callCameraAccessDeniedSafari": "No se puede acceder a la cámara. Actualice la página para permitir permisos o compruebe la configuración de este explorador y compruebe que los permisos estén habilitados para este sitio web.",
+    "callCameraAlreadyInUse": "No se puede acceder a la cámara. Puede que ya la esté usando otra aplicación.",
+    "callVideoStoppedBySystem": "El sistema ha detenido el vídeo.",
+    "callVideoRecoveredBySystem": "El vídeo se ha reanudado.",
+    "callMacOsCameraAccessDenied": "MacOS está bloqueando el acceso a la cámara. Actualiza la configuración de privacidad para permitir que este explorador acceda a la cámara.",
+    "callMacOsScreenShareAccessDenied": "MacOS está bloqueando el uso compartido de la pantalla. Actualice la configuración de privacidad para permitir que este explorador grabe la pantalla.",
+    "dismissButtonAriaLabel": "Cerrar",
+    "failedToJoinCallGeneric": "No se pudo unir a la llamada.",
+    "failedToJoinCallInvalidMeetingLink": "No se puede unir a la reunión. Vínculo no válido.",
+    "cameraFrozenForRemoteParticipants": "Los usuarios de la llamada tienen problemas para ver el vídeo. Compruebe los dispositivos y la red.",
+    "unableToStartVideoEffect": "No se puede aplicar el efecto de vídeo.",
+    "startSpotlightWhileMaxParticipantsAreSpotlighted": "No se puede iniciar el primer plano en los participantes porque el número máximo de participantes ya está puesto en primer plano."
+  },
+  "videoGallery": {
+    "screenIsBeingSharedMessage": "Está compartiendo su pantalla",
+    "screenShareLoadingMessage": "Cargando la pantalla de {participant}",
+    "localVideoLabel": "Tú",
+    "localVideoCameraSwitcherLabel": "Cambiar de cámara",
+    "localVideoMovementLabel": "Mosaico de vídeo local movible",
+    "localVideoSelectedDescription": "{cameraName} seleccionada",
+    "displayNamePlaceholder": "Participante sin nombre",
+    "fitRemoteParticipantToFrame": "Ajustar al marco",
+    "fillRemoteParticipantFrame": "Marco de relleno",
+    "pinParticipantForMe": "Anclar para mí",
+    "pinParticipantForMeLimitReached": "Pin (límite alcanzado)",
+    "unpinParticipantForMe": "Desanclar",
+    "pinParticipantMenuItemAriaLabel": "Anclar {participantName}",
+    "unpinParticipantMenuItemAriaLabel": "Desanclar {participantName}",
+    "pinnedParticipantAnnouncementAriaLabel": "{participantName} anclado",
+    "unpinnedParticipantAnnouncementAriaLabel": "{participantName} desanclado",
+    "startSpotlightVideoTileMenuLabel": "Poner en primer plano para todos",
+    "addSpotlightVideoTileMenuLabel": "Agregar primer plano",
+    "spotlightLimitReachedMenuTitle": "Se alcanzó el límite de primer plano",
+    "stopSpotlightVideoTileMenuLabel": "Dejar de poner en primer plano",
+    "stopSpotlightOnSelfVideoTileMenuLabel": "Primer plano",
+    "attendeeRole": "Asistente"
+  },
+  "dialpad": {
+    "placeholderText": "Introduzca el número de teléfono",
+    "deleteButtonAriaLabel": "Eliminar"
+  },
+  "holdButton": {
+    "onLabel": "Reanudar",
+    "offLabel": "En espera",
+    "tooltipOnContent": "Reanudar llamada",
+    "tooltipOffContent": "Poner llamada en espera"
+  },
+  "videoTile": {
+    "participantStateRinging": "Llamando...",
+    "participantStateHold": "En espera"
+  },
+  "CameraAndMicrophoneSitePermissionsRequest": {
+    "primaryText": "Permitir que {appName} usen la cámara y el micrófono",
+    "secondaryText": "Esto es para que los participantes puedan verle y oírle.",
+    "linkText": "¿Necesitas ayuda? Obtén ayuda para la solución de problemas",
+    "primaryButtonText": "Continuar sin cámara ni micrófono",
+    "ariaLabel": "Permitir el acceso a la cámara y al micrófono"
+  },
+  "CameraSitePermissionsRequest": {
+    "primaryText": "Permitir que {appName} use la cámara",
+    "secondaryText": "Esto sirve para que los participantes puedan verle.",
+    "linkText": "¿Necesitas ayuda? Obtén ayuda para la solución de problemas",
+    "primaryButtonText": "Continuar sin cámara",
+    "ariaLabel": "Permitir el acceso a la cámara"
+  },
+  "MicrophoneSitePermissionsRequest": {
+    "primaryText": "Permitir que {appName} use el micrófono",
+    "secondaryText": "Esto sirve para que los participantes puedan oírle.",
+    "linkText": "¿Necesitas ayuda? Obtén ayuda para la solución de problemas",
+    "primaryButtonText": "Continuar sin micrófono",
+    "ariaLabel": "Permitir el acceso al micrófono"
+  },
+  "CameraAndMicrophoneSitePermissionsCheck": {
+    "primaryText": "Comprobando el acceso a la cámara y al micrófono",
+    "secondaryText": "Permitir el acceso si se le solicita. Esto es para que los participantes puedan verle y oírle.",
+    "linkText": "¿Necesitas ayuda? Obtén ayuda para la solución de problemas",
+    "primaryButtonText": "Continuar sin cámara ni micrófono",
+    "ariaLabel": "Comprobando el acceso a la cámara y al micrófono. Permitir el acceso si se le solicita."
+  },
+  "CameraSitePermissionsCheck": {
+    "primaryText": "Comprobando el acceso a la cámara",
+    "secondaryText": "Permitir el acceso si se le solicita. Esto es para que los participantes puedan verlo.",
+    "linkText": "¿Necesitas ayuda? Obtén ayuda para la solución de problemas",
+    "primaryButtonText": "Continuar sin cámara",
+    "ariaLabel": "Comprobando el acceso a la cámara. Permitir el acceso si se le solicita."
+  },
+  "MicrophoneSitePermissionsCheck": {
+    "primaryText": "Comprobando el acceso al micrófono",
+    "secondaryText": "Permitir el acceso si se le solicita. Esto es para que los participantes puedan oírle.",
+    "linkText": "¿Necesitas ayuda? Obtén ayuda para la solución de problemas",
+    "primaryButtonText": "Continuar sin micrófono",
+    "ariaLabel": "Comprobando el acceso al micrófono. Permitir el acceso si se le solicita."
+  },
+  "CameraAndMicrophoneSitePermissionsDenied": {
+    "primaryText": "No se puede permitir el acceso a la cámara ni al micrófono.",
+    "secondaryText": "Haga clic en el icono de bloqueo de la barra de direcciones para conceder permisos de micrófono a esta página web. Es posible que sea necesario actualizar la página.",
+    "primaryButtonText": "Continuar sin cámara ni micrófono",
+    "linkText": "¿Necesitas ayuda? Obtén ayuda para la solución de problemas"
+  },
+  "CameraAndMicrophoneSitePermissionsDeniedSafari": {
+    "primaryText": "No se puede permitir el acceso a la cámara ni al micrófono.",
+    "secondaryText": "Actualice la página para permitir permisos o compruebe la configuración de este explorador y compruebe que los permisos estén habilitados para este sitio web.",
+    "primaryButtonText": "Continuar sin cámara ni micrófono",
+    "linkText": "¿Necesitas ayuda? Obtén ayuda para la solución de problemas"
+  },
+  "CameraSitePermissionsDenied": {
+    "primaryText": "No se puede acceder a la cámara",
+    "secondaryText": "Haga clic en el icono de bloqueo de la barra de direcciones para conceder permisos de cámara a esta página web. Es posible que sea necesario actualizar la página.",
+    "primaryButtonText": "Continuar sin cámara",
+    "linkText": "¿Necesitas ayuda? Obtén ayuda para la solución de problemas"
+  },
+  "MicrophoneSitePermissionsDenied": {
+    "primaryText": "No se puede acceder al micrófono.",
+    "secondaryText": "Haga clic en el icono de bloqueo de la barra de direcciones para conceder permisos de micrófono a esta página web. Es posible que sea necesario actualizar la página.",
+    "primaryButtonText": "Continuar sin micrófono",
+    "linkText": "¿Necesitas ayuda? Obtén ayuda para la solución de problemas"
+  },
+  "CameraSitePermissionsDeniedSafari": {
+    "primaryText": "No se puede acceder a la cámara.",
+    "secondaryText": "Actualice la página para permitir permisos o compruebe la configuración de este explorador y compruebe que los permisos estén habilitados para este sitio web.",
+    "primaryButtonText": "Continuar sin cámara",
+    "linkText": "¿Necesitas ayuda? Obtén ayuda para la solución de problemas"
+  },
+  "MicrophoneSitePermissionsDeniedSafari": {
+    "primaryText": "No se puede acceder al micrófono",
+    "secondaryText": "Actualice la página para permitir permisos o compruebe la configuración de este explorador y compruebe que los permisos estén habilitados para este sitio web.",
+    "primaryButtonText": "Continuar sin micrófono",
+    "linkText": "¿Necesitas ayuda? Obtén ayuda para la solución de problemas"
+  },
+  "UnsupportedBrowser": {
+    "primaryText": "Explorador no compatible",
+    "secondaryText": "Únase a esta llamada con un explorador compatible.",
+    "moreHelpLinkText": "Ver los requisitos de compatibilidad"
+  },
+  "UnsupportedBrowserVersion": {
+    "primaryText": "Es necesario actualizar el explorador",
+    "secondaryText": "Para garantizar la mejor llamada posible, actualice el explorador e intente unirse de nuevo a la llamada.",
+    "moreHelpLinkText": "Ver los requisitos de compatibilidad",
+    "continueAnywayButtonText": "Iniciar llamada sin actualizar"
+  },
+  "UnsupportedOperatingSystem": {
+    "primaryText": "Sistema operativo no compatible",
+    "secondaryText": "Únase a esta llamada con un dispositivo con un sistema operativo compatible.",
+    "moreHelpLinkText": "Ver los requisitos de compatibilidad"
+  },
+  "BrowserPermissionDenied": {
+    "primaryText": "No se puede usar la cámara o el micrófono",
+    "secondaryText": "Es posible que el explorador no tenga acceso a la cámara o al micrófono. Para solucionar este problema, abra Preferencias del sistema.",
+    "primaryButtonText": "Intentar de nuevo",
+    "linkText": "¿Necesitas ayuda? Obtén ayuda para la solución de problemas"
+  },
+  "BrowserPermissionDeniedIOS": {
+    "primaryText": "Permite el acceso al micrófono para continuar",
+    "secondaryText": "Para que otros participantes puedan oírte.",
+    "primaryButtonText": "Intentar de nuevo",
+    "imageAltText": "Ubicación de permisos del dispositivo de micrófono y cámara para iOS",
+    "linkText": "¿Necesitas ayuda? Obtén ayuda para la solución de problemas",
+    "step1Text": "Ve a la aplicación de Configuración",
+    "step2Text": "Desplázate hacia abajo hasta la configuración de este explorador",
+    "step3Text": "Activar micrófono (cámara opcional)",
+    "step4Text": "Intenta unirte de nuevo a la llamada",
+    "step1DigitText": "1",
+    "step2DigitText": "2",
+    "step3DigitText": "3",
+    "step4DigitText": "4"
+  },
+  "verticalGallery": {
+    "leftNavButtonAriaLabel": "página anterior",
+    "rightNavButtonAriaLabel": "página siguiente"
+  }
+}