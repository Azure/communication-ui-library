--- conflicted
+++ resolved
@@ -1,389 +1,382 @@
-{
-  "participantItem": {
-    "isMeText": "(أنت)",
-    "menuTitle": "المزيد من الخيارات",
-    "removeButtonLabel": "إزالة",
-    "sharingIconLabel": "جارٍ المشاركة",
-    "mutedIconLabel": "تم كتم الصوت",
-    "displayNamePlaceholder": "مشارك غير مسمى",
-    "participantStateRinging": "يتم الآن الاتصال...",
-    "participantStateHold": "قيد الانتظار",
-    "attendeeRole": "الحضور"
-  },
-  "ParticipantList": {
-    "overflowParticipantCount": "+{overflowCount} من الأشخاص الإضافيين"
-  },
-  "typingIndicator": {
-    "singleUser": "{user} يكتب",
-    "multipleUsers": "يكتب {users} الآن...",
-    "multipleUsersAbbreviateOne": "جارٍ الكتابة بواسطة {users} وشخص آخر",
-    "multipleUsersAbbreviateMany": "{users} وآخرون {numOthers} يكتبون ...",
-    "delimiter": "و "
-  },
-  "sendBox": {
-    "placeholderText": "أدخل رسالة",
-    "textTooLong": "تجاوز طول الرسالة الحد الأقصى.",
-    "sendButtonAriaLabel": "إرسال رسالة",
-    "fileUploadsPendingError": "جارِ التحميل... يرجى الانتظار.",
-    "removeFile": "إزالة الملف",
-    "uploading": "جارٍ التحميل",
-    "uploadCompleted": "اكتمل التحميل"
-  },
-  "richTextSendBox": {
-    "placeholderText": "أدخل رسالة",
-    "textTooLong": "تجاوز طول الرسالة الحد الأقصى.",
-    "sendButtonAriaLabel": "إرسال رسالة",
-    "fileUploadsPendingError": "جارٍ التحميل... الرجاء الانتظار.",
-    "removeFile": "إزالة الملف",
-    "uploading": "يتم الآن التحميل",
-    "uploadCompleted": "اكتمل التحميل",
-    "boldTooltip": "غامق",
-    "italicTooltip": "مائل",
-    "underlineTooltip": "مسطّر",
-    "bulletListTooltip": "قائمة ذات تعداد نقطي",
-    "numberListTooltip": "قائمة مرقّمة",
-    "increaseIndentTooltip": "زيادة المسافة البادئة",
-    "decreaseIndentTooltip": "إنقاص المسافة البادئة",
-    "richTextFormatButtonTooltip": "تنسيق"
-  },
-  "mentionPopover": {
-    "mentionPopoverHeader": "الاقتراحات"
-  },
-  "imageOverlay": {
-    "downloadButtonLabel": "تنزيل",
-    "dismissButtonAriaLabel": "إغلاق"
-  },
-  "messageStatusIndicator": {
-    "deliveredAriaLabel": "تم إرسال الرسالة",
-    "deliveredTooltipText": "تم الإرسال",
-    "seenAriaLabel": "تمت مشاهدة الرسالة من قِبل الآخرين.",
-    "seenTooltipText": "تمت المشاهدة",
-    "readByTooltipText": "تمت القراءة بواسطة {messageThreadReadCount} من {remoteParticipantsCount}",
-    "sendingAriaLabel": "إرسال الرسالة",
-    "sendingTooltipText": "جاري الإرسال",
-    "failedToSendAriaLabel": "فشل إرسال الرسالة",
-    "failedToSendTooltipText": "فشل الإرسال"
-  },
-  "endCallButton": {
-    "label": "مغادرة",
-    "tooltipContent": "مغادرة المكالمة"
-  },
-  "cameraButton": {
-    "onLabel": "الكاميرا",
-    "offLabel": "الكاميرا",
-    "tooltipDisabledContent": "الكاميرا مُعطلة",
-    "tooltipOnContent": "إيقاف تشغيل الكاميرا",
-    "tooltipOffContent": "تشغيل الكاميرا",
-    "tooltipVideoLoadingContent": "جار تحميل الفيديو",
-    "cameraMenuTitle": "الكاميرا",
-    "cameraMenuTooltip": "اختيار الكاميرا",
-    "cameraButtonSplitRoleDescription": "زر الانقسام",
-    "onSplitButtonAriaLabel": "خيارات إيقاف تشغيل الكاميرا",
-    "offSplitButtonAriaLabel": "خيارات تشغيل الكاميرا",
-    "cameraActionTurnedOnAnnouncement": "تم تشغيل كاميراتك",
-    "cameraActionTurnedOffAnnouncement": "تم إيقاف تشغيل كاميراتك",
-    "onSplitButtonPrimaryActionCamera": "إيقاف تشغيل الكاميرا",
-    "offSplitButtonPrimaryActionCamera": "تشغيل الكاميرا",
-    "cameraPrimaryActionSplitButtonTitle": "استخدام الكاميرا",
-    "videoEffectsMenuItemTitle": "التأثيرات"
-  },
-  "microphoneButton": {
-    "onLabel": "الميكروفون",
-    "offLabel": "الميكروفون",
-    "tooltipDisabledContent": "تم تعطيل الميكروفون",
-    "tooltipOnContent": "كتم صوت الميكروفون",
-    "tooltipOffContent": "إلغاء كتم صوت الميكروفون",
-    "microphoneMenuTitle": "الميكروفون",
-    "microphoneMenuTooltip": "اختيار الميكروفون",
-    "speakerMenuTitle": "مكبر الصوت",
-    "speakerMenuTooltip": "اختيار مكبر صوت",
-    "microphoneButtonSplitRoleDescription": "زر الانقسام",
-    "onSplitButtonAriaLabel": "كتم صوت الميكروفون وخيارات الصوت",
-    "offSplitButtonAriaLabel": "إلغاء كتم صوت الميكروفون وخيارات الصوت",
-    "microphoneActionTurnedOnAnnouncement": "تم تشغيل الميكروفون",
-    "microphoneActionTurnedOffAnnouncement": "تم إيقاف الميكروفون",
-    "offSplitButtonMicrophonePrimaryAction": "إلغاء كتم صوت الميكروفون",
-    "onSplitButtonMicrophonePrimaryAction": "كتم صوت الميكروفون",
-    "microphonePrimaryActionSplitButtonTitle": "استخدام الميكروفون"
-  },
-  "devicesButton": {
-    "label": "الأجهزة",
-    "tooltipContent": "إدارة الأجهزة",
-    "cameraMenuTitle": "الكاميرا",
-    "cameraMenuTooltip": "اختيار الكاميرا",
-    "audioDeviceMenuTitle": "جهاز صوت",
-    "audioDeviceMenuTooltip": "إلغاء كتم صوت الجهاز",
-    "microphoneMenuTitle": "الميكروفون",
-    "microphoneMenuTooltip": "اختيار الميكروفون",
-    "speakerMenuTitle": "مكبر الصوت",
-    "speakerMenuTooltip": "اختيار مكبر صوت"
-  },
-  "participantsButton": {
-    "label": "الأشخاص",
-    "tooltipContent": "إظهار المشاركين",
-    "menuHeader": "في هذه المكالمة",
-    "participantsListButtonLabel": "{numParticipants} من الأشخاص",
-    "muteAllButtonLabel": "كتم صوت الجميع",
-    "copyInviteLinkButtonLabel": "نسخ ارتباط دعوة",
-    "copyInviteLinkActionedAriaLabel": "تم نسخ ارتباط الدعوة"
-  },
-  "screenShareButton": {
-    "onLabel": "إيقاف التقديم",
-    "offLabel": "تقديم",
-    "tooltipDisabledContent": "تم تعطيل التقديم",
-    "tooltipOnContent": "تقديم العرض على شاشتك.",
-    "tooltipOffContent": "عرض الشاشة"
-  },
-  "raiseHandButton": {
-    "offLabel": "رفع",
-    "onLabel": "خفض",
-    "tooltipDisabledContent": "تم تعطيل إجراء رفع اليد",
-    "tooltipOnContent": "خفض يد",
-    "tooltipOffContent": "رفع يد"
-  },
-  "reactionButton": {
-    "label": "تفاعل",
-    "ariaLabel": "زر \"تفاعل\"، إرسال تفاعل",
-    "tooltipDisabledContent": "تم تعطيل إجراء التفاعل",
-    "tooltipContent": "إرسال تفاعل",
-    "likeReactionTooltipContent": "إعجاب",
-    "heartReactionTooltipContent": "حب",
-    "laughReactionTooltipContent": "ضحك",
-    "applauseReactionTooltipContent": "تصفيق",
-    "surprisedReactionTooltipContent": "مندهش"
-  },
-  "messageThread": {
-    "yesterday": "أمس",
-    "sunday": "الأحد",
-    "monday": "الاثنين",
-    "tuesday": "الثلاثاء",
-    "wednesday": "الأربعاء",
-    "thursday": "الخميس",
-    "friday": "الجمعة",
-    "saturday": "السبت",
-    "participantJoined": "انضم إلى المحادثة.",
-    "participantLeft": "قام بمغادرة الدردشة.",
-    "editMessage": "تحرير",
-    "removeMessage": "حذف",
-    "resendMessage": "محاولة الإرسال مرة أخرى",
-    "failToSendTag": "فشل الإرسال",
-    "editedTag": "تم التحرير",
-    "liveAuthorIntro": "قال {author}",
-    "messageContentAriaText": "{author} قال {message}",
-    "messageContentMineAriaText": "لقد قلت {message}",
-    "editBoxTextLimit": "تجاوزت رسالتك الحد الأقصى لعدد الأحرف {limitNumber}",
-    "editBoxPlaceholderText": "تحرير رسالتك",
-    "newMessagesIndicator": "رسائل جديدة",
-    "noDisplayNameSub": "لا يوجد اسم",
-    "editBoxCancelButton": "إلغاء الأمر",
-    "editBoxSubmitButton": "تم",
-    "messageReadCount": "تمت القراءة بواسطة {messageReadByCount} من {remoteParticipantsCount}",
-    "actionMenuMoreOptions": "المزيد من الخيارات",
-    "downloadFile": "تنزيل ملف",
-    "blockedWarningText": "تم حذف هذه الرسالة بسبب نهج تنظيمي.",
-    "blockedWarningLinkText": "تفاصيل",
-    "fileCardGroupMessage": "تحتوي الرسالة على مرفق {fileCount}",
-    "messageDeletedAnnouncementAriaLabel": "تم حذف الرسالة"
-  },
-  "errorBar": {
-    "unableToReachChatService": "أنت غير متصل",
-    "accessDenied": "يتعذر الوصول إلى خدمات الدردشة - الرجاء التحقق من بيانات اعتماد المستخدم المقدمة",
-    "userNotInChatThread": "لم تعد مضمناً في هذا ترابط الدردشة هذا",
-    "sendMessageNotInChatThread": "فشل إرسال الرسالة لأنك لم تعد في مؤشر ترابط الدردشة هذا",
-    "sendMessageGeneric": "فشل إرسال الرسالة",
-    "callingNetworkFailure": "مكالمة مزعجة - يبدو أنك غير متصل",
-    "startVideoGeneric": "فشل بدء الفيديو",
-    "stopVideoGeneric": "فشل إيقاف الفيديو",
-    "muteGeneric": "فشل كتم صوت الميكروفون",
-    "unmuteGeneric": "فشل إلغاء كتم صوت الميكروفون",
-    "speakingWhileMuted": "تم كتم صوت الميكروفون",
-    "startScreenShareGeneric": "حدثت مشكلة أثناء بدء مشاركة الشاشة.",
-    "stopScreenShareGeneric": "فشل إيقاف مشاركة الشاشة",
-    "callNetworkQualityLow": "جودة الشبكة مقبولة.",
-    "callNoSpeakerFound": "لم يتم العثور على سماعات أو سماعات رأس. قم بتوصيل جهاز صوت لسماع المكالمة.",
-    "callNoMicrophoneFound": "لم يتم العثور على ميكروفونات. قم بتوصيل جهاز إدخال صوت.",
-    "callMicrophoneAccessDenied": "يتعذر الوصول إلى الميكروفون. انقر فوق التأمين في شريط العناوين لمنح الإذن لصفحة ويب هذه.",
-    "callMicrophoneAccessDeniedSafari": "يتعذر الوصول إلى الميكروفون. قم بتحديث الصفحة للسماح بالأذونات، أو تحقق من إعدادات هذا المستعرض وتحقق من تمكين الأذونات لموقع الويب هذا.",
-    "callMicrophoneMutedBySystem": "تم كتم صوتك بواسطة النظام.",
-    "callMicrophoneUnmutedBySystem": "تم استرداد الميكروفون وتم إلغاء كتم صوتك من قبل النظام.",
-    "callMacOsMicrophoneAccessDenied": "يتعذر الوصول إلى الميكروفون. امنح الميكروفون إذنا في إعدادات خصوصية macOS.",
-    "callLocalVideoFreeze": "النطاق الترددي للشبكة ضعيف. قد يظهر الفيديو متوقفا مؤقتا للآخرين في المكالمة.",
-    "callCameraAccessDenied": "يتعذر الوصول إلى الكاميرا. انقر فوق التأمين في شريط العناوين لمنح الإذن لصفحة ويب هذه.",
-    "callCameraAccessDeniedSafari": "يتعذر الوصول إلى الكاميرا. قم بتحديث الصفحة للسماح بالأذونات، أو تحقق من إعدادات هذا المستعرض وتحقق من تمكين الأذونات لموقع الويب هذا.",
-    "callCameraAlreadyInUse": "يتعذر الوصول إلى الكاميرا. قد يكون قيد الاستخدام بالفعل بواسطة تطبيق آخر.",
-    "callVideoStoppedBySystem": "تم إيقاف الفيديو الخاص بك من قبل النظام.",
-    "callVideoRecoveredBySystem": "تم استئناف الفيديو الخاص بك.",
-    "callMacOsCameraAccessDenied": "يقوم MacOS بحظر الوصول إلى الكاميرا الخاصة بك. قم بتحديث إعدادات الخصوصية للسماح لهذا المستعرض بالوصول إلى الكاميرا.",
-    "callMacOsScreenShareAccessDenied": "يقوم MacOS بحظر مشاركة الشاشة. قم بتحديث إعدادات الخصوصية للسماح لهذا المستعرض بتسجيل الشاشة.",
-    "dismissButtonAriaLabel": "إغلاق",
-    "failedToJoinCallGeneric": "فشل في الانضمام إلى المكالمة.",
-    "failedToJoinCallInvalidMeetingLink": "تعذر الانضمام إلى الاجتماع. ارتباط غير صالح.",
-    "cameraFrozenForRemoteParticipants": "يواجه المستخدمون في المكالمة مشكلات في رؤية الفيديو الخاص بك. الرجاء التحقق من أجهزتك وشبكتك.",
-    "unableToStartVideoEffect": "يتعذر تطبيق تأثير الفيديو.",
-    "startSpotlightWhileMaxParticipantsAreSpotlighted": "لا يمكن بدء تسليط الضوء على المشاركين (المشاركين) لأنه تم بالفعل تسليط الضوء على الحد الأقصى لعدد المشاركين."
-  },
-  "videoGallery": {
-    "screenIsBeingSharedMessage": "أنت تشارك شاشتك",
-    "screenShareLoadingMessage": "يتم الآن تحميل شاشة {participant}",
-    "localVideoLabel": "أنت",
-    "localVideoCameraSwitcherLabel": "تبديل الكاميرا",
-    "localVideoMovementLabel": "لوحة فيديو محلية قابلة للنقل",
-    "localVideoSelectedDescription": "تم تحديد {cameraName}",
-    "displayNamePlaceholder": "مشارك غير مسمى",
-    "fitRemoteParticipantToFrame": "الملاءمة داخل إطار",
-    "fillRemoteParticipantFrame": "تعبئة الإطار",
-    "pinParticipantForMe": "تثبيت نيابة عني",
-    "pinParticipantForMeLimitReached": "تثبيت (تم بلوغ الحد الأقصى)",
-    "unpinParticipantForMe": "إلغاء التثبيت",
-    "pinParticipantMenuItemAriaLabel": "تثبيت {participantName}",
-    "unpinParticipantMenuItemAriaLabel": "إزالة تثبيت {participantName}",
-    "pinnedParticipantAnnouncementAriaLabel": "تم تثبيت {participantName}",
-    "unpinnedParticipantAnnouncementAriaLabel": "تم إلغاء تثبيت {participantName}",
-    "startSpotlightVideoTileMenuLabel": "تسليط الضوء لدى الجميع",
-    "addSpotlightVideoTileMenuLabel": "إضافة تسليط ضوء",
-    "spotlightLimitReachedMenuTitle": "تم الوصول إلى الحد الأقصى لتسليط الضوء",
-    "stopSpotlightVideoTileMenuLabel": "التوقف عن تسليط الضوء",
-    "stopSpotlightOnSelfVideoTileMenuLabel": "الخروج من وضع تسليط الضوء",
-    "attendeeRole": "الحضور"
-  },
-  "dialpad": {
-    "placeholderText": "أدخل رقم الهاتف",
-    "deleteButtonAriaLabel": "حذف"
-  },
-  "holdButton": {
-    "onLabel": "استئناف",
-    "offLabel": "انتظار",
-    "tooltipOnContent": "استئناف المكالمة",
-    "tooltipOffContent": "تعليق المكالمة"
-  },
-  "videoTile": {
-    "participantStateRinging": "يتم الآن الاتصال...",
-    "participantStateHold": "قيد الانتظار"
-  },
-  "CameraAndMicrophoneSitePermissionsRequest": {
-    "primaryText": "السماح {appName} باستخدام الكاميرا والميكروفون لديك",
-    "secondaryText": "هذا حتى يتمكن المشاركون من مشاهدتك والاستماع إليك.",
-    "linkText": "هل تحتاج إلى مساعدة؟ الحصول على تعليمات استكشاف الأخطاء وإصلاحها",
-    "primaryButtonText": "المتابعة بدون الكاميرا والميكروفون",
-    "ariaLabel": "السماح بالوصول إلى الكاميرا والميكروفون"
-  },
-  "CameraSitePermissionsRequest": {
-    "primaryText": "السماح {appName} باستخدام الكاميرا",
-    "secondaryText": "هذا حتى يتمكن المشاركون من مشاهدتك والاستماع إليك.",
-    "linkText": "هل تحتاج إلى مساعدة؟ الحصول على تعليمات استكشاف الأخطاء وإصلاحها",
-    "primaryButtonText": "المتابعة دون كاميرا",
-    "ariaLabel": "السماح بالوصول إلى الكاميرا"
-  },
-  "MicrophoneSitePermissionsRequest": {
-    "primaryText": "السماح {appName} باستخدام الميكروفون",
-    "secondaryText": "هذا حتى يتمكن المشاركون من الاستماع إليك.",
-    "linkText": "هل تحتاج إلى مساعدة؟ الحصول على تعليمات استكشاف الأخطاء وإصلاحها",
-    "primaryButtonText": "المتابعة دون ميكروفون",
-    "ariaLabel": "السماح بالوصول إلى الميكروفون"
-  },
-  "CameraAndMicrophoneSitePermissionsCheck": {
-    "primaryText": "التحقق من الوصول إلى الكاميرا والميكروفون",
-    "secondaryText": "السماح بالوصول إذا طُلب منك ذلك. هذا حتى يتمكن المشاركون من رؤيتك والاستماع إليك.",
-    "linkText": "هل تحتاج إلى مساعدة؟ الحصول على تعليمات استكشاف الأخطاء وإصلاحها",
-    "primaryButtonText": "المتابعة بدون الكاميرا والميكروفون",
-    "ariaLabel": "التحقق من الوصول إلى الكاميرا والميكروفون. السماح بالوصول إذا طُلب منك ذلك."
-  },
-  "CameraSitePermissionsCheck": {
-    "primaryText": "التحقق من الوصول إلى الكاميرا",
-    "secondaryText": "السماح بالوصول إذا طُلب منك ذلك. هذا حتى يتمكن المشاركون من رؤيتك.",
-    "linkText": "هل تحتاج إلى مساعدة؟ الحصول على تعليمات استكشاف الأخطاء وإصلاحها",
-    "primaryButtonText": "المتابعة بدون كاميرا",
-    "ariaLabel": "التحقق من الوصول إلى الكاميرا. السماح بالوصول إذا طُلب منك ذلك."
-  },
-  "MicrophoneSitePermissionsCheck": {
-    "primaryText": "التحقق من الوصول إلى الميكروفون",
-    "secondaryText": "السماح بالوصول إذا طُلب منك ذلك. هذا حتى يتمكن المشاركون من الاستماع إليك.",
-    "linkText": "هل تحتاج إلى مساعدة؟ الحصول على تعليمات استكشاف الأخطاء وإصلاحها",
-    "primaryButtonText": "المتابعة بدون ميكروفون",
-    "ariaLabel": "التحقق من الوصول إلى الميكروفون. السماح بالوصول إذا طُلب منك ذلك."
-  },
-  "CameraAndMicrophoneSitePermissionsDenied": {
-    "primaryText": "يتعذر الوصول إلى الكاميرا والميكروفون",
-    "secondaryText": "انقر فوق أيقونة التأمين في شريط العناوين لمنح أذونات الميكروفون لصفحة الويب هذه. قد يكون تحديث الصفحة مطلوبا.",
-    "primaryButtonText": "المتابعة دون الكاميرا والميكروفون",
-    "linkText": "هل تحتاج إلى مساعدة؟ الحصول على تعليمات استكشاف الأخطاء وإصلاحها"
-  },
-  "CameraAndMicrophoneSitePermissionsDeniedSafari": {
-    "primaryText": "يتعذر الوصول إلى الكاميرا والميكروفون",
-    "secondaryText": "قم بتحديث الصفحة للسماح بالأذونات، أو تحقق من إعدادات هذا المستعرض وتحقق من تمكين الأذونات لموقع الويب هذا.",
-    "primaryButtonText": "المتابعة دون الكاميرا والميكروفون",
-    "linkText": "هل تحتاج إلى مساعدة؟ الحصول على تعليمات استكشاف الأخطاء وإصلاحها"
-  },
-  "CameraSitePermissionsDenied": {
-    "primaryText": "تعذر الوصول إلى الكاميرا",
-    "secondaryText": "انقر فوق أيقونة التأمين في شريط العناوين لمنح أذونات الكاميرا لصفحة ويب هذه. قد يكون تحديث الصفحة مطلوبا.",
-    "primaryButtonText": "المتابعة دون كاميرا",
-    "linkText": "هل تحتاج إلى مساعدة؟ الحصول على تعليمات استكشاف الأخطاء وإصلاحها"
-  },
-  "MicrophoneSitePermissionsDenied": {
-    "primaryText": "يتعذر الوصول إلى الميكروفون",
-    "secondaryText": "انقر فوق أيقونة التأمين في شريط العناوين لمنح أذونات الميكروفون لصفحة الويب هذه. قد يكون تحديث الصفحة مطلوبا.",
-    "primaryButtonText": "المتابعة بدون ميكروفون",
-    "linkText": "هل تحتاج إلى مساعدة؟ الحصول على تعليمات استكشاف الأخطاء وإصلاحها"
-  },
-  "CameraSitePermissionsDeniedSafari": {
-    "primaryText": "تعذر الوصول إلى الكاميرا",
-    "secondaryText": "قم بتحديث الصفحة للسماح بالأذونات، أو تحقق من إعدادات هذا المستعرض وتحقق من تمكين الأذونات لموقع الويب هذا.",
-    "primaryButtonText": "المتابعة دون كاميرا",
-    "linkText": "هل تحتاج إلى مساعدة؟ الحصول على تعليمات استكشاف الأخطاء وإصلاحها"
-  },
-  "MicrophoneSitePermissionsDeniedSafari": {
-    "primaryText": "يتعذر الوصول إلى الميكروفون",
-    "secondaryText": "قم بتحديث الصفحة للسماح بالأذونات، أو تحقق من إعدادات هذا المستعرض وتحقق من تمكين الأذونات لموقع الويب هذا.",
-    "primaryButtonText": "المتابعة دون ميكروفون",
-    "linkText": "هل تحتاج إلى مساعدة؟ الحصول على تعليمات استكشاف الأخطاء وإصلاحها"
-  },
-  "UnsupportedBrowser": {
-    "primaryText": "المتصفح غير مدعوم",
-    "secondaryText": "الرجاء الانضمام إلى هذه المكالمة باستخدام مستعرض متوافق.",
-    "moreHelpLinkText": "الاطلاع على متطلبات التوافق"
-  },
-  "UnsupportedBrowserVersion": {
-    "primaryText": "يلزم تحديث المستعرض",
-    "secondaryText": "لضمان أفضل مكالمة ممكنة، الرجاء تحديث المستعرض الخاص بك ثم محاولة الانضمام إلى المكالمة مرة أخرى.",
-    "moreHelpLinkText": "الاطلاع على متطلبات التوافق",
-    "continueAnywayButtonText": "بدء المكالمة دون تحديث"
-  },
-  "UnsupportedOperatingSystem": {
-    "primaryText": "نظام التشغيل غير معتمد",
-    "secondaryText": "الرجاء الانضمام إلى هذه المكالمة باستخدام جهاز بنظام تشغيل متوافق.",
-    "moreHelpLinkText": "الاطلاع على متطلبات التوافق"
-  },
-  "BrowserPermissionDenied": {
-    "primaryText": "يتعذر استخدام الكاميرا أو الميكروفون",
-    "secondaryText": "قد لا يكون لدى المستعرض إمكانية الوصول إلى الكاميرا أو الميكروفون لديك. لحل هذه المشكلة، افتح \"تفضيلات النظام\".",
-    "primaryButtonText": "حاول مرة أخرى",
-    "linkText": "هل تحتاج إلى مساعدة؟ الحصول على تعليمات استكشاف الأخطاء وإصلاحها"
-  },
-  "BrowserPermissionDeniedIOS": {
-    "primaryText": "السماح بالوصول إلى الميكروفون للمتابعة",
-    "secondaryText": "حتى يتمكن المشاركون الآخرون من سماعك.",
-    "primaryButtonText": "حاول مرة أخرى",
-    "imageAltText": "موقع إذن جهاز الكاميرا والميكروفون لـ iOS",
-    "linkText": "هل تحتاج إلى مساعدة؟ الحصول على تعليمات استكشاف الأخطاء وإصلاحها",
-    "step1Text": "انتقل إلى تطبيق الإعدادات",
-    "step2Text": "التمرير لأسفل للوصول إلى إعدادات هذا المستعرض",
-    "step3Text": "تشغيل الميكروفون (الكاميرا اختيارية)",
-    "step4Text": "حاول الانضمام إلى المكالمة مرة أخرى",
-    "step1DigitText": "1",
-    "step2DigitText": "2",
-    "step3DigitText": "3",
-    "step4DigitText": "4"
-  },
-  "verticalGallery": {
-    "leftNavButtonAriaLabel": "الصفحة السابقة",
-    "rightNavButtonAriaLabel": "الصفحة التالية"
-<<<<<<< HEAD
-  },
-  "AttendeeRole": "الحضور"
-}
-
-=======
-  }
-}
->>>>>>> fc203b91
+{
+  "participantItem": {
+    "isMeText": "(أنت)",
+    "menuTitle": "المزيد من الخيارات",
+    "removeButtonLabel": "إزالة",
+    "sharingIconLabel": "جارٍ المشاركة",
+    "mutedIconLabel": "تم كتم الصوت",
+    "displayNamePlaceholder": "مشارك غير مسمى",
+    "participantStateRinging": "يتم الآن الاتصال...",
+    "participantStateHold": "قيد الانتظار",
+    "attendeeRole": "الحضور"
+  },
+  "ParticipantList": {
+    "overflowParticipantCount": "+{overflowCount} من الأشخاص الإضافيين"
+  },
+  "typingIndicator": {
+    "singleUser": "{user} يكتب",
+    "multipleUsers": "يكتب {users} الآن...",
+    "multipleUsersAbbreviateOne": "جارٍ الكتابة بواسطة {users} وشخص آخر",
+    "multipleUsersAbbreviateMany": "{users} وآخرون {numOthers} يكتبون ...",
+    "delimiter": "و "
+  },
+  "sendBox": {
+    "placeholderText": "أدخل رسالة",
+    "textTooLong": "تجاوز طول الرسالة الحد الأقصى.",
+    "sendButtonAriaLabel": "إرسال رسالة",
+    "fileUploadsPendingError": "جارِ التحميل... يرجى الانتظار.",
+    "removeFile": "إزالة الملف",
+    "uploading": "جارٍ التحميل",
+    "uploadCompleted": "اكتمل التحميل"
+  },
+  "richTextSendBox": {
+    "placeholderText": "أدخل رسالة",
+    "textTooLong": "تجاوز طول الرسالة الحد الأقصى.",
+    "sendButtonAriaLabel": "إرسال رسالة",
+    "fileUploadsPendingError": "جارٍ التحميل... الرجاء الانتظار.",
+    "removeFile": "إزالة الملف",
+    "uploading": "يتم الآن التحميل",
+    "uploadCompleted": "اكتمل التحميل",
+    "boldTooltip": "غامق",
+    "italicTooltip": "مائل",
+    "underlineTooltip": "مسطّر",
+    "bulletListTooltip": "قائمة ذات تعداد نقطي",
+    "numberListTooltip": "قائمة مرقّمة",
+    "increaseIndentTooltip": "زيادة المسافة البادئة",
+    "decreaseIndentTooltip": "إنقاص المسافة البادئة",
+    "richTextFormatButtonTooltip": "تنسيق"
+  },
+  "mentionPopover": {
+    "mentionPopoverHeader": "الاقتراحات"
+  },
+  "imageOverlay": {
+    "downloadButtonLabel": "تنزيل",
+    "dismissButtonAriaLabel": "إغلاق"
+  },
+  "messageStatusIndicator": {
+    "deliveredAriaLabel": "تم إرسال الرسالة",
+    "deliveredTooltipText": "تم الإرسال",
+    "seenAriaLabel": "تمت مشاهدة الرسالة من قِبل الآخرين.",
+    "seenTooltipText": "تمت المشاهدة",
+    "readByTooltipText": "تمت القراءة بواسطة {messageThreadReadCount} من {remoteParticipantsCount}",
+    "sendingAriaLabel": "إرسال الرسالة",
+    "sendingTooltipText": "جاري الإرسال",
+    "failedToSendAriaLabel": "فشل إرسال الرسالة",
+    "failedToSendTooltipText": "فشل الإرسال"
+  },
+  "endCallButton": {
+    "label": "مغادرة",
+    "tooltipContent": "مغادرة المكالمة"
+  },
+  "cameraButton": {
+    "onLabel": "الكاميرا",
+    "offLabel": "الكاميرا",
+    "tooltipDisabledContent": "الكاميرا مُعطلة",
+    "tooltipOnContent": "إيقاف تشغيل الكاميرا",
+    "tooltipOffContent": "تشغيل الكاميرا",
+    "tooltipVideoLoadingContent": "جار تحميل الفيديو",
+    "cameraMenuTitle": "الكاميرا",
+    "cameraMenuTooltip": "اختيار الكاميرا",
+    "cameraButtonSplitRoleDescription": "زر الانقسام",
+    "onSplitButtonAriaLabel": "خيارات إيقاف تشغيل الكاميرا",
+    "offSplitButtonAriaLabel": "خيارات تشغيل الكاميرا",
+    "cameraActionTurnedOnAnnouncement": "تم تشغيل كاميراتك",
+    "cameraActionTurnedOffAnnouncement": "تم إيقاف تشغيل كاميراتك",
+    "onSplitButtonPrimaryActionCamera": "إيقاف تشغيل الكاميرا",
+    "offSplitButtonPrimaryActionCamera": "تشغيل الكاميرا",
+    "cameraPrimaryActionSplitButtonTitle": "استخدام الكاميرا",
+    "videoEffectsMenuItemTitle": "التأثيرات"
+  },
+  "microphoneButton": {
+    "onLabel": "الميكروفون",
+    "offLabel": "الميكروفون",
+    "tooltipDisabledContent": "تم تعطيل الميكروفون",
+    "tooltipOnContent": "كتم صوت الميكروفون",
+    "tooltipOffContent": "إلغاء كتم صوت الميكروفون",
+    "microphoneMenuTitle": "الميكروفون",
+    "microphoneMenuTooltip": "اختيار الميكروفون",
+    "speakerMenuTitle": "مكبر الصوت",
+    "speakerMenuTooltip": "اختيار مكبر صوت",
+    "microphoneButtonSplitRoleDescription": "زر الانقسام",
+    "onSplitButtonAriaLabel": "كتم صوت الميكروفون وخيارات الصوت",
+    "offSplitButtonAriaLabel": "إلغاء كتم صوت الميكروفون وخيارات الصوت",
+    "microphoneActionTurnedOnAnnouncement": "تم تشغيل الميكروفون",
+    "microphoneActionTurnedOffAnnouncement": "تم إيقاف الميكروفون",
+    "offSplitButtonMicrophonePrimaryAction": "إلغاء كتم صوت الميكروفون",
+    "onSplitButtonMicrophonePrimaryAction": "كتم صوت الميكروفون",
+    "microphonePrimaryActionSplitButtonTitle": "استخدام الميكروفون"
+  },
+  "devicesButton": {
+    "label": "الأجهزة",
+    "tooltipContent": "إدارة الأجهزة",
+    "cameraMenuTitle": "الكاميرا",
+    "cameraMenuTooltip": "اختيار الكاميرا",
+    "audioDeviceMenuTitle": "جهاز صوت",
+    "audioDeviceMenuTooltip": "إلغاء كتم صوت الجهاز",
+    "microphoneMenuTitle": "الميكروفون",
+    "microphoneMenuTooltip": "اختيار الميكروفون",
+    "speakerMenuTitle": "مكبر الصوت",
+    "speakerMenuTooltip": "اختيار مكبر صوت"
+  },
+  "participantsButton": {
+    "label": "الأشخاص",
+    "tooltipContent": "إظهار المشاركين",
+    "menuHeader": "في هذه المكالمة",
+    "participantsListButtonLabel": "{numParticipants} من الأشخاص",
+    "muteAllButtonLabel": "كتم صوت الجميع",
+    "copyInviteLinkButtonLabel": "نسخ ارتباط دعوة",
+    "copyInviteLinkActionedAriaLabel": "تم نسخ ارتباط الدعوة"
+  },
+  "screenShareButton": {
+    "onLabel": "إيقاف التقديم",
+    "offLabel": "تقديم",
+    "tooltipDisabledContent": "تم تعطيل التقديم",
+    "tooltipOnContent": "تقديم العرض على شاشتك.",
+    "tooltipOffContent": "عرض الشاشة"
+  },
+  "raiseHandButton": {
+    "offLabel": "رفع",
+    "onLabel": "خفض",
+    "tooltipDisabledContent": "تم تعطيل إجراء رفع اليد",
+    "tooltipOnContent": "خفض يد",
+    "tooltipOffContent": "رفع يد"
+  },
+  "reactionButton": {
+    "label": "تفاعل",
+    "ariaLabel": "زر \"تفاعل\"، إرسال تفاعل",
+    "tooltipDisabledContent": "تم تعطيل إجراء التفاعل",
+    "tooltipContent": "إرسال تفاعل",
+    "likeReactionTooltipContent": "إعجاب",
+    "heartReactionTooltipContent": "حب",
+    "laughReactionTooltipContent": "ضحك",
+    "applauseReactionTooltipContent": "تصفيق",
+    "surprisedReactionTooltipContent": "مندهش"
+  },
+  "messageThread": {
+    "yesterday": "أمس",
+    "sunday": "الأحد",
+    "monday": "الاثنين",
+    "tuesday": "الثلاثاء",
+    "wednesday": "الأربعاء",
+    "thursday": "الخميس",
+    "friday": "الجمعة",
+    "saturday": "السبت",
+    "participantJoined": "انضم إلى المحادثة.",
+    "participantLeft": "قام بمغادرة الدردشة.",
+    "editMessage": "تحرير",
+    "removeMessage": "حذف",
+    "resendMessage": "محاولة الإرسال مرة أخرى",
+    "failToSendTag": "فشل الإرسال",
+    "editedTag": "تم التحرير",
+    "liveAuthorIntro": "قال {author}",
+    "messageContentAriaText": "{author} قال {message}",
+    "messageContentMineAriaText": "لقد قلت {message}",
+    "editBoxTextLimit": "تجاوزت رسالتك الحد الأقصى لعدد الأحرف {limitNumber}",
+    "editBoxPlaceholderText": "تحرير رسالتك",
+    "newMessagesIndicator": "رسائل جديدة",
+    "noDisplayNameSub": "لا يوجد اسم",
+    "editBoxCancelButton": "إلغاء الأمر",
+    "editBoxSubmitButton": "تم",
+    "messageReadCount": "تمت القراءة بواسطة {messageReadByCount} من {remoteParticipantsCount}",
+    "actionMenuMoreOptions": "المزيد من الخيارات",
+    "downloadFile": "تنزيل ملف",
+    "blockedWarningText": "تم حذف هذه الرسالة بسبب نهج تنظيمي.",
+    "blockedWarningLinkText": "تفاصيل",
+    "fileCardGroupMessage": "تحتوي الرسالة على مرفق {fileCount}",
+    "messageDeletedAnnouncementAriaLabel": "تم حذف الرسالة"
+  },
+  "errorBar": {
+    "unableToReachChatService": "أنت غير متصل",
+    "accessDenied": "يتعذر الوصول إلى خدمات الدردشة - الرجاء التحقق من بيانات اعتماد المستخدم المقدمة",
+    "userNotInChatThread": "لم تعد مضمناً في هذا ترابط الدردشة هذا",
+    "sendMessageNotInChatThread": "فشل إرسال الرسالة لأنك لم تعد في مؤشر ترابط الدردشة هذا",
+    "sendMessageGeneric": "فشل إرسال الرسالة",
+    "callingNetworkFailure": "مكالمة مزعجة - يبدو أنك غير متصل",
+    "startVideoGeneric": "فشل بدء الفيديو",
+    "stopVideoGeneric": "فشل إيقاف الفيديو",
+    "muteGeneric": "فشل كتم صوت الميكروفون",
+    "unmuteGeneric": "فشل إلغاء كتم صوت الميكروفون",
+    "speakingWhileMuted": "تم كتم صوت الميكروفون",
+    "startScreenShareGeneric": "حدثت مشكلة أثناء بدء مشاركة الشاشة.",
+    "stopScreenShareGeneric": "فشل إيقاف مشاركة الشاشة",
+    "callNetworkQualityLow": "جودة الشبكة مقبولة.",
+    "callNoSpeakerFound": "لم يتم العثور على سماعات أو سماعات رأس. قم بتوصيل جهاز صوت لسماع المكالمة.",
+    "callNoMicrophoneFound": "لم يتم العثور على ميكروفونات. قم بتوصيل جهاز إدخال صوت.",
+    "callMicrophoneAccessDenied": "يتعذر الوصول إلى الميكروفون. انقر فوق التأمين في شريط العناوين لمنح الإذن لصفحة ويب هذه.",
+    "callMicrophoneAccessDeniedSafari": "يتعذر الوصول إلى الميكروفون. قم بتحديث الصفحة للسماح بالأذونات، أو تحقق من إعدادات هذا المستعرض وتحقق من تمكين الأذونات لموقع الويب هذا.",
+    "callMicrophoneMutedBySystem": "تم كتم صوتك بواسطة النظام.",
+    "callMicrophoneUnmutedBySystem": "تم استرداد الميكروفون وتم إلغاء كتم صوتك من قبل النظام.",
+    "callMacOsMicrophoneAccessDenied": "يتعذر الوصول إلى الميكروفون. امنح الميكروفون إذنا في إعدادات خصوصية macOS.",
+    "callLocalVideoFreeze": "النطاق الترددي للشبكة ضعيف. قد يظهر الفيديو متوقفا مؤقتا للآخرين في المكالمة.",
+    "callCameraAccessDenied": "يتعذر الوصول إلى الكاميرا. انقر فوق التأمين في شريط العناوين لمنح الإذن لصفحة ويب هذه.",
+    "callCameraAccessDeniedSafari": "يتعذر الوصول إلى الكاميرا. قم بتحديث الصفحة للسماح بالأذونات، أو تحقق من إعدادات هذا المستعرض وتحقق من تمكين الأذونات لموقع الويب هذا.",
+    "callCameraAlreadyInUse": "يتعذر الوصول إلى الكاميرا. قد يكون قيد الاستخدام بالفعل بواسطة تطبيق آخر.",
+    "callVideoStoppedBySystem": "تم إيقاف الفيديو الخاص بك من قبل النظام.",
+    "callVideoRecoveredBySystem": "تم استئناف الفيديو الخاص بك.",
+    "callMacOsCameraAccessDenied": "يقوم MacOS بحظر الوصول إلى الكاميرا الخاصة بك. قم بتحديث إعدادات الخصوصية للسماح لهذا المستعرض بالوصول إلى الكاميرا.",
+    "callMacOsScreenShareAccessDenied": "يقوم MacOS بحظر مشاركة الشاشة. قم بتحديث إعدادات الخصوصية للسماح لهذا المستعرض بتسجيل الشاشة.",
+    "dismissButtonAriaLabel": "إغلاق",
+    "failedToJoinCallGeneric": "فشل في الانضمام إلى المكالمة.",
+    "failedToJoinCallInvalidMeetingLink": "تعذر الانضمام إلى الاجتماع. ارتباط غير صالح.",
+    "cameraFrozenForRemoteParticipants": "يواجه المستخدمون في المكالمة مشكلات في رؤية الفيديو الخاص بك. الرجاء التحقق من أجهزتك وشبكتك.",
+    "unableToStartVideoEffect": "يتعذر تطبيق تأثير الفيديو.",
+    "startSpotlightWhileMaxParticipantsAreSpotlighted": "لا يمكن بدء تسليط الضوء على المشاركين (المشاركين) لأنه تم بالفعل تسليط الضوء على الحد الأقصى لعدد المشاركين."
+  },
+  "videoGallery": {
+    "screenIsBeingSharedMessage": "أنت تشارك شاشتك",
+    "screenShareLoadingMessage": "يتم الآن تحميل شاشة {participant}",
+    "localVideoLabel": "أنت",
+    "localVideoCameraSwitcherLabel": "تبديل الكاميرا",
+    "localVideoMovementLabel": "لوحة فيديو محلية قابلة للنقل",
+    "localVideoSelectedDescription": "تم تحديد {cameraName}",
+    "displayNamePlaceholder": "مشارك غير مسمى",
+    "fitRemoteParticipantToFrame": "الملاءمة داخل إطار",
+    "fillRemoteParticipantFrame": "تعبئة الإطار",
+    "pinParticipantForMe": "تثبيت نيابة عني",
+    "pinParticipantForMeLimitReached": "تثبيت (تم بلوغ الحد الأقصى)",
+    "unpinParticipantForMe": "إلغاء التثبيت",
+    "pinParticipantMenuItemAriaLabel": "تثبيت {participantName}",
+    "unpinParticipantMenuItemAriaLabel": "إزالة تثبيت {participantName}",
+    "pinnedParticipantAnnouncementAriaLabel": "تم تثبيت {participantName}",
+    "unpinnedParticipantAnnouncementAriaLabel": "تم إلغاء تثبيت {participantName}",
+    "startSpotlightVideoTileMenuLabel": "تسليط الضوء لدى الجميع",
+    "addSpotlightVideoTileMenuLabel": "إضافة تسليط ضوء",
+    "spotlightLimitReachedMenuTitle": "تم الوصول إلى الحد الأقصى لتسليط الضوء",
+    "stopSpotlightVideoTileMenuLabel": "التوقف عن تسليط الضوء",
+    "stopSpotlightOnSelfVideoTileMenuLabel": "الخروج من وضع تسليط الضوء",
+    "attendeeRole": "الحضور"
+  },
+  "dialpad": {
+    "placeholderText": "أدخل رقم الهاتف",
+    "deleteButtonAriaLabel": "حذف"
+  },
+  "holdButton": {
+    "onLabel": "استئناف",
+    "offLabel": "انتظار",
+    "tooltipOnContent": "استئناف المكالمة",
+    "tooltipOffContent": "تعليق المكالمة"
+  },
+  "videoTile": {
+    "participantStateRinging": "يتم الآن الاتصال...",
+    "participantStateHold": "قيد الانتظار"
+  },
+  "CameraAndMicrophoneSitePermissionsRequest": {
+    "primaryText": "السماح {appName} باستخدام الكاميرا والميكروفون لديك",
+    "secondaryText": "هذا حتى يتمكن المشاركون من مشاهدتك والاستماع إليك.",
+    "linkText": "هل تحتاج إلى مساعدة؟ الحصول على تعليمات استكشاف الأخطاء وإصلاحها",
+    "primaryButtonText": "المتابعة بدون الكاميرا والميكروفون",
+    "ariaLabel": "السماح بالوصول إلى الكاميرا والميكروفون"
+  },
+  "CameraSitePermissionsRequest": {
+    "primaryText": "السماح {appName} باستخدام الكاميرا",
+    "secondaryText": "هذا حتى يتمكن المشاركون من مشاهدتك والاستماع إليك.",
+    "linkText": "هل تحتاج إلى مساعدة؟ الحصول على تعليمات استكشاف الأخطاء وإصلاحها",
+    "primaryButtonText": "المتابعة دون كاميرا",
+    "ariaLabel": "السماح بالوصول إلى الكاميرا"
+  },
+  "MicrophoneSitePermissionsRequest": {
+    "primaryText": "السماح {appName} باستخدام الميكروفون",
+    "secondaryText": "هذا حتى يتمكن المشاركون من الاستماع إليك.",
+    "linkText": "هل تحتاج إلى مساعدة؟ الحصول على تعليمات استكشاف الأخطاء وإصلاحها",
+    "primaryButtonText": "المتابعة دون ميكروفون",
+    "ariaLabel": "السماح بالوصول إلى الميكروفون"
+  },
+  "CameraAndMicrophoneSitePermissionsCheck": {
+    "primaryText": "التحقق من الوصول إلى الكاميرا والميكروفون",
+    "secondaryText": "السماح بالوصول إذا طُلب منك ذلك. هذا حتى يتمكن المشاركون من رؤيتك والاستماع إليك.",
+    "linkText": "هل تحتاج إلى مساعدة؟ الحصول على تعليمات استكشاف الأخطاء وإصلاحها",
+    "primaryButtonText": "المتابعة بدون الكاميرا والميكروفون",
+    "ariaLabel": "التحقق من الوصول إلى الكاميرا والميكروفون. السماح بالوصول إذا طُلب منك ذلك."
+  },
+  "CameraSitePermissionsCheck": {
+    "primaryText": "التحقق من الوصول إلى الكاميرا",
+    "secondaryText": "السماح بالوصول إذا طُلب منك ذلك. هذا حتى يتمكن المشاركون من رؤيتك.",
+    "linkText": "هل تحتاج إلى مساعدة؟ الحصول على تعليمات استكشاف الأخطاء وإصلاحها",
+    "primaryButtonText": "المتابعة بدون كاميرا",
+    "ariaLabel": "التحقق من الوصول إلى الكاميرا. السماح بالوصول إذا طُلب منك ذلك."
+  },
+  "MicrophoneSitePermissionsCheck": {
+    "primaryText": "التحقق من الوصول إلى الميكروفون",
+    "secondaryText": "السماح بالوصول إذا طُلب منك ذلك. هذا حتى يتمكن المشاركون من الاستماع إليك.",
+    "linkText": "هل تحتاج إلى مساعدة؟ الحصول على تعليمات استكشاف الأخطاء وإصلاحها",
+    "primaryButtonText": "المتابعة بدون ميكروفون",
+    "ariaLabel": "التحقق من الوصول إلى الميكروفون. السماح بالوصول إذا طُلب منك ذلك."
+  },
+  "CameraAndMicrophoneSitePermissionsDenied": {
+    "primaryText": "يتعذر الوصول إلى الكاميرا والميكروفون",
+    "secondaryText": "انقر فوق أيقونة التأمين في شريط العناوين لمنح أذونات الميكروفون لصفحة الويب هذه. قد يكون تحديث الصفحة مطلوبا.",
+    "primaryButtonText": "المتابعة دون الكاميرا والميكروفون",
+    "linkText": "هل تحتاج إلى مساعدة؟ الحصول على تعليمات استكشاف الأخطاء وإصلاحها"
+  },
+  "CameraAndMicrophoneSitePermissionsDeniedSafari": {
+    "primaryText": "يتعذر الوصول إلى الكاميرا والميكروفون",
+    "secondaryText": "قم بتحديث الصفحة للسماح بالأذونات، أو تحقق من إعدادات هذا المستعرض وتحقق من تمكين الأذونات لموقع الويب هذا.",
+    "primaryButtonText": "المتابعة دون الكاميرا والميكروفون",
+    "linkText": "هل تحتاج إلى مساعدة؟ الحصول على تعليمات استكشاف الأخطاء وإصلاحها"
+  },
+  "CameraSitePermissionsDenied": {
+    "primaryText": "تعذر الوصول إلى الكاميرا",
+    "secondaryText": "انقر فوق أيقونة التأمين في شريط العناوين لمنح أذونات الكاميرا لصفحة ويب هذه. قد يكون تحديث الصفحة مطلوبا.",
+    "primaryButtonText": "المتابعة دون كاميرا",
+    "linkText": "هل تحتاج إلى مساعدة؟ الحصول على تعليمات استكشاف الأخطاء وإصلاحها"
+  },
+  "MicrophoneSitePermissionsDenied": {
+    "primaryText": "يتعذر الوصول إلى الميكروفون",
+    "secondaryText": "انقر فوق أيقونة التأمين في شريط العناوين لمنح أذونات الميكروفون لصفحة الويب هذه. قد يكون تحديث الصفحة مطلوبا.",
+    "primaryButtonText": "المتابعة بدون ميكروفون",
+    "linkText": "هل تحتاج إلى مساعدة؟ الحصول على تعليمات استكشاف الأخطاء وإصلاحها"
+  },
+  "CameraSitePermissionsDeniedSafari": {
+    "primaryText": "تعذر الوصول إلى الكاميرا",
+    "secondaryText": "قم بتحديث الصفحة للسماح بالأذونات، أو تحقق من إعدادات هذا المستعرض وتحقق من تمكين الأذونات لموقع الويب هذا.",
+    "primaryButtonText": "المتابعة دون كاميرا",
+    "linkText": "هل تحتاج إلى مساعدة؟ الحصول على تعليمات استكشاف الأخطاء وإصلاحها"
+  },
+  "MicrophoneSitePermissionsDeniedSafari": {
+    "primaryText": "يتعذر الوصول إلى الميكروفون",
+    "secondaryText": "قم بتحديث الصفحة للسماح بالأذونات، أو تحقق من إعدادات هذا المستعرض وتحقق من تمكين الأذونات لموقع الويب هذا.",
+    "primaryButtonText": "المتابعة دون ميكروفون",
+    "linkText": "هل تحتاج إلى مساعدة؟ الحصول على تعليمات استكشاف الأخطاء وإصلاحها"
+  },
+  "UnsupportedBrowser": {
+    "primaryText": "المتصفح غير مدعوم",
+    "secondaryText": "الرجاء الانضمام إلى هذه المكالمة باستخدام مستعرض متوافق.",
+    "moreHelpLinkText": "الاطلاع على متطلبات التوافق"
+  },
+  "UnsupportedBrowserVersion": {
+    "primaryText": "يلزم تحديث المستعرض",
+    "secondaryText": "لضمان أفضل مكالمة ممكنة، الرجاء تحديث المستعرض الخاص بك ثم محاولة الانضمام إلى المكالمة مرة أخرى.",
+    "moreHelpLinkText": "الاطلاع على متطلبات التوافق",
+    "continueAnywayButtonText": "بدء المكالمة دون تحديث"
+  },
+  "UnsupportedOperatingSystem": {
+    "primaryText": "نظام التشغيل غير معتمد",
+    "secondaryText": "الرجاء الانضمام إلى هذه المكالمة باستخدام جهاز بنظام تشغيل متوافق.",
+    "moreHelpLinkText": "الاطلاع على متطلبات التوافق"
+  },
+  "BrowserPermissionDenied": {
+    "primaryText": "يتعذر استخدام الكاميرا أو الميكروفون",
+    "secondaryText": "قد لا يكون لدى المستعرض إمكانية الوصول إلى الكاميرا أو الميكروفون لديك. لحل هذه المشكلة، افتح \"تفضيلات النظام\".",
+    "primaryButtonText": "حاول مرة أخرى",
+    "linkText": "هل تحتاج إلى مساعدة؟ الحصول على تعليمات استكشاف الأخطاء وإصلاحها"
+  },
+  "BrowserPermissionDeniedIOS": {
+    "primaryText": "السماح بالوصول إلى الميكروفون للمتابعة",
+    "secondaryText": "حتى يتمكن المشاركون الآخرون من سماعك.",
+    "primaryButtonText": "حاول مرة أخرى",
+    "imageAltText": "موقع إذن جهاز الكاميرا والميكروفون لـ iOS",
+    "linkText": "هل تحتاج إلى مساعدة؟ الحصول على تعليمات استكشاف الأخطاء وإصلاحها",
+    "step1Text": "انتقل إلى تطبيق الإعدادات",
+    "step2Text": "التمرير لأسفل للوصول إلى إعدادات هذا المستعرض",
+    "step3Text": "تشغيل الميكروفون (الكاميرا اختيارية)",
+    "step4Text": "حاول الانضمام إلى المكالمة مرة أخرى",
+    "step1DigitText": "1",
+    "step2DigitText": "2",
+    "step3DigitText": "3",
+    "step4DigitText": "4"
+  },
+  "verticalGallery": {
+    "leftNavButtonAriaLabel": "الصفحة السابقة",
+    "rightNavButtonAriaLabel": "الصفحة التالية"
+  }
+}