--- conflicted
+++ resolved
@@ -1,389 +1,382 @@
-{
-  "participantItem": {
-    "isMeText": "(我)",
-    "menuTitle": "更多选项",
-    "removeButtonLabel": "删除",
-    "sharingIconLabel": "共享",
-    "mutedIconLabel": "已静音",
-    "displayNamePlaceholder": "未命名的参与者",
-    "participantStateRinging": "正在呼叫...",
-    "participantStateHold": "待机音乐",
-    "attendeeRole": "与会者"
-  },
-  "ParticipantList": {
-    "overflowParticipantCount": "+{overflowCount} 个"
-  },
-  "typingIndicator": {
-    "singleUser": "{user} 正在键入...",
-    "multipleUsers": "{users} 正在键入...",
-    "multipleUsersAbbreviateOne": "{users} 和另外 1 人正在键入...",
-    "multipleUsersAbbreviateMany": "{users} 和其他 {numOthers} 人正在键入...",
-    "delimiter": "、 "
-  },
-  "sendBox": {
-    "placeholderText": "输入消息",
-    "textTooLong": "你的消息长度超过了最大限制。",
-    "sendButtonAriaLabel": "发送消息",
-    "fileUploadsPendingError": "正在上载...请稍候。",
-    "removeFile": "删除文件",
-    "uploading": "正在上传",
-    "uploadCompleted": "已完成上传"
-  },
-  "richTextSendBox": {
-    "placeholderText": "输入消息",
-    "textTooLong": "你的消息长度超过了最大限制。",
-    "sendButtonAriaLabel": "发送信息",
-    "fileUploadsPendingError": "正在上传...请稍等。",
-    "removeFile": "删除文件",
-    "uploading": "正在上传",
-    "uploadCompleted": "已完成上传",
-    "boldTooltip": "粗体",
-    "italicTooltip": "斜体",
-    "underlineTooltip": "下划线",
-    "bulletListTooltip": "项目符号列表",
-    "numberListTooltip": "编号列表",
-    "increaseIndentTooltip": "增加缩进量",
-    "decreaseIndentTooltip": "减少缩进量",
-    "richTextFormatButtonTooltip": "格式"
-  },
-  "mentionPopover": {
-    "mentionPopoverHeader": "建议"
-  },
-  "imageOverlay": {
-    "downloadButtonLabel": "下载",
-    "dismissButtonAriaLabel": "关闭"
-  },
-  "messageStatusIndicator": {
-    "deliveredAriaLabel": "已发送消息",
-    "deliveredTooltipText": "已发送",
-    "seenAriaLabel": "其他人已查看消息",
-    "seenTooltipText": "已查看",
-    "readByTooltipText": "{messageThreadReadCount}/{remoteParticipantsCount} 人已读",
-    "sendingAriaLabel": "消息发送",
-    "sendingTooltipText": "正在发送",
-    "failedToSendAriaLabel": "消息发送失败",
-    "failedToSendTooltipText": "发送失败"
-  },
-  "endCallButton": {
-    "label": "退出",
-    "tooltipContent": "离开通话"
-  },
-  "cameraButton": {
-    "onLabel": "相机",
-    "offLabel": "相机",
-    "tooltipDisabledContent": "已禁用照相机",
-    "tooltipOnContent": "关闭摄像头",
-    "tooltipOffContent": "打开摄像头",
-    "tooltipVideoLoadingContent": "正在加载视频",
-    "cameraMenuTitle": "相机",
-    "cameraMenuTooltip": "选择“相机”",
-    "cameraButtonSplitRoleDescription": "拆分按钮",
-    "onSplitButtonAriaLabel": "关闭照相机和照相机选项",
-    "offSplitButtonAriaLabel": "打开照相机和照相机选项",
-    "cameraActionTurnedOnAnnouncement": "你的相机已打开",
-    "cameraActionTurnedOffAnnouncement": "你的相机已关闭",
-    "onSplitButtonPrimaryActionCamera": "关闭摄像头",
-    "offSplitButtonPrimaryActionCamera": "打开摄像头",
-    "cameraPrimaryActionSplitButtonTitle": "使用照相机",
-    "videoEffectsMenuItemTitle": "效果"
-  },
-  "microphoneButton": {
-    "onLabel": "麦克风",
-    "offLabel": "麦克风",
-    "tooltipDisabledContent": "已禁用麦克风",
-    "tooltipOnContent": "将麦克风静音",
-    "tooltipOffContent": "取消麦克风静音",
-    "microphoneMenuTitle": "麦克风",
-    "microphoneMenuTooltip": "选择“麦克风”",
-    "speakerMenuTitle": "扬声器",
-    "speakerMenuTooltip": "选择“扬声器”",
-    "microphoneButtonSplitRoleDescription": "拆分按钮",
-    "onSplitButtonAriaLabel": "将麦克风和音频选项静音",
-    "offSplitButtonAriaLabel": "取消麦克风和音频选项的静音",
-    "microphoneActionTurnedOnAnnouncement": "你的麦克风已打开",
-    "microphoneActionTurnedOffAnnouncement": "你的麦克风已关闭",
-    "offSplitButtonMicrophonePrimaryAction": "取消麦克风静音",
-    "onSplitButtonMicrophonePrimaryAction": "将麦克风静音",
-    "microphonePrimaryActionSplitButtonTitle": "使用麦克风"
-  },
-  "devicesButton": {
-    "label": "设备",
-    "tooltipContent": "管理设备",
-    "cameraMenuTitle": "相机",
-    "cameraMenuTooltip": "选择“相机”",
-    "audioDeviceMenuTitle": "音频设备",
-    "audioDeviceMenuTooltip": "选择音频设备",
-    "microphoneMenuTitle": "麦克风",
-    "microphoneMenuTooltip": "选择“麦克风”",
-    "speakerMenuTitle": "免提",
-    "speakerMenuTooltip": "选择“扬声器”"
-  },
-  "participantsButton": {
-    "label": "人员",
-    "tooltipContent": "显示参与者",
-    "menuHeader": "在此通话中",
-    "participantsListButtonLabel": "{numParticipants} 人",
-    "muteAllButtonLabel": "全部静音",
-    "copyInviteLinkButtonLabel": "复制邀请链接",
-    "copyInviteLinkActionedAriaLabel": "已复制邀请链接"
-  },
-  "screenShareButton": {
-    "onLabel": "停止演示",
-    "offLabel": "演示",
-    "tooltipDisabledContent": "已禁用演示。",
-    "tooltipOnContent": "演示屏幕",
-    "tooltipOffContent": "演示您的屏幕"
-  },
-  "raiseHandButton": {
-    "offLabel": "举手",
-    "onLabel": "放下",
-    "tooltipDisabledContent": "举手操作已禁用",
-    "tooltipOnContent": "手放下",
-    "tooltipOffContent": "举手"
-  },
-  "reactionButton": {
-    "label": "回应",
-    "ariaLabel": "回应按钮，发送回应",
-    "tooltipDisabledContent": "已禁用表情符号操作",
-    "tooltipContent": "发送表情符号",
-    "likeReactionTooltipContent": "点赞",
-    "heartReactionTooltipContent": "喜欢",
-    "laughReactionTooltipContent": "大笑",
-    "applauseReactionTooltipContent": "鼓掌",
-    "surprisedReactionTooltipContent": "惊讶"
-  },
-  "messageThread": {
-    "yesterday": "昨天",
-    "sunday": "星期日",
-    "monday": "星期一",
-    "tuesday": "星期二",
-    "wednesday": "星期三",
-    "thursday": "星期四",
-    "friday": "星期五",
-    "saturday": "星期六",
-    "participantJoined": "已加入聊天。",
-    "participantLeft": "已退出聊天。",
-    "editMessage": "编辑",
-    "removeMessage": "删除",
-    "resendMessage": "尝试再次发送",
-    "failToSendTag": "发送失败",
-    "editedTag": "已编辑",
-    "liveAuthorIntro": "{author} 说",
-    "messageContentAriaText": "{author} 说了 {message}",
-    "messageContentMineAriaText": "你说了 {message}",
-    "editBoxTextLimit": "你的消息超过了{limitNumber}个字符的限制",
-    "editBoxPlaceholderText": "编辑消息",
-    "newMessagesIndicator": "新消息",
-    "noDisplayNameSub": "无名称",
-    "editBoxCancelButton": "取消",
-    "editBoxSubmitButton": "完成",
-    "messageReadCount": "{messageReadByCount}/{remoteParticipantsCount} 人已读",
-    "actionMenuMoreOptions": "更多选项",
-    "downloadFile": "下载文件",
-    "blockedWarningText": "由于组织策略，此消息已被删除。",
-    "blockedWarningLinkText": "详细信息",
-    "fileCardGroupMessage": "该邮件包含 {fileCount} 个附件",
-    "messageDeletedAnnouncementAriaLabel": "邮件已删除"
-  },
-  "errorBar": {
-    "unableToReachChatService": "你已脱机",
-    "accessDenied": "无法访问聊天服务 - 请检查提供的用户凭据",
-    "userNotInChatThread": "你不再处于此聊天会话中",
-    "sendMessageNotInChatThread": "无法发送消息，因为你不再在此聊天会话中",
-    "sendMessageGeneric": "未能发送消息",
-    "callingNetworkFailure": "正在连接呼叫 - 你似乎处于脱机状态",
-    "startVideoGeneric": "无法启动视频",
-    "stopVideoGeneric": "无法停止视频",
-    "muteGeneric": "无法静音麦克风",
-    "unmuteGeneric": "无法取消麦克风静音",
-    "speakingWhileMuted": "你的麦克风已静音",
-    "startScreenShareGeneric": "启动屏幕共享时出现问题。",
-    "stopScreenShareGeneric": "无法停止屏幕共享",
-    "callNetworkQualityLow": "网络质量低。",
-    "callNoSpeakerFound": "找不到扬声器或耳机。连接音频设备以收听呼叫。",
-    "callNoMicrophoneFound": "找不到麦克风。连接音频输入设备。",
-    "callMicrophoneAccessDenied": "无法访问麦克风。单击地址栏中的锁定以授予对此网页的权限。",
-    "callMicrophoneAccessDeniedSafari": "无法访问麦克风。刷新页面以允许权限，或检查此浏览器的设置并验证是否为此网站启用了权限。",
-    "callMicrophoneMutedBySystem": "系统已将你设为静音。",
-    "callMicrophoneUnmutedBySystem": "你的麦克风已恢复，系统已取消静音。",
-    "callMacOsMicrophoneAccessDenied": "无法访问麦克风。在 macOS 隐私设置中授予麦克风权限。",
-    "callLocalVideoFreeze": "网络带宽较差。你的视频可能会在通话中为其他人暂停。",
-    "callCameraAccessDenied": "无法访问照相机。单击地址栏中的锁定以授予对此网页的权限。",
-    "callCameraAccessDeniedSafari": "无法访问照相机。刷新页面以允许权限，或检查此浏览器的设置并验证是否为此网站启用了权限。",
-    "callCameraAlreadyInUse": "无法访问照相机。它可能已被其他应用程序使用。",
-    "callVideoStoppedBySystem": "你的系统已停止你的视频。",
-    "callVideoRecoveredBySystem": "你的视频已恢复。",
-    "callMacOsCameraAccessDenied": "MacOS 正在阻止访问你的相机。更新你的隐私设置以允许此浏览器访问你的相机。",
-    "callMacOsScreenShareAccessDenied": "MacOS 正在阻止屏幕共享。更新你的隐私设置以允许此浏览器录制你的屏幕。",
-    "dismissButtonAriaLabel": "关闭",
-    "failedToJoinCallGeneric": "未能加入通话。",
-    "failedToJoinCallInvalidMeetingLink": "无法加入会议。无效的链接。",
-    "cameraFrozenForRemoteParticipants": "通话中的用户在查看视频时遇到问题。请检查你的设备和网络。",
-    "unableToStartVideoEffect": "无法应用视频效果。",
-    "startSpotlightWhileMaxParticipantsAreSpotlighted": "无法开发聚焦参与者，因为聚焦的参与者人数已达到上限。"
-  },
-  "videoGallery": {
-    "screenIsBeingSharedMessage": "你正在共享你的屏幕",
-    "screenShareLoadingMessage": "正在加载 {participant} 的屏幕",
-    "localVideoLabel": "你",
-    "localVideoCameraSwitcherLabel": "切换相机",
-    "localVideoMovementLabel": "可移动本地视频磁贴",
-    "localVideoSelectedDescription": "已选择 {cameraName}",
-    "displayNamePlaceholder": "未命名的参与者",
-    "fitRemoteParticipantToFrame": "适应帧大小",
-    "fillRemoteParticipantFrame": "填充帧",
-    "pinParticipantForMe": "为我固定",
-    "pinParticipantForMeLimitReached": "固定(已达到上限)",
-    "unpinParticipantForMe": "取消固定",
-    "pinParticipantMenuItemAriaLabel": "固定 {participantName}",
-    "unpinParticipantMenuItemAriaLabel": "取消固定 {participantName}",
-    "pinnedParticipantAnnouncementAriaLabel": "已固定 {participantName}",
-    "unpinnedParticipantAnnouncementAriaLabel": "已取消固定 {participantName}",
-    "startSpotlightVideoTileMenuLabel": "对所有人聚焦",
-    "addSpotlightVideoTileMenuLabel": "添加聚焦",
-    "spotlightLimitReachedMenuTitle": "已达到聚焦限制",
-    "stopSpotlightVideoTileMenuLabel": "停止聚焦",
-    "stopSpotlightOnSelfVideoTileMenuLabel": "退出聚焦",
-    "attendeeRole": "与会者"
-  },
-  "dialpad": {
-    "placeholderText": "输入电话号码",
-    "deleteButtonAriaLabel": "删除"
-  },
-  "holdButton": {
-    "onLabel": "恢复",
-    "offLabel": "支持",
-    "tooltipOnContent": "继续呼叫",
-    "tooltipOffContent": "保持呼叫"
-  },
-  "videoTile": {
-    "participantStateRinging": "正在呼叫...",
-    "participantStateHold": "待机音乐"
-  },
-  "CameraAndMicrophoneSitePermissionsRequest": {
-    "primaryText": "允许{appName}使用你的相机和麦克风",
-    "secondaryText": "这样参与者就可以看到并听到你的声音。",
-    "linkText": "需要帮助? 获取疑难解答帮助",
-    "primaryButtonText": "不使用相机和麦克风继续",
-    "ariaLabel": "允许相机和麦克风访问权限"
-  },
-  "CameraSitePermissionsRequest": {
-    "primaryText": "允许 {appName} 使用你的相机",
-    "secondaryText": "这样参与者就可以看到你了。",
-    "linkText": "需要帮助? 获取疑难解答帮助",
-    "primaryButtonText": "不使用摄像头继续",
-    "ariaLabel": "允许相机访问权限"
-  },
-  "MicrophoneSitePermissionsRequest": {
-    "primaryText": "允许 {appName} 使用你的麦克风",
-    "secondaryText": "这样参与者就可以听到你的声音。",
-    "linkText": "需要帮助? 获取疑难解答帮助",
-    "primaryButtonText": "不使用麦克风继续",
-    "ariaLabel": "允许麦克风访问权限"
-  },
-  "CameraAndMicrophoneSitePermissionsCheck": {
-    "primaryText": "检查摄像头和麦克风访问权限",
-    "secondaryText": "如果出现提示，请允许访问。这样参与者就可以看到并听到你的声音。",
-    "linkText": "需要帮助? 获取疑难解答帮助",
-    "primaryButtonText": "不使用相机和麦克风继续",
-    "ariaLabel": "正在检查摄像头和麦克风访问权限。如果出现提示，请允许访问。"
-  },
-  "CameraSitePermissionsCheck": {
-    "primaryText": "检查摄像头访问权限",
-    "secondaryText": "如果出现提示，请允许访问。这样参与者就可以看到你了。",
-    "linkText": "需要帮助? 获取疑难解答帮助",
-    "primaryButtonText": "不使用相机继续",
-    "ariaLabel": "正在检查摄像头访问权限。如果出现提示，请允许访问。"
-  },
-  "MicrophoneSitePermissionsCheck": {
-    "primaryText": "正在检查麦克风访问权限",
-    "secondaryText": "如果出现提示，请允许访问。这样参与者就可以听到你的声音。",
-    "linkText": "需要帮助? 获取疑难解答帮助",
-    "primaryButtonText": "不使用麦克风继续",
-    "ariaLabel": "正在检查麦克风访问权限。如果出现提示，请允许访问。"
-  },
-  "CameraAndMicrophoneSitePermissionsDenied": {
-    "primaryText": "无法访问相机和麦克风",
-    "secondaryText": "单击地址栏中的锁图标以向此网页授予麦克风权限。可能需要页面刷新。",
-    "primaryButtonText": "不使用摄像头和麦克风继续",
-    "linkText": "需要帮助? 获取疑难解答帮助"
-  },
-  "CameraAndMicrophoneSitePermissionsDeniedSafari": {
-    "primaryText": "无法访问相机和麦克风",
-    "secondaryText": "刷新页面以允许权限，或检查此浏览器的设置并验证是否为此网站启用了权限。",
-    "primaryButtonText": "不使用摄像头和麦克风继续",
-    "linkText": "需要帮助? 获取疑难解答帮助"
-  },
-  "CameraSitePermissionsDenied": {
-    "primaryText": "无法访问摄像头",
-    "secondaryText": "单击地址栏中的锁图标以向此网页授予相机权限。可能需要页面刷新。",
-    "primaryButtonText": "不使用摄像头继续",
-    "linkText": "需要帮助? 获取疑难解答帮助"
-  },
-  "MicrophoneSitePermissionsDenied": {
-    "primaryText": "无法访问麦克风",
-    "secondaryText": "单击地址栏中的锁图标以向此网页授予麦克风权限。可能需要页面刷新。",
-    "primaryButtonText": "不使用麦克风继续",
-    "linkText": "需要帮助? 获取疑难解答帮助"
-  },
-  "CameraSitePermissionsDeniedSafari": {
-    "primaryText": "无法访问相机",
-    "secondaryText": "刷新页面以允许权限，或检查此浏览器的设置并验证是否为此网站启用了权限。",
-    "primaryButtonText": "不使用相机继续",
-    "linkText": "需要帮助? 获取疑难解答帮助"
-  },
-  "MicrophoneSitePermissionsDeniedSafari": {
-    "primaryText": "无法访问麦克风",
-    "secondaryText": "刷新页面以允许权限，或检查此浏览器的设置并验证是否为此网站启用了权限。",
-    "primaryButtonText": "不使用麦克风继续",
-    "linkText": "需要帮助? 获取疑难解答帮助"
-  },
-  "UnsupportedBrowser": {
-    "primaryText": "浏览器不受支持",
-    "secondaryText": "请使用兼容的浏览器加入此通话。",
-    "moreHelpLinkText": "查看兼容性要求"
-  },
-  "UnsupportedBrowserVersion": {
-    "primaryText": "需要浏览器更新",
-    "secondaryText": "为确保通话达到最佳效果，请更新浏览器，然后再次尝试加入呼叫。",
-    "moreHelpLinkText": "查看兼容性要求",
-    "continueAnywayButtonText": "在不更新的情况下启动呼叫"
-  },
-  "UnsupportedOperatingSystem": {
-    "primaryText": "不支持操作系统",
-    "secondaryText": "请使用具有兼容的操作系统的设备加入此通话。",
-    "moreHelpLinkText": "查看兼容性要求"
-  },
-  "BrowserPermissionDenied": {
-    "primaryText": "无法使用摄像头或麦克风",
-    "secondaryText": "你的浏览器可能无法访问你的相机或麦克风。若要解决此问题，请打开“系统首选项”。",
-    "primaryButtonText": "重试",
-    "linkText": "需要帮助? 获取疑难解答帮助"
-  },
-  "BrowserPermissionDeniedIOS": {
-    "primaryText": "允许麦克风访问以继续",
-    "secondaryText": "这样其他参与者就可以听到你的声音。",
-    "primaryButtonText": "重试",
-    "imageAltText": "iOS 的麦克风和摄像头设备权限位置",
-    "linkText": "需要帮助? 获取疑难解答帮助",
-    "step1Text": "转到设置应用",
-    "step2Text": "向下滚动到此浏览器的设置",
-    "step3Text": "打开麦克风(摄像头可选)",
-    "step4Text": "再次尝试加入通话",
-    "step1DigitText": "1",
-    "step2DigitText": "2",
-    "step3DigitText": "3",
-    "step4DigitText": "4"
-  },
-  "verticalGallery": {
-    "leftNavButtonAriaLabel": "上一页",
-    "rightNavButtonAriaLabel": "下一页"
-<<<<<<< HEAD
-  },
-  "AttendeeRole": "与会者"
-}
-
-=======
-  }
-}
->>>>>>> fc203b91
+{
+  "participantItem": {
+    "isMeText": "(我)",
+    "menuTitle": "更多选项",
+    "removeButtonLabel": "删除",
+    "sharingIconLabel": "共享",
+    "mutedIconLabel": "已静音",
+    "displayNamePlaceholder": "未命名的参与者",
+    "participantStateRinging": "正在呼叫...",
+    "participantStateHold": "待机音乐",
+    "attendeeRole": "与会者"
+  },
+  "ParticipantList": {
+    "overflowParticipantCount": "+{overflowCount} 个"
+  },
+  "typingIndicator": {
+    "singleUser": "{user} 正在键入...",
+    "multipleUsers": "{users} 正在键入...",
+    "multipleUsersAbbreviateOne": "{users} 和另外 1 人正在键入...",
+    "multipleUsersAbbreviateMany": "{users} 和其他 {numOthers} 人正在键入...",
+    "delimiter": "、 "
+  },
+  "sendBox": {
+    "placeholderText": "输入消息",
+    "textTooLong": "你的消息长度超过了最大限制。",
+    "sendButtonAriaLabel": "发送消息",
+    "fileUploadsPendingError": "正在上载...请稍候。",
+    "removeFile": "删除文件",
+    "uploading": "正在上传",
+    "uploadCompleted": "已完成上传"
+  },
+  "richTextSendBox": {
+    "placeholderText": "输入消息",
+    "textTooLong": "你的消息长度超过了最大限制。",
+    "sendButtonAriaLabel": "发送信息",
+    "fileUploadsPendingError": "正在上传...请稍等。",
+    "removeFile": "删除文件",
+    "uploading": "正在上传",
+    "uploadCompleted": "已完成上传",
+    "boldTooltip": "粗体",
+    "italicTooltip": "斜体",
+    "underlineTooltip": "下划线",
+    "bulletListTooltip": "项目符号列表",
+    "numberListTooltip": "编号列表",
+    "increaseIndentTooltip": "增加缩进量",
+    "decreaseIndentTooltip": "减少缩进量",
+    "richTextFormatButtonTooltip": "格式"
+  },
+  "mentionPopover": {
+    "mentionPopoverHeader": "建议"
+  },
+  "imageOverlay": {
+    "downloadButtonLabel": "下载",
+    "dismissButtonAriaLabel": "关闭"
+  },
+  "messageStatusIndicator": {
+    "deliveredAriaLabel": "已发送消息",
+    "deliveredTooltipText": "已发送",
+    "seenAriaLabel": "其他人已查看消息",
+    "seenTooltipText": "已查看",
+    "readByTooltipText": "{messageThreadReadCount}/{remoteParticipantsCount} 人已读",
+    "sendingAriaLabel": "消息发送",
+    "sendingTooltipText": "正在发送",
+    "failedToSendAriaLabel": "消息发送失败",
+    "failedToSendTooltipText": "发送失败"
+  },
+  "endCallButton": {
+    "label": "退出",
+    "tooltipContent": "离开通话"
+  },
+  "cameraButton": {
+    "onLabel": "相机",
+    "offLabel": "相机",
+    "tooltipDisabledContent": "已禁用照相机",
+    "tooltipOnContent": "关闭摄像头",
+    "tooltipOffContent": "打开摄像头",
+    "tooltipVideoLoadingContent": "正在加载视频",
+    "cameraMenuTitle": "相机",
+    "cameraMenuTooltip": "选择“相机”",
+    "cameraButtonSplitRoleDescription": "拆分按钮",
+    "onSplitButtonAriaLabel": "关闭照相机和照相机选项",
+    "offSplitButtonAriaLabel": "打开照相机和照相机选项",
+    "cameraActionTurnedOnAnnouncement": "你的相机已打开",
+    "cameraActionTurnedOffAnnouncement": "你的相机已关闭",
+    "onSplitButtonPrimaryActionCamera": "关闭摄像头",
+    "offSplitButtonPrimaryActionCamera": "打开摄像头",
+    "cameraPrimaryActionSplitButtonTitle": "使用照相机",
+    "videoEffectsMenuItemTitle": "效果"
+  },
+  "microphoneButton": {
+    "onLabel": "麦克风",
+    "offLabel": "麦克风",
+    "tooltipDisabledContent": "已禁用麦克风",
+    "tooltipOnContent": "将麦克风静音",
+    "tooltipOffContent": "取消麦克风静音",
+    "microphoneMenuTitle": "麦克风",
+    "microphoneMenuTooltip": "选择“麦克风”",
+    "speakerMenuTitle": "扬声器",
+    "speakerMenuTooltip": "选择“扬声器”",
+    "microphoneButtonSplitRoleDescription": "拆分按钮",
+    "onSplitButtonAriaLabel": "将麦克风和音频选项静音",
+    "offSplitButtonAriaLabel": "取消麦克风和音频选项的静音",
+    "microphoneActionTurnedOnAnnouncement": "你的麦克风已打开",
+    "microphoneActionTurnedOffAnnouncement": "你的麦克风已关闭",
+    "offSplitButtonMicrophonePrimaryAction": "取消麦克风静音",
+    "onSplitButtonMicrophonePrimaryAction": "将麦克风静音",
+    "microphonePrimaryActionSplitButtonTitle": "使用麦克风"
+  },
+  "devicesButton": {
+    "label": "设备",
+    "tooltipContent": "管理设备",
+    "cameraMenuTitle": "相机",
+    "cameraMenuTooltip": "选择“相机”",
+    "audioDeviceMenuTitle": "音频设备",
+    "audioDeviceMenuTooltip": "选择音频设备",
+    "microphoneMenuTitle": "麦克风",
+    "microphoneMenuTooltip": "选择“麦克风”",
+    "speakerMenuTitle": "免提",
+    "speakerMenuTooltip": "选择“扬声器”"
+  },
+  "participantsButton": {
+    "label": "人员",
+    "tooltipContent": "显示参与者",
+    "menuHeader": "在此通话中",
+    "participantsListButtonLabel": "{numParticipants} 人",
+    "muteAllButtonLabel": "全部静音",
+    "copyInviteLinkButtonLabel": "复制邀请链接",
+    "copyInviteLinkActionedAriaLabel": "已复制邀请链接"
+  },
+  "screenShareButton": {
+    "onLabel": "停止演示",
+    "offLabel": "演示",
+    "tooltipDisabledContent": "已禁用演示。",
+    "tooltipOnContent": "演示屏幕",
+    "tooltipOffContent": "演示您的屏幕"
+  },
+  "raiseHandButton": {
+    "offLabel": "举手",
+    "onLabel": "放下",
+    "tooltipDisabledContent": "举手操作已禁用",
+    "tooltipOnContent": "手放下",
+    "tooltipOffContent": "举手"
+  },
+  "reactionButton": {
+    "label": "回应",
+    "ariaLabel": "回应按钮，发送回应",
+    "tooltipDisabledContent": "已禁用表情符号操作",
+    "tooltipContent": "发送表情符号",
+    "likeReactionTooltipContent": "点赞",
+    "heartReactionTooltipContent": "喜欢",
+    "laughReactionTooltipContent": "大笑",
+    "applauseReactionTooltipContent": "鼓掌",
+    "surprisedReactionTooltipContent": "惊讶"
+  },
+  "messageThread": {
+    "yesterday": "昨天",
+    "sunday": "星期日",
+    "monday": "星期一",
+    "tuesday": "星期二",
+    "wednesday": "星期三",
+    "thursday": "星期四",
+    "friday": "星期五",
+    "saturday": "星期六",
+    "participantJoined": "已加入聊天。",
+    "participantLeft": "已退出聊天。",
+    "editMessage": "编辑",
+    "removeMessage": "删除",
+    "resendMessage": "尝试再次发送",
+    "failToSendTag": "发送失败",
+    "editedTag": "已编辑",
+    "liveAuthorIntro": "{author} 说",
+    "messageContentAriaText": "{author} 说了 {message}",
+    "messageContentMineAriaText": "你说了 {message}",
+    "editBoxTextLimit": "你的消息超过了{limitNumber}个字符的限制",
+    "editBoxPlaceholderText": "编辑消息",
+    "newMessagesIndicator": "新消息",
+    "noDisplayNameSub": "无名称",
+    "editBoxCancelButton": "取消",
+    "editBoxSubmitButton": "完成",
+    "messageReadCount": "{messageReadByCount}/{remoteParticipantsCount} 人已读",
+    "actionMenuMoreOptions": "更多选项",
+    "downloadFile": "下载文件",
+    "blockedWarningText": "由于组织策略，此消息已被删除。",
+    "blockedWarningLinkText": "详细信息",
+    "fileCardGroupMessage": "该邮件包含 {fileCount} 个附件",
+    "messageDeletedAnnouncementAriaLabel": "邮件已删除"
+  },
+  "errorBar": {
+    "unableToReachChatService": "你已脱机",
+    "accessDenied": "无法访问聊天服务 - 请检查提供的用户凭据",
+    "userNotInChatThread": "你不再处于此聊天会话中",
+    "sendMessageNotInChatThread": "无法发送消息，因为你不再在此聊天会话中",
+    "sendMessageGeneric": "未能发送消息",
+    "callingNetworkFailure": "正在连接呼叫 - 你似乎处于脱机状态",
+    "startVideoGeneric": "无法启动视频",
+    "stopVideoGeneric": "无法停止视频",
+    "muteGeneric": "无法静音麦克风",
+    "unmuteGeneric": "无法取消麦克风静音",
+    "speakingWhileMuted": "你的麦克风已静音",
+    "startScreenShareGeneric": "启动屏幕共享时出现问题。",
+    "stopScreenShareGeneric": "无法停止屏幕共享",
+    "callNetworkQualityLow": "网络质量低。",
+    "callNoSpeakerFound": "找不到扬声器或耳机。连接音频设备以收听呼叫。",
+    "callNoMicrophoneFound": "找不到麦克风。连接音频输入设备。",
+    "callMicrophoneAccessDenied": "无法访问麦克风。单击地址栏中的锁定以授予对此网页的权限。",
+    "callMicrophoneAccessDeniedSafari": "无法访问麦克风。刷新页面以允许权限，或检查此浏览器的设置并验证是否为此网站启用了权限。",
+    "callMicrophoneMutedBySystem": "系统已将你设为静音。",
+    "callMicrophoneUnmutedBySystem": "你的麦克风已恢复，系统已取消静音。",
+    "callMacOsMicrophoneAccessDenied": "无法访问麦克风。在 macOS 隐私设置中授予麦克风权限。",
+    "callLocalVideoFreeze": "网络带宽较差。你的视频可能会在通话中为其他人暂停。",
+    "callCameraAccessDenied": "无法访问照相机。单击地址栏中的锁定以授予对此网页的权限。",
+    "callCameraAccessDeniedSafari": "无法访问照相机。刷新页面以允许权限，或检查此浏览器的设置并验证是否为此网站启用了权限。",
+    "callCameraAlreadyInUse": "无法访问照相机。它可能已被其他应用程序使用。",
+    "callVideoStoppedBySystem": "你的系统已停止你的视频。",
+    "callVideoRecoveredBySystem": "你的视频已恢复。",
+    "callMacOsCameraAccessDenied": "MacOS 正在阻止访问你的相机。更新你的隐私设置以允许此浏览器访问你的相机。",
+    "callMacOsScreenShareAccessDenied": "MacOS 正在阻止屏幕共享。更新你的隐私设置以允许此浏览器录制你的屏幕。",
+    "dismissButtonAriaLabel": "关闭",
+    "failedToJoinCallGeneric": "未能加入通话。",
+    "failedToJoinCallInvalidMeetingLink": "无法加入会议。无效的链接。",
+    "cameraFrozenForRemoteParticipants": "通话中的用户在查看视频时遇到问题。请检查你的设备和网络。",
+    "unableToStartVideoEffect": "无法应用视频效果。",
+    "startSpotlightWhileMaxParticipantsAreSpotlighted": "无法开发聚焦参与者，因为聚焦的参与者人数已达到上限。"
+  },
+  "videoGallery": {
+    "screenIsBeingSharedMessage": "你正在共享你的屏幕",
+    "screenShareLoadingMessage": "正在加载 {participant} 的屏幕",
+    "localVideoLabel": "你",
+    "localVideoCameraSwitcherLabel": "切换相机",
+    "localVideoMovementLabel": "可移动本地视频磁贴",
+    "localVideoSelectedDescription": "已选择 {cameraName}",
+    "displayNamePlaceholder": "未命名的参与者",
+    "fitRemoteParticipantToFrame": "适应帧大小",
+    "fillRemoteParticipantFrame": "填充帧",
+    "pinParticipantForMe": "为我固定",
+    "pinParticipantForMeLimitReached": "固定(已达到上限)",
+    "unpinParticipantForMe": "取消固定",
+    "pinParticipantMenuItemAriaLabel": "固定 {participantName}",
+    "unpinParticipantMenuItemAriaLabel": "取消固定 {participantName}",
+    "pinnedParticipantAnnouncementAriaLabel": "已固定 {participantName}",
+    "unpinnedParticipantAnnouncementAriaLabel": "已取消固定 {participantName}",
+    "startSpotlightVideoTileMenuLabel": "对所有人聚焦",
+    "addSpotlightVideoTileMenuLabel": "添加聚焦",
+    "spotlightLimitReachedMenuTitle": "已达到聚焦限制",
+    "stopSpotlightVideoTileMenuLabel": "停止聚焦",
+    "stopSpotlightOnSelfVideoTileMenuLabel": "退出聚焦",
+    "attendeeRole": "与会者"
+  },
+  "dialpad": {
+    "placeholderText": "输入电话号码",
+    "deleteButtonAriaLabel": "删除"
+  },
+  "holdButton": {
+    "onLabel": "恢复",
+    "offLabel": "支持",
+    "tooltipOnContent": "继续呼叫",
+    "tooltipOffContent": "保持呼叫"
+  },
+  "videoTile": {
+    "participantStateRinging": "正在呼叫...",
+    "participantStateHold": "待机音乐"
+  },
+  "CameraAndMicrophoneSitePermissionsRequest": {
+    "primaryText": "允许{appName}使用你的相机和麦克风",
+    "secondaryText": "这样参与者就可以看到并听到你的声音。",
+    "linkText": "需要帮助? 获取疑难解答帮助",
+    "primaryButtonText": "不使用相机和麦克风继续",
+    "ariaLabel": "允许相机和麦克风访问权限"
+  },
+  "CameraSitePermissionsRequest": {
+    "primaryText": "允许 {appName} 使用你的相机",
+    "secondaryText": "这样参与者就可以看到你了。",
+    "linkText": "需要帮助? 获取疑难解答帮助",
+    "primaryButtonText": "不使用摄像头继续",
+    "ariaLabel": "允许相机访问权限"
+  },
+  "MicrophoneSitePermissionsRequest": {
+    "primaryText": "允许 {appName} 使用你的麦克风",
+    "secondaryText": "这样参与者就可以听到你的声音。",
+    "linkText": "需要帮助? 获取疑难解答帮助",
+    "primaryButtonText": "不使用麦克风继续",
+    "ariaLabel": "允许麦克风访问权限"
+  },
+  "CameraAndMicrophoneSitePermissionsCheck": {
+    "primaryText": "检查摄像头和麦克风访问权限",
+    "secondaryText": "如果出现提示，请允许访问。这样参与者就可以看到并听到你的声音。",
+    "linkText": "需要帮助? 获取疑难解答帮助",
+    "primaryButtonText": "不使用相机和麦克风继续",
+    "ariaLabel": "正在检查摄像头和麦克风访问权限。如果出现提示，请允许访问。"
+  },
+  "CameraSitePermissionsCheck": {
+    "primaryText": "检查摄像头访问权限",
+    "secondaryText": "如果出现提示，请允许访问。这样参与者就可以看到你了。",
+    "linkText": "需要帮助? 获取疑难解答帮助",
+    "primaryButtonText": "不使用相机继续",
+    "ariaLabel": "正在检查摄像头访问权限。如果出现提示，请允许访问。"
+  },
+  "MicrophoneSitePermissionsCheck": {
+    "primaryText": "正在检查麦克风访问权限",
+    "secondaryText": "如果出现提示，请允许访问。这样参与者就可以听到你的声音。",
+    "linkText": "需要帮助? 获取疑难解答帮助",
+    "primaryButtonText": "不使用麦克风继续",
+    "ariaLabel": "正在检查麦克风访问权限。如果出现提示，请允许访问。"
+  },
+  "CameraAndMicrophoneSitePermissionsDenied": {
+    "primaryText": "无法访问相机和麦克风",
+    "secondaryText": "单击地址栏中的锁图标以向此网页授予麦克风权限。可能需要页面刷新。",
+    "primaryButtonText": "不使用摄像头和麦克风继续",
+    "linkText": "需要帮助? 获取疑难解答帮助"
+  },
+  "CameraAndMicrophoneSitePermissionsDeniedSafari": {
+    "primaryText": "无法访问相机和麦克风",
+    "secondaryText": "刷新页面以允许权限，或检查此浏览器的设置并验证是否为此网站启用了权限。",
+    "primaryButtonText": "不使用摄像头和麦克风继续",
+    "linkText": "需要帮助? 获取疑难解答帮助"
+  },
+  "CameraSitePermissionsDenied": {
+    "primaryText": "无法访问摄像头",
+    "secondaryText": "单击地址栏中的锁图标以向此网页授予相机权限。可能需要页面刷新。",
+    "primaryButtonText": "不使用摄像头继续",
+    "linkText": "需要帮助? 获取疑难解答帮助"
+  },
+  "MicrophoneSitePermissionsDenied": {
+    "primaryText": "无法访问麦克风",
+    "secondaryText": "单击地址栏中的锁图标以向此网页授予麦克风权限。可能需要页面刷新。",
+    "primaryButtonText": "不使用麦克风继续",
+    "linkText": "需要帮助? 获取疑难解答帮助"
+  },
+  "CameraSitePermissionsDeniedSafari": {
+    "primaryText": "无法访问相机",
+    "secondaryText": "刷新页面以允许权限，或检查此浏览器的设置并验证是否为此网站启用了权限。",
+    "primaryButtonText": "不使用相机继续",
+    "linkText": "需要帮助? 获取疑难解答帮助"
+  },
+  "MicrophoneSitePermissionsDeniedSafari": {
+    "primaryText": "无法访问麦克风",
+    "secondaryText": "刷新页面以允许权限，或检查此浏览器的设置并验证是否为此网站启用了权限。",
+    "primaryButtonText": "不使用麦克风继续",
+    "linkText": "需要帮助? 获取疑难解答帮助"
+  },
+  "UnsupportedBrowser": {
+    "primaryText": "浏览器不受支持",
+    "secondaryText": "请使用兼容的浏览器加入此通话。",
+    "moreHelpLinkText": "查看兼容性要求"
+  },
+  "UnsupportedBrowserVersion": {
+    "primaryText": "需要浏览器更新",
+    "secondaryText": "为确保通话达到最佳效果，请更新浏览器，然后再次尝试加入呼叫。",
+    "moreHelpLinkText": "查看兼容性要求",
+    "continueAnywayButtonText": "在不更新的情况下启动呼叫"
+  },
+  "UnsupportedOperatingSystem": {
+    "primaryText": "不支持操作系统",
+    "secondaryText": "请使用具有兼容的操作系统的设备加入此通话。",
+    "moreHelpLinkText": "查看兼容性要求"
+  },
+  "BrowserPermissionDenied": {
+    "primaryText": "无法使用摄像头或麦克风",
+    "secondaryText": "你的浏览器可能无法访问你的相机或麦克风。若要解决此问题，请打开“系统首选项”。",
+    "primaryButtonText": "重试",
+    "linkText": "需要帮助? 获取疑难解答帮助"
+  },
+  "BrowserPermissionDeniedIOS": {
+    "primaryText": "允许麦克风访问以继续",
+    "secondaryText": "这样其他参与者就可以听到你的声音。",
+    "primaryButtonText": "重试",
+    "imageAltText": "iOS 的麦克风和摄像头设备权限位置",
+    "linkText": "需要帮助? 获取疑难解答帮助",
+    "step1Text": "转到设置应用",
+    "step2Text": "向下滚动到此浏览器的设置",
+    "step3Text": "打开麦克风(摄像头可选)",
+    "step4Text": "再次尝试加入通话",
+    "step1DigitText": "1",
+    "step2DigitText": "2",
+    "step3DigitText": "3",
+    "step4DigitText": "4"
+  },
+  "verticalGallery": {
+    "leftNavButtonAriaLabel": "上一页",
+    "rightNavButtonAriaLabel": "下一页"
+  }
+}