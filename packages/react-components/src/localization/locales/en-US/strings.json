--- conflicted
+++ resolved
@@ -87,13 +87,6 @@
     "unmuteGeneric": "Failed to unmute microphone",
     "speakingWhileMuted": "Your microphone is muted",
     "startScreenShareGeneric": "Failed to start screen sharing",
-<<<<<<< HEAD
-    "stopScreenShareGeneric": "Failed to stop screen sharing"
-  },
-  "videoGallery": {
-    "screenIsBeingSharedMessage": "You are sharing your screen",
-    "screenShareLoadingMessage": "Loading {participant}'s screen"
-=======
     "stopScreenShareGeneric": "Failed to stop screen sharing",
     "callNetworkQualityLow": "Network quality is low.",
     "callNoSpeakerFound": "No speakers or headphones found. Connect an audio device to hear the call.",
@@ -105,6 +98,9 @@
     "callCameraAlreadyInUse": "Unable to access camera. It may already be in use by another application.",
     "callMacOsCameraAccessDenied": "MacOS is blocking access to your camera. Update your privacy settings to allow this browser to access your camera.",
     "callMacOsScreenShareAccessDenied": "MacOS is blocking screen sharing. Update your privacy settings to allow this browser to record your screen."
->>>>>>> c748caf9
+  },
+  "videoGallery": {
+    "screenIsBeingSharedMessage": "You are sharing your screen",
+    "screenShareLoadingMessage": "Loading {participant}'s screen"
   }
 }