--- conflicted
+++ resolved
@@ -154,8 +154,8 @@
     "localVideoLabel": "You",
     "localVideoCameraSwitcherLabel": "Switch camera",
     "localVideoMovementLabel": "Movable Local Video Tile",
-<<<<<<< HEAD
-    "localVideoSelectedDescription": "{cameraName} selected"
+    "localVideoSelectedDescription": "{cameraName} selected",
+    "displayNamePlaceholder": "Unnamed Participant"
   },
   "fileUploadCards": {
     "removeFile": "Remove file from uploads"
@@ -167,9 +167,6 @@
   },
   "fileDownloadCards": {
     "downloadFile": "download file"
-=======
-    "localVideoSelectedDescription": "{cameraName} selected",
-    "displayNamePlaceholder": "Unnamed Participant"
   },
   "dialpad": {
     "placeholderText": "Enter a number"
@@ -179,6 +176,5 @@
     "offLabel": "Hold",
     "toolTipOnContent": "Resume call",
     "toolTipOffContent": "Hold call"
->>>>>>> c4527687
   }
 }