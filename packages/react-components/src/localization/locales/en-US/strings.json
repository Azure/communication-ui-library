{
  "participantItem": {
    "isMeText": "(you)",
    "menuTitle": "More Options",
    "removeButtonLabel": "Remove",
    "sharingIconLabel": "Sharing",
    "mutedIconLabel": "Muted",
    "displayNamePlaceholder": "Unnamed participant",
    "participantStateRinging": "Calling...",
    "participantStateHold": "On hold"
  },
  "ParticipantList": {
    "overflowParticipantCount": "+{overflowCount} more"
  },
  "typingIndicator": {
    "singleUser": "{user} is typing ...",
    "multipleUsers": "{users} are typing ...",
    "multipleUsersAbbreviateOne": "{users} and 1 other are typing ...",
    "multipleUsersAbbreviateMany": "{users} and {numOthers} others are typing ...",
    "delimiter": ", "
  },
  "sendBox": {
    "placeholderText": "Enter a message",
    "textTooLong": "Your message length is over the maximum limit.",
    "sendButtonAriaLabel": "Send message",
    "fileUploadsPendingError": "Uploading... Please wait.",
    "removeFile": "Remove file",
    "uploading": "Uploading",
    "uploadCompleted": "Upload completed"
  },
  "mentionPopover": {
    "mentionPopoverHeader": "Suggestions"
  },
  "imageGallery": {
    "downloadButtonLabel": "Download",
    "dismissButtonAriaLabel": "Close"
  },
  "messageStatusIndicator": {
    "deliveredAriaLabel": "Message sent",
    "deliveredTooltipText": "Sent",
    "seenAriaLabel": "Message seen by others",
    "seenTooltipText": "Seen",
    "readByTooltipText": "Read by {messageThreadReadCount} of {remoteParticipantsCount}",
    "sendingAriaLabel": "Message sending",
    "sendingTooltipText": "Sending",
    "failedToSendAriaLabel": "Message failed to send",
    "failedToSendTooltipText": "Failed to send"
  },
  "endCallButton": {
    "label": "Leave",
    "tooltipContent": "Leave call"
  },
  "cameraButton": {
    "onLabel": "Camera",
    "offLabel": "Camera",
    "tooltipDisabledContent": "Camera is disabled",
    "tooltipOnContent": "Turn off camera",
    "tooltipOffContent": "Turn on camera",
    "tooltipVideoLoadingContent": "Video is loading",
    "cameraMenuTitle": "Camera",
    "cameraMenuTooltip": "Choose camera",
    "cameraButtonSplitRoleDescription": "Split button",
    "onSplitButtonAriaLabel": "Turn off camera and camera options",
    "offSplitButtonAriaLabel": "Turn on camera and camera options",
    "cameraActionTurnedOnAnnouncement": "Your camera has been turned on",
    "cameraActionTurnedOffAnnouncement": "Your camera has been turned off",
    "onSplitButtonPrimaryActionCamera": "Turn off camera",
    "offSplitButtonPrimaryActionCamera": "Turn on camera",
    "cameraPrimaryActionSplitButtonTitle": "Use camera",
    "videoEffectsMenuItemTitle": "Effects"
  },
  "microphoneButton": {
    "onLabel": "Mic",
    "offLabel": "Mic",
    "tooltipDisabledContent": "Microphone is disabled",
    "tooltipOnContent": "Mute microphone",
    "tooltipOffContent": "Unmute microphone",
    "microphoneMenuTitle": "Microphone",
    "microphoneMenuTooltip": "Choose microphone",
    "speakerMenuTitle": "Speaker",
    "speakerMenuTooltip": "Choose speaker",
    "microphoneButtonSplitRoleDescription": "Split button",
    "onSplitButtonAriaLabel": "Mute microphone and audio options",
    "offSplitButtonAriaLabel": "Unmute microphone and audio options",
    "microphoneActionTurnedOnAnnouncement": "Your microphone has been turned on",
    "microphoneActionTurnedOffAnnouncement": "Your microphone has been turned off",
    "offSplitButtonMicrophonePrimaryAction": "Unmute microphone",
    "onSplitButtonMicrophonePrimaryAction": "Mute microphone",
    "microphonePrimaryActionSplitButtonTitle": "Use microphone"
  },
  "devicesButton": {
    "label": "Devices",
    "tooltipContent": "Manage devices",
    "cameraMenuTitle": "Camera",
    "cameraMenuTooltip": "Choose camera",
    "audioDeviceMenuTitle": "Audio Device",
    "audioDeviceMenuTooltip": "Choose audio device",
    "microphoneMenuTitle": "Microphone",
    "microphoneMenuTooltip": "Choose microphone",
    "speakerMenuTitle": "Speaker",
    "speakerMenuTooltip": "Choose speaker"
  },
  "participantsButton": {
    "label": "People",
    "tooltipContent": "Show participants",
    "menuHeader": "In this call",
    "participantsListButtonLabel": "{numParticipants} people",
    "muteAllButtonLabel": "Mute all",
    "copyInviteLinkButtonLabel": "Copy invite link",
    "copyInviteLinkActionedAriaLabel": "Invite link copied"
  },
  "screenShareButton": {
    "onLabel": "Stop presenting",
    "offLabel": "Present",
    "tooltipDisabledContent": "Presenting is disabled",
    "tooltipOnContent": "Presenting your screen",
    "tooltipOffContent": "Present your screen"
  },
  "raiseHandButton": {
    "offLabel": "Raise",
    "onLabel": "Lower",
    "tooltipDisabledContent": "Raise Hand action is disabled",
    "tooltipOnContent": "Lower Hand",
    "tooltipOffContent": "Raise Hand"
  },
  "reactionButton": {
    "label": "React",
    "tooltipDisabledContent": "Reaction action is disabled",
<<<<<<< HEAD
    "tooltipContent": "Send a reaction"
=======
    "tooltipContent": "Send a reaction",
    "likeReactionTooltipContent": "Like",
    "heartReactionTooltipContent": "Love",
    "laughReactionTooltipContent": "Laugh",
    "applauseReactionTooltipContent": "Applause",
    "surprisedReactionTooltipContent": "Surprised"
>>>>>>> 988a3f11
  },
  "messageThread": {
    "yesterday": "Yesterday",
    "sunday": "Sunday",
    "monday": "Monday",
    "tuesday": "Tuesday",
    "wednesday": "Wednesday",
    "thursday": "Thursday",
    "friday": "Friday",
    "saturday": "Saturday",
    "participantJoined": "joined the chat.",
    "participantLeft": "left the chat.",
    "editMessage": "Edit",
    "removeMessage": "Delete",
    "resendMessage": "Try sending again",
    "failToSendTag": "Failed to send",
    "editedTag": "Edited",
    "liveAuthorIntro": "{author} says",
    "messageContentAriaText": "{author} said {message}",
    "messageContentMineAriaText": "You said {message}",
    "editBoxTextLimit": "Your message is over the limit of {limitNumber} characters",
    "editBoxPlaceholderText": "Edit your message",
    "newMessagesIndicator": "New messages",
    "noDisplayNameSub": "No name",
    "editBoxCancelButton": "Cancel",
    "editBoxSubmitButton": "Done",
    "messageReadCount": "Read by {messageReadByCount} of {remoteParticipantsCount}",
    "actionMenuMoreOptions": "More Options",
    "downloadFile": "Download file",
    "blockedWarningText": "This message was deleted due to organizational policy.",
    "blockedWarningLinkText": "Details",
    "fileCardGroupMessage": "The message has {fileCount} attachment",
    "messageDeletedAnnouncementAriaLabel": "The message is deleted"
  },
  "errorBar": {
    "unableToReachChatService": "You are offline",
    "accessDenied": "Unable to access chat services - please check the user credentials provided",
    "userNotInChatThread": "You are no longer in this chat thread",
    "sendMessageNotInChatThread": "Failed to send message because you are no longer in this chat thread",
    "sendMessageGeneric": "Failed to send message",
    "callingNetworkFailure": "Troubling connecting call - you seem to be offline",
    "startVideoGeneric": "Failed to start video",
    "stopVideoGeneric": "Failed to stop video",
    "muteGeneric": "Failed to mute microphone",
    "unmuteGeneric": "Failed to unmute microphone",
    "speakingWhileMuted": "Your microphone is muted",
    "startScreenShareGeneric": "There was an issue starting screen share.",
    "stopScreenShareGeneric": "Failed to stop screen sharing",
    "callNetworkQualityLow": "Network quality is low.",
    "callNoSpeakerFound": "No speakers or headphones found. Connect an audio device to hear the call.",
    "callNoMicrophoneFound": "No microphones found. Connect an audio input device.",
    "callMicrophoneAccessDenied": "Unable to access microphone. Click the lock in the address bar to grant permission to this webpage.",
    "callMicrophoneAccessDeniedSafari": "Unable to access microphone. Refresh the page to allow permissions, or check this browser’s settings and verify permissions are enabled for this website.",
    "callMicrophoneMutedBySystem": "You are muted by your system.",
    "callMicrophoneUnmutedBySystem": "Your microphone recovered and you were unmuted by your system.",
    "callMacOsMicrophoneAccessDenied": "Unable to access microphone. Grant microphone permission in your macOS privacy settings.",
    "callLocalVideoFreeze": "Network bandwidth is poor. Your video may appear paused for others on the call.",
    "callCameraAccessDenied": "Unable to access camera. Click the lock in the address bar to grant permission to this webpage.",
    "callCameraAccessDeniedSafari": "Unable to access camera. Refresh the page to allow permissions, or check this browser’s settings and verify permissions are enabled for this website.",
    "callCameraAlreadyInUse": "Unable to access camera. It may already be in use by another application.",
    "callVideoStoppedBySystem": "Your video has been stopped by your system.",
    "callVideoRecoveredBySystem": "Your video has resumed.",
    "callMacOsCameraAccessDenied": "MacOS is blocking access to your camera. Update your privacy settings to allow this browser to access your camera.",
    "callMacOsScreenShareAccessDenied": "MacOS is blocking screen sharing. Update your privacy settings to allow this browser to record your screen.",
    "dismissButtonAriaLabel": "Close",
    "failedToJoinCallGeneric": "Failed to join call.",
    "failedToJoinCallInvalidMeetingLink": "Unable to join Meeting. Invalid Link.",
    "cameraFrozenForRemoteParticipants": "Users in the call are having issues seeing your video. Please check your devices and network.",
    "unableToStartVideoEffect": "Unable to apply video effect."
  },
  "videoGallery": {
    "screenIsBeingSharedMessage": "You are sharing your screen",
    "screenShareLoadingMessage": "Loading {participant}'s screen",
    "localVideoLabel": "You",
    "localVideoCameraSwitcherLabel": "Switch camera",
    "localVideoMovementLabel": "Movable Local Video Tile",
    "localVideoSelectedDescription": "{cameraName} selected",
    "displayNamePlaceholder": "Unnamed participant",
    "fitRemoteParticipantToFrame": "Fit to frame",
    "fillRemoteParticipantFrame": "Fill frame",
    "pinParticipantForMe": "Pin for me",
    "pinParticipantForMeLimitReached": "Pin (limit reached)",
    "unpinParticipantForMe": "Unpin",
    "pinParticipantMenuItemAriaLabel": "Pin {participantName}",
    "unpinParticipantMenuItemAriaLabel": "Unpin {participantName}",
    "pinnedParticipantAnnouncementAriaLabel": "Pinned {participantName}",
    "unpinnedParticipantAnnouncementAriaLabel": "Unpinned {participantName}"
  },
  "dialpad": {
    "placeholderText": "Enter phone number",
    "deleteButtonAriaLabel": "Delete"
  },
  "holdButton": {
    "onLabel": "Resume",
    "offLabel": "Hold",
    "tooltipOnContent": "Resume call",
    "tooltipOffContent": "Hold call"
  },
  "videoTile": {
    "participantStateRinging": "Calling...",
    "participantStateHold": "On hold"
  },
  "CameraAndMicrophoneSitePermissionsRequest": {
    "primaryText": "Allow {appName} to use your camera and microphone",
    "secondaryText": "This is so participants can see and hear you.",
    "linkText": "Need help? Get troubleshooting help",
    "primaryButtonText": "Continue without camera and microphone",
    "ariaLabel": "Allow camera and microphone access"
  },
  "CameraSitePermissionsRequest": {
    "primaryText": "Allow {appName} to use your camera",
    "secondaryText": "This is so participants can see you.",
    "linkText": "Need help? Get troubleshooting help",
    "primaryButtonText": "Continue without camera",
    "ariaLabel": "Allow camera access"
  },
  "MicrophoneSitePermissionsRequest": {
    "primaryText": "Allow {appName} to use your microphone",
    "secondaryText": "This is so participants can hear you.",
    "linkText": "Need help? Get troubleshooting help",
    "primaryButtonText": "Continue without microphone",
    "ariaLabel": "Allow microphone access"
  },
  "CameraAndMicrophoneSitePermissionsCheck": {
    "primaryText": "Checking for camera and microphone access",
    "secondaryText": "Allow access if prompted. This is so participants can see and hear you.",
    "linkText": "Need help? Get troubleshooting help",
    "primaryButtonText": "Continue without camera and microphone",
    "ariaLabel": "Checking for camera and microphone access. Allow access if prompted."
  },
  "CameraSitePermissionsCheck": {
    "primaryText": "Checking for camera access",
    "secondaryText": "Allow access if prompted. This is so participants can see you.",
    "linkText": "Need help? Get troubleshooting help",
    "primaryButtonText": "Continue without camera",
    "ariaLabel": "Checking for camera access. Allow access if prompted."
  },
  "MicrophoneSitePermissionsCheck": {
    "primaryText": "Checking for microphone access",
    "secondaryText": "Allow access if prompted. This is so participants can hear you.",
    "linkText": "Need help? Get troubleshooting help",
    "primaryButtonText": "Continue without microphone",
    "ariaLabel": "Checking for microphone access. Allow access if prompted."
  },
  "CameraAndMicrophoneSitePermissionsDenied": {
    "primaryText": "Unable to access camera and microphone",
    "secondaryText": "Click the lock icon in the address bar to grant microphone permissions to this webpage. A page refresh may be required.",
    "primaryButtonText": "Continue without camera and microphone",
    "linkText": "Need help? Get troubleshooting help"
  },
  "CameraAndMicrophoneSitePermissionsDeniedSafari": {
    "primaryText": "Unable to access camera and microphone",
    "secondaryText": "Refresh the page to allow permissions, or check this browser’s settings and verify permissions are enabled for this website.",
    "primaryButtonText": "Continue without camera and microphone",
    "linkText": "Need help? Get troubleshooting help"
  },
  "CameraSitePermissionsDenied": {
    "primaryText": "Unable to access camera",
    "secondaryText": "Click the lock icon in the address bar to grant camera permissions to this webpage. A page refresh may be required.",
    "primaryButtonText": "Continue without camera",
    "linkText": "Need help? Get troubleshooting help"
  },
  "MicrophoneSitePermissionsDenied": {
    "primaryText": "Unable to access microphone",
    "secondaryText": "Click the lock icon in the address bar to grant microphone permissions to this webpage. A page refresh may be required.",
    "primaryButtonText": "Continue without microphone",
    "linkText": "Need help? Get troubleshooting help"
  },
  "CameraSitePermissionsDeniedSafari": {
    "primaryText": "Unable to access camera",
    "secondaryText": "Refresh the page to allow permissions, or check this browser’s settings and verify permissions are enabled for this website.",
    "primaryButtonText": "Continue without camera",
    "linkText": "Need help? Get troubleshooting help"
  },
  "MicrophoneSitePermissionsDeniedSafari": {
    "primaryText": "Unable to access microphone",
    "secondaryText": "Refresh the page to allow permissions, or check this browser’s settings and verify permissions are enabled for this website.",
    "primaryButtonText": "Continue without microphone",
    "linkText": "Need help? Get troubleshooting help"
  },
  "UnsupportedBrowser": {
    "primaryText": "Browser not supported",
    "secondaryText": "Please join this call using a compatible browser.",
    "moreHelpLinkText": "See compatibility requirements"
  },
  "UnsupportedBrowserVersion": {
    "primaryText": "Browser update needed",
    "secondaryText": "To ensure the best call possible, please update your browser and then try joining the call again.",
    "moreHelpLinkText": "See compatibility requirements",
    "continueAnywayButtonText": "Start call without updating"
  },
  "UnsupportedOperatingSystem": {
    "primaryText": "Operating system not supported",
    "secondaryText": "Please join this call using a device with a compatible operating system.",
    "moreHelpLinkText": "See compatibility requirements"
  },
  "BrowserPermissionDenied": {
    "primaryText": "Can't use your camera or microphone",
    "secondaryText": "Your browser might not have access to your camera or microphone. To fix this, open System Preferences.",
    "primaryButtonText": "Try again",
    "linkText": "Need help? Get troubleshooting help"
  },
  "BrowserPermissionDeniedIOS": {
    "primaryText": "Allow microphone access to continue",
    "secondaryText": "So other participants can hear you.",
    "primaryButtonText": "Try again",
    "imageAltText": "Microphone and camera device permission location for iOS",
    "linkText": "Need help? Get troubleshooting help",
    "step1Text": "Go to the Settings app",
    "step2Text": "Scroll down to settings for this browser",
    "step3Text": "Turn on Microphone (Camera optional)",
    "step4Text": "Try joining the call again",
    "step1DigitText": "1",
    "step2DigitText": "2",
    "step3DigitText": "3",
    "step4DigitText": "4"
  },
  "verticalGallery": {
    "leftNavButtonAriaLabel": "previous page",
    "rightNavButtonAriaLabel": "next page"
  },
  "AttendeeRole": "Attendee"
}<|MERGE_RESOLUTION|>--- conflicted
+++ resolved
@@ -126,16 +126,12 @@
   "reactionButton": {
     "label": "React",
     "tooltipDisabledContent": "Reaction action is disabled",
-<<<<<<< HEAD
-    "tooltipContent": "Send a reaction"
-=======
     "tooltipContent": "Send a reaction",
     "likeReactionTooltipContent": "Like",
     "heartReactionTooltipContent": "Love",
     "laughReactionTooltipContent": "Laugh",
     "applauseReactionTooltipContent": "Applause",
     "surprisedReactionTooltipContent": "Surprised"
->>>>>>> 988a3f11
   },
   "messageThread": {
     "yesterday": "Yesterday",
