{
  "participantItem": {
    "isMeText": "(you)",
    "menuTitle": "More Options",
    "removeButtonLabel": "Remove",
    "sharingIconLabel": "Sharing",
    "mutedIconLabel": "Muted",
    "displayNamePlaceholder": "Unnamed participant",
    "participantStateRinging": "Calling...",
    "participantStateHold": "On hold",
    "attendeeRole": "Attendee"
  },
  "ParticipantList": {
    "overflowParticipantCount": "+{overflowCount} more"
  },
  "typingIndicator": {
    "singleUser": "{user} is typing ...",
    "multipleUsers": "{users} are typing ...",
    "multipleUsersAbbreviateOne": "{users} and 1 other are typing ...",
    "multipleUsersAbbreviateMany": "{users} and {numOthers} others are typing ...",
    "delimiter": ", "
  },
  "sendBox": {
    "placeholderText": "Enter a message",
    "textTooLong": "Your message length is over the maximum limit.",
    "sendButtonAriaLabel": "Send message",
    "attachmentUploadsPendingError": "Uploading... Please wait.",
    "removeAttachment": "Remove file",
    "uploading": "Uploading",
    "uploadCompleted": "Upload completed",
    "attachmentMoreMenu": "More Options"
  },
  "richTextSendBox": {
    "placeholderText": "Enter a message",
    "textTooLong": "Your message length is over the maximum limit.",
    "sendButtonAriaLabel": "Send message",
    "attachmentUploadsPendingError": "Uploading... Please wait.",
    "removeAttachment": "Remove file",
    "uploading": "Uploading",
    "uploadCompleted": "Upload completed",
    "richTextBoldTooltip": "Bold",
    "richTextItalicTooltip": "Italic",
    "richTextUnderlineTooltip": "Underline",
    "richTextBulletListTooltip": "Bulleted list",
    "richTextNumberListTooltip": "Numbered list",
    "richTextIncreaseIndentTooltip": "Increase indent",
    "richTextDecreaseIndentTooltip": "Decrease indent",
    "richTextInsertTableTooltip": "Insert table",
    "richTextFormatButtonTooltip": "Format",
<<<<<<< HEAD
    "insertRowOrColumnMenu": "Insert",
    "insertTableMenuTitle": "Insert {column} x {row} table",
    "insertRowAboveMenu": "Insert above",
    "insertRowBelowMenu": "Insert below",
    "insertColumnLeftMenu": "Insert left",
    "insertColumnRightMenu": "Insert right",
    "deleteRowOrColumnMenu": "Delete",
    "deleteColumnMenu": "Delete column",
    "deleteRowMenu": "Delete row",
    "deleteTableMenu": "Delete table",
    "richTextToolbarMoreButtonAriaLabel": "More options",
=======
    "richTextInsertRowOrColumnMenu": "Insert",
    "richTextInsertTableMenuTitle": "Insert {column} x {row} table",
    "richTextInsertRowAboveMenu": "Insert above",
    "richTextInsertRowBelowMenu": "Insert below",
    "richTextInsertColumnLeftMenu": "Insert left",
    "richTextInsertColumnRightMenu": "Insert right",
    "richTextDeleteRowOrColumnMenu": "Delete",
    "richTextDeleteColumnMenu": "Delete column",
    "richTextDeleteRowMenu": "Delete row",
    "richTextDeleteTableMenu": "Delete table",
>>>>>>> 777db031
    "attachmentMoreMenu": "More Options"
  },
  "mentionPopover": {
    "mentionPopoverHeader": "Suggestions"
  },
  "imageOverlay": {
    "downloadButtonLabel": "Download",
    "dismissButtonAriaLabel": "Close"
  },
  "messageStatusIndicator": {
    "deliveredAriaLabel": "Message sent",
    "deliveredTooltipText": "Sent",
    "seenAriaLabel": "Message seen by others",
    "seenTooltipText": "Seen",
    "readByTooltipText": "Read by {messageThreadReadCount} of {remoteParticipantsCount}",
    "sendingAriaLabel": "Message sending",
    "sendingTooltipText": "Sending",
    "failedToSendAriaLabel": "Message failed to send",
    "failedToSendTooltipText": "Failed to send"
  },
  "endCallButton": {
    "label": "Leave",
    "tooltipContent": "Leave call",
    "leaveOption": "Leave",
    "endCallOption": "End call for everyone"
  },
  "cameraButton": {
    "onLabel": "Camera",
    "offLabel": "Camera",
    "tooltipDisabledContent": "Camera is disabled",
    "tooltipOnContent": "Turn off camera",
    "tooltipOffContent": "Turn on camera",
    "tooltipVideoLoadingContent": "Video is loading",
    "cameraMenuTitle": "Camera",
    "cameraMenuTooltip": "Choose camera",
    "cameraButtonSplitRoleDescription": "Split button",
    "onSplitButtonAriaLabel": "Turn off camera and camera options",
    "offSplitButtonAriaLabel": "Turn on camera and camera options",
    "cameraActionTurnedOnAnnouncement": "Your camera has been turned on",
    "cameraActionTurnedOffAnnouncement": "Your camera has been turned off",
    "onSplitButtonPrimaryActionCamera": "Turn off camera",
    "offSplitButtonPrimaryActionCamera": "Turn on camera",
    "cameraPrimaryActionSplitButtonTitle": "Use camera",
    "videoEffectsMenuItemTitle": "Effects"
  },
  "microphoneButton": {
    "onLabel": "Mic",
    "offLabel": "Mic",
    "tooltipDisabledContent": "Microphone is disabled",
    "tooltipOnContent": "Mute microphone",
    "tooltipOffContent": "Unmute microphone",
    "microphoneMenuTitle": "Microphone",
    "microphoneMenuTooltip": "Choose microphone",
    "speakerMenuTitle": "Speaker",
    "speakerMenuTooltip": "Choose speaker",
    "microphoneButtonSplitRoleDescription": "Split button",
    "onSplitButtonAriaLabel": "Mute microphone and audio options",
    "offSplitButtonAriaLabel": "Unmute microphone and audio options",
    "microphoneActionTurnedOnAnnouncement": "Your microphone has been turned on",
    "microphoneActionTurnedOffAnnouncement": "Your microphone has been turned off",
    "offSplitButtonMicrophonePrimaryAction": "Unmute microphone",
    "onSplitButtonMicrophonePrimaryAction": "Mute microphone",
    "microphonePrimaryActionSplitButtonTitle": "Use microphone"
  },
  "devicesButton": {
    "label": "Devices",
    "tooltipContent": "Manage devices",
    "cameraMenuTitle": "Camera",
    "cameraMenuTooltip": "Choose camera",
    "audioDeviceMenuTitle": "Audio Device",
    "audioDeviceMenuTooltip": "Choose audio device",
    "microphoneMenuTitle": "Microphone",
    "microphoneMenuTooltip": "Choose microphone",
    "speakerMenuTitle": "Speaker",
    "speakerMenuTooltip": "Choose speaker"
  },
  "participantsButton": {
    "label": "People",
    "tooltipContent": "Show participants",
    "menuHeader": "In this call",
    "participantsListButtonLabel": "{numParticipants} people",
    "muteAllButtonLabel": "Mute all",
    "copyInviteLinkButtonLabel": "Copy invite link",
    "copyInviteLinkActionedAriaLabel": "Invite link copied"
  },
  "screenShareButton": {
    "onLabel": "Stop presenting",
    "offLabel": "Present",
    "tooltipDisabledContent": "Presenting is disabled",
    "tooltipOnContent": "Presenting your screen",
    "tooltipOffContent": "Present your screen"
  },
  "raiseHandButton": {
    "offLabel": "Raise",
    "onLabel": "Lower",
    "tooltipDisabledContent": "Raise Hand action is disabled",
    "tooltipOnContent": "Lower Hand",
    "tooltipOffContent": "Raise Hand"
  },
  "reactionButton": {
    "label": "React",
    "ariaLabel": "React Button, Send a reaction",
    "tooltipDisabledContent": "Reaction action is disabled",
    "tooltipContent": "Send a reaction",
    "likeReactionTooltipContent": "Like",
    "heartReactionTooltipContent": "Love",
    "laughReactionTooltipContent": "Laugh",
    "applauseReactionTooltipContent": "Applause",
    "surprisedReactionTooltipContent": "Surprised"
  },
  "messageThread": {
    "yesterday": "Yesterday",
    "sunday": "Sunday",
    "monday": "Monday",
    "tuesday": "Tuesday",
    "wednesday": "Wednesday",
    "thursday": "Thursday",
    "friday": "Friday",
    "saturday": "Saturday",
    "participantJoined": "joined the chat.",
    "participantLeft": "left the chat.",
    "editMessage": "Edit",
    "removeMessage": "Delete",
    "resendMessage": "Try sending again",
    "failToSendTag": "Failed to send",
    "editedTag": "Edited",
    "liveAuthorIntro": "{author} says",
    "messageContentAriaText": "{author} said {message}",
    "messageContentMineAriaText": "You said {message}",
    "editBoxTextLimit": "Your message is over the limit of {limitNumber} characters",
    "editBoxPlaceholderText": "Edit your message",
    "newMessagesIndicator": "New messages",
    "noDisplayNameSub": "No name",
    "editBoxCancelButton": "Cancel",
    "editBoxSubmitButton": "Done",
    "messageReadCount": "Read by {messageReadByCount} of {remoteParticipantsCount}",
    "actionMenuMoreOptions": "More Options",
    "downloadAttachment": "Download file",
    "openAttachment": "Open file",
    "blockedWarningText": "This message was deleted due to organizational policy.",
    "blockedWarningLinkText": "Details",
    "attachmentCardGroupMessage": "The message has {attachmentCount} attachment",
    "messageDeletedAnnouncementAriaLabel": "The message is deleted",
    "richTextBoldTooltip": "Bold",
    "richTextItalicTooltip": "Italic",
    "richTextUnderlineTooltip": "Underline",
    "richTextBulletListTooltip": "Bulleted list",
    "richTextNumberListTooltip": "Numbered list",
    "richTextIncreaseIndentTooltip": "Increase indent",
    "richTextDecreaseIndentTooltip": "Decrease indent",
    "richTextInsertTableTooltip": "Insert table",
    "richTextFormatButtonTooltip": "Format",
    "richTextInsertRowOrColumnMenu": "Insert",
    "richTextInsertTableMenuTitle": "Insert {column} x {row} table",
    "richTextInsertRowAboveMenu": "Insert above",
    "richTextInsertRowBelowMenu": "Insert below",
    "richTextInsertColumnLeftMenu": "Insert left",
    "richTextInsertColumnRightMenu": "Insert right",
    "richTextDeleteRowOrColumnMenu": "Delete",
    "richTextDeleteColumnMenu": "Delete column",
    "richTextDeleteRowMenu": "Delete row",
    "richTextDeleteTableMenu": "Delete table"
  },
  "errorBar": {
    "unableToReachChatService": "You are offline",
    "accessDenied": "Unable to access chat services - please check the user credentials provided",
    "userNotInChatThread": "You are no longer in this chat thread",
    "sendMessageNotInChatThread": "Failed to send message because you are no longer in this chat thread",
    "sendMessageGeneric": "Failed to send message",
    "callingNetworkFailure": "Troubling connecting call - you seem to be offline",
    "startVideoGeneric": "Failed to start video",
    "stopVideoGeneric": "Failed to stop video",
    "muteGeneric": "Failed to mute microphone",
    "unmuteGeneric": "Failed to unmute microphone",
    "speakingWhileMuted": "Your microphone is muted",
    "startScreenShareGeneric": "There was an issue starting screen share.",
    "stopScreenShareGeneric": "Failed to stop screen sharing",
    "callNetworkQualityLow": "Network quality is low.",
    "callNoSpeakerFound": "No speakers or headphones found. Connect an audio device to hear the call.",
    "callNoMicrophoneFound": "No microphones found. Connect an audio input device.",
    "callMicrophoneAccessDenied": "Unable to access microphone. Click the lock in the address bar to grant permission to this webpage.",
    "callMicrophoneAccessDeniedSafari": "Unable to access microphone. Refresh the page to allow permissions, or check this browser’s settings and verify permissions are enabled for this website.",
    "callMicrophoneMutedBySystem": "You are muted by your system.",
    "callMicrophoneUnmutedBySystem": "Your microphone recovered and you were unmuted by your system.",
    "callMacOsMicrophoneAccessDenied": "Unable to access microphone. Grant microphone permission in your macOS privacy settings.",
    "callLocalVideoFreeze": "Network bandwidth is poor. Your video may appear paused for others on the call.",
    "callCameraAccessDenied": "Unable to access camera. Click the lock in the address bar to grant permission to this webpage.",
    "callCameraAccessDeniedSafari": "Unable to access camera. Refresh the page to allow permissions, or check this browser’s settings and verify permissions are enabled for this website.",
    "callCameraAlreadyInUse": "Unable to access camera. It may already be in use by another application.",
    "callVideoStoppedBySystem": "Your video has been stopped by your system.",
    "callVideoRecoveredBySystem": "Your video has resumed.",
    "callMacOsCameraAccessDenied": "MacOS is blocking access to your camera. Update your privacy settings to allow this browser to access your camera.",
    "callMacOsScreenShareAccessDenied": "MacOS is blocking screen sharing. Update your privacy settings to allow this browser to record your screen.",
    "dismissButtonAriaLabel": "Close",
    "failedToJoinCallGeneric": "Failed to join call.",
    "failedToJoinCallInvalidMeetingLink": "Unable to join Meeting. Invalid Link.",
    "cameraFrozenForRemoteParticipants": "Users in the call are having issues seeing your video. Please check your devices and network.",
    "unableToStartVideoEffect": "Unable to apply video effect.",
    "startSpotlightWhileMaxParticipantsAreSpotlighted": "Cannot start spotlight on participant(s) because the maximum number of participants are already spotlighted."
  },
  "videoGallery": {
    "screenIsBeingSharedMessage": "You are sharing your screen",
    "screenShareLoadingMessage": "Loading {participant}'s screen",
    "localVideoLabel": "You",
    "localVideoCameraSwitcherLabel": "Switch camera",
    "localVideoMovementLabel": "Movable Local Video Tile",
    "localVideoSelectedDescription": "{cameraName} selected",
    "displayNamePlaceholder": "Unnamed participant",
    "fitRemoteParticipantToFrame": "Fit to frame",
    "fillRemoteParticipantFrame": "Fill frame",
    "pinParticipantForMe": "Pin for me",
    "pinParticipantForMeLimitReached": "Pin (limit reached)",
    "unpinParticipantForMe": "Unpin",
    "pinParticipantMenuItemAriaLabel": "Pin {participantName}",
    "unpinParticipantMenuItemAriaLabel": "Unpin {participantName}",
    "pinnedParticipantAnnouncementAriaLabel": "Pinned {participantName}",
    "unpinnedParticipantAnnouncementAriaLabel": "Unpinned {participantName}",
    "startSpotlightVideoTileMenuLabel": "Spotlight for everyone",
    "addSpotlightVideoTileMenuLabel": "Add spotlight",
    "spotlightLimitReachedMenuTitle": "Spotlight limit reached",
    "stopSpotlightVideoTileMenuLabel": "Stop spotlighting",
    "stopSpotlightOnSelfVideoTileMenuLabel": "Exit spotlight",
    "attendeeRole": "Attendee"
  },
  "dialpad": {
    "placeholderText": "Enter phone number",
    "deleteButtonAriaLabel": "Delete"
  },
  "holdButton": {
    "onLabel": "Resume",
    "offLabel": "Hold",
    "tooltipOnContent": "Resume call",
    "tooltipOffContent": "Hold call"
  },
  "videoTile": {
    "participantStateRinging": "Calling...",
    "participantStateHold": "On hold"
  },
  "CameraAndMicrophoneSitePermissionsRequest": {
    "primaryText": "Allow {appName} to use your camera and microphone",
    "secondaryText": "This is so participants can see and hear you.",
    "linkText": "Need help? Get troubleshooting help",
    "primaryButtonText": "Continue without camera and microphone",
    "ariaLabel": "Allow camera and microphone access"
  },
  "CameraSitePermissionsRequest": {
    "primaryText": "Allow {appName} to use your camera",
    "secondaryText": "This is so participants can see you.",
    "linkText": "Need help? Get troubleshooting help",
    "primaryButtonText": "Continue without camera",
    "ariaLabel": "Allow camera access"
  },
  "MicrophoneSitePermissionsRequest": {
    "primaryText": "Allow {appName} to use your microphone",
    "secondaryText": "This is so participants can hear you.",
    "linkText": "Need help? Get troubleshooting help",
    "primaryButtonText": "Continue without microphone",
    "ariaLabel": "Allow microphone access"
  },
  "CameraAndMicrophoneSitePermissionsCheck": {
    "primaryText": "Checking for camera and microphone access",
    "secondaryText": "Allow access if prompted. This is so participants can see and hear you.",
    "linkText": "Need help? Get troubleshooting help",
    "primaryButtonText": "Continue without camera and microphone",
    "ariaLabel": "Checking for camera and microphone access. Allow access if prompted."
  },
  "CameraSitePermissionsCheck": {
    "primaryText": "Checking for camera access",
    "secondaryText": "Allow access if prompted. This is so participants can see you.",
    "linkText": "Need help? Get troubleshooting help",
    "primaryButtonText": "Continue without camera",
    "ariaLabel": "Checking for camera access. Allow access if prompted."
  },
  "MicrophoneSitePermissionsCheck": {
    "primaryText": "Checking for microphone access",
    "secondaryText": "Allow access if prompted. This is so participants can hear you.",
    "linkText": "Need help? Get troubleshooting help",
    "primaryButtonText": "Continue without microphone",
    "ariaLabel": "Checking for microphone access. Allow access if prompted."
  },
  "CameraAndMicrophoneSitePermissionsDenied": {
    "primaryText": "Unable to access camera and microphone",
    "secondaryText": "Click the lock icon in the address bar to grant microphone permissions to this webpage. A page refresh may be required.",
    "primaryButtonText": "Continue without camera and microphone",
    "linkText": "Need help? Get troubleshooting help"
  },
  "CameraAndMicrophoneSitePermissionsDeniedSafari": {
    "primaryText": "Unable to access camera and microphone",
    "secondaryText": "Refresh the page to allow permissions, or check this browser’s settings and verify permissions are enabled for this website.",
    "primaryButtonText": "Continue without camera and microphone",
    "linkText": "Need help? Get troubleshooting help"
  },
  "CameraSitePermissionsDenied": {
    "primaryText": "Unable to access camera",
    "secondaryText": "Click the lock icon in the address bar to grant camera permissions to this webpage. A page refresh may be required.",
    "primaryButtonText": "Continue without camera",
    "linkText": "Need help? Get troubleshooting help"
  },
  "MicrophoneSitePermissionsDenied": {
    "primaryText": "Unable to access microphone",
    "secondaryText": "Click the lock icon in the address bar to grant microphone permissions to this webpage. A page refresh may be required.",
    "primaryButtonText": "Continue without microphone",
    "linkText": "Need help? Get troubleshooting help"
  },
  "CameraSitePermissionsDeniedSafari": {
    "primaryText": "Unable to access camera",
    "secondaryText": "Refresh the page to allow permissions, or check this browser’s settings and verify permissions are enabled for this website.",
    "primaryButtonText": "Continue without camera",
    "linkText": "Need help? Get troubleshooting help"
  },
  "MicrophoneSitePermissionsDeniedSafari": {
    "primaryText": "Unable to access microphone",
    "secondaryText": "Refresh the page to allow permissions, or check this browser’s settings and verify permissions are enabled for this website.",
    "primaryButtonText": "Continue without microphone",
    "linkText": "Need help? Get troubleshooting help"
  },
  "UnsupportedBrowser": {
    "primaryText": "Browser not supported",
    "secondaryText": "Please join this call using a compatible browser.",
    "moreHelpLinkText": "See compatibility requirements"
  },
  "UnsupportedBrowserVersion": {
    "primaryText": "Browser update needed",
    "secondaryText": "To ensure the best call possible, please update your browser and then try joining the call again.",
    "moreHelpLinkText": "See compatibility requirements",
    "continueAnywayButtonText": "Start call without updating"
  },
  "UnsupportedOperatingSystem": {
    "primaryText": "Operating system not supported",
    "secondaryText": "Please join this call using a device with a compatible operating system.",
    "moreHelpLinkText": "See compatibility requirements"
  },
  "BrowserPermissionDenied": {
    "primaryText": "Can't use your camera or microphone",
    "secondaryText": "Your browser might not have access to your camera or microphone. To fix this, open System Preferences.",
    "primaryButtonText": "Try again",
    "linkText": "Need help? Get troubleshooting help"
  },
  "BrowserPermissionDeniedIOS": {
    "primaryText": "Allow microphone access to continue",
    "secondaryText": "So other participants can hear you.",
    "primaryButtonText": "Try again",
    "imageAltText": "Microphone and camera device permission location for iOS",
    "linkText": "Need help? Get troubleshooting help",
    "step1Text": "Go to the Settings app",
    "step2Text": "Scroll down to settings for this browser",
    "step3Text": "Turn on Microphone (Camera optional)",
    "step4Text": "Try joining the call again",
    "step1DigitText": "1",
    "step2DigitText": "2",
    "step3DigitText": "3",
    "step4DigitText": "4"
  },
  "verticalGallery": {
    "leftNavButtonAriaLabel": "previous page",
    "rightNavButtonAriaLabel": "next page"
  }
}<|MERGE_RESOLUTION|>--- conflicted
+++ resolved
@@ -47,19 +47,6 @@
     "richTextDecreaseIndentTooltip": "Decrease indent",
     "richTextInsertTableTooltip": "Insert table",
     "richTextFormatButtonTooltip": "Format",
-<<<<<<< HEAD
-    "insertRowOrColumnMenu": "Insert",
-    "insertTableMenuTitle": "Insert {column} x {row} table",
-    "insertRowAboveMenu": "Insert above",
-    "insertRowBelowMenu": "Insert below",
-    "insertColumnLeftMenu": "Insert left",
-    "insertColumnRightMenu": "Insert right",
-    "deleteRowOrColumnMenu": "Delete",
-    "deleteColumnMenu": "Delete column",
-    "deleteRowMenu": "Delete row",
-    "deleteTableMenu": "Delete table",
-    "richTextToolbarMoreButtonAriaLabel": "More options",
-=======
     "richTextInsertRowOrColumnMenu": "Insert",
     "richTextInsertTableMenuTitle": "Insert {column} x {row} table",
     "richTextInsertRowAboveMenu": "Insert above",
@@ -70,7 +57,7 @@
     "richTextDeleteColumnMenu": "Delete column",
     "richTextDeleteRowMenu": "Delete row",
     "richTextDeleteTableMenu": "Delete table",
->>>>>>> 777db031
+    "richTextToolbarMoreButtonAriaLabel": "More options",
     "attachmentMoreMenu": "More Options"
   },
   "mentionPopover": {
