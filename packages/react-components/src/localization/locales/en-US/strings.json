{
  "participantItem": {
    "isMeText": "(you)",
    "menuTitle": "More Options",
    "removeButtonLabel": "Remove",
    "sharingIconLabel": "Sharing",
    "mutedIconLabel": "Muted",
    "displayNamePlaceholder": "Unnamed participant",
    "participantStateConnecting": "Calling...",
    "participantStateRinging": "Calling...",
    "participantStateHold": "On hold"
  },
  "typingIndicator": {
    "singleUser": "{user} is typing ...",
    "multipleUsers": "{users} are typing ...",
    "multipleUsersAbbreviateOne": "{users} and 1 other are typing ...",
    "multipleUsersAbbreviateMany": "{users} and {numOthers} others are typing ...",
    "delimiter": ", "
  },
  "sendBox": {
    "placeholderText": "Enter a message",
    "textTooLong": "Your message length is over the maximum limit.",
    "sendButtonAriaLabel": "Send message",
    "fileUploadsPendingError": "Uploading... Please wait.",
    "removeFile": "Remove file",
    "uploading": "Uploading",
    "uploadCompleted": "Upload completed"
  },
  "messageStatusIndicator": {
    "deliveredAriaLabel": "Message sent",
    "deliveredTooltipText": "Sent",
    "seenAriaLabel": "Message seen by others",
    "seenTooltipText": "Seen",
    "readByTooltipText": "Read by {messageThreadReadCount} of {remoteParticipantsCount}",
    "sendingAriaLabel": "Message sending",
    "sendingTooltipText": "Sending",
    "failedToSendAriaLabel": "Message failed to send",
    "failedToSendTooltipText": "Failed to send"
  },
  "endCallButton": {
    "label": "Leave",
    "tooltipContent": "Leave call"
  },
  "cameraButton": {
    "onLabel": "Turn off",
    "offLabel": "Turn on",
    "tooltipDisabledContent": "Camera is disabled",
    "tooltipOnContent": "Turn off camera",
    "tooltipOffContent": "Turn on camera",
    "tooltipVideoLoadingContent": "Video is loading",
    "cameraMenuTitle": "Camera",
    "cameraMenuTooltip": "Choose camera",
    "cameraButtonSplitRoleDescription": "Split button",
    "onSplitButtonAriaLabel": "Turn off camera and camera options",
    "offSplitButtonAriaLabel": "Turn on camera and camera options",
    "cameraActionTurnedOnAnnouncement": "Your camera has been turned on",
    "cameraActionTurnedOffAnnouncement": "Your camera has been turned off"
  },
  "microphoneButton": {
    "onLabel": "Mute",
    "offLabel": "Unmute",
    "tooltipDisabledContent": "Microphone is disabled",
    "tooltipOnContent": "Mute microphone",
    "tooltipOffContent": "Unmute microphone",
    "microphoneMenuTitle": "Microphone",
    "microphoneMenuTooltip": "Choose microphone",
    "speakerMenuTitle": "Speaker",
    "speakerMenuTooltip": "Choose speaker",
    "microphoneButtonSplitRoleDescription": "Split button",
    "onSplitButtonAriaLabel": "Mute microphone and audio options",
    "offSplitButtonAriaLabel": "Unmute microphone and audio options",
    "microphoneActionTurnedOnAnnouncement": "Your microphone has been turned on",
    "microphoneActionTurnedOffAnnouncement": "Your microphone has been turned off"
  },
  "devicesButton": {
    "label": "Devices",
    "tooltipContent": "Manage devices",
    "cameraMenuTitle": "Camera",
    "cameraMenuTooltip": "Choose camera",
    "audioDeviceMenuTitle": "Audio Device",
    "audioDeviceMenuTooltip": "Choose audio device",
    "microphoneMenuTitle": "Microphone",
    "microphoneMenuTooltip": "Choose microphone",
    "speakerMenuTitle": "Speaker",
    "speakerMenuTooltip": "Choose speaker"
  },
  "participantsButton": {
    "label": "People",
    "tooltipContent": "Show participants",
    "menuHeader": "In this call",
    "participantsListButtonLabel": "{numParticipants} people",
    "muteAllButtonLabel": "Mute all",
    "copyInviteLinkButtonLabel": "Copy invite link"
  },
  "screenShareButton": {
    "onLabel": "Stop presenting",
    "offLabel": "Present",
    "tooltipDisabledContent": "Presenting is disabled",
    "tooltipOnContent": "Presenting your screen",
    "tooltipOffContent": "Present your screen"
  },
  "messageThread": {
    "yesterday": "Yesterday",
    "sunday": "Sunday",
    "monday": "Monday",
    "tuesday": "Tuesday",
    "wednesday": "Wednesday",
    "thursday": "Thursday",
    "friday": "Friday",
    "saturday": "Saturday",
    "participantJoined": "joined the chat.",
    "participantLeft": "left the chat.",
    "editMessage": "Edit",
    "removeMessage": "Delete",
    "resendMessage": "Try sending again",
    "failToSendTag": "Failed to send",
    "editedTag": "Edited",
    "liveAuthorIntro": "{author} says",
    "messageContentAriaText": "{author} said {message}",
    "messageContentMineAriaText": "You said {message}",
    "editBoxTextLimit": "Your message is over the limit of {limitNumber} characters",
    "editBoxPlaceholderText": "Edit your message",
    "newMessagesIndicator": "New messages",
    "noDisplayNameSub": "No name",
    "editBoxCancelButton": "Cancel",
    "editBoxSubmitButton": "Submit",
    "messageReadCount": "Read by {messageReadByCount} of {remoteParticipantsCount}",
    "actionMenuMoreOptions": "More Options",
    "downloadFile": "Download file"
  },
  "errorBar": {
    "unableToReachChatService": "You are offline",
    "accessDenied": "Unable to access chat services - please check the user credentials provided",
    "userNotInChatThread": "You are no longer in this chat thread",
    "sendMessageNotInChatThread": "Failed to send message because you are no longer in this chat thread",
    "sendMessageGeneric": "Failed to send message",
    "callingNetworkFailure": "Troubling connecting call - you seem to be offline",
    "startVideoGeneric": "Failed to start video",
    "stopVideoGeneric": "Failed to stop video",
    "muteGeneric": "Failed to mute microphone",
    "unmuteGeneric": "Failed to unmute microphone",
    "speakingWhileMuted": "Your microphone is muted",
    "startScreenShareGeneric": "Failed to start screen sharing",
    "stopScreenShareGeneric": "Failed to stop screen sharing",
    "callNetworkQualityLow": "Network quality is low.",
    "callNoSpeakerFound": "No speakers or headphones found. Connect an audio device to hear the call.",
    "callNoMicrophoneFound": "No microphones found. Connect an audio input device.",
    "callMicrophoneAccessDenied": "Unable to access microphone. Click the lock in the address bar to grant permission to this webpage.",
    "callMicrophoneMutedBySystem": "You are muted by your system.",
    "callMicrophoneUnmutedBySystem": "Your microphone recovered and you were unmuted by your system.",
    "callMacOsMicrophoneAccessDenied": "Unable to access microphone. Grant microphone permission in your macOS privacy settings.",
    "callLocalVideoFreeze": "Network bandwidth is poor. Your video may appear paused for others on the call.",
    "callCameraAccessDenied": "Unable to access camera. Click the lock in the address bar to grant permission to this webpage.",
    "callCameraAlreadyInUse": "Unable to access camera. It may already be in use by another application.",
    "callVideoStoppedBySystem": "Your video has been stopped by your system.",
    "callVideoRecoveredBySystem": "Your video has resumed.",
    "callMacOsCameraAccessDenied": "MacOS is blocking access to your camera. Update your privacy settings to allow this browser to access your camera.",
    "callMacOsScreenShareAccessDenied": "MacOS is blocking screen sharing. Update your privacy settings to allow this browser to record your screen.",
    "dismissButtonAriaLabel": "Close",
    "failedToJoinCallGeneric": "Failed to join call.",
    "failedToJoinCallInvalidMeetingLink": "Unable to join Meeting. Invalid Link."
  },
  "videoGallery": {
    "screenIsBeingSharedMessage": "You are sharing your screen",
    "screenShareLoadingMessage": "Loading {participant}'s screen",
    "localVideoLabel": "You",
    "localVideoCameraSwitcherLabel": "Switch camera",
    "localVideoMovementLabel": "Movable Local Video Tile",
    "localVideoSelectedDescription": "{cameraName} selected",
    "displayNamePlaceholder": "Unnamed participant"
  },
  "dialpad": {
    "placeholderText": "Enter phone number",
    "deleteButtonAriaLabel": "Delete"
  },
  "holdButton": {
    "onLabel": "Resume",
    "offLabel": "Hold",
    "tooltipOnContent": "Resume call",
    "tooltipOffContent": "Hold call"
  },
  "videoTile": {
    "participantStateConnecting": "Calling...",
    "participantStateRinging": "Calling...",
    "participantStateHold": "On hold"
  },
  "CameraAndMicrophoneDomainPermissionsRequest": {
    "primaryText": "Allow {appName} to use your camera and microphone",
    "secondaryText": "This is so participants can see and hear you.",
    "linkText": "Need help? Get troubleshooting help",
    "primaryButtonText": "Continue without camera and microphone",
    "ariaLabel": "Allow camera and microphone access"
  },
  "CameraDomainPermissionsRequest": {
    "primaryText": "Allow {appName} to use your camera",
    "secondaryText": "This is so participants can see you.",
    "linkText": "Need help? Get troubleshooting help",
    "primaryButtonText": "Continue without camera",
    "ariaLabel": "Allow camera access"
  },
  "MicrophoneDomainPermissionsRequest": {
    "primaryText": "Allow {appName} to use your microphone",
    "secondaryText": "This is so participants can hear you.",
    "linkText": "Need help? Get troubleshooting help",
    "primaryButtonText": "Continue without microphone",
    "ariaLabel": "Allow microphone access"
  },
  "CameraAndMicrophoneDomainPermissionsCheck": {
    "primaryText": "Checking for camera and microphone access",
    "secondaryText": "Allow access if prompted. This is so participants can see and hear you.",
    "linkText": "Need help? Get troubleshooting help",
    "primaryButtonText": "Continue without camera and microphone",
    "ariaLabel": "Checking for camera and microphone access. Allow access if prompted."
  },
  "CameraDomainPermissionsCheck": {
    "primaryText": "Checking for camera access",
    "secondaryText": "Allow access if prompted. This is so participants can see you.",
    "linkText": "Need help? Get troubleshooting help",
    "primaryButtonText": "Continue without camera",
    "ariaLabel": "Checking for camera access. Allow access if prompted."
  },
  "MicrophoneDomainPermissionsCheck": {
    "primaryText": "Checking for microphone access",
    "secondaryText": "Allow access if prompted. This is so participants can hear you.",
    "linkText": "Need help? Get troubleshooting help",
    "primaryButtonText": "Continue without microphone",
    "ariaLabel": "Checking for microphone access. Allow access if prompted."
  },
  "CameraAndMicrophoneDomainPermissionsDenied": {
    "primaryText": "Unable to access camera and microphone",
    "secondaryText": "Click the lock icon in the address bar to grant microphone permissions to this webpage. A page refresh may be required.",
    "primaryButtonText": "Continue without camera and microphone",
    "linkText": "Need help? Get troubleshooting help"
  },
  "CameraDomainPermissionsDenied": {
    "primaryText": "Unable to access camera",
    "secondaryText": "Click the lock icon in the address bar to grant camera permissions to this webpage. A page refresh may be required.",
    "primaryButtonText": "Continue without camera",
    "linkText": "Need help? Get troubleshooting help"
  },
  "MicrophoneDomainPermissionsDenied": {
    "primaryText": "Unable to access microphone",
    "secondaryText": "Click the lock icon in the address bar to grant microphone permissions to this webpage. A page refresh may be required.",
    "primaryButtonText": "Continue without microphone",
    "linkText": "Need help? Get troubleshooting help"
  },
  "UnsupportedBrowser": {
    "primaryText": "Browser not supported",
    "secondaryText": "Please join this call using a compatible browser.",
<<<<<<< HEAD
    "moreHelpLink": "See compatibility requirements"
=======
    "moreHelpText": "More help"
>>>>>>> 05c615a8
  },
  "UnsupportedBrowserVersion": {
    "primaryText": "Browser version not supported",
    "secondaryText": "Please update your browser and then try joining the call again.",
    "moreHelpText": "See compatibility requirements"
  },
  "UnsupportedOperatingSystem": {
    "primaryText": "Operating system not supported",
    "secondaryText": "Please join this call using a device with a compatible operating system.",
    "moreHelpLink": "See compatibility requirements"
  },
  "BrowserPermissionDenied": {
    "primaryText": "Can't use your camera or microphone",
    "secondaryText": "Your browser might not have access to your camera or microphone. To fix this, open System Preferences.",
    "primaryButtonText": "Try again",
    "linkText": "Need help? Get troubleshooting help"
  },
  "BrowserPermissionDeniedIOS": {
    "primaryText": "Allow microphone access to continue",
    "secondaryText": "So other participants can hear you.",
    "primaryButtonText": "Try again",
    "imageAltText": "Microphone and camera device permission location for iOS",
    "linkText": "Need help? Get troubleshooting help",
    "step1Text": "Go to the Settings app",
    "step2Text": "Scroll down to settings for this browser",
    "step3Text": "Turn on Microphone (Camera optional)",
    "step4Text": "Try joining the call again",
    "step1DigitText": "1",
    "step2DigitText": "2",
    "step3DigitText": "3",
    "step4DigitText": "4"
  }
}<|MERGE_RESOLUTION|>--- conflicted
+++ resolved
@@ -247,11 +247,7 @@
   "UnsupportedBrowser": {
     "primaryText": "Browser not supported",
     "secondaryText": "Please join this call using a compatible browser.",
-<<<<<<< HEAD
-    "moreHelpLink": "See compatibility requirements"
-=======
     "moreHelpText": "More help"
->>>>>>> 05c615a8
   },
   "UnsupportedBrowserVersion": {
     "primaryText": "Browser version not supported",
