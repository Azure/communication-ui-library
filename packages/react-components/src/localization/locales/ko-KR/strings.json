--- conflicted
+++ resolved
@@ -1,389 +1,382 @@
-{
-  "participantItem": {
-    "isMeText": "(나)",
-    "menuTitle": "추가 옵션",
-    "removeButtonLabel": "제거",
-    "sharingIconLabel": "공유 중",
-    "mutedIconLabel": "음소거됨",
-    "displayNamePlaceholder": "명명되지 않은 참가자",
-    "participantStateRinging": "전화 거는 중...",
-    "participantStateHold": "대기 중",
-    "attendeeRole": "참석자"
-  },
-  "ParticipantList": {
-    "overflowParticipantCount": "+{overflowCount}개 더 보기"
-  },
-  "typingIndicator": {
-    "singleUser": "{user} 님이 입력 중...",
-    "multipleUsers": "{users} 님이 입력하는 중...",
-    "multipleUsersAbbreviateOne": "{users} 님 외 1명이 입력 중...",
-    "multipleUsersAbbreviateMany": "{users} 님 외 {numOthers} 님이 입력하는 중...",
-    "delimiter": "닫는 렌즈형 흰색 괄호"
-  },
-  "sendBox": {
-    "placeholderText": "메시지를 입력하세요",
-    "textTooLong": "메시지 길이가 최대 제한을 초과했습니다.",
-    "sendButtonAriaLabel": "메시지 보내기",
-    "fileUploadsPendingError": "업로드 중... 잠시만 기다려 주세요.",
-    "removeFile": "파일 제거",
-    "uploading": "업로드 중",
-    "uploadCompleted": "업로드 완료"
-  },
-  "richTextSendBox": {
-    "placeholderText": "메시지 입력",
-    "textTooLong": "메시지 길이가 최대 제한을 초과했습니다.",
-    "sendButtonAriaLabel": "메시지 보내기",
-    "fileUploadsPendingError": "업로드 중... 잠시 기다려 주세요.",
-    "removeFile": "파일 제거",
-    "uploading": "업로드 중",
-    "uploadCompleted": "업로드 완료",
-    "boldTooltip": "굵게",
-    "italicTooltip": "기울임꼴",
-    "underlineTooltip": "밑줄",
-    "bulletListTooltip": "글머리 기호 목록",
-    "numberListTooltip": "번호 매기기 목록",
-    "increaseIndentTooltip": "들여쓰기",
-    "decreaseIndentTooltip": "내어쓰기",
-    "richTextFormatButtonTooltip": "형식"
-  },
-  "mentionPopover": {
-    "mentionPopoverHeader": "제안"
-  },
-  "imageOverlay": {
-    "downloadButtonLabel": "다운로드",
-    "dismissButtonAriaLabel": "닫기"
-  },
-  "messageStatusIndicator": {
-    "deliveredAriaLabel": "메시지를 보냄",
-    "deliveredTooltipText": "보냄",
-    "seenAriaLabel": "다른 사용자가 본 메시지",
-    "seenTooltipText": "표시됨",
-    "readByTooltipText": "{messageThreadReadCount}/{remoteParticipantsCount}명이 읽음",
-    "sendingAriaLabel": "메시지를 보내는 중",
-    "sendingTooltipText": "보내는 중",
-    "failedToSendAriaLabel": "메시지를 보내지 못함",
-    "failedToSendTooltipText": "보내기 실패"
-  },
-  "endCallButton": {
-    "label": "휴가",
-    "tooltipContent": "통화에서 나가기"
-  },
-  "cameraButton": {
-    "onLabel": "카메라",
-    "offLabel": "카메라",
-    "tooltipDisabledContent": "카메라가 비활성화되었습니다",
-    "tooltipOnContent": "카메라 끄기",
-    "tooltipOffContent": "카메라 켜기",
-    "tooltipVideoLoadingContent": "비디오를 로드하는 중입니다.",
-    "cameraMenuTitle": "카메라",
-    "cameraMenuTooltip": "카메라 선택",
-    "cameraButtonSplitRoleDescription": "분할 단추",
-    "onSplitButtonAriaLabel": "카메라 사용 안 함 및 카메라 옵션",
-    "offSplitButtonAriaLabel": "카메라 사용 및 카메라 옵션",
-    "cameraActionTurnedOnAnnouncement": "카메라가 켜져 있습니다.",
-    "cameraActionTurnedOffAnnouncement": "카메라가 꺼져 있습니다.",
-    "onSplitButtonPrimaryActionCamera": "카메라 끄기",
-    "offSplitButtonPrimaryActionCamera": "카메라 켜기",
-    "cameraPrimaryActionSplitButtonTitle": "카메라 사용",
-    "videoEffectsMenuItemTitle": "효과"
-  },
-  "microphoneButton": {
-    "onLabel": "마이크",
-    "offLabel": "마이크",
-    "tooltipDisabledContent": "마이크가 비활성화되었습니다",
-    "tooltipOnContent": "마이크 음소거",
-    "tooltipOffContent": "마이크 음소거 해제",
-    "microphoneMenuTitle": "마이크",
-    "microphoneMenuTooltip": "마이크 선택",
-    "speakerMenuTitle": "발언자",
-    "speakerMenuTooltip": "스피커 선택",
-    "microphoneButtonSplitRoleDescription": "분할 단추",
-    "onSplitButtonAriaLabel": "마이크 및 오디오 음소거 옵션",
-    "offSplitButtonAriaLabel": "마이크 및 오디오 음소거 해제 옵션",
-    "microphoneActionTurnedOnAnnouncement": "마이크가 켜져 있습니다.",
-    "microphoneActionTurnedOffAnnouncement": "마이크가 꺼져 있습니다.",
-    "offSplitButtonMicrophonePrimaryAction": "마이크 음소거 해제",
-    "onSplitButtonMicrophonePrimaryAction": "마이크 음소거",
-    "microphonePrimaryActionSplitButtonTitle": "마이크 사용"
-  },
-  "devicesButton": {
-    "label": "장치",
-    "tooltipContent": "장치 관리",
-    "cameraMenuTitle": "카메라",
-    "cameraMenuTooltip": "카메라 선택",
-    "audioDeviceMenuTitle": "오디오 장치",
-    "audioDeviceMenuTooltip": "오디오 장치 선택",
-    "microphoneMenuTitle": "마이크",
-    "microphoneMenuTooltip": "마이크 선택",
-    "speakerMenuTitle": "발언자",
-    "speakerMenuTooltip": "스피커 선택"
-  },
-  "participantsButton": {
-    "label": "사용자",
-    "tooltipContent": "참가자 표시",
-    "menuHeader": "이 통화에서",
-    "participantsListButtonLabel": "{numParticipants}명",
-    "muteAllButtonLabel": "모두 음소거",
-    "copyInviteLinkButtonLabel": "초대 링크 복사",
-    "copyInviteLinkActionedAriaLabel": "초대 링크를 복사함"
-  },
-  "screenShareButton": {
-    "onLabel": "프레젠테이션 중지",
-    "offLabel": "프레젠테이션",
-    "tooltipDisabledContent": "프레젠테이션 사용 안 함",
-    "tooltipOnContent": "화면을 프레젠테이션하는 중",
-    "tooltipOffContent": "화면 프레젠테이션"
-  },
-  "raiseHandButton": {
-    "offLabel": "손 들기",
-    "onLabel": "낮추기",
-    "tooltipDisabledContent": "손 올리기 작업이 비활성화되었습니다.",
-    "tooltipOnContent": "손 내리기",
-    "tooltipOffContent": "손 들기"
-  },
-  "reactionButton": {
-    "label": "반응",
-    "ariaLabel": "반응 단추, 반응 보내기",
-    "tooltipDisabledContent": "반응 동작을 사용할 수 없습니다.",
-    "tooltipContent": "반응 보내기",
-    "likeReactionTooltipContent": "좋아요",
-    "heartReactionTooltipContent": "사랑",
-    "laughReactionTooltipContent": "크게 웃는 표정",
-    "applauseReactionTooltipContent": "박수",
-    "surprisedReactionTooltipContent": "놀란 표정"
-  },
-  "messageThread": {
-    "yesterday": "어제",
-    "sunday": "일요일",
-    "monday": "월요일",
-    "tuesday": "화요일",
-    "wednesday": "수요일",
-    "thursday": "목요일",
-    "friday": "금요일",
-    "saturday": "토요일",
-    "participantJoined": "채팅에 참여했습니다.",
-    "participantLeft": "이 채팅을 나갔습니다.",
-    "editMessage": "편집",
-    "removeMessage": "삭제",
-    "resendMessage": "전송 다시 시도",
-    "failToSendTag": "보내기 실패",
-    "editedTag": "편집됨",
-    "liveAuthorIntro": "{author} 님이 말합니다.",
-    "messageContentAriaText": "{author} 님이 {message}(이)라고 말했습니다.",
-    "messageContentMineAriaText": "내가 {message}(이)라고 말했습니다.",
-    "editBoxTextLimit": "메시지가 {limitNumber} 문자 제한을 초과했습니다.",
-    "editBoxPlaceholderText": "메시지 편집",
-    "newMessagesIndicator": "새 메시지",
-    "noDisplayNameSub": "이름 없음",
-    "editBoxCancelButton": "취소",
-    "editBoxSubmitButton": "완료",
-    "messageReadCount": "{messageReadByCount}/{remoteParticipantsCount}명이 읽음",
-    "actionMenuMoreOptions": "추가 옵션",
-    "downloadFile": "파일 다운로드",
-    "blockedWarningText": "조직 정책으로 인해 이 메시지가 삭제되었습니다.",
-    "blockedWarningLinkText": "세부 정보",
-    "fileCardGroupMessage": "메시지에 {fileCount}개의 첨부 파일이 있습니다",
-    "messageDeletedAnnouncementAriaLabel": "메시지가 삭제되었습니다."
-  },
-  "errorBar": {
-    "unableToReachChatService": "오프라인 상태입니다.",
-    "accessDenied": "채팅 서비스에 액세스할 수 없습니다. 제공된 사용자 자격 증명을 확인하세요.",
-    "userNotInChatThread": "이 채팅 스레드에 더 이상 없습니다.",
-    "sendMessageNotInChatThread": "이 채팅 스레드에 더 이상 존재하지 않으므로 메시지를 보내지 못했습니다.",
-    "sendMessageGeneric": "메시지를 보내지 못했습니다",
-    "callingNetworkFailure": "통화 연결 중 - 오프라인 상태인 것 같습니다.",
-    "startVideoGeneric": "비디오를 시작하지 못함",
-    "stopVideoGeneric": "비디오를 중지하지 못함",
-    "muteGeneric": "마이크를 음소거하지 못함",
-    "unmuteGeneric": "마이크 음소거를 해제하지 못함",
-    "speakingWhileMuted": "마이크가 음소거됨",
-    "startScreenShareGeneric": "화면 공유를 시작하는 동안 문제가 발생했습니다.",
-    "stopScreenShareGeneric": "화면 공유를 중지하지 못함",
-    "callNetworkQualityLow": "네트워크 품질이 낮습니다.",
-    "callNoSpeakerFound": "스피커 또는 헤드폰을 찾을 수 없습니다. 오디오 장치를 연결하여 통화를 들을 수 있습니다.",
-    "callNoMicrophoneFound": "마이크를 찾을 수 없습니다. 오디오 입력 장치를 연결합니다.",
-    "callMicrophoneAccessDenied": "마이크에 액세스할 수 없습니다. 주소 표시줄에서 잠금을 클릭하여 이 웹 페이지에 권한을 부여합니다.",
-    "callMicrophoneAccessDeniedSafari": "마이크에 액세스할 수 없습니다. 사용 권한을 허용하려면 페이지를 새로 고치거나 이 브라우저의 설정을 확인하고 이 웹 사이트에 사용 권한이 설정되어 있는지 확인하세요.",
-    "callMicrophoneMutedBySystem": "시스템에 의해 음소거되었습니다.",
-    "callMicrophoneUnmutedBySystem": "마이크가 복구되었으며 시스템에서 음소거를 해제했습니다.",
-    "callMacOsMicrophoneAccessDenied": "마이크에 액세스할 수 없습니다. macOS 개인 정보 설정에서 마이크 권한을 부여합니다.",
-    "callLocalVideoFreeze": "네트워크 대역폭이 불량합니다. 통화 중에 다른 사람에 대해 비디오가 일시 중지된 것 같습니다.",
-    "callCameraAccessDenied": "카메라에 액세스할 수 없습니다. 주소 표시줄에서 잠금을 클릭하여 이 웹 페이지에 권한을 부여합니다.",
-    "callCameraAccessDeniedSafari": "카메라에 액세스할 수 없습니다. 사용 권한을 허용하려면 페이지를 새로 고치거나 이 브라우저의 설정을 확인하고 이 웹 사이트에 사용 권한이 설정되어 있는지 확인하세요.",
-    "callCameraAlreadyInUse": "카메라에 액세스할 수 없습니다. 다른 응용 프로그램에서 이미 사용 중일 수 있습니다.",
-    "callVideoStoppedBySystem": "시스템에 의해 비디오가 중지되었습니다.",
-    "callVideoRecoveredBySystem": "비디오가 다시 시작되었습니다.",
-    "callMacOsCameraAccessDenied": "MacOS에서 카메라에 대한 액세스를 차단하고 있습니다. 이 브라우저에서 카메라에 액세스할 수 있도록 개인 정보 설정을 업데이트합니다.",
-    "callMacOsScreenShareAccessDenied": "MacOS에서 화면 공유를 차단하고 있습니다. 이 브라우저에서 화면을 녹화할 수 있도록 개인 정보 설정을 업데이트합니다.",
-    "dismissButtonAriaLabel": "닫기",
-    "failedToJoinCallGeneric": "통화에 참가하지 못했습니다.",
-    "failedToJoinCallInvalidMeetingLink": "모임에 참가할 수 없습니다. 잘못된 링크입니다.",
-    "cameraFrozenForRemoteParticipants": "통화 중인 사용자에게 영상이 표시되는 데 문제가 있습니다. 장치와 네트워크를 확인하세요.",
-    "unableToStartVideoEffect": "비디오 효과를 적용할 수 없습니다.",
-    "startSpotlightWhileMaxParticipantsAreSpotlighted": "최대 참가자 수가 이미 스포트라이트되었으므로 참가자에서 스포트라이트를 시작할 수 없습니다."
-  },
-  "videoGallery": {
-    "screenIsBeingSharedMessage": "화면을 공유 중입니다.",
-    "screenShareLoadingMessage": "{participant} 님의 화면 로드 중",
-    "localVideoLabel": "나",
-    "localVideoCameraSwitcherLabel": "카메라 전환",
-    "localVideoMovementLabel": "이동 가능한 로컬 비디오 타일",
-    "localVideoSelectedDescription": "{cameraName} 선택함",
-    "displayNamePlaceholder": "명명되지 않은 참가자",
-    "fitRemoteParticipantToFrame": "프레임에 맞춤",
-    "fillRemoteParticipantFrame": "프레임 채우기",
-    "pinParticipantForMe": "고정",
-    "pinParticipantForMeLimitReached": "핀 제한에 도달함",
-    "unpinParticipantForMe": "고정 해제",
-    "pinParticipantMenuItemAriaLabel": "{participantName} 고정",
-    "unpinParticipantMenuItemAriaLabel": "{participantName} 고정 해제",
-    "pinnedParticipantAnnouncementAriaLabel": "{participantName} 고정함",
-    "unpinnedParticipantAnnouncementAriaLabel": "{participantName} 고정 해제함",
-    "startSpotlightVideoTileMenuLabel": "모두를 위한 스포트라이트",
-    "addSpotlightVideoTileMenuLabel": "스포트라이트 추가",
-    "spotlightLimitReachedMenuTitle": "스포트라이트 한도 도달",
-    "stopSpotlightVideoTileMenuLabel": "스포트라이트 중지",
-    "stopSpotlightOnSelfVideoTileMenuLabel": "스포트라이트 종료",
-    "attendeeRole": "참석자"
-  },
-  "dialpad": {
-    "placeholderText": "전화 번호를 입력하세요.",
-    "deleteButtonAriaLabel": "삭제"
-  },
-  "holdButton": {
-    "onLabel": "계속",
-    "offLabel": "보류",
-    "tooltipOnContent": "통화 계속하기",
-    "tooltipOffContent": "통화 대기"
-  },
-  "videoTile": {
-    "participantStateRinging": "전화 거는 중...",
-    "participantStateHold": "대기 중"
-  },
-  "CameraAndMicrophoneSitePermissionsRequest": {
-    "primaryText": "{appName} 님이 카메라와 마이크를 사용하도록 허용",
-    "secondaryText": "참가자가 사용자를 보고 들을 수 있도록 합니다.",
-    "linkText": "도움이 필요하신가요? 문제 해결 도움말 보기",
-    "primaryButtonText": "카메라 및 마이크 없이 계속",
-    "ariaLabel": "카메라 및 마이크 액세스 허용"
-  },
-  "CameraSitePermissionsRequest": {
-    "primaryText": "{appName}에서 카메라를 사용하도록 허용",
-    "secondaryText": "참가자가 나를 볼 수 있도록 합니다.",
-    "linkText": "도움이 필요하신가요? 문제 해결 도움말 보기",
-    "primaryButtonText": "카메라 없이 계속",
-    "ariaLabel": "카메라 액세스 허용"
-  },
-  "MicrophoneSitePermissionsRequest": {
-    "primaryText": "{appName}에서 마이크를 사용하도록 허용",
-    "secondaryText": "참가자가 내 목소리를 들을 수 있도록 합니다.",
-    "linkText": "도움이 필요하신가요? 문제 해결 도움말 보기",
-    "primaryButtonText": "마이크 없이 계속",
-    "ariaLabel": "마이크 액세스 허용"
-  },
-  "CameraAndMicrophoneSitePermissionsCheck": {
-    "primaryText": "카메라 및 마이크 액세스 확인 중",
-    "secondaryText": "메시지가 표시되면 액세스를 허용합니다. 참가자가 사용자를 보고 들을 수 있도록 합니다.",
-    "linkText": "도움이 필요하신가요? 문제 해결 도움말 보기",
-    "primaryButtonText": "카메라 및 마이크 없이 계속",
-    "ariaLabel": "카메라 및 마이크 액세스를 확인하는 중입니다. 메시지가 표시되면 액세스를 허용하세요."
-  },
-  "CameraSitePermissionsCheck": {
-    "primaryText": "카메라 액세스 확인 중",
-    "secondaryText": "메시지가 표시되면 액세스를 허용합니다. 참가자가 사용자를 볼 수 있도록 합니다.",
-    "linkText": "도움이 필요하신가요? 문제 해결 도움말 보기",
-    "primaryButtonText": "카메라 없이 계속",
-    "ariaLabel": "카메라 액세스를 확인하는 중입니다. 메시지가 표시되면 액세스를 허용하세요."
-  },
-  "MicrophoneSitePermissionsCheck": {
-    "primaryText": "마이크 액세스 확인 중",
-    "secondaryText": "메시지가 표시되면 액세스를 허용합니다. 참가자가 들을 수 있도록 합니다.",
-    "linkText": "도움이 필요하신가요? 문제 해결 도움말 보기",
-    "primaryButtonText": "마이크 없이 계속",
-    "ariaLabel": "마이크 액세스를 확인하는 중입니다. 메시지가 표시되면 액세스를 허용하세요."
-  },
-  "CameraAndMicrophoneSitePermissionsDenied": {
-    "primaryText": "카메라 및 마이크에 액세스할 수 없음",
-    "secondaryText": "주소 표시줄에서 잠금 아이콘을 클릭하여 이 웹 페이지에 마이크 권한을 부여합니다. 페이지를 새로 고쳐야 할 수 있습니다.",
-    "primaryButtonText": "카메라 및 마이크 없이 계속",
-    "linkText": "도움이 필요하신가요? 문제 해결 도움말 보기"
-  },
-  "CameraAndMicrophoneSitePermissionsDeniedSafari": {
-    "primaryText": "카메라 및 마이크에 액세스할 수 없음",
-    "secondaryText": "사용 권한을 허용하려면 페이지를 새로 고치거나 이 브라우저의 설정을 확인하고 이 웹 사이트에 사용 권한이 설정되어 있는지 확인하세요.",
-    "primaryButtonText": "카메라 및 마이크 없이 계속",
-    "linkText": "도움이 필요하신가요? 문제 해결 도움말 보기"
-  },
-  "CameraSitePermissionsDenied": {
-    "primaryText": "카메라에 액세스할 수 없음",
-    "secondaryText": "주소 표시줄에서 잠금 아이콘을 클릭하여 이 웹 페이지에 카메라 권한을 부여합니다. 페이지를 새로 고쳐야 할 수 있습니다.",
-    "primaryButtonText": "카메라 없이 계속",
-    "linkText": "도움이 필요하신가요? 문제 해결 도움말 보기"
-  },
-  "MicrophoneSitePermissionsDenied": {
-    "primaryText": "마이크에 액세스할 수 없음",
-    "secondaryText": "주소 표시줄에서 잠금 아이콘을 클릭하여 이 웹 페이지에 마이크 권한을 부여합니다. 페이지를 새로 고쳐야 할 수 있습니다.",
-    "primaryButtonText": "마이크 없이 계속",
-    "linkText": "도움이 필요하신가요? 문제 해결 도움말 보기"
-  },
-  "CameraSitePermissionsDeniedSafari": {
-    "primaryText": "카메라에 액세스할 수 없음",
-    "secondaryText": "사용 권한을 허용하려면 페이지를 새로 고치거나 이 브라우저의 설정을 확인하고 이 웹 사이트에 사용 권한이 설정되어 있는지 확인하세요.",
-    "primaryButtonText": "카메라 없이 계속",
-    "linkText": "도움이 필요하신가요? 문제 해결 도움말 보기"
-  },
-  "MicrophoneSitePermissionsDeniedSafari": {
-    "primaryText": "마이크에 액세스할 수 없음",
-    "secondaryText": "사용 권한을 허용하려면 페이지를 새로 고치거나 이 브라우저의 설정을 확인하고 이 웹 사이트에 사용 권한이 설정되어 있는지 확인하세요.",
-    "primaryButtonText": "마이크 없이 계속",
-    "linkText": "도움이 필요하신가요? 문제 해결 도움말 보기"
-  },
-  "UnsupportedBrowser": {
-    "primaryText": "지원되지 않는 브라우저",
-    "secondaryText": "호환되는 브라우저를 사용하여 이 통화에 참여하세요.",
-    "moreHelpLinkText": "호환성 요구 사항 보기"
-  },
-  "UnsupportedBrowserVersion": {
-    "primaryText": "브라우저 업데이트 필요",
-    "secondaryText": "최상의 통화를 하려면 브라우저를 업데이트한 다음 통화에 다시 참가해 보세요.",
-    "moreHelpLinkText": "호환성 요구 사항 보기",
-    "continueAnywayButtonText": "업데이트하지 않고 통화 시작"
-  },
-  "UnsupportedOperatingSystem": {
-    "primaryText": "지원되지 않는 운영 체제",
-    "secondaryText": "호환되는 운영 체제가 있는 장치를 사용하여 이 통화에 참여하세요.",
-    "moreHelpLinkText": "호환성 요구 사항 보기"
-  },
-  "BrowserPermissionDenied": {
-    "primaryText": "카메라 또는 마이크를 사용할 수 없음",
-    "secondaryText": "브라우저에서 카메라 또는 마이크에 액세스할 수 없을 수 있습니다. 이 문제를 해결하려면 시스템 기본 설정을 엽니다.",
-    "primaryButtonText": "다시 시도",
-    "linkText": "도움이 필요하신가요? 문제 해결 도움말 보기"
-  },
-  "BrowserPermissionDeniedIOS": {
-    "primaryText": "계속하려면 마이크 액세스 허용",
-    "secondaryText": "따라서 다른 참가자가 여러분의 의견을 들을 수 있습니다.",
-    "primaryButtonText": "다시 시도",
-    "imageAltText": "iOS용 마이크 및 카메라 장치 권한 위치",
-    "linkText": "도움이 필요하신가요? 문제 해결 도움말 보기",
-    "step1Text": "설정 앱으로 이동합니다.",
-    "step2Text": "이 브라우저의 설정에 Scroll down",
-    "step3Text": "마이크 켜기(카메라 선택 사항)",
-    "step4Text": "통화에 다시 참가해 보세요.",
-    "step1DigitText": "1",
-    "step2DigitText": "2",
-    "step3DigitText": "3",
-    "step4DigitText": "4"
-  },
-  "verticalGallery": {
-    "leftNavButtonAriaLabel": "이전 페이지",
-    "rightNavButtonAriaLabel": "다음 페이지"
-<<<<<<< HEAD
-  },
-  "AttendeeRole": "참석자"
-}
-
-=======
-  }
-}
->>>>>>> fc203b91
+{
+  "participantItem": {
+    "isMeText": "(나)",
+    "menuTitle": "추가 옵션",
+    "removeButtonLabel": "제거",
+    "sharingIconLabel": "공유 중",
+    "mutedIconLabel": "음소거됨",
+    "displayNamePlaceholder": "명명되지 않은 참가자",
+    "participantStateRinging": "전화 거는 중...",
+    "participantStateHold": "대기 중",
+    "attendeeRole": "참석자"
+  },
+  "ParticipantList": {
+    "overflowParticipantCount": "+{overflowCount}개 더 보기"
+  },
+  "typingIndicator": {
+    "singleUser": "{user} 님이 입력 중...",
+    "multipleUsers": "{users} 님이 입력하는 중...",
+    "multipleUsersAbbreviateOne": "{users} 님 외 1명이 입력 중...",
+    "multipleUsersAbbreviateMany": "{users} 님 외 {numOthers} 님이 입력하는 중...",
+    "delimiter": "닫는 렌즈형 흰색 괄호"
+  },
+  "sendBox": {
+    "placeholderText": "메시지를 입력하세요",
+    "textTooLong": "메시지 길이가 최대 제한을 초과했습니다.",
+    "sendButtonAriaLabel": "메시지 보내기",
+    "fileUploadsPendingError": "업로드 중... 잠시만 기다려 주세요.",
+    "removeFile": "파일 제거",
+    "uploading": "업로드 중",
+    "uploadCompleted": "업로드 완료"
+  },
+  "richTextSendBox": {
+    "placeholderText": "메시지 입력",
+    "textTooLong": "메시지 길이가 최대 제한을 초과했습니다.",
+    "sendButtonAriaLabel": "메시지 보내기",
+    "fileUploadsPendingError": "업로드 중... 잠시 기다려 주세요.",
+    "removeFile": "파일 제거",
+    "uploading": "업로드 중",
+    "uploadCompleted": "업로드 완료",
+    "boldTooltip": "굵게",
+    "italicTooltip": "기울임꼴",
+    "underlineTooltip": "밑줄",
+    "bulletListTooltip": "글머리 기호 목록",
+    "numberListTooltip": "번호 매기기 목록",
+    "increaseIndentTooltip": "들여쓰기",
+    "decreaseIndentTooltip": "내어쓰기",
+    "richTextFormatButtonTooltip": "형식"
+  },
+  "mentionPopover": {
+    "mentionPopoverHeader": "제안"
+  },
+  "imageOverlay": {
+    "downloadButtonLabel": "다운로드",
+    "dismissButtonAriaLabel": "닫기"
+  },
+  "messageStatusIndicator": {
+    "deliveredAriaLabel": "메시지를 보냄",
+    "deliveredTooltipText": "보냄",
+    "seenAriaLabel": "다른 사용자가 본 메시지",
+    "seenTooltipText": "표시됨",
+    "readByTooltipText": "{messageThreadReadCount}/{remoteParticipantsCount}명이 읽음",
+    "sendingAriaLabel": "메시지를 보내는 중",
+    "sendingTooltipText": "보내는 중",
+    "failedToSendAriaLabel": "메시지를 보내지 못함",
+    "failedToSendTooltipText": "보내기 실패"
+  },
+  "endCallButton": {
+    "label": "휴가",
+    "tooltipContent": "통화에서 나가기"
+  },
+  "cameraButton": {
+    "onLabel": "카메라",
+    "offLabel": "카메라",
+    "tooltipDisabledContent": "카메라가 비활성화되었습니다",
+    "tooltipOnContent": "카메라 끄기",
+    "tooltipOffContent": "카메라 켜기",
+    "tooltipVideoLoadingContent": "비디오를 로드하는 중입니다.",
+    "cameraMenuTitle": "카메라",
+    "cameraMenuTooltip": "카메라 선택",
+    "cameraButtonSplitRoleDescription": "분할 단추",
+    "onSplitButtonAriaLabel": "카메라 사용 안 함 및 카메라 옵션",
+    "offSplitButtonAriaLabel": "카메라 사용 및 카메라 옵션",
+    "cameraActionTurnedOnAnnouncement": "카메라가 켜져 있습니다.",
+    "cameraActionTurnedOffAnnouncement": "카메라가 꺼져 있습니다.",
+    "onSplitButtonPrimaryActionCamera": "카메라 끄기",
+    "offSplitButtonPrimaryActionCamera": "카메라 켜기",
+    "cameraPrimaryActionSplitButtonTitle": "카메라 사용",
+    "videoEffectsMenuItemTitle": "효과"
+  },
+  "microphoneButton": {
+    "onLabel": "마이크",
+    "offLabel": "마이크",
+    "tooltipDisabledContent": "마이크가 비활성화되었습니다",
+    "tooltipOnContent": "마이크 음소거",
+    "tooltipOffContent": "마이크 음소거 해제",
+    "microphoneMenuTitle": "마이크",
+    "microphoneMenuTooltip": "마이크 선택",
+    "speakerMenuTitle": "발언자",
+    "speakerMenuTooltip": "스피커 선택",
+    "microphoneButtonSplitRoleDescription": "분할 단추",
+    "onSplitButtonAriaLabel": "마이크 및 오디오 음소거 옵션",
+    "offSplitButtonAriaLabel": "마이크 및 오디오 음소거 해제 옵션",
+    "microphoneActionTurnedOnAnnouncement": "마이크가 켜져 있습니다.",
+    "microphoneActionTurnedOffAnnouncement": "마이크가 꺼져 있습니다.",
+    "offSplitButtonMicrophonePrimaryAction": "마이크 음소거 해제",
+    "onSplitButtonMicrophonePrimaryAction": "마이크 음소거",
+    "microphonePrimaryActionSplitButtonTitle": "마이크 사용"
+  },
+  "devicesButton": {
+    "label": "장치",
+    "tooltipContent": "장치 관리",
+    "cameraMenuTitle": "카메라",
+    "cameraMenuTooltip": "카메라 선택",
+    "audioDeviceMenuTitle": "오디오 장치",
+    "audioDeviceMenuTooltip": "오디오 장치 선택",
+    "microphoneMenuTitle": "마이크",
+    "microphoneMenuTooltip": "마이크 선택",
+    "speakerMenuTitle": "발언자",
+    "speakerMenuTooltip": "스피커 선택"
+  },
+  "participantsButton": {
+    "label": "사용자",
+    "tooltipContent": "참가자 표시",
+    "menuHeader": "이 통화에서",
+    "participantsListButtonLabel": "{numParticipants}명",
+    "muteAllButtonLabel": "모두 음소거",
+    "copyInviteLinkButtonLabel": "초대 링크 복사",
+    "copyInviteLinkActionedAriaLabel": "초대 링크를 복사함"
+  },
+  "screenShareButton": {
+    "onLabel": "프레젠테이션 중지",
+    "offLabel": "프레젠테이션",
+    "tooltipDisabledContent": "프레젠테이션 사용 안 함",
+    "tooltipOnContent": "화면을 프레젠테이션하는 중",
+    "tooltipOffContent": "화면 프레젠테이션"
+  },
+  "raiseHandButton": {
+    "offLabel": "손 들기",
+    "onLabel": "낮추기",
+    "tooltipDisabledContent": "손 올리기 작업이 비활성화되었습니다.",
+    "tooltipOnContent": "손 내리기",
+    "tooltipOffContent": "손 들기"
+  },
+  "reactionButton": {
+    "label": "반응",
+    "ariaLabel": "반응 단추, 반응 보내기",
+    "tooltipDisabledContent": "반응 동작을 사용할 수 없습니다.",
+    "tooltipContent": "반응 보내기",
+    "likeReactionTooltipContent": "좋아요",
+    "heartReactionTooltipContent": "사랑",
+    "laughReactionTooltipContent": "크게 웃는 표정",
+    "applauseReactionTooltipContent": "박수",
+    "surprisedReactionTooltipContent": "놀란 표정"
+  },
+  "messageThread": {
+    "yesterday": "어제",
+    "sunday": "일요일",
+    "monday": "월요일",
+    "tuesday": "화요일",
+    "wednesday": "수요일",
+    "thursday": "목요일",
+    "friday": "금요일",
+    "saturday": "토요일",
+    "participantJoined": "채팅에 참여했습니다.",
+    "participantLeft": "이 채팅을 나갔습니다.",
+    "editMessage": "편집",
+    "removeMessage": "삭제",
+    "resendMessage": "전송 다시 시도",
+    "failToSendTag": "보내기 실패",
+    "editedTag": "편집됨",
+    "liveAuthorIntro": "{author} 님이 말합니다.",
+    "messageContentAriaText": "{author} 님이 {message}(이)라고 말했습니다.",
+    "messageContentMineAriaText": "내가 {message}(이)라고 말했습니다.",
+    "editBoxTextLimit": "메시지가 {limitNumber} 문자 제한을 초과했습니다.",
+    "editBoxPlaceholderText": "메시지 편집",
+    "newMessagesIndicator": "새 메시지",
+    "noDisplayNameSub": "이름 없음",
+    "editBoxCancelButton": "취소",
+    "editBoxSubmitButton": "완료",
+    "messageReadCount": "{messageReadByCount}/{remoteParticipantsCount}명이 읽음",
+    "actionMenuMoreOptions": "추가 옵션",
+    "downloadFile": "파일 다운로드",
+    "blockedWarningText": "조직 정책으로 인해 이 메시지가 삭제되었습니다.",
+    "blockedWarningLinkText": "세부 정보",
+    "fileCardGroupMessage": "메시지에 {fileCount}개의 첨부 파일이 있습니다",
+    "messageDeletedAnnouncementAriaLabel": "메시지가 삭제되었습니다."
+  },
+  "errorBar": {
+    "unableToReachChatService": "오프라인 상태입니다.",
+    "accessDenied": "채팅 서비스에 액세스할 수 없습니다. 제공된 사용자 자격 증명을 확인하세요.",
+    "userNotInChatThread": "이 채팅 스레드에 더 이상 없습니다.",
+    "sendMessageNotInChatThread": "이 채팅 스레드에 더 이상 존재하지 않으므로 메시지를 보내지 못했습니다.",
+    "sendMessageGeneric": "메시지를 보내지 못했습니다",
+    "callingNetworkFailure": "통화 연결 중 - 오프라인 상태인 것 같습니다.",
+    "startVideoGeneric": "비디오를 시작하지 못함",
+    "stopVideoGeneric": "비디오를 중지하지 못함",
+    "muteGeneric": "마이크를 음소거하지 못함",
+    "unmuteGeneric": "마이크 음소거를 해제하지 못함",
+    "speakingWhileMuted": "마이크가 음소거됨",
+    "startScreenShareGeneric": "화면 공유를 시작하는 동안 문제가 발생했습니다.",
+    "stopScreenShareGeneric": "화면 공유를 중지하지 못함",
+    "callNetworkQualityLow": "네트워크 품질이 낮습니다.",
+    "callNoSpeakerFound": "스피커 또는 헤드폰을 찾을 수 없습니다. 오디오 장치를 연결하여 통화를 들을 수 있습니다.",
+    "callNoMicrophoneFound": "마이크를 찾을 수 없습니다. 오디오 입력 장치를 연결합니다.",
+    "callMicrophoneAccessDenied": "마이크에 액세스할 수 없습니다. 주소 표시줄에서 잠금을 클릭하여 이 웹 페이지에 권한을 부여합니다.",
+    "callMicrophoneAccessDeniedSafari": "마이크에 액세스할 수 없습니다. 사용 권한을 허용하려면 페이지를 새로 고치거나 이 브라우저의 설정을 확인하고 이 웹 사이트에 사용 권한이 설정되어 있는지 확인하세요.",
+    "callMicrophoneMutedBySystem": "시스템에 의해 음소거되었습니다.",
+    "callMicrophoneUnmutedBySystem": "마이크가 복구되었으며 시스템에서 음소거를 해제했습니다.",
+    "callMacOsMicrophoneAccessDenied": "마이크에 액세스할 수 없습니다. macOS 개인 정보 설정에서 마이크 권한을 부여합니다.",
+    "callLocalVideoFreeze": "네트워크 대역폭이 불량합니다. 통화 중에 다른 사람에 대해 비디오가 일시 중지된 것 같습니다.",
+    "callCameraAccessDenied": "카메라에 액세스할 수 없습니다. 주소 표시줄에서 잠금을 클릭하여 이 웹 페이지에 권한을 부여합니다.",
+    "callCameraAccessDeniedSafari": "카메라에 액세스할 수 없습니다. 사용 권한을 허용하려면 페이지를 새로 고치거나 이 브라우저의 설정을 확인하고 이 웹 사이트에 사용 권한이 설정되어 있는지 확인하세요.",
+    "callCameraAlreadyInUse": "카메라에 액세스할 수 없습니다. 다른 응용 프로그램에서 이미 사용 중일 수 있습니다.",
+    "callVideoStoppedBySystem": "시스템에 의해 비디오가 중지되었습니다.",
+    "callVideoRecoveredBySystem": "비디오가 다시 시작되었습니다.",
+    "callMacOsCameraAccessDenied": "MacOS에서 카메라에 대한 액세스를 차단하고 있습니다. 이 브라우저에서 카메라에 액세스할 수 있도록 개인 정보 설정을 업데이트합니다.",
+    "callMacOsScreenShareAccessDenied": "MacOS에서 화면 공유를 차단하고 있습니다. 이 브라우저에서 화면을 녹화할 수 있도록 개인 정보 설정을 업데이트합니다.",
+    "dismissButtonAriaLabel": "닫기",
+    "failedToJoinCallGeneric": "통화에 참가하지 못했습니다.",
+    "failedToJoinCallInvalidMeetingLink": "모임에 참가할 수 없습니다. 잘못된 링크입니다.",
+    "cameraFrozenForRemoteParticipants": "통화 중인 사용자에게 영상이 표시되는 데 문제가 있습니다. 장치와 네트워크를 확인하세요.",
+    "unableToStartVideoEffect": "비디오 효과를 적용할 수 없습니다.",
+    "startSpotlightWhileMaxParticipantsAreSpotlighted": "최대 참가자 수가 이미 스포트라이트되었으므로 참가자에서 스포트라이트를 시작할 수 없습니다."
+  },
+  "videoGallery": {
+    "screenIsBeingSharedMessage": "화면을 공유 중입니다.",
+    "screenShareLoadingMessage": "{participant} 님의 화면 로드 중",
+    "localVideoLabel": "나",
+    "localVideoCameraSwitcherLabel": "카메라 전환",
+    "localVideoMovementLabel": "이동 가능한 로컬 비디오 타일",
+    "localVideoSelectedDescription": "{cameraName} 선택함",
+    "displayNamePlaceholder": "명명되지 않은 참가자",
+    "fitRemoteParticipantToFrame": "프레임에 맞춤",
+    "fillRemoteParticipantFrame": "프레임 채우기",
+    "pinParticipantForMe": "고정",
+    "pinParticipantForMeLimitReached": "핀 제한에 도달함",
+    "unpinParticipantForMe": "고정 해제",
+    "pinParticipantMenuItemAriaLabel": "{participantName} 고정",
+    "unpinParticipantMenuItemAriaLabel": "{participantName} 고정 해제",
+    "pinnedParticipantAnnouncementAriaLabel": "{participantName} 고정함",
+    "unpinnedParticipantAnnouncementAriaLabel": "{participantName} 고정 해제함",
+    "startSpotlightVideoTileMenuLabel": "모두를 위한 스포트라이트",
+    "addSpotlightVideoTileMenuLabel": "스포트라이트 추가",
+    "spotlightLimitReachedMenuTitle": "스포트라이트 한도 도달",
+    "stopSpotlightVideoTileMenuLabel": "스포트라이트 중지",
+    "stopSpotlightOnSelfVideoTileMenuLabel": "스포트라이트 종료",
+    "attendeeRole": "참석자"
+  },
+  "dialpad": {
+    "placeholderText": "전화 번호를 입력하세요.",
+    "deleteButtonAriaLabel": "삭제"
+  },
+  "holdButton": {
+    "onLabel": "계속",
+    "offLabel": "보류",
+    "tooltipOnContent": "통화 계속하기",
+    "tooltipOffContent": "통화 대기"
+  },
+  "videoTile": {
+    "participantStateRinging": "전화 거는 중...",
+    "participantStateHold": "대기 중"
+  },
+  "CameraAndMicrophoneSitePermissionsRequest": {
+    "primaryText": "{appName} 님이 카메라와 마이크를 사용하도록 허용",
+    "secondaryText": "참가자가 사용자를 보고 들을 수 있도록 합니다.",
+    "linkText": "도움이 필요하신가요? 문제 해결 도움말 보기",
+    "primaryButtonText": "카메라 및 마이크 없이 계속",
+    "ariaLabel": "카메라 및 마이크 액세스 허용"
+  },
+  "CameraSitePermissionsRequest": {
+    "primaryText": "{appName}에서 카메라를 사용하도록 허용",
+    "secondaryText": "참가자가 나를 볼 수 있도록 합니다.",
+    "linkText": "도움이 필요하신가요? 문제 해결 도움말 보기",
+    "primaryButtonText": "카메라 없이 계속",
+    "ariaLabel": "카메라 액세스 허용"
+  },
+  "MicrophoneSitePermissionsRequest": {
+    "primaryText": "{appName}에서 마이크를 사용하도록 허용",
+    "secondaryText": "참가자가 내 목소리를 들을 수 있도록 합니다.",
+    "linkText": "도움이 필요하신가요? 문제 해결 도움말 보기",
+    "primaryButtonText": "마이크 없이 계속",
+    "ariaLabel": "마이크 액세스 허용"
+  },
+  "CameraAndMicrophoneSitePermissionsCheck": {
+    "primaryText": "카메라 및 마이크 액세스 확인 중",
+    "secondaryText": "메시지가 표시되면 액세스를 허용합니다. 참가자가 사용자를 보고 들을 수 있도록 합니다.",
+    "linkText": "도움이 필요하신가요? 문제 해결 도움말 보기",
+    "primaryButtonText": "카메라 및 마이크 없이 계속",
+    "ariaLabel": "카메라 및 마이크 액세스를 확인하는 중입니다. 메시지가 표시되면 액세스를 허용하세요."
+  },
+  "CameraSitePermissionsCheck": {
+    "primaryText": "카메라 액세스 확인 중",
+    "secondaryText": "메시지가 표시되면 액세스를 허용합니다. 참가자가 사용자를 볼 수 있도록 합니다.",
+    "linkText": "도움이 필요하신가요? 문제 해결 도움말 보기",
+    "primaryButtonText": "카메라 없이 계속",
+    "ariaLabel": "카메라 액세스를 확인하는 중입니다. 메시지가 표시되면 액세스를 허용하세요."
+  },
+  "MicrophoneSitePermissionsCheck": {
+    "primaryText": "마이크 액세스 확인 중",
+    "secondaryText": "메시지가 표시되면 액세스를 허용합니다. 참가자가 들을 수 있도록 합니다.",
+    "linkText": "도움이 필요하신가요? 문제 해결 도움말 보기",
+    "primaryButtonText": "마이크 없이 계속",
+    "ariaLabel": "마이크 액세스를 확인하는 중입니다. 메시지가 표시되면 액세스를 허용하세요."
+  },
+  "CameraAndMicrophoneSitePermissionsDenied": {
+    "primaryText": "카메라 및 마이크에 액세스할 수 없음",
+    "secondaryText": "주소 표시줄에서 잠금 아이콘을 클릭하여 이 웹 페이지에 마이크 권한을 부여합니다. 페이지를 새로 고쳐야 할 수 있습니다.",
+    "primaryButtonText": "카메라 및 마이크 없이 계속",
+    "linkText": "도움이 필요하신가요? 문제 해결 도움말 보기"
+  },
+  "CameraAndMicrophoneSitePermissionsDeniedSafari": {
+    "primaryText": "카메라 및 마이크에 액세스할 수 없음",
+    "secondaryText": "사용 권한을 허용하려면 페이지를 새로 고치거나 이 브라우저의 설정을 확인하고 이 웹 사이트에 사용 권한이 설정되어 있는지 확인하세요.",
+    "primaryButtonText": "카메라 및 마이크 없이 계속",
+    "linkText": "도움이 필요하신가요? 문제 해결 도움말 보기"
+  },
+  "CameraSitePermissionsDenied": {
+    "primaryText": "카메라에 액세스할 수 없음",
+    "secondaryText": "주소 표시줄에서 잠금 아이콘을 클릭하여 이 웹 페이지에 카메라 권한을 부여합니다. 페이지를 새로 고쳐야 할 수 있습니다.",
+    "primaryButtonText": "카메라 없이 계속",
+    "linkText": "도움이 필요하신가요? 문제 해결 도움말 보기"
+  },
+  "MicrophoneSitePermissionsDenied": {
+    "primaryText": "마이크에 액세스할 수 없음",
+    "secondaryText": "주소 표시줄에서 잠금 아이콘을 클릭하여 이 웹 페이지에 마이크 권한을 부여합니다. 페이지를 새로 고쳐야 할 수 있습니다.",
+    "primaryButtonText": "마이크 없이 계속",
+    "linkText": "도움이 필요하신가요? 문제 해결 도움말 보기"
+  },
+  "CameraSitePermissionsDeniedSafari": {
+    "primaryText": "카메라에 액세스할 수 없음",
+    "secondaryText": "사용 권한을 허용하려면 페이지를 새로 고치거나 이 브라우저의 설정을 확인하고 이 웹 사이트에 사용 권한이 설정되어 있는지 확인하세요.",
+    "primaryButtonText": "카메라 없이 계속",
+    "linkText": "도움이 필요하신가요? 문제 해결 도움말 보기"
+  },
+  "MicrophoneSitePermissionsDeniedSafari": {
+    "primaryText": "마이크에 액세스할 수 없음",
+    "secondaryText": "사용 권한을 허용하려면 페이지를 새로 고치거나 이 브라우저의 설정을 확인하고 이 웹 사이트에 사용 권한이 설정되어 있는지 확인하세요.",
+    "primaryButtonText": "마이크 없이 계속",
+    "linkText": "도움이 필요하신가요? 문제 해결 도움말 보기"
+  },
+  "UnsupportedBrowser": {
+    "primaryText": "지원되지 않는 브라우저",
+    "secondaryText": "호환되는 브라우저를 사용하여 이 통화에 참여하세요.",
+    "moreHelpLinkText": "호환성 요구 사항 보기"
+  },
+  "UnsupportedBrowserVersion": {
+    "primaryText": "브라우저 업데이트 필요",
+    "secondaryText": "최상의 통화를 하려면 브라우저를 업데이트한 다음 통화에 다시 참가해 보세요.",
+    "moreHelpLinkText": "호환성 요구 사항 보기",
+    "continueAnywayButtonText": "업데이트하지 않고 통화 시작"
+  },
+  "UnsupportedOperatingSystem": {
+    "primaryText": "지원되지 않는 운영 체제",
+    "secondaryText": "호환되는 운영 체제가 있는 장치를 사용하여 이 통화에 참여하세요.",
+    "moreHelpLinkText": "호환성 요구 사항 보기"
+  },
+  "BrowserPermissionDenied": {
+    "primaryText": "카메라 또는 마이크를 사용할 수 없음",
+    "secondaryText": "브라우저에서 카메라 또는 마이크에 액세스할 수 없을 수 있습니다. 이 문제를 해결하려면 시스템 기본 설정을 엽니다.",
+    "primaryButtonText": "다시 시도",
+    "linkText": "도움이 필요하신가요? 문제 해결 도움말 보기"
+  },
+  "BrowserPermissionDeniedIOS": {
+    "primaryText": "계속하려면 마이크 액세스 허용",
+    "secondaryText": "따라서 다른 참가자가 여러분의 의견을 들을 수 있습니다.",
+    "primaryButtonText": "다시 시도",
+    "imageAltText": "iOS용 마이크 및 카메라 장치 권한 위치",
+    "linkText": "도움이 필요하신가요? 문제 해결 도움말 보기",
+    "step1Text": "설정 앱으로 이동합니다.",
+    "step2Text": "이 브라우저의 설정에 Scroll down",
+    "step3Text": "마이크 켜기(카메라 선택 사항)",
+    "step4Text": "통화에 다시 참가해 보세요.",
+    "step1DigitText": "1",
+    "step2DigitText": "2",
+    "step3DigitText": "3",
+    "step4DigitText": "4"
+  },
+  "verticalGallery": {
+    "leftNavButtonAriaLabel": "이전 페이지",
+    "rightNavButtonAriaLabel": "다음 페이지"
+  }
+}