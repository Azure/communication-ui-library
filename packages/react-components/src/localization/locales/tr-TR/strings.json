--- conflicted
+++ resolved
@@ -1,389 +1,382 @@
-{
-  "participantItem": {
-    "isMeText": "(siz)",
-    "menuTitle": "Diğer Seçenekler",
-    "removeButtonLabel": "Kaldır",
-    "sharingIconLabel": "Paylaşım",
-    "mutedIconLabel": "Ses kapatıldı",
-    "displayNamePlaceholder": "Adsız katılımcı",
-    "participantStateRinging": "Arıyor...",
-    "participantStateHold": "Beklemede",
-    "attendeeRole": "Katılımcı"
-  },
-  "ParticipantList": {
-    "overflowParticipantCount": "{overflowCount} tane daha"
-  },
-  "typingIndicator": {
-    "singleUser": "{user} yazıyor...",
-    "multipleUsers": "{users} yazıyor ...",
-    "multipleUsersAbbreviateOne": "{users} ve 1 kişi daha yazıyor...",
-    "multipleUsersAbbreviateMany": "{users} ve {numOthers} kişi daha yazıyor...",
-    "delimiter": ", "
-  },
-  "sendBox": {
-    "placeholderText": "Bir mesaj girin",
-    "textTooLong": "İletinizin uzunluğu üst sınırı aşıyor.",
-    "sendButtonAriaLabel": "İleti gönder",
-    "fileUploadsPendingError": "Karşıya yükleniyor... Lütfen bekleyin.",
-    "removeFile": "Dosyayı kaldır",
-    "uploading": "Karşıya yükleniyor",
-    "uploadCompleted": "Karşıya yükleme tamamlandı"
-  },
-  "richTextSendBox": {
-    "placeholderText": "Bir mesaj girin",
-    "textTooLong": "İletinizin uzunluğu üst sınırı aşıyor.",
-    "sendButtonAriaLabel": "Mesaj gönder",
-    "fileUploadsPendingError": "Karşıya yükleniyor... Lütfen bekleyin.",
-    "removeFile": "Dosyayı kaldır",
-    "uploading": "Yükleniyor",
-    "uploadCompleted": "Karşıya yükleme tamamlandı",
-    "boldTooltip": "Kalın",
-    "italicTooltip": "İtalik",
-    "underlineTooltip": "Altı çizili",
-    "bulletListTooltip": "Madde işaretli liste",
-    "numberListTooltip": "Numaralandırılmış liste",
-    "increaseIndentTooltip": "Girintiyi artır",
-    "decreaseIndentTooltip": "Girintiyi azalt",
-    "richTextFormatButtonTooltip": "Biçim"
-  },
-  "mentionPopover": {
-    "mentionPopoverHeader": "Öneriler"
-  },
-  "imageOverlay": {
-    "downloadButtonLabel": "İndir",
-    "dismissButtonAriaLabel": "Kapat"
-  },
-  "messageStatusIndicator": {
-    "deliveredAriaLabel": "İleti gönderildi",
-    "deliveredTooltipText": "Gönderilen",
-    "seenAriaLabel": "İleti başkaları tarafından görüldü",
-    "seenTooltipText": "Görüldü",
-    "readByTooltipText": "{messageThreadReadCount} / {remoteParticipantsCount} katılımcı tarafından okundu",
-    "sendingAriaLabel": "İleti gönderiliyor",
-    "sendingTooltipText": "Gönderiliyor",
-    "failedToSendAriaLabel": "İleti gönderilemedi",
-    "failedToSendTooltipText": "Gönderilemedi"
-  },
-  "endCallButton": {
-    "label": "Ayrıl",
-    "tooltipContent": "Aramadan ayrıl"
-  },
-  "cameraButton": {
-    "onLabel": "Kamera",
-    "offLabel": "Kamera",
-    "tooltipDisabledContent": "Kamera devre dışı",
-    "tooltipOnContent": "Kamerayı kapat",
-    "tooltipOffContent": "Kamerayı aç",
-    "tooltipVideoLoadingContent": "Video yükleniyor",
-    "cameraMenuTitle": "Kamera",
-    "cameraMenuTooltip": "Kamera seç",
-    "cameraButtonSplitRoleDescription": "Bölünmüş düğme",
-    "onSplitButtonAriaLabel": "Kamerayı ve kamera seçeneklerini devre dışı bırak",
-    "offSplitButtonAriaLabel": "Kamerayı ve kamera seçeneklerini etkinleştir",
-    "cameraActionTurnedOnAnnouncement": "Kameranız açıldı",
-    "cameraActionTurnedOffAnnouncement": "Kameranız kapatıldı",
-    "onSplitButtonPrimaryActionCamera": "Kamerayı kapat",
-    "offSplitButtonPrimaryActionCamera": "Kamerayı aç",
-    "cameraPrimaryActionSplitButtonTitle": "Kamerayı kullan",
-    "videoEffectsMenuItemTitle": "Efektler"
-  },
-  "microphoneButton": {
-    "onLabel": "Mikrofon",
-    "offLabel": "Mikrofon",
-    "tooltipDisabledContent": "Mikrofon devre dışı",
-    "tooltipOnContent": "Mikrofonun sesini kapat",
-    "tooltipOffContent": "Mikrofonun sesini aç",
-    "microphoneMenuTitle": "Mikrofon",
-    "microphoneMenuTooltip": "Mikrofon seç",
-    "speakerMenuTitle": "Hoparlör",
-    "speakerMenuTooltip": "Hoparlör seç",
-    "microphoneButtonSplitRoleDescription": "Bölünmüş düğme",
-    "onSplitButtonAriaLabel": "Mikrofonun ve ses seçeneklerinin sesini kapat",
-    "offSplitButtonAriaLabel": "Mikrofonun ve ses seçeneklerinin sesini aç",
-    "microphoneActionTurnedOnAnnouncement": "Mikrofonunuz açıldı",
-    "microphoneActionTurnedOffAnnouncement": "Mikrofonunuz kapatıldı",
-    "offSplitButtonMicrophonePrimaryAction": "Mikrofonun sesini aç",
-    "onSplitButtonMicrophonePrimaryAction": "Mikrofonun sesini kapat",
-    "microphonePrimaryActionSplitButtonTitle": "Mikrofonu kullan"
-  },
-  "devicesButton": {
-    "label": "Cihazlar",
-    "tooltipContent": "Cihazları yönet",
-    "cameraMenuTitle": "Kamera",
-    "cameraMenuTooltip": "Kamera seç",
-    "audioDeviceMenuTitle": "Ses Cihazı",
-    "audioDeviceMenuTooltip": "Ses cihazı seç",
-    "microphoneMenuTitle": "Mikrofon",
-    "microphoneMenuTooltip": "Mikrofon seç",
-    "speakerMenuTitle": "Hoparlör",
-    "speakerMenuTooltip": "Hoparlör seç"
-  },
-  "participantsButton": {
-    "label": "Kişiler",
-    "tooltipContent": "Katılımcıları göster",
-    "menuHeader": "Bu aramada",
-    "participantsListButtonLabel": "{numParticipants} kişiler",
-    "muteAllButtonLabel": "Tümünün sesini kapat",
-    "copyInviteLinkButtonLabel": "Davet bağlantısını kopyala",
-    "copyInviteLinkActionedAriaLabel": "Davet bağlantısı kopyalandı"
-  },
-  "screenShareButton": {
-    "onLabel": "Sunumu Durdur",
-    "offLabel": "Sun",
-    "tooltipDisabledContent": "Sunu devre dışı bırakıldı.",
-    "tooltipOnContent": "Ekranınızı sunuluyor",
-    "tooltipOffContent": "Ekranınızı sunun"
-  },
-  "raiseHandButton": {
-    "offLabel": "Kaldır",
-    "onLabel": "İndir",
-    "tooltipDisabledContent": "El Kaldırma eylemi devre dışı bırakıldı",
-    "tooltipOnContent": "Eli İndirme",
-    "tooltipOffContent": "El Kaldırma"
-  },
-  "reactionButton": {
-    "label": "Tepki ver",
-    "ariaLabel": "Tepki Düğmesi, Bir tepki gönder",
-    "tooltipDisabledContent": "Tepki eylemi devre dışı bırakıldı",
-    "tooltipContent": "Tepki gönder",
-    "likeReactionTooltipContent": "Beğen",
-    "heartReactionTooltipContent": "Aşk",
-    "laughReactionTooltipContent": "Kahkaha",
-    "applauseReactionTooltipContent": "Alkış",
-    "surprisedReactionTooltipContent": "Şaşırmış"
-  },
-  "messageThread": {
-    "yesterday": "Dün",
-    "sunday": "Pazar",
-    "monday": "Pazartesi",
-    "tuesday": "Salı",
-    "wednesday": "Çarşamba",
-    "thursday": "Perşembe",
-    "friday": "Cuma",
-    "saturday": "Cumartesi",
-    "participantJoined": "sohbete katıldı.",
-    "participantLeft": "sohbetten ayrıldı.",
-    "editMessage": "Düzenle",
-    "removeMessage": "Sil",
-    "resendMessage": "Yeniden göndermeyi deneyin",
-    "failToSendTag": "Gönderilemedi",
-    "editedTag": "Düzenlendi",
-    "liveAuthorIntro": "{author} şöyle diyor:",
-    "messageContentAriaText": "{author} iletisinde şunu yazdı: {message}",
-    "messageContentMineAriaText": "{message}dediniz",
-    "editBoxTextLimit": "İletiniz en fazla {limitNumber} aşıyor",
-    "editBoxPlaceholderText": "İletinizi düzenleyin",
-    "newMessagesIndicator": "Yeni iletiler",
-    "noDisplayNameSub": "Ad yok",
-    "editBoxCancelButton": "İptal",
-    "editBoxSubmitButton": "Bitti",
-    "messageReadCount": "{messageReadByCount} / {remoteParticipantsCount} katılımcı tarafından okundu",
-    "actionMenuMoreOptions": "Diğer Seçenekler",
-    "downloadFile": "Dosyayı indir",
-    "blockedWarningText": "Bu ileti kuruluş ilkesi nedeniyle silindi.",
-    "blockedWarningLinkText": "Ayrıntılar",
-    "fileCardGroupMessage": "İletide {fileCount} ek var",
-    "messageDeletedAnnouncementAriaLabel": "İleti silindi"
-  },
-  "errorBar": {
-    "unableToReachChatService": "Çevrimdışısınız",
-    "accessDenied": "Sohbet hizmetlerine erişilemedi. Lütfen sağlanan kullanıcı kimlik bilgilerini denetleyin",
-    "userNotInChatThread": "Artık bu sohbet yazışması içinde değilsiniz",
-    "sendMessageNotInChatThread": "Artık bu sohbet yazışması içinde olmadığınız için ileti gönderilemedi",
-    "sendMessageGeneric": "İleti gönderilemedi",
-    "callingNetworkFailure": "Arama bağlanırken sorun oluştu; çevrimdışı görünüyorsunuz",
-    "startVideoGeneric": "Video başlatılamadı",
-    "stopVideoGeneric": "Video durdurulamadı",
-    "muteGeneric": "Mikrofonun sesi kapatılamadı",
-    "unmuteGeneric": "Mikrofonun sesi açılamadı",
-    "speakingWhileMuted": "Mikrofonunuzun sesi kapalı",
-    "startScreenShareGeneric": "Ekran paylaşımı başlatılırken bir sorun oluştu.",
-    "stopScreenShareGeneric": "Ekran paylaşımı durdurulamadı",
-    "callNetworkQualityLow": "Ağ kalitesi düşük.",
-    "callNoSpeakerFound": "Hoparlör veya kulaklık bulunamadı. Aramayı dinlemek için bir ses aygıtı bağlayın.",
-    "callNoMicrophoneFound": "Mikrofon bulunamadı. Ses giriş cihazı bağlan.",
-    "callMicrophoneAccessDenied": "Mikrofona erişemiyor. Bu web sayfası için izin vermek için adres çubuğundaki kilidi tıklatın.",
-    "callMicrophoneAccessDeniedSafari": "Mikrofona erişemiyor. İzin vermek için sayfayı yenileyin veya bu tarayıcının ayarlarını denetleyin ve bu web sitesi için izinlerin etkinleştirildiğinden emin olun.",
-    "callMicrophoneMutedBySystem": "Sisteminiz tarafından sessize alındınız.",
-    "callMicrophoneUnmutedBySystem": "Mikrofonunuz kurtarıldı ve sisteminiz tarafından sesiniz açıldı.",
-    "callMacOsMicrophoneAccessDenied": "Mikrofona erişilemiyor. macOS gizlilik ayarlarınızda mikrofon izni verin.",
-    "callLocalVideoFreeze": "Ağ bant genişliği düşük. Görüntülü aramada başkaları için duraklatılmış görünüyor olabilir.",
-    "callCameraAccessDenied": "Kameraya erişemiyor. Bu web sayfası için izin vermek için adres çubuğundaki kilidi tıklatın.",
-    "callCameraAccessDeniedSafari": "Kameraya erişemiyor. İzin vermek için sayfayı yenileyin veya bu tarayıcının ayarlarını denetleyin ve bu web sitesi için izinlerin etkinleştirildiğinden emin olun.",
-    "callCameraAlreadyInUse": "Kameraya erişemiyor. Başka bir uygulama tarafından zaten kullanılıyor olabilir.",
-    "callVideoStoppedBySystem": "Videonuz sisteminiz tarafından durduruldu.",
-    "callVideoRecoveredBySystem": "Videonuz devam ediyor.",
-    "callMacOsCameraAccessDenied": "MacOS kameranıza erişimi engelliyor. Bu tarayıcının kameranıza erişmesine izin vermek için gizlilik ayarlarınızı güncelleştirin.",
-    "callMacOsScreenShareAccessDenied": "MacOS ekran paylaşımını engelliyor. Bu tarayıcının ekranınızı kaydetmesini izin vermek için gizlilik ayarlarınızı güncelleştirin.",
-    "dismissButtonAriaLabel": "Kapat",
-    "failedToJoinCallGeneric": "Aramaya katılınamadı.",
-    "failedToJoinCallInvalidMeetingLink": "Toplantıya katılınamıyor. Geçersiz Bağlantı.",
-    "cameraFrozenForRemoteParticipants": "Aramadaki kullanıcılar videonuzu görmekte sorun yaşıyor. Lütfen cihazlarınızı ve ağlarınızı kontrol edin.",
-    "unableToStartVideoEffect": "Video efekti uygulanamıyor.",
-    "startSpotlightWhileMaxParticipantsAreSpotlighted": "Öne çıkarılan katılımcı sayısı zaten üst sınırı geçtiğinden katılımcılarda öne çıkarma özelliği başlatılamıyor."
-  },
-  "videoGallery": {
-    "screenIsBeingSharedMessage": "Ekranınızı paylaşıyorsunuz.",
-    "screenShareLoadingMessage": "{participant} adlı katılımcının ekranını yükleme",
-    "localVideoLabel": "Siz",
-    "localVideoCameraSwitcherLabel": "Kamerayı değiştir",
-    "localVideoMovementLabel": "Taşınabilir Yerel Video Kutucuğu",
-    "localVideoSelectedDescription": "{cameraName} seçildi",
-    "displayNamePlaceholder": "Adsız katılımcı",
-    "fitRemoteParticipantToFrame": "Çerçeveye sığdır",
-    "fillRemoteParticipantFrame": "Çerçeveyi doldur",
-    "pinParticipantForMe": "Benim için sabitle",
-    "pinParticipantForMeLimitReached": "Sabitleme (sınıra ulaşıldı)",
-    "unpinParticipantForMe": "Sabitlemeyi kaldır",
-    "pinParticipantMenuItemAriaLabel": "{participantName} adlı katılımcıyı sabitle",
-    "unpinParticipantMenuItemAriaLabel": "{participantName} adlı katılımcının sabitlemesini kaldır",
-    "pinnedParticipantAnnouncementAriaLabel": "{participantName} adlı katılımcı sabitlendi",
-    "unpinnedParticipantAnnouncementAriaLabel": "{participantName} adlı katılımcının sabitlemesi kaldırıldı",
-    "startSpotlightVideoTileMenuLabel": "Herkes için öne çıkar",
-    "addSpotlightVideoTileMenuLabel": "Öne çıkarma ekle",
-    "spotlightLimitReachedMenuTitle": "Öne çıkarma sınırına ulaşıldı",
-    "stopSpotlightVideoTileMenuLabel": "Öne çıkarmayı durdur",
-    "stopSpotlightOnSelfVideoTileMenuLabel": "Öne çıkarmadan çık",
-    "attendeeRole": "Katılımcı"
-  },
-  "dialpad": {
-    "placeholderText": "Telefon numarası gir",
-    "deleteButtonAriaLabel": "Sil"
-  },
-  "holdButton": {
-    "onLabel": "Devam et",
-    "offLabel": "Beklet",
-    "tooltipOnContent": "Görüşmeye devam etme",
-    "tooltipOffContent": "Aramayı bekletme"
-  },
-  "videoTile": {
-    "participantStateRinging": "Aranıyor...",
-    "participantStateHold": "Beklemede"
-  },
-  "CameraAndMicrophoneSitePermissionsRequest": {
-    "primaryText": "{appName} uygulamasının kameranızı ve mikrofonunuzu kullanmasına izin verin",
-    "secondaryText": "Bu, katılımcıların sizi görebilmesi ve duyabilmesi içindir.",
-    "linkText": "Yardıma mı ihtiyacınız var? Sorun giderme yardımı alın",
-    "primaryButtonText": "Kamera ve mikrofon olmadan devam et",
-    "ariaLabel": "Kamera ve mikrofon erişimine izin ver"
-  },
-  "CameraSitePermissionsRequest": {
-    "primaryText": "{appName} uygulamasının kameranızı kullanmasına izin verin",
-    "secondaryText": "Bu, katılımcıların sizi görebilmesi içindir.",
-    "linkText": "Yardıma mı ihtiyacınız var? Sorun giderme yardımı alın",
-    "primaryButtonText": "Kamera olmadan devam et",
-    "ariaLabel": "Kamera erişimine izin ver"
-  },
-  "MicrophoneSitePermissionsRequest": {
-    "primaryText": "{appName} uygulamasının mikrofonunuzu kullanmasına izin verin",
-    "secondaryText": "Bu, katılımcıların sizi duyabilmesi içindir.",
-    "linkText": "Yardıma mı ihtiyacınız var? Sorun giderme yardımı alın",
-    "primaryButtonText": "Mikrofon olmadan devam et",
-    "ariaLabel": "Mikrofon erişimine izin ver"
-  },
-  "CameraAndMicrophoneSitePermissionsCheck": {
-    "primaryText": "Kamera ve mikrofon erişimi denetleniyor",
-    "secondaryText": "İstenirse erişime izin verin. Bu, katılımcıların sizi görebilmesi ve duyabilmesi içindir.",
-    "linkText": "Yardıma mı ihtiyacınız var? Sorun giderme yardımı alın",
-    "primaryButtonText": "Kamera ve mikrofon olmadan devam et",
-    "ariaLabel": "Kamera ve mikrofon erişimi denetleniyor. İstenirse erişime izin verin."
-  },
-  "CameraSitePermissionsCheck": {
-    "primaryText": "Kamera erişimi denetleniyor",
-    "secondaryText": "İstenirse erişime izin verin. Bu, katılımcıların sizi görebilmesi içindir.",
-    "linkText": "Yardıma mı ihtiyacınız var? Sorun giderme yardımı alın",
-    "primaryButtonText": "Kamera olmadan devam et",
-    "ariaLabel": "Kamera erişimi denetleniyor. İstenirse erişime izin verin."
-  },
-  "MicrophoneSitePermissionsCheck": {
-    "primaryText": "Mikrofon erişimi denetleniyor",
-    "secondaryText": "İstenirse erişime izin verin. Bu, katılımcıların sizi duyabilmesi içindir.",
-    "linkText": "Yardıma mı ihtiyacınız var? Sorun giderme yardımı alın",
-    "primaryButtonText": "Mikrofon olmadan devam et",
-    "ariaLabel": "Mikrofon erişimi denetleniyor. İstenirse erişime izin verin."
-  },
-  "CameraAndMicrophoneSitePermissionsDenied": {
-    "primaryText": "Kamera ve mikrofona erişemiyor",
-    "secondaryText": "Bu web sayfası için mikrofon izinleri vermek için adres çubuğundaki kilit simgesine tıklayın. Sayfa yenilemesi gerekebilir.",
-    "primaryButtonText": "Kamera ve mikrofon olmadan devam et",
-    "linkText": "Yardıma mı ihtiyacınız var? Sorun giderme yardımı alın"
-  },
-  "CameraAndMicrophoneSitePermissionsDeniedSafari": {
-    "primaryText": "Kamera ve mikrofona erişemiyor",
-    "secondaryText": "İzin vermek için sayfayı yenileyin veya bu tarayıcının ayarlarını denetleyin ve bu web sitesi için izinlerin etkinleştirildiğinden emin olun.",
-    "primaryButtonText": "Kamera ve mikrofon olmadan devam et",
-    "linkText": "Yardıma mı ihtiyacınız var? Sorun giderme yardımı alın"
-  },
-  "CameraSitePermissionsDenied": {
-    "primaryText": "Kameraya erişilemiyor",
-    "secondaryText": "Bu web sayfasında kamera izinleri vermek için adres çubuğundaki kilit simgesine tıklayın. Sayfa yenilemesi gerekebilir.",
-    "primaryButtonText": "Kamera olmadan devam et",
-    "linkText": "Yardıma mı ihtiyacınız var? Sorun giderme yardımı alın"
-  },
-  "MicrophoneSitePermissionsDenied": {
-    "primaryText": "Mikrofona erişilemiyor",
-    "secondaryText": "Bu web sayfası için mikrofon izinleri vermek için adres çubuğundaki kilit simgesine tıklayın. Sayfa yenilemesi gerekebilir.",
-    "primaryButtonText": "Mikrofon olmadan devam et",
-    "linkText": "Yardıma mı ihtiyacınız var? Sorun giderme yardımı alın"
-  },
-  "CameraSitePermissionsDeniedSafari": {
-    "primaryText": "Kameraya erişilemiyor",
-    "secondaryText": "İzin vermek için sayfayı yenileyin veya bu tarayıcının ayarlarını denetleyin ve bu web sitesi için izinlerin etkinleştirildiğinden emin olun.",
-    "primaryButtonText": "Kamera olmadan devam et",
-    "linkText": "Yardıma mı ihtiyacınız var? Sorun giderme yardımı alın"
-  },
-  "MicrophoneSitePermissionsDeniedSafari": {
-    "primaryText": "Mikrofona erişilemiyor",
-    "secondaryText": "İzin vermek için sayfayı yenileyin veya bu tarayıcının ayarlarını denetleyin ve bu web sitesi için izinlerin etkinleştirildiğinden emin olun.",
-    "primaryButtonText": "Mikrofon olmadan devam et",
-    "linkText": "Yardıma mı ihtiyacınız var? Sorun giderme yardımı alın"
-  },
-  "UnsupportedBrowser": {
-    "primaryText": "Tarayıcı desteklenmiyor",
-    "secondaryText": "Lütfen uyumlu bir tarayıcı kullanarak bu aramaya katılın.",
-    "moreHelpLinkText": "Uyumluluk gereksinimlerini görüntüleyin"
-  },
-  "UnsupportedBrowserVersion": {
-    "primaryText": "Tarayıcı güncelleştirmesi gerekiyor",
-    "secondaryText": "Mümkün olan en iyi arama deneyimi için lütfen tarayıcınızı güncelleştirin ve aramaya yeniden katılmayı deneyin.",
-    "moreHelpLinkText": "Uyumluluk gereksinimlerini görüntüleyin",
-    "continueAnywayButtonText": "Güncelleştirmeden arama başlat"
-  },
-  "UnsupportedOperatingSystem": {
-    "primaryText": "İşletim sistemi desteklenmiyor",
-    "secondaryText": "Lütfen uyumlu bir işletim sistemine sahip bir cihaz kullanarak bu çağrıya katılın.",
-    "moreHelpLinkText": "Uyumluluk gereksinimlerini görüntüleyin"
-  },
-  "BrowserPermissionDenied": {
-    "primaryText": "Kameranızı veya mikrofonunuzu kullanamazsınız",
-    "secondaryText": "Tarayıcınızın kameranıza veya mikrofonunuza erişimi olmayabilir. Bunu düzeltmek için Sistem Tercihleri'ni açın.",
-    "primaryButtonText": "Yeniden dene",
-    "linkText": "Yardıma mı ihtiyacınız var? Sorun giderme yardımı alın"
-  },
-  "BrowserPermissionDeniedIOS": {
-    "primaryText": "Devam etmek için mikrofon erişimine izin ver",
-    "secondaryText": "Böylece diğer katılımcılar sizi duyabilir.",
-    "primaryButtonText": "Yeniden dene",
-    "imageAltText": "iOS için mikrofon ve kamera cihazı izin konumu",
-    "linkText": "Yardıma mı ihtiyacınız var? Sorun giderme yardımı alın",
-    "step1Text": "Ayarlar uygulamasına gidin",
-    "step2Text": "Bu tarayıcının ayarlarına ilerleyin",
-    "step3Text": "Mikrofonu Aç (İsteğe bağlı kamera)",
-    "step4Text": "Aramaya tekrar katılmayı deneyin",
-    "step1DigitText": "1",
-    "step2DigitText": "2",
-    "step3DigitText": "3",
-    "step4DigitText": "4"
-  },
-  "verticalGallery": {
-    "leftNavButtonAriaLabel": "önceki sayfa",
-    "rightNavButtonAriaLabel": "sonraki sayfa"
-<<<<<<< HEAD
-  },
-  "AttendeeRole": "Katılımcı"
-}
-
-=======
-  }
-}
->>>>>>> fc203b91
+{
+  "participantItem": {
+    "isMeText": "(siz)",
+    "menuTitle": "Diğer Seçenekler",
+    "removeButtonLabel": "Kaldır",
+    "sharingIconLabel": "Paylaşım",
+    "mutedIconLabel": "Ses kapatıldı",
+    "displayNamePlaceholder": "Adsız katılımcı",
+    "participantStateRinging": "Arıyor...",
+    "participantStateHold": "Beklemede",
+    "attendeeRole": "Katılımcı"
+  },
+  "ParticipantList": {
+    "overflowParticipantCount": "{overflowCount} tane daha"
+  },
+  "typingIndicator": {
+    "singleUser": "{user} yazıyor...",
+    "multipleUsers": "{users} yazıyor ...",
+    "multipleUsersAbbreviateOne": "{users} ve 1 kişi daha yazıyor...",
+    "multipleUsersAbbreviateMany": "{users} ve {numOthers} kişi daha yazıyor...",
+    "delimiter": ", "
+  },
+  "sendBox": {
+    "placeholderText": "Bir mesaj girin",
+    "textTooLong": "İletinizin uzunluğu üst sınırı aşıyor.",
+    "sendButtonAriaLabel": "İleti gönder",
+    "fileUploadsPendingError": "Karşıya yükleniyor... Lütfen bekleyin.",
+    "removeFile": "Dosyayı kaldır",
+    "uploading": "Karşıya yükleniyor",
+    "uploadCompleted": "Karşıya yükleme tamamlandı"
+  },
+  "richTextSendBox": {
+    "placeholderText": "Bir mesaj girin",
+    "textTooLong": "İletinizin uzunluğu üst sınırı aşıyor.",
+    "sendButtonAriaLabel": "Mesaj gönder",
+    "fileUploadsPendingError": "Karşıya yükleniyor... Lütfen bekleyin.",
+    "removeFile": "Dosyayı kaldır",
+    "uploading": "Yükleniyor",
+    "uploadCompleted": "Karşıya yükleme tamamlandı",
+    "boldTooltip": "Kalın",
+    "italicTooltip": "İtalik",
+    "underlineTooltip": "Altı çizili",
+    "bulletListTooltip": "Madde işaretli liste",
+    "numberListTooltip": "Numaralandırılmış liste",
+    "increaseIndentTooltip": "Girintiyi artır",
+    "decreaseIndentTooltip": "Girintiyi azalt",
+    "richTextFormatButtonTooltip": "Biçim"
+  },
+  "mentionPopover": {
+    "mentionPopoverHeader": "Öneriler"
+  },
+  "imageOverlay": {
+    "downloadButtonLabel": "İndir",
+    "dismissButtonAriaLabel": "Kapat"
+  },
+  "messageStatusIndicator": {
+    "deliveredAriaLabel": "İleti gönderildi",
+    "deliveredTooltipText": "Gönderilen",
+    "seenAriaLabel": "İleti başkaları tarafından görüldü",
+    "seenTooltipText": "Görüldü",
+    "readByTooltipText": "{messageThreadReadCount} / {remoteParticipantsCount} katılımcı tarafından okundu",
+    "sendingAriaLabel": "İleti gönderiliyor",
+    "sendingTooltipText": "Gönderiliyor",
+    "failedToSendAriaLabel": "İleti gönderilemedi",
+    "failedToSendTooltipText": "Gönderilemedi"
+  },
+  "endCallButton": {
+    "label": "Ayrıl",
+    "tooltipContent": "Aramadan ayrıl"
+  },
+  "cameraButton": {
+    "onLabel": "Kamera",
+    "offLabel": "Kamera",
+    "tooltipDisabledContent": "Kamera devre dışı",
+    "tooltipOnContent": "Kamerayı kapat",
+    "tooltipOffContent": "Kamerayı aç",
+    "tooltipVideoLoadingContent": "Video yükleniyor",
+    "cameraMenuTitle": "Kamera",
+    "cameraMenuTooltip": "Kamera seç",
+    "cameraButtonSplitRoleDescription": "Bölünmüş düğme",
+    "onSplitButtonAriaLabel": "Kamerayı ve kamera seçeneklerini devre dışı bırak",
+    "offSplitButtonAriaLabel": "Kamerayı ve kamera seçeneklerini etkinleştir",
+    "cameraActionTurnedOnAnnouncement": "Kameranız açıldı",
+    "cameraActionTurnedOffAnnouncement": "Kameranız kapatıldı",
+    "onSplitButtonPrimaryActionCamera": "Kamerayı kapat",
+    "offSplitButtonPrimaryActionCamera": "Kamerayı aç",
+    "cameraPrimaryActionSplitButtonTitle": "Kamerayı kullan",
+    "videoEffectsMenuItemTitle": "Efektler"
+  },
+  "microphoneButton": {
+    "onLabel": "Mikrofon",
+    "offLabel": "Mikrofon",
+    "tooltipDisabledContent": "Mikrofon devre dışı",
+    "tooltipOnContent": "Mikrofonun sesini kapat",
+    "tooltipOffContent": "Mikrofonun sesini aç",
+    "microphoneMenuTitle": "Mikrofon",
+    "microphoneMenuTooltip": "Mikrofon seç",
+    "speakerMenuTitle": "Hoparlör",
+    "speakerMenuTooltip": "Hoparlör seç",
+    "microphoneButtonSplitRoleDescription": "Bölünmüş düğme",
+    "onSplitButtonAriaLabel": "Mikrofonun ve ses seçeneklerinin sesini kapat",
+    "offSplitButtonAriaLabel": "Mikrofonun ve ses seçeneklerinin sesini aç",
+    "microphoneActionTurnedOnAnnouncement": "Mikrofonunuz açıldı",
+    "microphoneActionTurnedOffAnnouncement": "Mikrofonunuz kapatıldı",
+    "offSplitButtonMicrophonePrimaryAction": "Mikrofonun sesini aç",
+    "onSplitButtonMicrophonePrimaryAction": "Mikrofonun sesini kapat",
+    "microphonePrimaryActionSplitButtonTitle": "Mikrofonu kullan"
+  },
+  "devicesButton": {
+    "label": "Cihazlar",
+    "tooltipContent": "Cihazları yönet",
+    "cameraMenuTitle": "Kamera",
+    "cameraMenuTooltip": "Kamera seç",
+    "audioDeviceMenuTitle": "Ses Cihazı",
+    "audioDeviceMenuTooltip": "Ses cihazı seç",
+    "microphoneMenuTitle": "Mikrofon",
+    "microphoneMenuTooltip": "Mikrofon seç",
+    "speakerMenuTitle": "Hoparlör",
+    "speakerMenuTooltip": "Hoparlör seç"
+  },
+  "participantsButton": {
+    "label": "Kişiler",
+    "tooltipContent": "Katılımcıları göster",
+    "menuHeader": "Bu aramada",
+    "participantsListButtonLabel": "{numParticipants} kişiler",
+    "muteAllButtonLabel": "Tümünün sesini kapat",
+    "copyInviteLinkButtonLabel": "Davet bağlantısını kopyala",
+    "copyInviteLinkActionedAriaLabel": "Davet bağlantısı kopyalandı"
+  },
+  "screenShareButton": {
+    "onLabel": "Sunumu Durdur",
+    "offLabel": "Sun",
+    "tooltipDisabledContent": "Sunu devre dışı bırakıldı.",
+    "tooltipOnContent": "Ekranınızı sunuluyor",
+    "tooltipOffContent": "Ekranınızı sunun"
+  },
+  "raiseHandButton": {
+    "offLabel": "Kaldır",
+    "onLabel": "İndir",
+    "tooltipDisabledContent": "El Kaldırma eylemi devre dışı bırakıldı",
+    "tooltipOnContent": "Eli İndirme",
+    "tooltipOffContent": "El Kaldırma"
+  },
+  "reactionButton": {
+    "label": "Tepki ver",
+    "ariaLabel": "Tepki Düğmesi, Bir tepki gönder",
+    "tooltipDisabledContent": "Tepki eylemi devre dışı bırakıldı",
+    "tooltipContent": "Tepki gönder",
+    "likeReactionTooltipContent": "Beğen",
+    "heartReactionTooltipContent": "Aşk",
+    "laughReactionTooltipContent": "Kahkaha",
+    "applauseReactionTooltipContent": "Alkış",
+    "surprisedReactionTooltipContent": "Şaşırmış"
+  },
+  "messageThread": {
+    "yesterday": "Dün",
+    "sunday": "Pazar",
+    "monday": "Pazartesi",
+    "tuesday": "Salı",
+    "wednesday": "Çarşamba",
+    "thursday": "Perşembe",
+    "friday": "Cuma",
+    "saturday": "Cumartesi",
+    "participantJoined": "sohbete katıldı.",
+    "participantLeft": "sohbetten ayrıldı.",
+    "editMessage": "Düzenle",
+    "removeMessage": "Sil",
+    "resendMessage": "Yeniden göndermeyi deneyin",
+    "failToSendTag": "Gönderilemedi",
+    "editedTag": "Düzenlendi",
+    "liveAuthorIntro": "{author} şöyle diyor:",
+    "messageContentAriaText": "{author} iletisinde şunu yazdı: {message}",
+    "messageContentMineAriaText": "{message}dediniz",
+    "editBoxTextLimit": "İletiniz en fazla {limitNumber} aşıyor",
+    "editBoxPlaceholderText": "İletinizi düzenleyin",
+    "newMessagesIndicator": "Yeni iletiler",
+    "noDisplayNameSub": "Ad yok",
+    "editBoxCancelButton": "İptal",
+    "editBoxSubmitButton": "Bitti",
+    "messageReadCount": "{messageReadByCount} / {remoteParticipantsCount} katılımcı tarafından okundu",
+    "actionMenuMoreOptions": "Diğer Seçenekler",
+    "downloadFile": "Dosyayı indir",
+    "blockedWarningText": "Bu ileti kuruluş ilkesi nedeniyle silindi.",
+    "blockedWarningLinkText": "Ayrıntılar",
+    "fileCardGroupMessage": "İletide {fileCount} ek var",
+    "messageDeletedAnnouncementAriaLabel": "İleti silindi"
+  },
+  "errorBar": {
+    "unableToReachChatService": "Çevrimdışısınız",
+    "accessDenied": "Sohbet hizmetlerine erişilemedi. Lütfen sağlanan kullanıcı kimlik bilgilerini denetleyin",
+    "userNotInChatThread": "Artık bu sohbet yazışması içinde değilsiniz",
+    "sendMessageNotInChatThread": "Artık bu sohbet yazışması içinde olmadığınız için ileti gönderilemedi",
+    "sendMessageGeneric": "İleti gönderilemedi",
+    "callingNetworkFailure": "Arama bağlanırken sorun oluştu; çevrimdışı görünüyorsunuz",
+    "startVideoGeneric": "Video başlatılamadı",
+    "stopVideoGeneric": "Video durdurulamadı",
+    "muteGeneric": "Mikrofonun sesi kapatılamadı",
+    "unmuteGeneric": "Mikrofonun sesi açılamadı",
+    "speakingWhileMuted": "Mikrofonunuzun sesi kapalı",
+    "startScreenShareGeneric": "Ekran paylaşımı başlatılırken bir sorun oluştu.",
+    "stopScreenShareGeneric": "Ekran paylaşımı durdurulamadı",
+    "callNetworkQualityLow": "Ağ kalitesi düşük.",
+    "callNoSpeakerFound": "Hoparlör veya kulaklık bulunamadı. Aramayı dinlemek için bir ses aygıtı bağlayın.",
+    "callNoMicrophoneFound": "Mikrofon bulunamadı. Ses giriş cihazı bağlan.",
+    "callMicrophoneAccessDenied": "Mikrofona erişemiyor. Bu web sayfası için izin vermek için adres çubuğundaki kilidi tıklatın.",
+    "callMicrophoneAccessDeniedSafari": "Mikrofona erişemiyor. İzin vermek için sayfayı yenileyin veya bu tarayıcının ayarlarını denetleyin ve bu web sitesi için izinlerin etkinleştirildiğinden emin olun.",
+    "callMicrophoneMutedBySystem": "Sisteminiz tarafından sessize alındınız.",
+    "callMicrophoneUnmutedBySystem": "Mikrofonunuz kurtarıldı ve sisteminiz tarafından sesiniz açıldı.",
+    "callMacOsMicrophoneAccessDenied": "Mikrofona erişilemiyor. macOS gizlilik ayarlarınızda mikrofon izni verin.",
+    "callLocalVideoFreeze": "Ağ bant genişliği düşük. Görüntülü aramada başkaları için duraklatılmış görünüyor olabilir.",
+    "callCameraAccessDenied": "Kameraya erişemiyor. Bu web sayfası için izin vermek için adres çubuğundaki kilidi tıklatın.",
+    "callCameraAccessDeniedSafari": "Kameraya erişemiyor. İzin vermek için sayfayı yenileyin veya bu tarayıcının ayarlarını denetleyin ve bu web sitesi için izinlerin etkinleştirildiğinden emin olun.",
+    "callCameraAlreadyInUse": "Kameraya erişemiyor. Başka bir uygulama tarafından zaten kullanılıyor olabilir.",
+    "callVideoStoppedBySystem": "Videonuz sisteminiz tarafından durduruldu.",
+    "callVideoRecoveredBySystem": "Videonuz devam ediyor.",
+    "callMacOsCameraAccessDenied": "MacOS kameranıza erişimi engelliyor. Bu tarayıcının kameranıza erişmesine izin vermek için gizlilik ayarlarınızı güncelleştirin.",
+    "callMacOsScreenShareAccessDenied": "MacOS ekran paylaşımını engelliyor. Bu tarayıcının ekranınızı kaydetmesini izin vermek için gizlilik ayarlarınızı güncelleştirin.",
+    "dismissButtonAriaLabel": "Kapat",
+    "failedToJoinCallGeneric": "Aramaya katılınamadı.",
+    "failedToJoinCallInvalidMeetingLink": "Toplantıya katılınamıyor. Geçersiz Bağlantı.",
+    "cameraFrozenForRemoteParticipants": "Aramadaki kullanıcılar videonuzu görmekte sorun yaşıyor. Lütfen cihazlarınızı ve ağlarınızı kontrol edin.",
+    "unableToStartVideoEffect": "Video efekti uygulanamıyor.",
+    "startSpotlightWhileMaxParticipantsAreSpotlighted": "Öne çıkarılan katılımcı sayısı zaten üst sınırı geçtiğinden katılımcılarda öne çıkarma özelliği başlatılamıyor."
+  },
+  "videoGallery": {
+    "screenIsBeingSharedMessage": "Ekranınızı paylaşıyorsunuz.",
+    "screenShareLoadingMessage": "{participant} adlı katılımcının ekranını yükleme",
+    "localVideoLabel": "Siz",
+    "localVideoCameraSwitcherLabel": "Kamerayı değiştir",
+    "localVideoMovementLabel": "Taşınabilir Yerel Video Kutucuğu",
+    "localVideoSelectedDescription": "{cameraName} seçildi",
+    "displayNamePlaceholder": "Adsız katılımcı",
+    "fitRemoteParticipantToFrame": "Çerçeveye sığdır",
+    "fillRemoteParticipantFrame": "Çerçeveyi doldur",
+    "pinParticipantForMe": "Benim için sabitle",
+    "pinParticipantForMeLimitReached": "Sabitleme (sınıra ulaşıldı)",
+    "unpinParticipantForMe": "Sabitlemeyi kaldır",
+    "pinParticipantMenuItemAriaLabel": "{participantName} adlı katılımcıyı sabitle",
+    "unpinParticipantMenuItemAriaLabel": "{participantName} adlı katılımcının sabitlemesini kaldır",
+    "pinnedParticipantAnnouncementAriaLabel": "{participantName} adlı katılımcı sabitlendi",
+    "unpinnedParticipantAnnouncementAriaLabel": "{participantName} adlı katılımcının sabitlemesi kaldırıldı",
+    "startSpotlightVideoTileMenuLabel": "Herkes için öne çıkar",
+    "addSpotlightVideoTileMenuLabel": "Öne çıkarma ekle",
+    "spotlightLimitReachedMenuTitle": "Öne çıkarma sınırına ulaşıldı",
+    "stopSpotlightVideoTileMenuLabel": "Öne çıkarmayı durdur",
+    "stopSpotlightOnSelfVideoTileMenuLabel": "Öne çıkarmadan çık",
+    "attendeeRole": "Katılımcı"
+  },
+  "dialpad": {
+    "placeholderText": "Telefon numarası gir",
+    "deleteButtonAriaLabel": "Sil"
+  },
+  "holdButton": {
+    "onLabel": "Devam et",
+    "offLabel": "Beklet",
+    "tooltipOnContent": "Görüşmeye devam etme",
+    "tooltipOffContent": "Aramayı bekletme"
+  },
+  "videoTile": {
+    "participantStateRinging": "Aranıyor...",
+    "participantStateHold": "Beklemede"
+  },
+  "CameraAndMicrophoneSitePermissionsRequest": {
+    "primaryText": "{appName} uygulamasının kameranızı ve mikrofonunuzu kullanmasına izin verin",
+    "secondaryText": "Bu, katılımcıların sizi görebilmesi ve duyabilmesi içindir.",
+    "linkText": "Yardıma mı ihtiyacınız var? Sorun giderme yardımı alın",
+    "primaryButtonText": "Kamera ve mikrofon olmadan devam et",
+    "ariaLabel": "Kamera ve mikrofon erişimine izin ver"
+  },
+  "CameraSitePermissionsRequest": {
+    "primaryText": "{appName} uygulamasının kameranızı kullanmasına izin verin",
+    "secondaryText": "Bu, katılımcıların sizi görebilmesi içindir.",
+    "linkText": "Yardıma mı ihtiyacınız var? Sorun giderme yardımı alın",
+    "primaryButtonText": "Kamera olmadan devam et",
+    "ariaLabel": "Kamera erişimine izin ver"
+  },
+  "MicrophoneSitePermissionsRequest": {
+    "primaryText": "{appName} uygulamasının mikrofonunuzu kullanmasına izin verin",
+    "secondaryText": "Bu, katılımcıların sizi duyabilmesi içindir.",
+    "linkText": "Yardıma mı ihtiyacınız var? Sorun giderme yardımı alın",
+    "primaryButtonText": "Mikrofon olmadan devam et",
+    "ariaLabel": "Mikrofon erişimine izin ver"
+  },
+  "CameraAndMicrophoneSitePermissionsCheck": {
+    "primaryText": "Kamera ve mikrofon erişimi denetleniyor",
+    "secondaryText": "İstenirse erişime izin verin. Bu, katılımcıların sizi görebilmesi ve duyabilmesi içindir.",
+    "linkText": "Yardıma mı ihtiyacınız var? Sorun giderme yardımı alın",
+    "primaryButtonText": "Kamera ve mikrofon olmadan devam et",
+    "ariaLabel": "Kamera ve mikrofon erişimi denetleniyor. İstenirse erişime izin verin."
+  },
+  "CameraSitePermissionsCheck": {
+    "primaryText": "Kamera erişimi denetleniyor",
+    "secondaryText": "İstenirse erişime izin verin. Bu, katılımcıların sizi görebilmesi içindir.",
+    "linkText": "Yardıma mı ihtiyacınız var? Sorun giderme yardımı alın",
+    "primaryButtonText": "Kamera olmadan devam et",
+    "ariaLabel": "Kamera erişimi denetleniyor. İstenirse erişime izin verin."
+  },
+  "MicrophoneSitePermissionsCheck": {
+    "primaryText": "Mikrofon erişimi denetleniyor",
+    "secondaryText": "İstenirse erişime izin verin. Bu, katılımcıların sizi duyabilmesi içindir.",
+    "linkText": "Yardıma mı ihtiyacınız var? Sorun giderme yardımı alın",
+    "primaryButtonText": "Mikrofon olmadan devam et",
+    "ariaLabel": "Mikrofon erişimi denetleniyor. İstenirse erişime izin verin."
+  },
+  "CameraAndMicrophoneSitePermissionsDenied": {
+    "primaryText": "Kamera ve mikrofona erişemiyor",
+    "secondaryText": "Bu web sayfası için mikrofon izinleri vermek için adres çubuğundaki kilit simgesine tıklayın. Sayfa yenilemesi gerekebilir.",
+    "primaryButtonText": "Kamera ve mikrofon olmadan devam et",
+    "linkText": "Yardıma mı ihtiyacınız var? Sorun giderme yardımı alın"
+  },
+  "CameraAndMicrophoneSitePermissionsDeniedSafari": {
+    "primaryText": "Kamera ve mikrofona erişemiyor",
+    "secondaryText": "İzin vermek için sayfayı yenileyin veya bu tarayıcının ayarlarını denetleyin ve bu web sitesi için izinlerin etkinleştirildiğinden emin olun.",
+    "primaryButtonText": "Kamera ve mikrofon olmadan devam et",
+    "linkText": "Yardıma mı ihtiyacınız var? Sorun giderme yardımı alın"
+  },
+  "CameraSitePermissionsDenied": {
+    "primaryText": "Kameraya erişilemiyor",
+    "secondaryText": "Bu web sayfasında kamera izinleri vermek için adres çubuğundaki kilit simgesine tıklayın. Sayfa yenilemesi gerekebilir.",
+    "primaryButtonText": "Kamera olmadan devam et",
+    "linkText": "Yardıma mı ihtiyacınız var? Sorun giderme yardımı alın"
+  },
+  "MicrophoneSitePermissionsDenied": {
+    "primaryText": "Mikrofona erişilemiyor",
+    "secondaryText": "Bu web sayfası için mikrofon izinleri vermek için adres çubuğundaki kilit simgesine tıklayın. Sayfa yenilemesi gerekebilir.",
+    "primaryButtonText": "Mikrofon olmadan devam et",
+    "linkText": "Yardıma mı ihtiyacınız var? Sorun giderme yardımı alın"
+  },
+  "CameraSitePermissionsDeniedSafari": {
+    "primaryText": "Kameraya erişilemiyor",
+    "secondaryText": "İzin vermek için sayfayı yenileyin veya bu tarayıcının ayarlarını denetleyin ve bu web sitesi için izinlerin etkinleştirildiğinden emin olun.",
+    "primaryButtonText": "Kamera olmadan devam et",
+    "linkText": "Yardıma mı ihtiyacınız var? Sorun giderme yardımı alın"
+  },
+  "MicrophoneSitePermissionsDeniedSafari": {
+    "primaryText": "Mikrofona erişilemiyor",
+    "secondaryText": "İzin vermek için sayfayı yenileyin veya bu tarayıcının ayarlarını denetleyin ve bu web sitesi için izinlerin etkinleştirildiğinden emin olun.",
+    "primaryButtonText": "Mikrofon olmadan devam et",
+    "linkText": "Yardıma mı ihtiyacınız var? Sorun giderme yardımı alın"
+  },
+  "UnsupportedBrowser": {
+    "primaryText": "Tarayıcı desteklenmiyor",
+    "secondaryText": "Lütfen uyumlu bir tarayıcı kullanarak bu aramaya katılın.",
+    "moreHelpLinkText": "Uyumluluk gereksinimlerini görüntüleyin"
+  },
+  "UnsupportedBrowserVersion": {
+    "primaryText": "Tarayıcı güncelleştirmesi gerekiyor",
+    "secondaryText": "Mümkün olan en iyi arama deneyimi için lütfen tarayıcınızı güncelleştirin ve aramaya yeniden katılmayı deneyin.",
+    "moreHelpLinkText": "Uyumluluk gereksinimlerini görüntüleyin",
+    "continueAnywayButtonText": "Güncelleştirmeden arama başlat"
+  },
+  "UnsupportedOperatingSystem": {
+    "primaryText": "İşletim sistemi desteklenmiyor",
+    "secondaryText": "Lütfen uyumlu bir işletim sistemine sahip bir cihaz kullanarak bu çağrıya katılın.",
+    "moreHelpLinkText": "Uyumluluk gereksinimlerini görüntüleyin"
+  },
+  "BrowserPermissionDenied": {
+    "primaryText": "Kameranızı veya mikrofonunuzu kullanamazsınız",
+    "secondaryText": "Tarayıcınızın kameranıza veya mikrofonunuza erişimi olmayabilir. Bunu düzeltmek için Sistem Tercihleri'ni açın.",
+    "primaryButtonText": "Yeniden dene",
+    "linkText": "Yardıma mı ihtiyacınız var? Sorun giderme yardımı alın"
+  },
+  "BrowserPermissionDeniedIOS": {
+    "primaryText": "Devam etmek için mikrofon erişimine izin ver",
+    "secondaryText": "Böylece diğer katılımcılar sizi duyabilir.",
+    "primaryButtonText": "Yeniden dene",
+    "imageAltText": "iOS için mikrofon ve kamera cihazı izin konumu",
+    "linkText": "Yardıma mı ihtiyacınız var? Sorun giderme yardımı alın",
+    "step1Text": "Ayarlar uygulamasına gidin",
+    "step2Text": "Bu tarayıcının ayarlarına ilerleyin",
+    "step3Text": "Mikrofonu Aç (İsteğe bağlı kamera)",
+    "step4Text": "Aramaya tekrar katılmayı deneyin",
+    "step1DigitText": "1",
+    "step2DigitText": "2",
+    "step3DigitText": "3",
+    "step4DigitText": "4"
+  },
+  "verticalGallery": {
+    "leftNavButtonAriaLabel": "önceki sayfa",
+    "rightNavButtonAriaLabel": "sonraki sayfa"
+  }
+}