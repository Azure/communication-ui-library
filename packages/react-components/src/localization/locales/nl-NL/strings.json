{
  "participantItem": {
    "isMeText": "(jij)",
    "menuTitle": "Meer opties",
    "removeButtonLabel": "Verwijderen",
    "sharingIconLabel": "Delen",
    "mutedIconLabel": "Gedempt",
    "displayNamePlaceholder": "Naamloze deelnemer",
    "participantStateRinging": "Bellen...",
    "participantStateHold": "In de wacht",
    "attendeeRole": "Genodigde"
  },
  "ParticipantList": {
    "overflowParticipantCount": "+{overflowCount} meer"
  },
  "typingIndicator": {
    "singleUser": "{user} typt ...",
    "multipleUsers": "{users} typen ...",
    "multipleUsersAbbreviateOne": "{users} en 1 andere persoon typen ...",
    "multipleUsersAbbreviateMany": "{users} en {numOthers} anderen typen ...",
    "delimiter": ", "
  },
  "sendBox": {
    "placeholderText": "Een bericht invoeren",
    "textTooLong": "De lengte van uw bericht overschrijdt de maximumlimiet.",
    "sendButtonAriaLabel": "Bericht verzenden",
    "fileUploadsPendingError": "Uploaden.... Een ogenblik geduld.",
    "removeFile": "Bestand verwijderen",
    "uploading": "Uploaden",
    "uploadCompleted": "Upload voltooid"
  },
  "richTextSendBox": {
    "placeholderText": "Een bericht invoeren",
    "textTooLong": "De lengte van uw bericht overschrijdt de maximumlimiet.",
    "sendButtonAriaLabel": "Bericht verzenden",
    "fileUploadsPendingError": "Uploaden... Een ogenblik geduld.",
    "removeFile": "Bestand verwijderen",
    "uploading": "Uploaden",
    "uploadCompleted": "Upload voltooid",
    "boldTooltip": "Vet",
    "italicTooltip": "Cursief",
    "underlineTooltip": "Onderstrepen",
    "bulletListTooltip": "Lijst met opsommingstekens",
    "numberListTooltip": "Genummerde lijst",
    "increaseIndentTooltip": "Inspringing vergroten",
    "decreaseIndentTooltip": "Inspringing verkleinen",
    "richTextFormatButtonTooltip": "Indeling"
  },
  "mentionPopover": {
    "mentionPopoverHeader": "Suggesties"
  },
  "imageOverlay": {
    "downloadButtonLabel": "Downloaden",
    "dismissButtonAriaLabel": "Sluiten"
  },
  "messageStatusIndicator": {
    "deliveredAriaLabel": "Bericht verzonden",
    "deliveredTooltipText": "Verzonden",
    "seenAriaLabel": "Bericht gezien door anderen",
    "seenTooltipText": "Gezien",
    "readByTooltipText": "Gelezen door {messageThreadReadCount} van {remoteParticipantsCount}",
    "sendingAriaLabel": "Bericht verzenden",
    "sendingTooltipText": "Verzenden",
    "failedToSendAriaLabel": "Het bericht is niet verzonden",
    "failedToSendTooltipText": "Kan niet verzenden"
  },
  "endCallButton": {
    "label": "Verlaten",
    "tooltipContent": "Gesprek verlaten"
  },
  "cameraButton": {
    "onLabel": "Camera",
    "offLabel": "Camera",
    "tooltipDisabledContent": "Camera is uitgeschakeld",
    "tooltipOnContent": "Camera uitschakelen",
    "tooltipOffContent": "Camera inschakelen",
    "tooltipVideoLoadingContent": "Video wordt geladen",
    "cameraMenuTitle": "Camera",
    "cameraMenuTooltip": "Camera kiezen",
    "cameraButtonSplitRoleDescription": "Knop Splitsen",
    "onSplitButtonAriaLabel": "Camera- en cameraopties uitschakelen",
    "offSplitButtonAriaLabel": "Camera- en cameraopties inschakelen",
    "cameraActionTurnedOnAnnouncement": "Uw camera is ingeschakeld",
    "cameraActionTurnedOffAnnouncement": "Uw camera is uitgeschakeld",
    "onSplitButtonPrimaryActionCamera": "Camera uitschakelen",
    "offSplitButtonPrimaryActionCamera": "Camera inschakelen",
    "cameraPrimaryActionSplitButtonTitle": "Camera gebruiken",
    "videoEffectsMenuItemTitle": "Effecten"
  },
  "microphoneButton": {
    "onLabel": "Microfoon",
    "offLabel": "Microfoon",
    "tooltipDisabledContent": "Microfoon is uitgeschakeld",
    "tooltipOnContent": "Microfoon uitschakelen",
    "tooltipOffContent": "Microfoon inschakelen",
    "microphoneMenuTitle": "Microfoon",
    "microphoneMenuTooltip": "Microfoon kiezen",
    "speakerMenuTitle": "Luidspreker",
    "speakerMenuTooltip": "Luidspreker kiezen",
    "microphoneButtonSplitRoleDescription": "Knop Splitsen",
    "onSplitButtonAriaLabel": "Microfoon- en audioopties dempen",
    "offSplitButtonAriaLabel": "Microfoon- en audioopties dempen opheffen",
    "microphoneActionTurnedOnAnnouncement": "Uw microfoon is ingeschakeld",
    "microphoneActionTurnedOffAnnouncement": "Uw microfoon is uitgeschakeld",
    "offSplitButtonMicrophonePrimaryAction": "Microfoon inschakelen",
    "onSplitButtonMicrophonePrimaryAction": "Microfoon uitschakelen",
    "microphonePrimaryActionSplitButtonTitle": "Microfoon gebruiken"
  },
  "devicesButton": {
    "label": "Apparaten",
    "tooltipContent": "Apparaten beheren",
    "cameraMenuTitle": "Camera",
    "cameraMenuTooltip": "Camera kiezen",
    "audioDeviceMenuTitle": "Audioapparaat",
    "audioDeviceMenuTooltip": "Audioapparaat kiezen",
    "microphoneMenuTitle": "Microfoon",
    "microphoneMenuTooltip": "Microfoon kiezen",
    "speakerMenuTitle": "Spreker",
    "speakerMenuTooltip": "Luidspreker kiezen"
  },
  "participantsButton": {
    "label": "Personen",
    "tooltipContent": "Deelnemers weergeven",
    "menuHeader": "In dit gesprek",
    "participantsListButtonLabel": "{numParticipants} personen",
    "muteAllButtonLabel": "Alles dempen",
    "copyInviteLinkButtonLabel": "Uitnodigingskoppeling kopiëren",
    "copyInviteLinkActionedAriaLabel": "Uitnodigingskoppeling gekopieerd"
  },
  "screenShareButton": {
    "onLabel": "Presenteren stoppen",
    "offLabel": "Presenteren",
    "tooltipDisabledContent": "Presenteren is uitgeschakeld",
    "tooltipOnContent": "Uw scherm presenteren",
    "tooltipOffContent": "Uw scherm presenteren"
  },
  "raiseHandButton": {
    "offLabel": "Opsteken",
    "onLabel": "Laten zakken",
    "tooltipDisabledContent": "Actie Hand opsteken is uitgeschakeld",
    "tooltipOnContent": "Hand laten zakken",
    "tooltipOffContent": "Hand opsteken"
  },
  "reactionButton": {
    "label": "Reageren",
    "ariaLabel": "Knop Regageren, een reactie verzenden",
    "tooltipDisabledContent": "Reactieactie is uitgeschakeld",
    "tooltipContent": "Verzend een reactie",
    "likeReactionTooltipContent": "Vind ik leuk",
    "heartReactionTooltipContent": "Hartje",
    "laughReactionTooltipContent": "Lachen",
    "applauseReactionTooltipContent": "Applaus",
    "surprisedReactionTooltipContent": "Verrast"
  },
  "messageThread": {
    "yesterday": "Gisteren",
    "sunday": "Zondag",
    "monday": "Maandag",
    "tuesday": "Dinsdag",
    "wednesday": "Woensdag",
    "thursday": "Donderdag",
    "friday": "Vrijdag",
    "saturday": "Zaterdag",
    "participantJoined": "neemt nu deel aan de chat.",
    "participantLeft": "heeft de chat verlaten.",
    "editMessage": "Bewerken",
    "removeMessage": "Verwijderen",
    "resendMessage": "Probeer opnieuw te verzenden",
    "failToSendTag": "Verzenden mislukt",
    "editedTag": "Bewerkt",
    "liveAuthorIntro": "{author} zegt",
    "messageContentAriaText": "{author} zei {message}",
    "messageContentMineAriaText": "U zei: {message}",
    "editBoxTextLimit": "Uw bericht heeft de limiet van {limitNumber} tekens overschreden",
    "editBoxPlaceholderText": "Uw bericht bewerken",
    "newMessagesIndicator": "Nieuwe berichten",
    "noDisplayNameSub": "Geen naam",
    "editBoxCancelButton": "Annuleren",
    "editBoxSubmitButton": "Gereed",
    "messageReadCount": "Gelezen door {messageReadByCount} van {remoteParticipantsCount}",
    "actionMenuMoreOptions": "Meer opties",
    "downloadFile": "Bestand downloaden",
    "blockedWarningText": "Dit bericht is verwijderd vanwege organisatiebeleid.",
    "blockedWarningLinkText": "Details",
    "fileCardGroupMessage": "Het bericht heeft {fileCount} bijlage",
    "messageDeletedAnnouncementAriaLabel": "Het bericht is verwijderd"
  },
  "errorBar": {
    "unableToReachChatService": "U bent offline",
    "accessDenied": "Kan geen toegang krijgen tot chatservices. Controleer de opgegeven gebruikersreferenties",
    "userNotInChatThread": "U bent niet meer aanwezig in deze chatthread",
    "sendMessageNotInChatThread": "Verzenden van bericht is mislukt omdat u zich niet meer in deze chatthread bevindt",
    "sendMessageGeneric": "Kan bericht niet verzenden",
    "callingNetworkFailure": "Er zijn problemen met het verbinden van een gesprek - Het lijkt erop dat u offline bent",
    "startVideoGeneric": "Kan video niet starten",
    "stopVideoGeneric": "Kan video niet stoppen",
    "muteGeneric": "Kan microfoon niet dempen",
    "unmuteGeneric": "Kan dempen van microfoon niet opheffen",
    "speakingWhileMuted": "De microfoon is gedempt",
    "startScreenShareGeneric": "Er is een probleem opgetreden bij het starten van scherm delen.",
    "stopScreenShareGeneric": "Kan scherm delen niet stoppen",
    "callNetworkQualityLow": "De netwerkkwaliteit is laag.",
    "callNoSpeakerFound": "Geen luidsprekers of hoofdtelefoon gevonden. Sluit een audioapparaat aan om het gesprek te beluisteren.",
    "callNoMicrophoneFound": "Geen microfoons gevonden. Sluit een audio-invoerapparaat aan.",
    "callMicrophoneAccessDenied": "Kan geen toegang krijgen tot de microfoon. Klik op de vergrendeling in de adresbalk om toestemming te verlenen aan deze webpagina.",
    "callMicrophoneAccessDeniedSafari": "Kan geen toegang krijgen tot de microfoon. Vernieuw de pagina om machtigingen toe te staan of controleer de instellingen van deze browser en controleer of machtigingen zijn ingeschakeld voor deze website.",
    "callMicrophoneMutedBySystem": "U bent gedempt door jouw systeem.",
    "callMicrophoneUnmutedBySystem": "De microfoon is hersteld en het dempen van de microfoon is door het systeem opgeheven.",
    "callMacOsMicrophoneAccessDenied": "Kan geen toegang krijgen tot de microfoon. Verleen microfoonmachtiging in de privacyinstellingen voor macOS.",
    "callLocalVideoFreeze": "De netwerkbandbreedte is slecht. Je video wordt mogelijk onderbroken weergegeven voor anderen in het gesprek.",
    "callCameraAccessDenied": "Kan geen toegang krijgen tot de camera. Klik op de vergrendeling in de adresbalk om toestemming te verlenen aan deze webpagina.",
    "callCameraAccessDeniedSafari": "Kan geen toegang krijgen tot de camera. Vernieuw de pagina om machtigingen toe te staan of controleer de instellingen van deze browser en controleer of machtigingen zijn ingeschakeld voor deze website.",
    "callCameraAlreadyInUse": "Kan geen toegang krijgen tot de camera. Het wordt mogelijk al gebruikt door een andere toepassing.",
    "callVideoStoppedBySystem": "Uw video is gestopt door uw systeem.",
    "callVideoRecoveredBySystem": "Uw video is hervat.",
    "callMacOsCameraAccessDenied": "MacOS blokkeert de toegang tot jouw camera. Werk je privacyinstellingen bij, zodat deze browser toegang heeft tot jouw camera.",
    "callMacOsScreenShareAccessDenied": "MacOS blokkeert scherm delen. Werk je privacyinstellingen bij, zodat deze browser jouw scherm kan opnemen.",
    "dismissButtonAriaLabel": "Sluiten",
    "failedToJoinCallGeneric": "Deelnemen aan gesprek mislukt.",
    "failedToJoinCallInvalidMeetingLink": "Kan niet deelnemen aan vergadering. Ongeldige koppeling.",
    "cameraFrozenForRemoteParticipants": "Gebruikers in het gesprek ondervinden problemen bij het zien van uw video. Controleer uw apparaten en netwerk.",
    "unableToStartVideoEffect": "Kan video-effect niet toepassen.",
    "startSpotlightWhileMaxParticipantsAreSpotlighted": "Kan de deelnemer(s) niet in de spotlight plaatsen omdat het maximum aantal deelnemers in de spotlight is bereikt."
  },
  "videoGallery": {
    "screenIsBeingSharedMessage": "U deelt uw scherm",
    "screenShareLoadingMessage": "Scherm van {participant} laden",
    "localVideoLabel": "U",
    "localVideoCameraSwitcherLabel": "Camera wisselen",
    "localVideoMovementLabel": "Tegel voor verwisselbare lokale video",
    "localVideoSelectedDescription": "{cameraName} geselecteerd",
    "displayNamePlaceholder": "Naamloze deelnemer",
    "fitRemoteParticipantToFrame": "Aanpassen aan frame",
    "fillRemoteParticipantFrame": "Frame vullen",
    "pinParticipantForMe": "Voor mij vastmaken",
    "pinParticipantForMeLimitReached": "Pin (limiet bereikt)",
    "unpinParticipantForMe": "Losmaken",
    "pinParticipantMenuItemAriaLabel": "{participantName} vastmaken",
    "unpinParticipantMenuItemAriaLabel": "{participantName} losmaken",
    "pinnedParticipantAnnouncementAriaLabel": "{participantName} vastgemaakt",
    "unpinnedParticipantAnnouncementAriaLabel": "{participantName} losgemaakt",
    "startSpotlightVideoTileMenuLabel": "Spotlight voor iedereen",
    "addSpotlightVideoTileMenuLabel": "Spotlight toevoegen",
    "spotlightLimitReachedMenuTitle": "Spotlightlimiet bereikt",
    "stopSpotlightVideoTileMenuLabel": "Spotlighten stoppen",
    "stopSpotlightOnSelfVideoTileMenuLabel": "Spotlight afsluiten",
    "attendeeRole": "Genodigde"
  },
  "dialpad": {
    "placeholderText": "Telefoonnummer invoeren",
    "deleteButtonAriaLabel": "Verwijderen"
  },
  "holdButton": {
    "onLabel": "Hervatten",
    "offLabel": "Pauze",
    "tooltipOnContent": "Gesprek hervatten",
    "tooltipOffContent": "Gesprek in wachtrij plaatsen"
  },
  "videoTile": {
    "participantStateRinging": "Bellen...",
    "participantStateHold": "In de wacht"
  },
  "CameraAndMicrophoneSitePermissionsRequest": {
    "primaryText": "Toestaan dat {appName} uw camera en microfoon gebruikt",
    "secondaryText": "Dit is zodat deelnemers u kunnen zien en horen.",
    "linkText": "Hulp nodig? Hulp bij probleemoplossing",
    "primaryButtonText": "Doorgaan zonder camera en microfoon",
    "ariaLabel": "Toegang tot camera en microfoon toestaan"
  },
  "CameraSitePermissionsRequest": {
    "primaryText": "{appName} toestaan om uw camera te gebruiken",
    "secondaryText": "Dit is zodat deelnemers u kunnen zien.",
    "linkText": "Hulp nodig? Hulp bij probleemoplossing",
    "primaryButtonText": "Doorgaan zonder camera",
    "ariaLabel": "Cameratoegang toestaan"
  },
  "MicrophoneSitePermissionsRequest": {
    "primaryText": "{appName} toestaan om uw microfoon te gebruiken",
    "secondaryText": "Dit is zodat deelnemers u kunnen horen.",
    "linkText": "Hulp nodig? Hulp bij probleemoplossing",
    "primaryButtonText": "Doorgaan zonder microfoon",
    "ariaLabel": "Microfoontoegang toestaan"
  },
  "CameraAndMicrophoneSitePermissionsCheck": {
    "primaryText": "Controleren op toegang tot camera en microfoon",
    "secondaryText": "Toegang toestaan als hierom wordt gevraagd. Dit is zodat deelnemers u kunnen zien en horen.",
    "linkText": "Hulp nodig? Hulp bij probleemoplossing",
    "primaryButtonText": "Doorgaan zonder camera en microfoon",
    "ariaLabel": "Controleren op toegang tot camera en microfoon. Toegang toestaan als hierom wordt gevraagd."
  },
  "CameraSitePermissionsCheck": {
    "primaryText": "Controleren op cameratoegang",
    "secondaryText": "Toegang toestaan als hierom wordt gevraagd. Dit is zodat deelnemers u kunnen zien.",
    "linkText": "Hulp nodig? Hulp bij probleemoplossing",
    "primaryButtonText": "Doorgaan zonder camera",
    "ariaLabel": "Controleren op cameratoegang. Toegang toestaan als hierom wordt gevraagd."
  },
  "MicrophoneSitePermissionsCheck": {
    "primaryText": "Controleren op toegang tot microfoon",
    "secondaryText": "Toegang toestaan als hierom wordt gevraagd. Dit is zodat deelnemers u kunnen horen.",
    "linkText": "Hulp nodig? Hulp bij probleemoplossing",
    "primaryButtonText": "Doorgaan zonder microfoon",
    "ariaLabel": "Controleren op toegang tot microfoon. Toegang toestaan als hierom wordt gevraagd."
  },
  "CameraAndMicrophoneSitePermissionsDenied": {
    "primaryText": "Geen toegang tot camera en microfoon",
    "secondaryText": "Klik op het vergrendelingspictogram op de adresbalk om microfoonmachtigingen toe te kennen aan deze webpagina. Mogelijk is een paginavernieuwing vereist.",
    "primaryButtonText": "Doorgaan zonder camera en microfoon",
    "linkText": "Hulp nodig? Hulp bij probleemoplossing"
  },
  "CameraAndMicrophoneSitePermissionsDeniedSafari": {
    "primaryText": "Geen toegang tot camera en microfoon",
    "secondaryText": "Vernieuw de pagina om machtigingen toe te staan of controleer de instellingen van deze browser en controleer of machtigingen zijn ingeschakeld voor deze website.",
    "primaryButtonText": "Doorgaan zonder camera en microfoon",
    "linkText": "Hulp nodig? Hulp bij probleemoplossing"
  },
  "CameraSitePermissionsDenied": {
    "primaryText": "Geen toegang tot camera",
    "secondaryText": "Klik op het vergrendelingspictogram op de adresbalk om cameramachtigingen toe te kennen aan deze webpagina. Mogelijk is een paginavernieuwing vereist.",
    "primaryButtonText": "Doorgaan zonder camera",
    "linkText": "Hulp nodig? Hulp bij probleemoplossing"
  },
  "MicrophoneSitePermissionsDenied": {
    "primaryText": "Geen toegang tot microfoon",
    "secondaryText": "Klik op het vergrendelingspictogram op de adresbalk om microfoonmachtigingen toe te kennen aan deze webpagina. Mogelijk is een paginavernieuwing vereist.",
    "primaryButtonText": "Doorgaan zonder microfoon",
    "linkText": "Hulp nodig? Hulp bij probleemoplossing"
  },
  "CameraSitePermissionsDeniedSafari": {
    "primaryText": "Geen toegang tot camera",
    "secondaryText": "Vernieuw de pagina om machtigingen toe te staan of controleer de instellingen van deze browser en controleer of machtigingen zijn ingeschakeld voor deze website.",
    "primaryButtonText": "Doorgaan zonder camera",
    "linkText": "Hulp nodig? Hulp bij probleemoplossing"
  },
  "MicrophoneSitePermissionsDeniedSafari": {
    "primaryText": "Geen toegang tot microfoon",
    "secondaryText": "Vernieuw de pagina om machtigingen toe te staan of controleer de instellingen van deze browser en controleer of machtigingen zijn ingeschakeld voor deze website.",
    "primaryButtonText": "Doorgaan zonder microfoon",
    "linkText": "Hulp nodig? Hulp bij probleemoplossing"
  },
  "UnsupportedBrowser": {
    "primaryText": "Browser wordt niet ondersteund",
    "secondaryText": "Neem deel aan dit gesprek via een compatibele browser.",
    "moreHelpLinkText": "Compatibiliteitsvereisten bekijken"
  },
  "UnsupportedBrowserVersion": {
    "primaryText": "Browserupdate vereist",
    "secondaryText": "Werk uw browser bij en probeer opnieuw deel te nemen aan het gesprek om ervoor te zorgen dat u het beste kunt bellen.",
    "moreHelpLinkText": "Compatibiliteitsvereisten bekijken",
    "continueAnywayButtonText": "Oproep starten zonder bij te werken"
  },
  "UnsupportedOperatingSystem": {
    "primaryText": "Besturingssysteem niet ondersteund",
    "secondaryText": "Neem deel aan dit gesprek via een apparaat met een compatibel besturingssysteem.",
    "moreHelpLinkText": "Compatibiliteitsvereisten bekijken"
  },
  "BrowserPermissionDenied": {
    "primaryText": "Kan uw camera of microfoon niet gebruiken",
    "secondaryText": "Uw browser heeft mogelijk geen toegang tot uw camera of microfoon. Open Systeemvoorkeuren om dit op te lossen.",
    "primaryButtonText": "Opnieuw proberen",
    "linkText": "Hulp nodig? Hulp bij probleemoplossing"
  },
  "BrowserPermissionDeniedIOS": {
    "primaryText": "Microfoontoegang toestaan om door te gaan",
    "secondaryText": "Zodat andere deelnemers u kunnen horen.",
    "primaryButtonText": "Opnieuw proberen",
    "imageAltText": "Machtigingslocatie voor microfoon en cameraapparaat voor iOS",
    "linkText": "Hulp nodig? Hulp bij probleemoplossing",
    "step1Text": "Ga naar de app Instellingen",
    "step2Text": "Schuif omlaag naar instellingen voor deze browser",
    "step3Text": "Microfoon inschakelen (camera optioneel)",
    "step4Text": "Probeer opnieuw deel te nemen aan het gesprek",
    "step1DigitText": "1",
    "step2DigitText": "2",
    "step3DigitText": "3",
    "step4DigitText": "4"
  },
  "verticalGallery": {
    "leftNavButtonAriaLabel": "vorige pagina",
    "rightNavButtonAriaLabel": "volgende pagina"
<<<<<<< HEAD
  },
  "AttendeeRole": "Genodigde"
}

=======
  }
}
>>>>>>> fc203b91
<|MERGE_RESOLUTION|>--- conflicted
+++ resolved
@@ -1,389 +1,382 @@
-{
-  "participantItem": {
-    "isMeText": "(jij)",
-    "menuTitle": "Meer opties",
-    "removeButtonLabel": "Verwijderen",
-    "sharingIconLabel": "Delen",
-    "mutedIconLabel": "Gedempt",
-    "displayNamePlaceholder": "Naamloze deelnemer",
-    "participantStateRinging": "Bellen...",
-    "participantStateHold": "In de wacht",
-    "attendeeRole": "Genodigde"
-  },
-  "ParticipantList": {
-    "overflowParticipantCount": "+{overflowCount} meer"
-  },
-  "typingIndicator": {
-    "singleUser": "{user} typt ...",
-    "multipleUsers": "{users} typen ...",
-    "multipleUsersAbbreviateOne": "{users} en 1 andere persoon typen ...",
-    "multipleUsersAbbreviateMany": "{users} en {numOthers} anderen typen ...",
-    "delimiter": ", "
-  },
-  "sendBox": {
-    "placeholderText": "Een bericht invoeren",
-    "textTooLong": "De lengte van uw bericht overschrijdt de maximumlimiet.",
-    "sendButtonAriaLabel": "Bericht verzenden",
-    "fileUploadsPendingError": "Uploaden.... Een ogenblik geduld.",
-    "removeFile": "Bestand verwijderen",
-    "uploading": "Uploaden",
-    "uploadCompleted": "Upload voltooid"
-  },
-  "richTextSendBox": {
-    "placeholderText": "Een bericht invoeren",
-    "textTooLong": "De lengte van uw bericht overschrijdt de maximumlimiet.",
-    "sendButtonAriaLabel": "Bericht verzenden",
-    "fileUploadsPendingError": "Uploaden... Een ogenblik geduld.",
-    "removeFile": "Bestand verwijderen",
-    "uploading": "Uploaden",
-    "uploadCompleted": "Upload voltooid",
-    "boldTooltip": "Vet",
-    "italicTooltip": "Cursief",
-    "underlineTooltip": "Onderstrepen",
-    "bulletListTooltip": "Lijst met opsommingstekens",
-    "numberListTooltip": "Genummerde lijst",
-    "increaseIndentTooltip": "Inspringing vergroten",
-    "decreaseIndentTooltip": "Inspringing verkleinen",
-    "richTextFormatButtonTooltip": "Indeling"
-  },
-  "mentionPopover": {
-    "mentionPopoverHeader": "Suggesties"
-  },
-  "imageOverlay": {
-    "downloadButtonLabel": "Downloaden",
-    "dismissButtonAriaLabel": "Sluiten"
-  },
-  "messageStatusIndicator": {
-    "deliveredAriaLabel": "Bericht verzonden",
-    "deliveredTooltipText": "Verzonden",
-    "seenAriaLabel": "Bericht gezien door anderen",
-    "seenTooltipText": "Gezien",
-    "readByTooltipText": "Gelezen door {messageThreadReadCount} van {remoteParticipantsCount}",
-    "sendingAriaLabel": "Bericht verzenden",
-    "sendingTooltipText": "Verzenden",
-    "failedToSendAriaLabel": "Het bericht is niet verzonden",
-    "failedToSendTooltipText": "Kan niet verzenden"
-  },
-  "endCallButton": {
-    "label": "Verlaten",
-    "tooltipContent": "Gesprek verlaten"
-  },
-  "cameraButton": {
-    "onLabel": "Camera",
-    "offLabel": "Camera",
-    "tooltipDisabledContent": "Camera is uitgeschakeld",
-    "tooltipOnContent": "Camera uitschakelen",
-    "tooltipOffContent": "Camera inschakelen",
-    "tooltipVideoLoadingContent": "Video wordt geladen",
-    "cameraMenuTitle": "Camera",
-    "cameraMenuTooltip": "Camera kiezen",
-    "cameraButtonSplitRoleDescription": "Knop Splitsen",
-    "onSplitButtonAriaLabel": "Camera- en cameraopties uitschakelen",
-    "offSplitButtonAriaLabel": "Camera- en cameraopties inschakelen",
-    "cameraActionTurnedOnAnnouncement": "Uw camera is ingeschakeld",
-    "cameraActionTurnedOffAnnouncement": "Uw camera is uitgeschakeld",
-    "onSplitButtonPrimaryActionCamera": "Camera uitschakelen",
-    "offSplitButtonPrimaryActionCamera": "Camera inschakelen",
-    "cameraPrimaryActionSplitButtonTitle": "Camera gebruiken",
-    "videoEffectsMenuItemTitle": "Effecten"
-  },
-  "microphoneButton": {
-    "onLabel": "Microfoon",
-    "offLabel": "Microfoon",
-    "tooltipDisabledContent": "Microfoon is uitgeschakeld",
-    "tooltipOnContent": "Microfoon uitschakelen",
-    "tooltipOffContent": "Microfoon inschakelen",
-    "microphoneMenuTitle": "Microfoon",
-    "microphoneMenuTooltip": "Microfoon kiezen",
-    "speakerMenuTitle": "Luidspreker",
-    "speakerMenuTooltip": "Luidspreker kiezen",
-    "microphoneButtonSplitRoleDescription": "Knop Splitsen",
-    "onSplitButtonAriaLabel": "Microfoon- en audioopties dempen",
-    "offSplitButtonAriaLabel": "Microfoon- en audioopties dempen opheffen",
-    "microphoneActionTurnedOnAnnouncement": "Uw microfoon is ingeschakeld",
-    "microphoneActionTurnedOffAnnouncement": "Uw microfoon is uitgeschakeld",
-    "offSplitButtonMicrophonePrimaryAction": "Microfoon inschakelen",
-    "onSplitButtonMicrophonePrimaryAction": "Microfoon uitschakelen",
-    "microphonePrimaryActionSplitButtonTitle": "Microfoon gebruiken"
-  },
-  "devicesButton": {
-    "label": "Apparaten",
-    "tooltipContent": "Apparaten beheren",
-    "cameraMenuTitle": "Camera",
-    "cameraMenuTooltip": "Camera kiezen",
-    "audioDeviceMenuTitle": "Audioapparaat",
-    "audioDeviceMenuTooltip": "Audioapparaat kiezen",
-    "microphoneMenuTitle": "Microfoon",
-    "microphoneMenuTooltip": "Microfoon kiezen",
-    "speakerMenuTitle": "Spreker",
-    "speakerMenuTooltip": "Luidspreker kiezen"
-  },
-  "participantsButton": {
-    "label": "Personen",
-    "tooltipContent": "Deelnemers weergeven",
-    "menuHeader": "In dit gesprek",
-    "participantsListButtonLabel": "{numParticipants} personen",
-    "muteAllButtonLabel": "Alles dempen",
-    "copyInviteLinkButtonLabel": "Uitnodigingskoppeling kopiëren",
-    "copyInviteLinkActionedAriaLabel": "Uitnodigingskoppeling gekopieerd"
-  },
-  "screenShareButton": {
-    "onLabel": "Presenteren stoppen",
-    "offLabel": "Presenteren",
-    "tooltipDisabledContent": "Presenteren is uitgeschakeld",
-    "tooltipOnContent": "Uw scherm presenteren",
-    "tooltipOffContent": "Uw scherm presenteren"
-  },
-  "raiseHandButton": {
-    "offLabel": "Opsteken",
-    "onLabel": "Laten zakken",
-    "tooltipDisabledContent": "Actie Hand opsteken is uitgeschakeld",
-    "tooltipOnContent": "Hand laten zakken",
-    "tooltipOffContent": "Hand opsteken"
-  },
-  "reactionButton": {
-    "label": "Reageren",
-    "ariaLabel": "Knop Regageren, een reactie verzenden",
-    "tooltipDisabledContent": "Reactieactie is uitgeschakeld",
-    "tooltipContent": "Verzend een reactie",
-    "likeReactionTooltipContent": "Vind ik leuk",
-    "heartReactionTooltipContent": "Hartje",
-    "laughReactionTooltipContent": "Lachen",
-    "applauseReactionTooltipContent": "Applaus",
-    "surprisedReactionTooltipContent": "Verrast"
-  },
-  "messageThread": {
-    "yesterday": "Gisteren",
-    "sunday": "Zondag",
-    "monday": "Maandag",
-    "tuesday": "Dinsdag",
-    "wednesday": "Woensdag",
-    "thursday": "Donderdag",
-    "friday": "Vrijdag",
-    "saturday": "Zaterdag",
-    "participantJoined": "neemt nu deel aan de chat.",
-    "participantLeft": "heeft de chat verlaten.",
-    "editMessage": "Bewerken",
-    "removeMessage": "Verwijderen",
-    "resendMessage": "Probeer opnieuw te verzenden",
-    "failToSendTag": "Verzenden mislukt",
-    "editedTag": "Bewerkt",
-    "liveAuthorIntro": "{author} zegt",
-    "messageContentAriaText": "{author} zei {message}",
-    "messageContentMineAriaText": "U zei: {message}",
-    "editBoxTextLimit": "Uw bericht heeft de limiet van {limitNumber} tekens overschreden",
-    "editBoxPlaceholderText": "Uw bericht bewerken",
-    "newMessagesIndicator": "Nieuwe berichten",
-    "noDisplayNameSub": "Geen naam",
-    "editBoxCancelButton": "Annuleren",
-    "editBoxSubmitButton": "Gereed",
-    "messageReadCount": "Gelezen door {messageReadByCount} van {remoteParticipantsCount}",
-    "actionMenuMoreOptions": "Meer opties",
-    "downloadFile": "Bestand downloaden",
-    "blockedWarningText": "Dit bericht is verwijderd vanwege organisatiebeleid.",
-    "blockedWarningLinkText": "Details",
-    "fileCardGroupMessage": "Het bericht heeft {fileCount} bijlage",
-    "messageDeletedAnnouncementAriaLabel": "Het bericht is verwijderd"
-  },
-  "errorBar": {
-    "unableToReachChatService": "U bent offline",
-    "accessDenied": "Kan geen toegang krijgen tot chatservices. Controleer de opgegeven gebruikersreferenties",
-    "userNotInChatThread": "U bent niet meer aanwezig in deze chatthread",
-    "sendMessageNotInChatThread": "Verzenden van bericht is mislukt omdat u zich niet meer in deze chatthread bevindt",
-    "sendMessageGeneric": "Kan bericht niet verzenden",
-    "callingNetworkFailure": "Er zijn problemen met het verbinden van een gesprek - Het lijkt erop dat u offline bent",
-    "startVideoGeneric": "Kan video niet starten",
-    "stopVideoGeneric": "Kan video niet stoppen",
-    "muteGeneric": "Kan microfoon niet dempen",
-    "unmuteGeneric": "Kan dempen van microfoon niet opheffen",
-    "speakingWhileMuted": "De microfoon is gedempt",
-    "startScreenShareGeneric": "Er is een probleem opgetreden bij het starten van scherm delen.",
-    "stopScreenShareGeneric": "Kan scherm delen niet stoppen",
-    "callNetworkQualityLow": "De netwerkkwaliteit is laag.",
-    "callNoSpeakerFound": "Geen luidsprekers of hoofdtelefoon gevonden. Sluit een audioapparaat aan om het gesprek te beluisteren.",
-    "callNoMicrophoneFound": "Geen microfoons gevonden. Sluit een audio-invoerapparaat aan.",
-    "callMicrophoneAccessDenied": "Kan geen toegang krijgen tot de microfoon. Klik op de vergrendeling in de adresbalk om toestemming te verlenen aan deze webpagina.",
-    "callMicrophoneAccessDeniedSafari": "Kan geen toegang krijgen tot de microfoon. Vernieuw de pagina om machtigingen toe te staan of controleer de instellingen van deze browser en controleer of machtigingen zijn ingeschakeld voor deze website.",
-    "callMicrophoneMutedBySystem": "U bent gedempt door jouw systeem.",
-    "callMicrophoneUnmutedBySystem": "De microfoon is hersteld en het dempen van de microfoon is door het systeem opgeheven.",
-    "callMacOsMicrophoneAccessDenied": "Kan geen toegang krijgen tot de microfoon. Verleen microfoonmachtiging in de privacyinstellingen voor macOS.",
-    "callLocalVideoFreeze": "De netwerkbandbreedte is slecht. Je video wordt mogelijk onderbroken weergegeven voor anderen in het gesprek.",
-    "callCameraAccessDenied": "Kan geen toegang krijgen tot de camera. Klik op de vergrendeling in de adresbalk om toestemming te verlenen aan deze webpagina.",
-    "callCameraAccessDeniedSafari": "Kan geen toegang krijgen tot de camera. Vernieuw de pagina om machtigingen toe te staan of controleer de instellingen van deze browser en controleer of machtigingen zijn ingeschakeld voor deze website.",
-    "callCameraAlreadyInUse": "Kan geen toegang krijgen tot de camera. Het wordt mogelijk al gebruikt door een andere toepassing.",
-    "callVideoStoppedBySystem": "Uw video is gestopt door uw systeem.",
-    "callVideoRecoveredBySystem": "Uw video is hervat.",
-    "callMacOsCameraAccessDenied": "MacOS blokkeert de toegang tot jouw camera. Werk je privacyinstellingen bij, zodat deze browser toegang heeft tot jouw camera.",
-    "callMacOsScreenShareAccessDenied": "MacOS blokkeert scherm delen. Werk je privacyinstellingen bij, zodat deze browser jouw scherm kan opnemen.",
-    "dismissButtonAriaLabel": "Sluiten",
-    "failedToJoinCallGeneric": "Deelnemen aan gesprek mislukt.",
-    "failedToJoinCallInvalidMeetingLink": "Kan niet deelnemen aan vergadering. Ongeldige koppeling.",
-    "cameraFrozenForRemoteParticipants": "Gebruikers in het gesprek ondervinden problemen bij het zien van uw video. Controleer uw apparaten en netwerk.",
-    "unableToStartVideoEffect": "Kan video-effect niet toepassen.",
-    "startSpotlightWhileMaxParticipantsAreSpotlighted": "Kan de deelnemer(s) niet in de spotlight plaatsen omdat het maximum aantal deelnemers in de spotlight is bereikt."
-  },
-  "videoGallery": {
-    "screenIsBeingSharedMessage": "U deelt uw scherm",
-    "screenShareLoadingMessage": "Scherm van {participant} laden",
-    "localVideoLabel": "U",
-    "localVideoCameraSwitcherLabel": "Camera wisselen",
-    "localVideoMovementLabel": "Tegel voor verwisselbare lokale video",
-    "localVideoSelectedDescription": "{cameraName} geselecteerd",
-    "displayNamePlaceholder": "Naamloze deelnemer",
-    "fitRemoteParticipantToFrame": "Aanpassen aan frame",
-    "fillRemoteParticipantFrame": "Frame vullen",
-    "pinParticipantForMe": "Voor mij vastmaken",
-    "pinParticipantForMeLimitReached": "Pin (limiet bereikt)",
-    "unpinParticipantForMe": "Losmaken",
-    "pinParticipantMenuItemAriaLabel": "{participantName} vastmaken",
-    "unpinParticipantMenuItemAriaLabel": "{participantName} losmaken",
-    "pinnedParticipantAnnouncementAriaLabel": "{participantName} vastgemaakt",
-    "unpinnedParticipantAnnouncementAriaLabel": "{participantName} losgemaakt",
-    "startSpotlightVideoTileMenuLabel": "Spotlight voor iedereen",
-    "addSpotlightVideoTileMenuLabel": "Spotlight toevoegen",
-    "spotlightLimitReachedMenuTitle": "Spotlightlimiet bereikt",
-    "stopSpotlightVideoTileMenuLabel": "Spotlighten stoppen",
-    "stopSpotlightOnSelfVideoTileMenuLabel": "Spotlight afsluiten",
-    "attendeeRole": "Genodigde"
-  },
-  "dialpad": {
-    "placeholderText": "Telefoonnummer invoeren",
-    "deleteButtonAriaLabel": "Verwijderen"
-  },
-  "holdButton": {
-    "onLabel": "Hervatten",
-    "offLabel": "Pauze",
-    "tooltipOnContent": "Gesprek hervatten",
-    "tooltipOffContent": "Gesprek in wachtrij plaatsen"
-  },
-  "videoTile": {
-    "participantStateRinging": "Bellen...",
-    "participantStateHold": "In de wacht"
-  },
-  "CameraAndMicrophoneSitePermissionsRequest": {
-    "primaryText": "Toestaan dat {appName} uw camera en microfoon gebruikt",
-    "secondaryText": "Dit is zodat deelnemers u kunnen zien en horen.",
-    "linkText": "Hulp nodig? Hulp bij probleemoplossing",
-    "primaryButtonText": "Doorgaan zonder camera en microfoon",
-    "ariaLabel": "Toegang tot camera en microfoon toestaan"
-  },
-  "CameraSitePermissionsRequest": {
-    "primaryText": "{appName} toestaan om uw camera te gebruiken",
-    "secondaryText": "Dit is zodat deelnemers u kunnen zien.",
-    "linkText": "Hulp nodig? Hulp bij probleemoplossing",
-    "primaryButtonText": "Doorgaan zonder camera",
-    "ariaLabel": "Cameratoegang toestaan"
-  },
-  "MicrophoneSitePermissionsRequest": {
-    "primaryText": "{appName} toestaan om uw microfoon te gebruiken",
-    "secondaryText": "Dit is zodat deelnemers u kunnen horen.",
-    "linkText": "Hulp nodig? Hulp bij probleemoplossing",
-    "primaryButtonText": "Doorgaan zonder microfoon",
-    "ariaLabel": "Microfoontoegang toestaan"
-  },
-  "CameraAndMicrophoneSitePermissionsCheck": {
-    "primaryText": "Controleren op toegang tot camera en microfoon",
-    "secondaryText": "Toegang toestaan als hierom wordt gevraagd. Dit is zodat deelnemers u kunnen zien en horen.",
-    "linkText": "Hulp nodig? Hulp bij probleemoplossing",
-    "primaryButtonText": "Doorgaan zonder camera en microfoon",
-    "ariaLabel": "Controleren op toegang tot camera en microfoon. Toegang toestaan als hierom wordt gevraagd."
-  },
-  "CameraSitePermissionsCheck": {
-    "primaryText": "Controleren op cameratoegang",
-    "secondaryText": "Toegang toestaan als hierom wordt gevraagd. Dit is zodat deelnemers u kunnen zien.",
-    "linkText": "Hulp nodig? Hulp bij probleemoplossing",
-    "primaryButtonText": "Doorgaan zonder camera",
-    "ariaLabel": "Controleren op cameratoegang. Toegang toestaan als hierom wordt gevraagd."
-  },
-  "MicrophoneSitePermissionsCheck": {
-    "primaryText": "Controleren op toegang tot microfoon",
-    "secondaryText": "Toegang toestaan als hierom wordt gevraagd. Dit is zodat deelnemers u kunnen horen.",
-    "linkText": "Hulp nodig? Hulp bij probleemoplossing",
-    "primaryButtonText": "Doorgaan zonder microfoon",
-    "ariaLabel": "Controleren op toegang tot microfoon. Toegang toestaan als hierom wordt gevraagd."
-  },
-  "CameraAndMicrophoneSitePermissionsDenied": {
-    "primaryText": "Geen toegang tot camera en microfoon",
-    "secondaryText": "Klik op het vergrendelingspictogram op de adresbalk om microfoonmachtigingen toe te kennen aan deze webpagina. Mogelijk is een paginavernieuwing vereist.",
-    "primaryButtonText": "Doorgaan zonder camera en microfoon",
-    "linkText": "Hulp nodig? Hulp bij probleemoplossing"
-  },
-  "CameraAndMicrophoneSitePermissionsDeniedSafari": {
-    "primaryText": "Geen toegang tot camera en microfoon",
-    "secondaryText": "Vernieuw de pagina om machtigingen toe te staan of controleer de instellingen van deze browser en controleer of machtigingen zijn ingeschakeld voor deze website.",
-    "primaryButtonText": "Doorgaan zonder camera en microfoon",
-    "linkText": "Hulp nodig? Hulp bij probleemoplossing"
-  },
-  "CameraSitePermissionsDenied": {
-    "primaryText": "Geen toegang tot camera",
-    "secondaryText": "Klik op het vergrendelingspictogram op de adresbalk om cameramachtigingen toe te kennen aan deze webpagina. Mogelijk is een paginavernieuwing vereist.",
-    "primaryButtonText": "Doorgaan zonder camera",
-    "linkText": "Hulp nodig? Hulp bij probleemoplossing"
-  },
-  "MicrophoneSitePermissionsDenied": {
-    "primaryText": "Geen toegang tot microfoon",
-    "secondaryText": "Klik op het vergrendelingspictogram op de adresbalk om microfoonmachtigingen toe te kennen aan deze webpagina. Mogelijk is een paginavernieuwing vereist.",
-    "primaryButtonText": "Doorgaan zonder microfoon",
-    "linkText": "Hulp nodig? Hulp bij probleemoplossing"
-  },
-  "CameraSitePermissionsDeniedSafari": {
-    "primaryText": "Geen toegang tot camera",
-    "secondaryText": "Vernieuw de pagina om machtigingen toe te staan of controleer de instellingen van deze browser en controleer of machtigingen zijn ingeschakeld voor deze website.",
-    "primaryButtonText": "Doorgaan zonder camera",
-    "linkText": "Hulp nodig? Hulp bij probleemoplossing"
-  },
-  "MicrophoneSitePermissionsDeniedSafari": {
-    "primaryText": "Geen toegang tot microfoon",
-    "secondaryText": "Vernieuw de pagina om machtigingen toe te staan of controleer de instellingen van deze browser en controleer of machtigingen zijn ingeschakeld voor deze website.",
-    "primaryButtonText": "Doorgaan zonder microfoon",
-    "linkText": "Hulp nodig? Hulp bij probleemoplossing"
-  },
-  "UnsupportedBrowser": {
-    "primaryText": "Browser wordt niet ondersteund",
-    "secondaryText": "Neem deel aan dit gesprek via een compatibele browser.",
-    "moreHelpLinkText": "Compatibiliteitsvereisten bekijken"
-  },
-  "UnsupportedBrowserVersion": {
-    "primaryText": "Browserupdate vereist",
-    "secondaryText": "Werk uw browser bij en probeer opnieuw deel te nemen aan het gesprek om ervoor te zorgen dat u het beste kunt bellen.",
-    "moreHelpLinkText": "Compatibiliteitsvereisten bekijken",
-    "continueAnywayButtonText": "Oproep starten zonder bij te werken"
-  },
-  "UnsupportedOperatingSystem": {
-    "primaryText": "Besturingssysteem niet ondersteund",
-    "secondaryText": "Neem deel aan dit gesprek via een apparaat met een compatibel besturingssysteem.",
-    "moreHelpLinkText": "Compatibiliteitsvereisten bekijken"
-  },
-  "BrowserPermissionDenied": {
-    "primaryText": "Kan uw camera of microfoon niet gebruiken",
-    "secondaryText": "Uw browser heeft mogelijk geen toegang tot uw camera of microfoon. Open Systeemvoorkeuren om dit op te lossen.",
-    "primaryButtonText": "Opnieuw proberen",
-    "linkText": "Hulp nodig? Hulp bij probleemoplossing"
-  },
-  "BrowserPermissionDeniedIOS": {
-    "primaryText": "Microfoontoegang toestaan om door te gaan",
-    "secondaryText": "Zodat andere deelnemers u kunnen horen.",
-    "primaryButtonText": "Opnieuw proberen",
-    "imageAltText": "Machtigingslocatie voor microfoon en cameraapparaat voor iOS",
-    "linkText": "Hulp nodig? Hulp bij probleemoplossing",
-    "step1Text": "Ga naar de app Instellingen",
-    "step2Text": "Schuif omlaag naar instellingen voor deze browser",
-    "step3Text": "Microfoon inschakelen (camera optioneel)",
-    "step4Text": "Probeer opnieuw deel te nemen aan het gesprek",
-    "step1DigitText": "1",
-    "step2DigitText": "2",
-    "step3DigitText": "3",
-    "step4DigitText": "4"
-  },
-  "verticalGallery": {
-    "leftNavButtonAriaLabel": "vorige pagina",
-    "rightNavButtonAriaLabel": "volgende pagina"
-<<<<<<< HEAD
-  },
-  "AttendeeRole": "Genodigde"
-}
-
-=======
-  }
-}
->>>>>>> fc203b91
+{
+  "participantItem": {
+    "isMeText": "(jij)",
+    "menuTitle": "Meer opties",
+    "removeButtonLabel": "Verwijderen",
+    "sharingIconLabel": "Delen",
+    "mutedIconLabel": "Gedempt",
+    "displayNamePlaceholder": "Naamloze deelnemer",
+    "participantStateRinging": "Bellen...",
+    "participantStateHold": "In de wacht",
+    "attendeeRole": "Genodigde"
+  },
+  "ParticipantList": {
+    "overflowParticipantCount": "+{overflowCount} meer"
+  },
+  "typingIndicator": {
+    "singleUser": "{user} typt ...",
+    "multipleUsers": "{users} typen ...",
+    "multipleUsersAbbreviateOne": "{users} en 1 andere persoon typen ...",
+    "multipleUsersAbbreviateMany": "{users} en {numOthers} anderen typen ...",
+    "delimiter": ", "
+  },
+  "sendBox": {
+    "placeholderText": "Een bericht invoeren",
+    "textTooLong": "De lengte van uw bericht overschrijdt de maximumlimiet.",
+    "sendButtonAriaLabel": "Bericht verzenden",
+    "fileUploadsPendingError": "Uploaden.... Een ogenblik geduld.",
+    "removeFile": "Bestand verwijderen",
+    "uploading": "Uploaden",
+    "uploadCompleted": "Upload voltooid"
+  },
+  "richTextSendBox": {
+    "placeholderText": "Een bericht invoeren",
+    "textTooLong": "De lengte van uw bericht overschrijdt de maximumlimiet.",
+    "sendButtonAriaLabel": "Bericht verzenden",
+    "fileUploadsPendingError": "Uploaden... Een ogenblik geduld.",
+    "removeFile": "Bestand verwijderen",
+    "uploading": "Uploaden",
+    "uploadCompleted": "Upload voltooid",
+    "boldTooltip": "Vet",
+    "italicTooltip": "Cursief",
+    "underlineTooltip": "Onderstrepen",
+    "bulletListTooltip": "Lijst met opsommingstekens",
+    "numberListTooltip": "Genummerde lijst",
+    "increaseIndentTooltip": "Inspringing vergroten",
+    "decreaseIndentTooltip": "Inspringing verkleinen",
+    "richTextFormatButtonTooltip": "Indeling"
+  },
+  "mentionPopover": {
+    "mentionPopoverHeader": "Suggesties"
+  },
+  "imageOverlay": {
+    "downloadButtonLabel": "Downloaden",
+    "dismissButtonAriaLabel": "Sluiten"
+  },
+  "messageStatusIndicator": {
+    "deliveredAriaLabel": "Bericht verzonden",
+    "deliveredTooltipText": "Verzonden",
+    "seenAriaLabel": "Bericht gezien door anderen",
+    "seenTooltipText": "Gezien",
+    "readByTooltipText": "Gelezen door {messageThreadReadCount} van {remoteParticipantsCount}",
+    "sendingAriaLabel": "Bericht verzenden",
+    "sendingTooltipText": "Verzenden",
+    "failedToSendAriaLabel": "Het bericht is niet verzonden",
+    "failedToSendTooltipText": "Kan niet verzenden"
+  },
+  "endCallButton": {
+    "label": "Verlaten",
+    "tooltipContent": "Gesprek verlaten"
+  },
+  "cameraButton": {
+    "onLabel": "Camera",
+    "offLabel": "Camera",
+    "tooltipDisabledContent": "Camera is uitgeschakeld",
+    "tooltipOnContent": "Camera uitschakelen",
+    "tooltipOffContent": "Camera inschakelen",
+    "tooltipVideoLoadingContent": "Video wordt geladen",
+    "cameraMenuTitle": "Camera",
+    "cameraMenuTooltip": "Camera kiezen",
+    "cameraButtonSplitRoleDescription": "Knop Splitsen",
+    "onSplitButtonAriaLabel": "Camera- en cameraopties uitschakelen",
+    "offSplitButtonAriaLabel": "Camera- en cameraopties inschakelen",
+    "cameraActionTurnedOnAnnouncement": "Uw camera is ingeschakeld",
+    "cameraActionTurnedOffAnnouncement": "Uw camera is uitgeschakeld",
+    "onSplitButtonPrimaryActionCamera": "Camera uitschakelen",
+    "offSplitButtonPrimaryActionCamera": "Camera inschakelen",
+    "cameraPrimaryActionSplitButtonTitle": "Camera gebruiken",
+    "videoEffectsMenuItemTitle": "Effecten"
+  },
+  "microphoneButton": {
+    "onLabel": "Microfoon",
+    "offLabel": "Microfoon",
+    "tooltipDisabledContent": "Microfoon is uitgeschakeld",
+    "tooltipOnContent": "Microfoon uitschakelen",
+    "tooltipOffContent": "Microfoon inschakelen",
+    "microphoneMenuTitle": "Microfoon",
+    "microphoneMenuTooltip": "Microfoon kiezen",
+    "speakerMenuTitle": "Luidspreker",
+    "speakerMenuTooltip": "Luidspreker kiezen",
+    "microphoneButtonSplitRoleDescription": "Knop Splitsen",
+    "onSplitButtonAriaLabel": "Microfoon- en audioopties dempen",
+    "offSplitButtonAriaLabel": "Microfoon- en audioopties dempen opheffen",
+    "microphoneActionTurnedOnAnnouncement": "Uw microfoon is ingeschakeld",
+    "microphoneActionTurnedOffAnnouncement": "Uw microfoon is uitgeschakeld",
+    "offSplitButtonMicrophonePrimaryAction": "Microfoon inschakelen",
+    "onSplitButtonMicrophonePrimaryAction": "Microfoon uitschakelen",
+    "microphonePrimaryActionSplitButtonTitle": "Microfoon gebruiken"
+  },
+  "devicesButton": {
+    "label": "Apparaten",
+    "tooltipContent": "Apparaten beheren",
+    "cameraMenuTitle": "Camera",
+    "cameraMenuTooltip": "Camera kiezen",
+    "audioDeviceMenuTitle": "Audioapparaat",
+    "audioDeviceMenuTooltip": "Audioapparaat kiezen",
+    "microphoneMenuTitle": "Microfoon",
+    "microphoneMenuTooltip": "Microfoon kiezen",
+    "speakerMenuTitle": "Spreker",
+    "speakerMenuTooltip": "Luidspreker kiezen"
+  },
+  "participantsButton": {
+    "label": "Personen",
+    "tooltipContent": "Deelnemers weergeven",
+    "menuHeader": "In dit gesprek",
+    "participantsListButtonLabel": "{numParticipants} personen",
+    "muteAllButtonLabel": "Alles dempen",
+    "copyInviteLinkButtonLabel": "Uitnodigingskoppeling kopiëren",
+    "copyInviteLinkActionedAriaLabel": "Uitnodigingskoppeling gekopieerd"
+  },
+  "screenShareButton": {
+    "onLabel": "Presenteren stoppen",
+    "offLabel": "Presenteren",
+    "tooltipDisabledContent": "Presenteren is uitgeschakeld",
+    "tooltipOnContent": "Uw scherm presenteren",
+    "tooltipOffContent": "Uw scherm presenteren"
+  },
+  "raiseHandButton": {
+    "offLabel": "Opsteken",
+    "onLabel": "Laten zakken",
+    "tooltipDisabledContent": "Actie Hand opsteken is uitgeschakeld",
+    "tooltipOnContent": "Hand laten zakken",
+    "tooltipOffContent": "Hand opsteken"
+  },
+  "reactionButton": {
+    "label": "Reageren",
+    "ariaLabel": "Knop Regageren, een reactie verzenden",
+    "tooltipDisabledContent": "Reactieactie is uitgeschakeld",
+    "tooltipContent": "Verzend een reactie",
+    "likeReactionTooltipContent": "Vind ik leuk",
+    "heartReactionTooltipContent": "Hartje",
+    "laughReactionTooltipContent": "Lachen",
+    "applauseReactionTooltipContent": "Applaus",
+    "surprisedReactionTooltipContent": "Verrast"
+  },
+  "messageThread": {
+    "yesterday": "Gisteren",
+    "sunday": "Zondag",
+    "monday": "Maandag",
+    "tuesday": "Dinsdag",
+    "wednesday": "Woensdag",
+    "thursday": "Donderdag",
+    "friday": "Vrijdag",
+    "saturday": "Zaterdag",
+    "participantJoined": "neemt nu deel aan de chat.",
+    "participantLeft": "heeft de chat verlaten.",
+    "editMessage": "Bewerken",
+    "removeMessage": "Verwijderen",
+    "resendMessage": "Probeer opnieuw te verzenden",
+    "failToSendTag": "Verzenden mislukt",
+    "editedTag": "Bewerkt",
+    "liveAuthorIntro": "{author} zegt",
+    "messageContentAriaText": "{author} zei {message}",
+    "messageContentMineAriaText": "U zei: {message}",
+    "editBoxTextLimit": "Uw bericht heeft de limiet van {limitNumber} tekens overschreden",
+    "editBoxPlaceholderText": "Uw bericht bewerken",
+    "newMessagesIndicator": "Nieuwe berichten",
+    "noDisplayNameSub": "Geen naam",
+    "editBoxCancelButton": "Annuleren",
+    "editBoxSubmitButton": "Gereed",
+    "messageReadCount": "Gelezen door {messageReadByCount} van {remoteParticipantsCount}",
+    "actionMenuMoreOptions": "Meer opties",
+    "downloadFile": "Bestand downloaden",
+    "blockedWarningText": "Dit bericht is verwijderd vanwege organisatiebeleid.",
+    "blockedWarningLinkText": "Details",
+    "fileCardGroupMessage": "Het bericht heeft {fileCount} bijlage",
+    "messageDeletedAnnouncementAriaLabel": "Het bericht is verwijderd"
+  },
+  "errorBar": {
+    "unableToReachChatService": "U bent offline",
+    "accessDenied": "Kan geen toegang krijgen tot chatservices. Controleer de opgegeven gebruikersreferenties",
+    "userNotInChatThread": "U bent niet meer aanwezig in deze chatthread",
+    "sendMessageNotInChatThread": "Verzenden van bericht is mislukt omdat u zich niet meer in deze chatthread bevindt",
+    "sendMessageGeneric": "Kan bericht niet verzenden",
+    "callingNetworkFailure": "Er zijn problemen met het verbinden van een gesprek - Het lijkt erop dat u offline bent",
+    "startVideoGeneric": "Kan video niet starten",
+    "stopVideoGeneric": "Kan video niet stoppen",
+    "muteGeneric": "Kan microfoon niet dempen",
+    "unmuteGeneric": "Kan dempen van microfoon niet opheffen",
+    "speakingWhileMuted": "De microfoon is gedempt",
+    "startScreenShareGeneric": "Er is een probleem opgetreden bij het starten van scherm delen.",
+    "stopScreenShareGeneric": "Kan scherm delen niet stoppen",
+    "callNetworkQualityLow": "De netwerkkwaliteit is laag.",
+    "callNoSpeakerFound": "Geen luidsprekers of hoofdtelefoon gevonden. Sluit een audioapparaat aan om het gesprek te beluisteren.",
+    "callNoMicrophoneFound": "Geen microfoons gevonden. Sluit een audio-invoerapparaat aan.",
+    "callMicrophoneAccessDenied": "Kan geen toegang krijgen tot de microfoon. Klik op de vergrendeling in de adresbalk om toestemming te verlenen aan deze webpagina.",
+    "callMicrophoneAccessDeniedSafari": "Kan geen toegang krijgen tot de microfoon. Vernieuw de pagina om machtigingen toe te staan of controleer de instellingen van deze browser en controleer of machtigingen zijn ingeschakeld voor deze website.",
+    "callMicrophoneMutedBySystem": "U bent gedempt door jouw systeem.",
+    "callMicrophoneUnmutedBySystem": "De microfoon is hersteld en het dempen van de microfoon is door het systeem opgeheven.",
+    "callMacOsMicrophoneAccessDenied": "Kan geen toegang krijgen tot de microfoon. Verleen microfoonmachtiging in de privacyinstellingen voor macOS.",
+    "callLocalVideoFreeze": "De netwerkbandbreedte is slecht. Je video wordt mogelijk onderbroken weergegeven voor anderen in het gesprek.",
+    "callCameraAccessDenied": "Kan geen toegang krijgen tot de camera. Klik op de vergrendeling in de adresbalk om toestemming te verlenen aan deze webpagina.",
+    "callCameraAccessDeniedSafari": "Kan geen toegang krijgen tot de camera. Vernieuw de pagina om machtigingen toe te staan of controleer de instellingen van deze browser en controleer of machtigingen zijn ingeschakeld voor deze website.",
+    "callCameraAlreadyInUse": "Kan geen toegang krijgen tot de camera. Het wordt mogelijk al gebruikt door een andere toepassing.",
+    "callVideoStoppedBySystem": "Uw video is gestopt door uw systeem.",
+    "callVideoRecoveredBySystem": "Uw video is hervat.",
+    "callMacOsCameraAccessDenied": "MacOS blokkeert de toegang tot jouw camera. Werk je privacyinstellingen bij, zodat deze browser toegang heeft tot jouw camera.",
+    "callMacOsScreenShareAccessDenied": "MacOS blokkeert scherm delen. Werk je privacyinstellingen bij, zodat deze browser jouw scherm kan opnemen.",
+    "dismissButtonAriaLabel": "Sluiten",
+    "failedToJoinCallGeneric": "Deelnemen aan gesprek mislukt.",
+    "failedToJoinCallInvalidMeetingLink": "Kan niet deelnemen aan vergadering. Ongeldige koppeling.",
+    "cameraFrozenForRemoteParticipants": "Gebruikers in het gesprek ondervinden problemen bij het zien van uw video. Controleer uw apparaten en netwerk.",
+    "unableToStartVideoEffect": "Kan video-effect niet toepassen.",
+    "startSpotlightWhileMaxParticipantsAreSpotlighted": "Kan de deelnemer(s) niet in de spotlight plaatsen omdat het maximum aantal deelnemers in de spotlight is bereikt."
+  },
+  "videoGallery": {
+    "screenIsBeingSharedMessage": "U deelt uw scherm",
+    "screenShareLoadingMessage": "Scherm van {participant} laden",
+    "localVideoLabel": "U",
+    "localVideoCameraSwitcherLabel": "Camera wisselen",
+    "localVideoMovementLabel": "Tegel voor verwisselbare lokale video",
+    "localVideoSelectedDescription": "{cameraName} geselecteerd",
+    "displayNamePlaceholder": "Naamloze deelnemer",
+    "fitRemoteParticipantToFrame": "Aanpassen aan frame",
+    "fillRemoteParticipantFrame": "Frame vullen",
+    "pinParticipantForMe": "Voor mij vastmaken",
+    "pinParticipantForMeLimitReached": "Pin (limiet bereikt)",
+    "unpinParticipantForMe": "Losmaken",
+    "pinParticipantMenuItemAriaLabel": "{participantName} vastmaken",
+    "unpinParticipantMenuItemAriaLabel": "{participantName} losmaken",
+    "pinnedParticipantAnnouncementAriaLabel": "{participantName} vastgemaakt",
+    "unpinnedParticipantAnnouncementAriaLabel": "{participantName} losgemaakt",
+    "startSpotlightVideoTileMenuLabel": "Spotlight voor iedereen",
+    "addSpotlightVideoTileMenuLabel": "Spotlight toevoegen",
+    "spotlightLimitReachedMenuTitle": "Spotlightlimiet bereikt",
+    "stopSpotlightVideoTileMenuLabel": "Spotlighten stoppen",
+    "stopSpotlightOnSelfVideoTileMenuLabel": "Spotlight afsluiten",
+    "attendeeRole": "Genodigde"
+  },
+  "dialpad": {
+    "placeholderText": "Telefoonnummer invoeren",
+    "deleteButtonAriaLabel": "Verwijderen"
+  },
+  "holdButton": {
+    "onLabel": "Hervatten",
+    "offLabel": "Pauze",
+    "tooltipOnContent": "Gesprek hervatten",
+    "tooltipOffContent": "Gesprek in wachtrij plaatsen"
+  },
+  "videoTile": {
+    "participantStateRinging": "Bellen...",
+    "participantStateHold": "In de wacht"
+  },
+  "CameraAndMicrophoneSitePermissionsRequest": {
+    "primaryText": "Toestaan dat {appName} uw camera en microfoon gebruikt",
+    "secondaryText": "Dit is zodat deelnemers u kunnen zien en horen.",
+    "linkText": "Hulp nodig? Hulp bij probleemoplossing",
+    "primaryButtonText": "Doorgaan zonder camera en microfoon",
+    "ariaLabel": "Toegang tot camera en microfoon toestaan"
+  },
+  "CameraSitePermissionsRequest": {
+    "primaryText": "{appName} toestaan om uw camera te gebruiken",
+    "secondaryText": "Dit is zodat deelnemers u kunnen zien.",
+    "linkText": "Hulp nodig? Hulp bij probleemoplossing",
+    "primaryButtonText": "Doorgaan zonder camera",
+    "ariaLabel": "Cameratoegang toestaan"
+  },
+  "MicrophoneSitePermissionsRequest": {
+    "primaryText": "{appName} toestaan om uw microfoon te gebruiken",
+    "secondaryText": "Dit is zodat deelnemers u kunnen horen.",
+    "linkText": "Hulp nodig? Hulp bij probleemoplossing",
+    "primaryButtonText": "Doorgaan zonder microfoon",
+    "ariaLabel": "Microfoontoegang toestaan"
+  },
+  "CameraAndMicrophoneSitePermissionsCheck": {
+    "primaryText": "Controleren op toegang tot camera en microfoon",
+    "secondaryText": "Toegang toestaan als hierom wordt gevraagd. Dit is zodat deelnemers u kunnen zien en horen.",
+    "linkText": "Hulp nodig? Hulp bij probleemoplossing",
+    "primaryButtonText": "Doorgaan zonder camera en microfoon",
+    "ariaLabel": "Controleren op toegang tot camera en microfoon. Toegang toestaan als hierom wordt gevraagd."
+  },
+  "CameraSitePermissionsCheck": {
+    "primaryText": "Controleren op cameratoegang",
+    "secondaryText": "Toegang toestaan als hierom wordt gevraagd. Dit is zodat deelnemers u kunnen zien.",
+    "linkText": "Hulp nodig? Hulp bij probleemoplossing",
+    "primaryButtonText": "Doorgaan zonder camera",
+    "ariaLabel": "Controleren op cameratoegang. Toegang toestaan als hierom wordt gevraagd."
+  },
+  "MicrophoneSitePermissionsCheck": {
+    "primaryText": "Controleren op toegang tot microfoon",
+    "secondaryText": "Toegang toestaan als hierom wordt gevraagd. Dit is zodat deelnemers u kunnen horen.",
+    "linkText": "Hulp nodig? Hulp bij probleemoplossing",
+    "primaryButtonText": "Doorgaan zonder microfoon",
+    "ariaLabel": "Controleren op toegang tot microfoon. Toegang toestaan als hierom wordt gevraagd."
+  },
+  "CameraAndMicrophoneSitePermissionsDenied": {
+    "primaryText": "Geen toegang tot camera en microfoon",
+    "secondaryText": "Klik op het vergrendelingspictogram op de adresbalk om microfoonmachtigingen toe te kennen aan deze webpagina. Mogelijk is een paginavernieuwing vereist.",
+    "primaryButtonText": "Doorgaan zonder camera en microfoon",
+    "linkText": "Hulp nodig? Hulp bij probleemoplossing"
+  },
+  "CameraAndMicrophoneSitePermissionsDeniedSafari": {
+    "primaryText": "Geen toegang tot camera en microfoon",
+    "secondaryText": "Vernieuw de pagina om machtigingen toe te staan of controleer de instellingen van deze browser en controleer of machtigingen zijn ingeschakeld voor deze website.",
+    "primaryButtonText": "Doorgaan zonder camera en microfoon",
+    "linkText": "Hulp nodig? Hulp bij probleemoplossing"
+  },
+  "CameraSitePermissionsDenied": {
+    "primaryText": "Geen toegang tot camera",
+    "secondaryText": "Klik op het vergrendelingspictogram op de adresbalk om cameramachtigingen toe te kennen aan deze webpagina. Mogelijk is een paginavernieuwing vereist.",
+    "primaryButtonText": "Doorgaan zonder camera",
+    "linkText": "Hulp nodig? Hulp bij probleemoplossing"
+  },
+  "MicrophoneSitePermissionsDenied": {
+    "primaryText": "Geen toegang tot microfoon",
+    "secondaryText": "Klik op het vergrendelingspictogram op de adresbalk om microfoonmachtigingen toe te kennen aan deze webpagina. Mogelijk is een paginavernieuwing vereist.",
+    "primaryButtonText": "Doorgaan zonder microfoon",
+    "linkText": "Hulp nodig? Hulp bij probleemoplossing"
+  },
+  "CameraSitePermissionsDeniedSafari": {
+    "primaryText": "Geen toegang tot camera",
+    "secondaryText": "Vernieuw de pagina om machtigingen toe te staan of controleer de instellingen van deze browser en controleer of machtigingen zijn ingeschakeld voor deze website.",
+    "primaryButtonText": "Doorgaan zonder camera",
+    "linkText": "Hulp nodig? Hulp bij probleemoplossing"
+  },
+  "MicrophoneSitePermissionsDeniedSafari": {
+    "primaryText": "Geen toegang tot microfoon",
+    "secondaryText": "Vernieuw de pagina om machtigingen toe te staan of controleer de instellingen van deze browser en controleer of machtigingen zijn ingeschakeld voor deze website.",
+    "primaryButtonText": "Doorgaan zonder microfoon",
+    "linkText": "Hulp nodig? Hulp bij probleemoplossing"
+  },
+  "UnsupportedBrowser": {
+    "primaryText": "Browser wordt niet ondersteund",
+    "secondaryText": "Neem deel aan dit gesprek via een compatibele browser.",
+    "moreHelpLinkText": "Compatibiliteitsvereisten bekijken"
+  },
+  "UnsupportedBrowserVersion": {
+    "primaryText": "Browserupdate vereist",
+    "secondaryText": "Werk uw browser bij en probeer opnieuw deel te nemen aan het gesprek om ervoor te zorgen dat u het beste kunt bellen.",
+    "moreHelpLinkText": "Compatibiliteitsvereisten bekijken",
+    "continueAnywayButtonText": "Oproep starten zonder bij te werken"
+  },
+  "UnsupportedOperatingSystem": {
+    "primaryText": "Besturingssysteem niet ondersteund",
+    "secondaryText": "Neem deel aan dit gesprek via een apparaat met een compatibel besturingssysteem.",
+    "moreHelpLinkText": "Compatibiliteitsvereisten bekijken"
+  },
+  "BrowserPermissionDenied": {
+    "primaryText": "Kan uw camera of microfoon niet gebruiken",
+    "secondaryText": "Uw browser heeft mogelijk geen toegang tot uw camera of microfoon. Open Systeemvoorkeuren om dit op te lossen.",
+    "primaryButtonText": "Opnieuw proberen",
+    "linkText": "Hulp nodig? Hulp bij probleemoplossing"
+  },
+  "BrowserPermissionDeniedIOS": {
+    "primaryText": "Microfoontoegang toestaan om door te gaan",
+    "secondaryText": "Zodat andere deelnemers u kunnen horen.",
+    "primaryButtonText": "Opnieuw proberen",
+    "imageAltText": "Machtigingslocatie voor microfoon en cameraapparaat voor iOS",
+    "linkText": "Hulp nodig? Hulp bij probleemoplossing",
+    "step1Text": "Ga naar de app Instellingen",
+    "step2Text": "Schuif omlaag naar instellingen voor deze browser",
+    "step3Text": "Microfoon inschakelen (camera optioneel)",
+    "step4Text": "Probeer opnieuw deel te nemen aan het gesprek",
+    "step1DigitText": "1",
+    "step2DigitText": "2",
+    "step3DigitText": "3",
+    "step4DigitText": "4"
+  },
+  "verticalGallery": {
+    "leftNavButtonAriaLabel": "vorige pagina",
+    "rightNavButtonAriaLabel": "volgende pagina"
+  }
+}