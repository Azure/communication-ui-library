{
  "participantItem": {
    "isMeText": "(you)",
    "menuTitle": "More Options",
    "removeButtonLabel": "Remove",
    "sharingIconLabel": "Sharing",
    "mutedIconLabel": "Muted",
    "displayNamePlaceholder": "Unnamed participant",
    "participantStateRinging": "Calling...",
    "participantStateHold": "On hold",
    "attendeeRole": "Attendee"
  },
  "ParticipantList": {
    "overflowParticipantCount": "+{overflowCount} more"
  },
  "typingIndicator": {
    "singleUser": "{user} is typing ...",
    "multipleUsers": "{users} are typing ...",
    "multipleUsersAbbreviateOne": "{users} and 1 other are typing ...",
    "multipleUsersAbbreviateMany": "{users} and {numOthers} others are typing ...",
    "delimiter": ", "
  },
  "sendBox": {
    "placeholderText": "Enter a message",
    "textTooLong": "Your message length is over the maximum limit.",
    "sendButtonAriaLabel": "Send message",
    "fileUploadsPendingError": "Uploading... Please wait.",
    "removeFile": "Remove file",
    "uploading": "Uploading",
    "uploadCompleted": "Upload completed"
  },
  "richTextSendBox": {
    "placeholderText": "Enter a message",
    "textTooLong": "Your message length is over the maximum limit.",
    "sendButtonAriaLabel": "Send message",
    "fileUploadsPendingError": "Uploading... Please wait.",
    "removeFile": "Remove file",
    "uploading": "Uploading",
    "uploadCompleted": "Upload completed",
    "boldTooltip": "Bold",
    "italicTooltip": "Italic",
    "underlineTooltip": "Underline",
    "bulletListTooltip": "Bulleted list",
    "numberListTooltip": "Numbered list",
    "increaseIndentTooltip": "Increase indent",
    "decreaseIndentTooltip": "Decrease indent",
    "richTextFormatButtonTooltip": "Format"
  },
  "mentionPopover": {
    "mentionPopoverHeader": "Suggestions"
  },
  "imageOverlay": {
    "downloadButtonLabel": "Download",
    "dismissButtonAriaLabel": "Close"
  },
  "messageStatusIndicator": {
    "deliveredAriaLabel": "Message sent",
    "deliveredTooltipText": "Sent",
    "seenAriaLabel": "Message seen by others",
    "seenTooltipText": "Seen",
    "readByTooltipText": "Read by {messageThreadReadCount} of {remoteParticipantsCount}",
    "sendingAriaLabel": "Message sending",
    "sendingTooltipText": "Sending",
    "failedToSendAriaLabel": "Message failed to send",
    "failedToSendTooltipText": "Failed to send"
  },
  "endCallButton": {
    "label": "Leave",
    "tooltipContent": "Leave call"
  },
  "cameraButton": {
    "onLabel": "Camera",
    "offLabel": "Camera",
    "tooltipDisabledContent": "Camera is disabled",
    "tooltipOnContent": "Turn off camera",
    "tooltipOffContent": "Turn on camera",
    "tooltipVideoLoadingContent": "Video is loading",
    "cameraMenuTitle": "Camera",
    "cameraMenuTooltip": "Choose camera",
    "cameraButtonSplitRoleDescription": "Split button",
    "onSplitButtonAriaLabel": "Turn off camera and camera options",
    "offSplitButtonAriaLabel": "Turn on camera and camera options",
    "cameraActionTurnedOnAnnouncement": "Your camera has been turned on",
    "cameraActionTurnedOffAnnouncement": "Your camera has been turned off",
    "onSplitButtonPrimaryActionCamera": "Turn off camera",
    "offSplitButtonPrimaryActionCamera": "Turn on camera",
    "cameraPrimaryActionSplitButtonTitle": "Use camera",
    "videoEffectsMenuItemTitle": "Effects"
  },
  "microphoneButton": {
    "onLabel": "Mic",
    "offLabel": "Mic",
    "tooltipDisabledContent": "Microphone is disabled",
    "tooltipOnContent": "Mute microphone",
    "tooltipOffContent": "Unmute microphone",
    "microphoneMenuTitle": "Microphone",
    "microphoneMenuTooltip": "Choose microphone",
    "speakerMenuTitle": "Speaker",
    "speakerMenuTooltip": "Choose speaker",
    "microphoneButtonSplitRoleDescription": "Split button",
    "onSplitButtonAriaLabel": "Mute microphone and audio options",
    "offSplitButtonAriaLabel": "Unmute microphone and audio options",
    "microphoneActionTurnedOnAnnouncement": "Your microphone has been turned on",
    "microphoneActionTurnedOffAnnouncement": "Your microphone has been turned off",
    "offSplitButtonMicrophonePrimaryAction": "Unmute microphone",
    "onSplitButtonMicrophonePrimaryAction": "Mute microphone",
    "microphonePrimaryActionSplitButtonTitle": "Use microphone"
  },
  "devicesButton": {
    "label": "Devices",
    "tooltipContent": "Manage devices",
    "cameraMenuTitle": "Camera",
    "cameraMenuTooltip": "Choose camera",
    "audioDeviceMenuTitle": "Audio Device",
    "audioDeviceMenuTooltip": "Choose audio device",
    "microphoneMenuTitle": "Microphone",
    "microphoneMenuTooltip": "Choose microphone",
    "speakerMenuTitle": "Speaker",
    "speakerMenuTooltip": "Choose speaker"
  },
  "participantsButton": {
    "label": "People",
    "tooltipContent": "Show participants",
    "menuHeader": "In this call",
    "participantsListButtonLabel": "{numParticipants} people",
    "muteAllButtonLabel": "Mute all",
    "copyInviteLinkButtonLabel": "Copy invite link",
    "copyInviteLinkActionedAriaLabel": "Invite link copied"
  },
  "screenShareButton": {
    "onLabel": "Stop presenting",
    "offLabel": "Present",
    "tooltipDisabledContent": "Presenting is disabled",
    "tooltipOnContent": "Presenting your screen",
    "tooltipOffContent": "Present your screen"
  },
  "raiseHandButton": {
    "offLabel": "Raise",
    "onLabel": "Lower",
    "tooltipDisabledContent": "Raise Hand action is disabled",
    "tooltipOnContent": "Lower Hand",
    "tooltipOffContent": "Raise Hand"
  },
  "reactionButton": {
    "label": "React",
    "ariaLabel": "React Button, Send a reaction",
    "tooltipDisabledContent": "Reaction action is disabled",
    "tooltipContent": "Send a reaction",
    "likeReactionTooltipContent": "Like",
    "heartReactionTooltipContent": "Love",
    "laughReactionTooltipContent": "Laugh",
    "applauseReactionTooltipContent": "Applause",
    "surprisedReactionTooltipContent": "Surprised"
  },
  "messageThread": {
    "yesterday": "Yesterday",
    "sunday": "Sunday",
    "monday": "Monday",
    "tuesday": "Tuesday",
    "wednesday": "Wednesday",
    "thursday": "Thursday",
    "friday": "Friday",
    "saturday": "Saturday",
    "participantJoined": "joined the chat.",
    "participantLeft": "left the chat.",
    "editMessage": "Edit",
    "removeMessage": "Delete",
    "resendMessage": "Try sending again",
    "failToSendTag": "Failed to send",
    "editedTag": "Edited",
    "liveAuthorIntro": "{author} says",
    "messageContentAriaText": "{author} said {message}",
    "messageContentMineAriaText": "You said {message}",
    "editBoxTextLimit": "Your message is over the limit of {limitNumber} characters",
    "editBoxPlaceholderText": "Edit your message",
    "newMessagesIndicator": "New messages",
    "noDisplayNameSub": "No name",
    "editBoxCancelButton": "Cancel",
    "editBoxSubmitButton": "Done",
    "messageReadCount": "Read by {messageReadByCount} of {remoteParticipantsCount}",
    "actionMenuMoreOptions": "More Options",
    "downloadFile": "Download file",
    "blockedWarningText": "This message was deleted due to organisational policy.",
    "blockedWarningLinkText": "Details",
    "fileCardGroupMessage": "The message has {fileCount} attachment",
    "messageDeletedAnnouncementAriaLabel": "The message is deleted"
  },
  "errorBar": {
    "unableToReachChatService": "You are offline",
    "accessDenied": "Unable to access chat services - please check the user credentials provided",
    "userNotInChatThread": "You are no longer in this chat thread",
    "sendMessageNotInChatThread": "Failed to send message because you are no longer in this chat thread",
    "sendMessageGeneric": "Failed to send message",
    "callingNetworkFailure": "Troubling connecting call - you seem to be offline",
    "startVideoGeneric": "Failed to start video",
    "stopVideoGeneric": "Failed to stop video",
    "muteGeneric": "Failed to mute microphone",
    "unmuteGeneric": "Failed to unmute microphone",
    "speakingWhileMuted": "Your microphone is muted",
    "startScreenShareGeneric": "There was an issue starting screen share.",
    "stopScreenShareGeneric": "Failed to stop screen sharing",
    "callNetworkQualityLow": "Network quality is low.",
    "callNoSpeakerFound": "No speakers or headphones found. Connect an audio device to hear the call.",
    "callNoMicrophoneFound": "No microphones found. Connect an audio input device.",
    "callMicrophoneAccessDenied": "Unable to access microphone. Click the lock in the address bar to grant permission to this webpage.",
    "callMicrophoneAccessDeniedSafari": "Unable to access microphone. Refresh the page to allow permissions, or check this browser’s settings and verify permissions are enabled for this website.",
    "callMicrophoneMutedBySystem": "You are muted by your system.",
    "callMicrophoneUnmutedBySystem": "Your microphone recovered and you were unmuted by your system.",
    "callMacOsMicrophoneAccessDenied": "Unable to access microphone. Grant microphone permission in your macOS privacy settings.",
    "callLocalVideoFreeze": "Network bandwidth is poor. Your video may appear paused for others on the call.",
    "callCameraAccessDenied": "Unable to access camera. Click the lock in the address bar to grant permission to this webpage.",
    "callCameraAccessDeniedSafari": "Unable to access camera. Refresh the page to allow permissions, or check this browser’s settings and verify permissions are enabled for this website.",
    "callCameraAlreadyInUse": "Unable to access camera. It may already be in use by another application.",
    "callVideoStoppedBySystem": "Your video has been stopped by your system.",
    "callVideoRecoveredBySystem": "Your video has resumed.",
    "callMacOsCameraAccessDenied": "MacOS is blocking access to your camera. Update your privacy settings to allow this browser to access your camera.",
    "callMacOsScreenShareAccessDenied": "MacOS is blocking screen sharing. Update your privacy settings to allow this browser to record your screen.",
    "dismissButtonAriaLabel": "Close",
    "failedToJoinCallGeneric": "Failed to join call.",
    "failedToJoinCallInvalidMeetingLink": "Unable to join Meeting. Invalid Link.",
    "cameraFrozenForRemoteParticipants": "Users in the call are having issues seeing your video. Please check your devices and network.",
    "unableToStartVideoEffect": "Unable to apply video effect.",
    "startSpotlightWhileMaxParticipantsAreSpotlighted": "Cannot start spotlight on participant(s) because the maximum number of participants are already spotlighted."
  },
  "videoGallery": {
    "screenIsBeingSharedMessage": "You are sharing your screen",
    "screenShareLoadingMessage": "Loading {participant}'s screen",
    "localVideoLabel": "You",
    "localVideoCameraSwitcherLabel": "Switch camera",
    "localVideoMovementLabel": "Movable Local Video Tile",
    "localVideoSelectedDescription": "{cameraName} selected",
    "displayNamePlaceholder": "Unnamed participant",
    "fitRemoteParticipantToFrame": "Fit to frame",
    "fillRemoteParticipantFrame": "Fill frame",
    "pinParticipantForMe": "Pin for me",
    "pinParticipantForMeLimitReached": "Pin (limit reached)",
    "unpinParticipantForMe": "Unpin",
    "pinParticipantMenuItemAriaLabel": "Pin {participantName}",
    "unpinParticipantMenuItemAriaLabel": "Unpin {participantName}",
    "pinnedParticipantAnnouncementAriaLabel": "Pinned {participantName}",
    "unpinnedParticipantAnnouncementAriaLabel": "Unpinned {participantName}",
    "startSpotlightVideoTileMenuLabel": "Spotlight for everyone",
    "addSpotlightVideoTileMenuLabel": "Add spotlight",
    "spotlightLimitReachedMenuTitle": "Spotlight limit reached",
    "stopSpotlightVideoTileMenuLabel": "Stop spotlighting",
    "stopSpotlightOnSelfVideoTileMenuLabel": "Exit spotlight",
    "attendeeRole": "Attendee"
  },
  "dialpad": {
    "placeholderText": "Enter phone number",
    "deleteButtonAriaLabel": "Delete"
  },
  "holdButton": {
    "onLabel": "Resume",
    "offLabel": "Hold",
    "tooltipOnContent": "Resume call",
    "tooltipOffContent": "Hold call"
  },
  "videoTile": {
    "participantStateRinging": "Calling...",
    "participantStateHold": "On hold"
  },
  "CameraAndMicrophoneSitePermissionsRequest": {
    "primaryText": "Allow {appName} to use your camera and microphone",
    "secondaryText": "This is so participants can see and hear you.",
    "linkText": "Need help? Get troubleshooting help",
    "primaryButtonText": "Continue without camera and microphone",
    "ariaLabel": "Allow camera and microphone access"
  },
  "CameraSitePermissionsRequest": {
    "primaryText": "Allow {appName} to use your camera",
    "secondaryText": "This is so participants can see you.",
    "linkText": "Need help? Get troubleshooting help",
    "primaryButtonText": "Continue without camera",
    "ariaLabel": "Allow camera access"
  },
  "MicrophoneSitePermissionsRequest": {
    "primaryText": "Allow {appName} to use your microphone",
    "secondaryText": "This is so participants can hear you.",
    "linkText": "Need help? Get troubleshooting help",
    "primaryButtonText": "Continue without microphone",
    "ariaLabel": "Allow microphone access"
  },
  "CameraAndMicrophoneSitePermissionsCheck": {
    "primaryText": "Checking for camera and microphone access",
    "secondaryText": "Allow access if prompted. This is so participants can see and hear you.",
    "linkText": "Need help? Get troubleshooting help",
    "primaryButtonText": "Continue without camera and microphone",
    "ariaLabel": "Checking for camera and microphone access. Allow access if prompted."
  },
  "CameraSitePermissionsCheck": {
    "primaryText": "Checking for camera access",
    "secondaryText": "Allow access if prompted. This is so participants can see you.",
    "linkText": "Need help? Get troubleshooting help",
    "primaryButtonText": "Continue without camera",
    "ariaLabel": "Checking for camera access. Allow access if prompted."
  },
  "MicrophoneSitePermissionsCheck": {
    "primaryText": "Checking for microphone access",
    "secondaryText": "Allow access if prompted. This is so participants can hear you.",
    "linkText": "Need help? Get troubleshooting help",
    "primaryButtonText": "Continue without microphone",
    "ariaLabel": "Checking for microphone access. Allow access if prompted."
  },
  "CameraAndMicrophoneSitePermissionsDenied": {
    "primaryText": "Unable to access camera and microphone",
    "secondaryText": "Click the lock icon in the address bar to grant microphone permissions to this webpage. A page refresh may be required.",
    "primaryButtonText": "Continue without camera and microphone",
    "linkText": "Need help? Get troubleshooting help"
  },
  "CameraAndMicrophoneSitePermissionsDeniedSafari": {
    "primaryText": "Unable to access camera and microphone",
    "secondaryText": "Refresh the page to allow permissions, or check this browser’s settings and verify permissions are enabled for this website.",
    "primaryButtonText": "Continue without camera and microphone",
    "linkText": "Need help? Get troubleshooting help"
  },
  "CameraSitePermissionsDenied": {
    "primaryText": "Unable to access camera",
    "secondaryText": "Click the lock icon in the address bar to grant camera permissions to this webpage. A page refresh may be required.",
    "primaryButtonText": "Continue without camera",
    "linkText": "Need help? Get troubleshooting help"
  },
  "MicrophoneSitePermissionsDenied": {
    "primaryText": "Unable to access microphone",
    "secondaryText": "Click the lock icon in the address bar to grant microphone permissions to this webpage. A page refresh may be required.",
    "primaryButtonText": "Continue without microphone",
    "linkText": "Need help? Get troubleshooting help"
  },
  "CameraSitePermissionsDeniedSafari": {
    "primaryText": "Unable to access camera",
    "secondaryText": "Refresh the page to allow permissions, or check this browser’s settings and verify permissions are enabled for this website.",
    "primaryButtonText": "Continue without camera",
    "linkText": "Need help? Get troubleshooting help"
  },
  "MicrophoneSitePermissionsDeniedSafari": {
    "primaryText": "Unable to access microphone",
    "secondaryText": "Refresh the page to allow permissions, or check this browser’s settings and verify permissions are enabled for this website.",
    "primaryButtonText": "Continue without microphone",
    "linkText": "Need help? Get troubleshooting help"
  },
  "UnsupportedBrowser": {
    "primaryText": "Browser not supported",
    "secondaryText": "Please join this call using a compatible browser.",
    "moreHelpLinkText": "See compatibility requirements"
  },
  "UnsupportedBrowserVersion": {
    "primaryText": "Browser update needed",
    "secondaryText": "To ensure the best call possible, please update your browser and then try joining the call again.",
    "moreHelpLinkText": "See compatibility requirements",
    "continueAnywayButtonText": "Start call without updating"
  },
  "UnsupportedOperatingSystem": {
    "primaryText": "Operating system not supported",
    "secondaryText": "Please join this call using a device with a compatible operating system.",
    "moreHelpLinkText": "See compatibility requirements"
  },
  "BrowserPermissionDenied": {
    "primaryText": "Can't use your camera or microphone",
    "secondaryText": "Your browser might not have access to your camera or microphone. To fix this, open System Preferences.",
    "primaryButtonText": "Try again",
    "linkText": "Need help? Get troubleshooting help"
  },
  "BrowserPermissionDeniedIOS": {
    "primaryText": "Allow microphone access to continue",
    "secondaryText": "So other participants can hear you.",
    "primaryButtonText": "Try again",
    "imageAltText": "Microphone and camera device permission location for iOS",
    "linkText": "Need help? Get troubleshooting help",
    "step1Text": "Go to the Settings app",
    "step2Text": "Scroll down to settings for this browser",
    "step3Text": "Turn on Microphone (Camera optional)",
    "step4Text": "Try joining the call again",
    "step1DigitText": "1",
    "step2DigitText": "2",
    "step3DigitText": "3",
    "step4DigitText": "4"
  },
  "verticalGallery": {
    "leftNavButtonAriaLabel": "previous page",
    "rightNavButtonAriaLabel": "next page"
<<<<<<< HEAD
  },
  "AttendeeRole": "Attendee"
}

=======
  }
}
>>>>>>> fc203b91
<|MERGE_RESOLUTION|>--- conflicted
+++ resolved
@@ -1,389 +1,382 @@
-{
-  "participantItem": {
-    "isMeText": "(you)",
-    "menuTitle": "More Options",
-    "removeButtonLabel": "Remove",
-    "sharingIconLabel": "Sharing",
-    "mutedIconLabel": "Muted",
-    "displayNamePlaceholder": "Unnamed participant",
-    "participantStateRinging": "Calling...",
-    "participantStateHold": "On hold",
-    "attendeeRole": "Attendee"
-  },
-  "ParticipantList": {
-    "overflowParticipantCount": "+{overflowCount} more"
-  },
-  "typingIndicator": {
-    "singleUser": "{user} is typing ...",
-    "multipleUsers": "{users} are typing ...",
-    "multipleUsersAbbreviateOne": "{users} and 1 other are typing ...",
-    "multipleUsersAbbreviateMany": "{users} and {numOthers} others are typing ...",
-    "delimiter": ", "
-  },
-  "sendBox": {
-    "placeholderText": "Enter a message",
-    "textTooLong": "Your message length is over the maximum limit.",
-    "sendButtonAriaLabel": "Send message",
-    "fileUploadsPendingError": "Uploading... Please wait.",
-    "removeFile": "Remove file",
-    "uploading": "Uploading",
-    "uploadCompleted": "Upload completed"
-  },
-  "richTextSendBox": {
-    "placeholderText": "Enter a message",
-    "textTooLong": "Your message length is over the maximum limit.",
-    "sendButtonAriaLabel": "Send message",
-    "fileUploadsPendingError": "Uploading... Please wait.",
-    "removeFile": "Remove file",
-    "uploading": "Uploading",
-    "uploadCompleted": "Upload completed",
-    "boldTooltip": "Bold",
-    "italicTooltip": "Italic",
-    "underlineTooltip": "Underline",
-    "bulletListTooltip": "Bulleted list",
-    "numberListTooltip": "Numbered list",
-    "increaseIndentTooltip": "Increase indent",
-    "decreaseIndentTooltip": "Decrease indent",
-    "richTextFormatButtonTooltip": "Format"
-  },
-  "mentionPopover": {
-    "mentionPopoverHeader": "Suggestions"
-  },
-  "imageOverlay": {
-    "downloadButtonLabel": "Download",
-    "dismissButtonAriaLabel": "Close"
-  },
-  "messageStatusIndicator": {
-    "deliveredAriaLabel": "Message sent",
-    "deliveredTooltipText": "Sent",
-    "seenAriaLabel": "Message seen by others",
-    "seenTooltipText": "Seen",
-    "readByTooltipText": "Read by {messageThreadReadCount} of {remoteParticipantsCount}",
-    "sendingAriaLabel": "Message sending",
-    "sendingTooltipText": "Sending",
-    "failedToSendAriaLabel": "Message failed to send",
-    "failedToSendTooltipText": "Failed to send"
-  },
-  "endCallButton": {
-    "label": "Leave",
-    "tooltipContent": "Leave call"
-  },
-  "cameraButton": {
-    "onLabel": "Camera",
-    "offLabel": "Camera",
-    "tooltipDisabledContent": "Camera is disabled",
-    "tooltipOnContent": "Turn off camera",
-    "tooltipOffContent": "Turn on camera",
-    "tooltipVideoLoadingContent": "Video is loading",
-    "cameraMenuTitle": "Camera",
-    "cameraMenuTooltip": "Choose camera",
-    "cameraButtonSplitRoleDescription": "Split button",
-    "onSplitButtonAriaLabel": "Turn off camera and camera options",
-    "offSplitButtonAriaLabel": "Turn on camera and camera options",
-    "cameraActionTurnedOnAnnouncement": "Your camera has been turned on",
-    "cameraActionTurnedOffAnnouncement": "Your camera has been turned off",
-    "onSplitButtonPrimaryActionCamera": "Turn off camera",
-    "offSplitButtonPrimaryActionCamera": "Turn on camera",
-    "cameraPrimaryActionSplitButtonTitle": "Use camera",
-    "videoEffectsMenuItemTitle": "Effects"
-  },
-  "microphoneButton": {
-    "onLabel": "Mic",
-    "offLabel": "Mic",
-    "tooltipDisabledContent": "Microphone is disabled",
-    "tooltipOnContent": "Mute microphone",
-    "tooltipOffContent": "Unmute microphone",
-    "microphoneMenuTitle": "Microphone",
-    "microphoneMenuTooltip": "Choose microphone",
-    "speakerMenuTitle": "Speaker",
-    "speakerMenuTooltip": "Choose speaker",
-    "microphoneButtonSplitRoleDescription": "Split button",
-    "onSplitButtonAriaLabel": "Mute microphone and audio options",
-    "offSplitButtonAriaLabel": "Unmute microphone and audio options",
-    "microphoneActionTurnedOnAnnouncement": "Your microphone has been turned on",
-    "microphoneActionTurnedOffAnnouncement": "Your microphone has been turned off",
-    "offSplitButtonMicrophonePrimaryAction": "Unmute microphone",
-    "onSplitButtonMicrophonePrimaryAction": "Mute microphone",
-    "microphonePrimaryActionSplitButtonTitle": "Use microphone"
-  },
-  "devicesButton": {
-    "label": "Devices",
-    "tooltipContent": "Manage devices",
-    "cameraMenuTitle": "Camera",
-    "cameraMenuTooltip": "Choose camera",
-    "audioDeviceMenuTitle": "Audio Device",
-    "audioDeviceMenuTooltip": "Choose audio device",
-    "microphoneMenuTitle": "Microphone",
-    "microphoneMenuTooltip": "Choose microphone",
-    "speakerMenuTitle": "Speaker",
-    "speakerMenuTooltip": "Choose speaker"
-  },
-  "participantsButton": {
-    "label": "People",
-    "tooltipContent": "Show participants",
-    "menuHeader": "In this call",
-    "participantsListButtonLabel": "{numParticipants} people",
-    "muteAllButtonLabel": "Mute all",
-    "copyInviteLinkButtonLabel": "Copy invite link",
-    "copyInviteLinkActionedAriaLabel": "Invite link copied"
-  },
-  "screenShareButton": {
-    "onLabel": "Stop presenting",
-    "offLabel": "Present",
-    "tooltipDisabledContent": "Presenting is disabled",
-    "tooltipOnContent": "Presenting your screen",
-    "tooltipOffContent": "Present your screen"
-  },
-  "raiseHandButton": {
-    "offLabel": "Raise",
-    "onLabel": "Lower",
-    "tooltipDisabledContent": "Raise Hand action is disabled",
-    "tooltipOnContent": "Lower Hand",
-    "tooltipOffContent": "Raise Hand"
-  },
-  "reactionButton": {
-    "label": "React",
-    "ariaLabel": "React Button, Send a reaction",
-    "tooltipDisabledContent": "Reaction action is disabled",
-    "tooltipContent": "Send a reaction",
-    "likeReactionTooltipContent": "Like",
-    "heartReactionTooltipContent": "Love",
-    "laughReactionTooltipContent": "Laugh",
-    "applauseReactionTooltipContent": "Applause",
-    "surprisedReactionTooltipContent": "Surprised"
-  },
-  "messageThread": {
-    "yesterday": "Yesterday",
-    "sunday": "Sunday",
-    "monday": "Monday",
-    "tuesday": "Tuesday",
-    "wednesday": "Wednesday",
-    "thursday": "Thursday",
-    "friday": "Friday",
-    "saturday": "Saturday",
-    "participantJoined": "joined the chat.",
-    "participantLeft": "left the chat.",
-    "editMessage": "Edit",
-    "removeMessage": "Delete",
-    "resendMessage": "Try sending again",
-    "failToSendTag": "Failed to send",
-    "editedTag": "Edited",
-    "liveAuthorIntro": "{author} says",
-    "messageContentAriaText": "{author} said {message}",
-    "messageContentMineAriaText": "You said {message}",
-    "editBoxTextLimit": "Your message is over the limit of {limitNumber} characters",
-    "editBoxPlaceholderText": "Edit your message",
-    "newMessagesIndicator": "New messages",
-    "noDisplayNameSub": "No name",
-    "editBoxCancelButton": "Cancel",
-    "editBoxSubmitButton": "Done",
-    "messageReadCount": "Read by {messageReadByCount} of {remoteParticipantsCount}",
-    "actionMenuMoreOptions": "More Options",
-    "downloadFile": "Download file",
-    "blockedWarningText": "This message was deleted due to organisational policy.",
-    "blockedWarningLinkText": "Details",
-    "fileCardGroupMessage": "The message has {fileCount} attachment",
-    "messageDeletedAnnouncementAriaLabel": "The message is deleted"
-  },
-  "errorBar": {
-    "unableToReachChatService": "You are offline",
-    "accessDenied": "Unable to access chat services - please check the user credentials provided",
-    "userNotInChatThread": "You are no longer in this chat thread",
-    "sendMessageNotInChatThread": "Failed to send message because you are no longer in this chat thread",
-    "sendMessageGeneric": "Failed to send message",
-    "callingNetworkFailure": "Troubling connecting call - you seem to be offline",
-    "startVideoGeneric": "Failed to start video",
-    "stopVideoGeneric": "Failed to stop video",
-    "muteGeneric": "Failed to mute microphone",
-    "unmuteGeneric": "Failed to unmute microphone",
-    "speakingWhileMuted": "Your microphone is muted",
-    "startScreenShareGeneric": "There was an issue starting screen share.",
-    "stopScreenShareGeneric": "Failed to stop screen sharing",
-    "callNetworkQualityLow": "Network quality is low.",
-    "callNoSpeakerFound": "No speakers or headphones found. Connect an audio device to hear the call.",
-    "callNoMicrophoneFound": "No microphones found. Connect an audio input device.",
-    "callMicrophoneAccessDenied": "Unable to access microphone. Click the lock in the address bar to grant permission to this webpage.",
-    "callMicrophoneAccessDeniedSafari": "Unable to access microphone. Refresh the page to allow permissions, or check this browser’s settings and verify permissions are enabled for this website.",
-    "callMicrophoneMutedBySystem": "You are muted by your system.",
-    "callMicrophoneUnmutedBySystem": "Your microphone recovered and you were unmuted by your system.",
-    "callMacOsMicrophoneAccessDenied": "Unable to access microphone. Grant microphone permission in your macOS privacy settings.",
-    "callLocalVideoFreeze": "Network bandwidth is poor. Your video may appear paused for others on the call.",
-    "callCameraAccessDenied": "Unable to access camera. Click the lock in the address bar to grant permission to this webpage.",
-    "callCameraAccessDeniedSafari": "Unable to access camera. Refresh the page to allow permissions, or check this browser’s settings and verify permissions are enabled for this website.",
-    "callCameraAlreadyInUse": "Unable to access camera. It may already be in use by another application.",
-    "callVideoStoppedBySystem": "Your video has been stopped by your system.",
-    "callVideoRecoveredBySystem": "Your video has resumed.",
-    "callMacOsCameraAccessDenied": "MacOS is blocking access to your camera. Update your privacy settings to allow this browser to access your camera.",
-    "callMacOsScreenShareAccessDenied": "MacOS is blocking screen sharing. Update your privacy settings to allow this browser to record your screen.",
-    "dismissButtonAriaLabel": "Close",
-    "failedToJoinCallGeneric": "Failed to join call.",
-    "failedToJoinCallInvalidMeetingLink": "Unable to join Meeting. Invalid Link.",
-    "cameraFrozenForRemoteParticipants": "Users in the call are having issues seeing your video. Please check your devices and network.",
-    "unableToStartVideoEffect": "Unable to apply video effect.",
-    "startSpotlightWhileMaxParticipantsAreSpotlighted": "Cannot start spotlight on participant(s) because the maximum number of participants are already spotlighted."
-  },
-  "videoGallery": {
-    "screenIsBeingSharedMessage": "You are sharing your screen",
-    "screenShareLoadingMessage": "Loading {participant}'s screen",
-    "localVideoLabel": "You",
-    "localVideoCameraSwitcherLabel": "Switch camera",
-    "localVideoMovementLabel": "Movable Local Video Tile",
-    "localVideoSelectedDescription": "{cameraName} selected",
-    "displayNamePlaceholder": "Unnamed participant",
-    "fitRemoteParticipantToFrame": "Fit to frame",
-    "fillRemoteParticipantFrame": "Fill frame",
-    "pinParticipantForMe": "Pin for me",
-    "pinParticipantForMeLimitReached": "Pin (limit reached)",
-    "unpinParticipantForMe": "Unpin",
-    "pinParticipantMenuItemAriaLabel": "Pin {participantName}",
-    "unpinParticipantMenuItemAriaLabel": "Unpin {participantName}",
-    "pinnedParticipantAnnouncementAriaLabel": "Pinned {participantName}",
-    "unpinnedParticipantAnnouncementAriaLabel": "Unpinned {participantName}",
-    "startSpotlightVideoTileMenuLabel": "Spotlight for everyone",
-    "addSpotlightVideoTileMenuLabel": "Add spotlight",
-    "spotlightLimitReachedMenuTitle": "Spotlight limit reached",
-    "stopSpotlightVideoTileMenuLabel": "Stop spotlighting",
-    "stopSpotlightOnSelfVideoTileMenuLabel": "Exit spotlight",
-    "attendeeRole": "Attendee"
-  },
-  "dialpad": {
-    "placeholderText": "Enter phone number",
-    "deleteButtonAriaLabel": "Delete"
-  },
-  "holdButton": {
-    "onLabel": "Resume",
-    "offLabel": "Hold",
-    "tooltipOnContent": "Resume call",
-    "tooltipOffContent": "Hold call"
-  },
-  "videoTile": {
-    "participantStateRinging": "Calling...",
-    "participantStateHold": "On hold"
-  },
-  "CameraAndMicrophoneSitePermissionsRequest": {
-    "primaryText": "Allow {appName} to use your camera and microphone",
-    "secondaryText": "This is so participants can see and hear you.",
-    "linkText": "Need help? Get troubleshooting help",
-    "primaryButtonText": "Continue without camera and microphone",
-    "ariaLabel": "Allow camera and microphone access"
-  },
-  "CameraSitePermissionsRequest": {
-    "primaryText": "Allow {appName} to use your camera",
-    "secondaryText": "This is so participants can see you.",
-    "linkText": "Need help? Get troubleshooting help",
-    "primaryButtonText": "Continue without camera",
-    "ariaLabel": "Allow camera access"
-  },
-  "MicrophoneSitePermissionsRequest": {
-    "primaryText": "Allow {appName} to use your microphone",
-    "secondaryText": "This is so participants can hear you.",
-    "linkText": "Need help? Get troubleshooting help",
-    "primaryButtonText": "Continue without microphone",
-    "ariaLabel": "Allow microphone access"
-  },
-  "CameraAndMicrophoneSitePermissionsCheck": {
-    "primaryText": "Checking for camera and microphone access",
-    "secondaryText": "Allow access if prompted. This is so participants can see and hear you.",
-    "linkText": "Need help? Get troubleshooting help",
-    "primaryButtonText": "Continue without camera and microphone",
-    "ariaLabel": "Checking for camera and microphone access. Allow access if prompted."
-  },
-  "CameraSitePermissionsCheck": {
-    "primaryText": "Checking for camera access",
-    "secondaryText": "Allow access if prompted. This is so participants can see you.",
-    "linkText": "Need help? Get troubleshooting help",
-    "primaryButtonText": "Continue without camera",
-    "ariaLabel": "Checking for camera access. Allow access if prompted."
-  },
-  "MicrophoneSitePermissionsCheck": {
-    "primaryText": "Checking for microphone access",
-    "secondaryText": "Allow access if prompted. This is so participants can hear you.",
-    "linkText": "Need help? Get troubleshooting help",
-    "primaryButtonText": "Continue without microphone",
-    "ariaLabel": "Checking for microphone access. Allow access if prompted."
-  },
-  "CameraAndMicrophoneSitePermissionsDenied": {
-    "primaryText": "Unable to access camera and microphone",
-    "secondaryText": "Click the lock icon in the address bar to grant microphone permissions to this webpage. A page refresh may be required.",
-    "primaryButtonText": "Continue without camera and microphone",
-    "linkText": "Need help? Get troubleshooting help"
-  },
-  "CameraAndMicrophoneSitePermissionsDeniedSafari": {
-    "primaryText": "Unable to access camera and microphone",
-    "secondaryText": "Refresh the page to allow permissions, or check this browser’s settings and verify permissions are enabled for this website.",
-    "primaryButtonText": "Continue without camera and microphone",
-    "linkText": "Need help? Get troubleshooting help"
-  },
-  "CameraSitePermissionsDenied": {
-    "primaryText": "Unable to access camera",
-    "secondaryText": "Click the lock icon in the address bar to grant camera permissions to this webpage. A page refresh may be required.",
-    "primaryButtonText": "Continue without camera",
-    "linkText": "Need help? Get troubleshooting help"
-  },
-  "MicrophoneSitePermissionsDenied": {
-    "primaryText": "Unable to access microphone",
-    "secondaryText": "Click the lock icon in the address bar to grant microphone permissions to this webpage. A page refresh may be required.",
-    "primaryButtonText": "Continue without microphone",
-    "linkText": "Need help? Get troubleshooting help"
-  },
-  "CameraSitePermissionsDeniedSafari": {
-    "primaryText": "Unable to access camera",
-    "secondaryText": "Refresh the page to allow permissions, or check this browser’s settings and verify permissions are enabled for this website.",
-    "primaryButtonText": "Continue without camera",
-    "linkText": "Need help? Get troubleshooting help"
-  },
-  "MicrophoneSitePermissionsDeniedSafari": {
-    "primaryText": "Unable to access microphone",
-    "secondaryText": "Refresh the page to allow permissions, or check this browser’s settings and verify permissions are enabled for this website.",
-    "primaryButtonText": "Continue without microphone",
-    "linkText": "Need help? Get troubleshooting help"
-  },
-  "UnsupportedBrowser": {
-    "primaryText": "Browser not supported",
-    "secondaryText": "Please join this call using a compatible browser.",
-    "moreHelpLinkText": "See compatibility requirements"
-  },
-  "UnsupportedBrowserVersion": {
-    "primaryText": "Browser update needed",
-    "secondaryText": "To ensure the best call possible, please update your browser and then try joining the call again.",
-    "moreHelpLinkText": "See compatibility requirements",
-    "continueAnywayButtonText": "Start call without updating"
-  },
-  "UnsupportedOperatingSystem": {
-    "primaryText": "Operating system not supported",
-    "secondaryText": "Please join this call using a device with a compatible operating system.",
-    "moreHelpLinkText": "See compatibility requirements"
-  },
-  "BrowserPermissionDenied": {
-    "primaryText": "Can't use your camera or microphone",
-    "secondaryText": "Your browser might not have access to your camera or microphone. To fix this, open System Preferences.",
-    "primaryButtonText": "Try again",
-    "linkText": "Need help? Get troubleshooting help"
-  },
-  "BrowserPermissionDeniedIOS": {
-    "primaryText": "Allow microphone access to continue",
-    "secondaryText": "So other participants can hear you.",
-    "primaryButtonText": "Try again",
-    "imageAltText": "Microphone and camera device permission location for iOS",
-    "linkText": "Need help? Get troubleshooting help",
-    "step1Text": "Go to the Settings app",
-    "step2Text": "Scroll down to settings for this browser",
-    "step3Text": "Turn on Microphone (Camera optional)",
-    "step4Text": "Try joining the call again",
-    "step1DigitText": "1",
-    "step2DigitText": "2",
-    "step3DigitText": "3",
-    "step4DigitText": "4"
-  },
-  "verticalGallery": {
-    "leftNavButtonAriaLabel": "previous page",
-    "rightNavButtonAriaLabel": "next page"
-<<<<<<< HEAD
-  },
-  "AttendeeRole": "Attendee"
-}
-
-=======
-  }
-}
->>>>>>> fc203b91
+{
+  "participantItem": {
+    "isMeText": "(you)",
+    "menuTitle": "More Options",
+    "removeButtonLabel": "Remove",
+    "sharingIconLabel": "Sharing",
+    "mutedIconLabel": "Muted",
+    "displayNamePlaceholder": "Unnamed participant",
+    "participantStateRinging": "Calling...",
+    "participantStateHold": "On hold",
+    "attendeeRole": "Attendee"
+  },
+  "ParticipantList": {
+    "overflowParticipantCount": "+{overflowCount} more"
+  },
+  "typingIndicator": {
+    "singleUser": "{user} is typing ...",
+    "multipleUsers": "{users} are typing ...",
+    "multipleUsersAbbreviateOne": "{users} and 1 other are typing ...",
+    "multipleUsersAbbreviateMany": "{users} and {numOthers} others are typing ...",
+    "delimiter": ", "
+  },
+  "sendBox": {
+    "placeholderText": "Enter a message",
+    "textTooLong": "Your message length is over the maximum limit.",
+    "sendButtonAriaLabel": "Send message",
+    "fileUploadsPendingError": "Uploading... Please wait.",
+    "removeFile": "Remove file",
+    "uploading": "Uploading",
+    "uploadCompleted": "Upload completed"
+  },
+  "richTextSendBox": {
+    "placeholderText": "Enter a message",
+    "textTooLong": "Your message length is over the maximum limit.",
+    "sendButtonAriaLabel": "Send message",
+    "fileUploadsPendingError": "Uploading... Please wait.",
+    "removeFile": "Remove file",
+    "uploading": "Uploading",
+    "uploadCompleted": "Upload completed",
+    "boldTooltip": "Bold",
+    "italicTooltip": "Italic",
+    "underlineTooltip": "Underline",
+    "bulletListTooltip": "Bulleted list",
+    "numberListTooltip": "Numbered list",
+    "increaseIndentTooltip": "Increase indent",
+    "decreaseIndentTooltip": "Decrease indent",
+    "richTextFormatButtonTooltip": "Format"
+  },
+  "mentionPopover": {
+    "mentionPopoverHeader": "Suggestions"
+  },
+  "imageOverlay": {
+    "downloadButtonLabel": "Download",
+    "dismissButtonAriaLabel": "Close"
+  },
+  "messageStatusIndicator": {
+    "deliveredAriaLabel": "Message sent",
+    "deliveredTooltipText": "Sent",
+    "seenAriaLabel": "Message seen by others",
+    "seenTooltipText": "Seen",
+    "readByTooltipText": "Read by {messageThreadReadCount} of {remoteParticipantsCount}",
+    "sendingAriaLabel": "Message sending",
+    "sendingTooltipText": "Sending",
+    "failedToSendAriaLabel": "Message failed to send",
+    "failedToSendTooltipText": "Failed to send"
+  },
+  "endCallButton": {
+    "label": "Leave",
+    "tooltipContent": "Leave call"
+  },
+  "cameraButton": {
+    "onLabel": "Camera",
+    "offLabel": "Camera",
+    "tooltipDisabledContent": "Camera is disabled",
+    "tooltipOnContent": "Turn off camera",
+    "tooltipOffContent": "Turn on camera",
+    "tooltipVideoLoadingContent": "Video is loading",
+    "cameraMenuTitle": "Camera",
+    "cameraMenuTooltip": "Choose camera",
+    "cameraButtonSplitRoleDescription": "Split button",
+    "onSplitButtonAriaLabel": "Turn off camera and camera options",
+    "offSplitButtonAriaLabel": "Turn on camera and camera options",
+    "cameraActionTurnedOnAnnouncement": "Your camera has been turned on",
+    "cameraActionTurnedOffAnnouncement": "Your camera has been turned off",
+    "onSplitButtonPrimaryActionCamera": "Turn off camera",
+    "offSplitButtonPrimaryActionCamera": "Turn on camera",
+    "cameraPrimaryActionSplitButtonTitle": "Use camera",
+    "videoEffectsMenuItemTitle": "Effects"
+  },
+  "microphoneButton": {
+    "onLabel": "Mic",
+    "offLabel": "Mic",
+    "tooltipDisabledContent": "Microphone is disabled",
+    "tooltipOnContent": "Mute microphone",
+    "tooltipOffContent": "Unmute microphone",
+    "microphoneMenuTitle": "Microphone",
+    "microphoneMenuTooltip": "Choose microphone",
+    "speakerMenuTitle": "Speaker",
+    "speakerMenuTooltip": "Choose speaker",
+    "microphoneButtonSplitRoleDescription": "Split button",
+    "onSplitButtonAriaLabel": "Mute microphone and audio options",
+    "offSplitButtonAriaLabel": "Unmute microphone and audio options",
+    "microphoneActionTurnedOnAnnouncement": "Your microphone has been turned on",
+    "microphoneActionTurnedOffAnnouncement": "Your microphone has been turned off",
+    "offSplitButtonMicrophonePrimaryAction": "Unmute microphone",
+    "onSplitButtonMicrophonePrimaryAction": "Mute microphone",
+    "microphonePrimaryActionSplitButtonTitle": "Use microphone"
+  },
+  "devicesButton": {
+    "label": "Devices",
+    "tooltipContent": "Manage devices",
+    "cameraMenuTitle": "Camera",
+    "cameraMenuTooltip": "Choose camera",
+    "audioDeviceMenuTitle": "Audio Device",
+    "audioDeviceMenuTooltip": "Choose audio device",
+    "microphoneMenuTitle": "Microphone",
+    "microphoneMenuTooltip": "Choose microphone",
+    "speakerMenuTitle": "Speaker",
+    "speakerMenuTooltip": "Choose speaker"
+  },
+  "participantsButton": {
+    "label": "People",
+    "tooltipContent": "Show participants",
+    "menuHeader": "In this call",
+    "participantsListButtonLabel": "{numParticipants} people",
+    "muteAllButtonLabel": "Mute all",
+    "copyInviteLinkButtonLabel": "Copy invite link",
+    "copyInviteLinkActionedAriaLabel": "Invite link copied"
+  },
+  "screenShareButton": {
+    "onLabel": "Stop presenting",
+    "offLabel": "Present",
+    "tooltipDisabledContent": "Presenting is disabled",
+    "tooltipOnContent": "Presenting your screen",
+    "tooltipOffContent": "Present your screen"
+  },
+  "raiseHandButton": {
+    "offLabel": "Raise",
+    "onLabel": "Lower",
+    "tooltipDisabledContent": "Raise Hand action is disabled",
+    "tooltipOnContent": "Lower Hand",
+    "tooltipOffContent": "Raise Hand"
+  },
+  "reactionButton": {
+    "label": "React",
+    "ariaLabel": "React Button, Send a reaction",
+    "tooltipDisabledContent": "Reaction action is disabled",
+    "tooltipContent": "Send a reaction",
+    "likeReactionTooltipContent": "Like",
+    "heartReactionTooltipContent": "Love",
+    "laughReactionTooltipContent": "Laugh",
+    "applauseReactionTooltipContent": "Applause",
+    "surprisedReactionTooltipContent": "Surprised"
+  },
+  "messageThread": {
+    "yesterday": "Yesterday",
+    "sunday": "Sunday",
+    "monday": "Monday",
+    "tuesday": "Tuesday",
+    "wednesday": "Wednesday",
+    "thursday": "Thursday",
+    "friday": "Friday",
+    "saturday": "Saturday",
+    "participantJoined": "joined the chat.",
+    "participantLeft": "left the chat.",
+    "editMessage": "Edit",
+    "removeMessage": "Delete",
+    "resendMessage": "Try sending again",
+    "failToSendTag": "Failed to send",
+    "editedTag": "Edited",
+    "liveAuthorIntro": "{author} says",
+    "messageContentAriaText": "{author} said {message}",
+    "messageContentMineAriaText": "You said {message}",
+    "editBoxTextLimit": "Your message is over the limit of {limitNumber} characters",
+    "editBoxPlaceholderText": "Edit your message",
+    "newMessagesIndicator": "New messages",
+    "noDisplayNameSub": "No name",
+    "editBoxCancelButton": "Cancel",
+    "editBoxSubmitButton": "Done",
+    "messageReadCount": "Read by {messageReadByCount} of {remoteParticipantsCount}",
+    "actionMenuMoreOptions": "More Options",
+    "downloadFile": "Download file",
+    "blockedWarningText": "This message was deleted due to organisational policy.",
+    "blockedWarningLinkText": "Details",
+    "fileCardGroupMessage": "The message has {fileCount} attachment",
+    "messageDeletedAnnouncementAriaLabel": "The message is deleted"
+  },
+  "errorBar": {
+    "unableToReachChatService": "You are offline",
+    "accessDenied": "Unable to access chat services - please check the user credentials provided",
+    "userNotInChatThread": "You are no longer in this chat thread",
+    "sendMessageNotInChatThread": "Failed to send message because you are no longer in this chat thread",
+    "sendMessageGeneric": "Failed to send message",
+    "callingNetworkFailure": "Troubling connecting call - you seem to be offline",
+    "startVideoGeneric": "Failed to start video",
+    "stopVideoGeneric": "Failed to stop video",
+    "muteGeneric": "Failed to mute microphone",
+    "unmuteGeneric": "Failed to unmute microphone",
+    "speakingWhileMuted": "Your microphone is muted",
+    "startScreenShareGeneric": "There was an issue starting screen share.",
+    "stopScreenShareGeneric": "Failed to stop screen sharing",
+    "callNetworkQualityLow": "Network quality is low.",
+    "callNoSpeakerFound": "No speakers or headphones found. Connect an audio device to hear the call.",
+    "callNoMicrophoneFound": "No microphones found. Connect an audio input device.",
+    "callMicrophoneAccessDenied": "Unable to access microphone. Click the lock in the address bar to grant permission to this webpage.",
+    "callMicrophoneAccessDeniedSafari": "Unable to access microphone. Refresh the page to allow permissions, or check this browser’s settings and verify permissions are enabled for this website.",
+    "callMicrophoneMutedBySystem": "You are muted by your system.",
+    "callMicrophoneUnmutedBySystem": "Your microphone recovered and you were unmuted by your system.",
+    "callMacOsMicrophoneAccessDenied": "Unable to access microphone. Grant microphone permission in your macOS privacy settings.",
+    "callLocalVideoFreeze": "Network bandwidth is poor. Your video may appear paused for others on the call.",
+    "callCameraAccessDenied": "Unable to access camera. Click the lock in the address bar to grant permission to this webpage.",
+    "callCameraAccessDeniedSafari": "Unable to access camera. Refresh the page to allow permissions, or check this browser’s settings and verify permissions are enabled for this website.",
+    "callCameraAlreadyInUse": "Unable to access camera. It may already be in use by another application.",
+    "callVideoStoppedBySystem": "Your video has been stopped by your system.",
+    "callVideoRecoveredBySystem": "Your video has resumed.",
+    "callMacOsCameraAccessDenied": "MacOS is blocking access to your camera. Update your privacy settings to allow this browser to access your camera.",
+    "callMacOsScreenShareAccessDenied": "MacOS is blocking screen sharing. Update your privacy settings to allow this browser to record your screen.",
+    "dismissButtonAriaLabel": "Close",
+    "failedToJoinCallGeneric": "Failed to join call.",
+    "failedToJoinCallInvalidMeetingLink": "Unable to join Meeting. Invalid Link.",
+    "cameraFrozenForRemoteParticipants": "Users in the call are having issues seeing your video. Please check your devices and network.",
+    "unableToStartVideoEffect": "Unable to apply video effect.",
+    "startSpotlightWhileMaxParticipantsAreSpotlighted": "Cannot start spotlight on participant(s) because the maximum number of participants are already spotlighted."
+  },
+  "videoGallery": {
+    "screenIsBeingSharedMessage": "You are sharing your screen",
+    "screenShareLoadingMessage": "Loading {participant}'s screen",
+    "localVideoLabel": "You",
+    "localVideoCameraSwitcherLabel": "Switch camera",
+    "localVideoMovementLabel": "Movable Local Video Tile",
+    "localVideoSelectedDescription": "{cameraName} selected",
+    "displayNamePlaceholder": "Unnamed participant",
+    "fitRemoteParticipantToFrame": "Fit to frame",
+    "fillRemoteParticipantFrame": "Fill frame",
+    "pinParticipantForMe": "Pin for me",
+    "pinParticipantForMeLimitReached": "Pin (limit reached)",
+    "unpinParticipantForMe": "Unpin",
+    "pinParticipantMenuItemAriaLabel": "Pin {participantName}",
+    "unpinParticipantMenuItemAriaLabel": "Unpin {participantName}",
+    "pinnedParticipantAnnouncementAriaLabel": "Pinned {participantName}",
+    "unpinnedParticipantAnnouncementAriaLabel": "Unpinned {participantName}",
+    "startSpotlightVideoTileMenuLabel": "Spotlight for everyone",
+    "addSpotlightVideoTileMenuLabel": "Add spotlight",
+    "spotlightLimitReachedMenuTitle": "Spotlight limit reached",
+    "stopSpotlightVideoTileMenuLabel": "Stop spotlighting",
+    "stopSpotlightOnSelfVideoTileMenuLabel": "Exit spotlight",
+    "attendeeRole": "Attendee"
+  },
+  "dialpad": {
+    "placeholderText": "Enter phone number",
+    "deleteButtonAriaLabel": "Delete"
+  },
+  "holdButton": {
+    "onLabel": "Resume",
+    "offLabel": "Hold",
+    "tooltipOnContent": "Resume call",
+    "tooltipOffContent": "Hold call"
+  },
+  "videoTile": {
+    "participantStateRinging": "Calling...",
+    "participantStateHold": "On hold"
+  },
+  "CameraAndMicrophoneSitePermissionsRequest": {
+    "primaryText": "Allow {appName} to use your camera and microphone",
+    "secondaryText": "This is so participants can see and hear you.",
+    "linkText": "Need help? Get troubleshooting help",
+    "primaryButtonText": "Continue without camera and microphone",
+    "ariaLabel": "Allow camera and microphone access"
+  },
+  "CameraSitePermissionsRequest": {
+    "primaryText": "Allow {appName} to use your camera",
+    "secondaryText": "This is so participants can see you.",
+    "linkText": "Need help? Get troubleshooting help",
+    "primaryButtonText": "Continue without camera",
+    "ariaLabel": "Allow camera access"
+  },
+  "MicrophoneSitePermissionsRequest": {
+    "primaryText": "Allow {appName} to use your microphone",
+    "secondaryText": "This is so participants can hear you.",
+    "linkText": "Need help? Get troubleshooting help",
+    "primaryButtonText": "Continue without microphone",
+    "ariaLabel": "Allow microphone access"
+  },
+  "CameraAndMicrophoneSitePermissionsCheck": {
+    "primaryText": "Checking for camera and microphone access",
+    "secondaryText": "Allow access if prompted. This is so participants can see and hear you.",
+    "linkText": "Need help? Get troubleshooting help",
+    "primaryButtonText": "Continue without camera and microphone",
+    "ariaLabel": "Checking for camera and microphone access. Allow access if prompted."
+  },
+  "CameraSitePermissionsCheck": {
+    "primaryText": "Checking for camera access",
+    "secondaryText": "Allow access if prompted. This is so participants can see you.",
+    "linkText": "Need help? Get troubleshooting help",
+    "primaryButtonText": "Continue without camera",
+    "ariaLabel": "Checking for camera access. Allow access if prompted."
+  },
+  "MicrophoneSitePermissionsCheck": {
+    "primaryText": "Checking for microphone access",
+    "secondaryText": "Allow access if prompted. This is so participants can hear you.",
+    "linkText": "Need help? Get troubleshooting help",
+    "primaryButtonText": "Continue without microphone",
+    "ariaLabel": "Checking for microphone access. Allow access if prompted."
+  },
+  "CameraAndMicrophoneSitePermissionsDenied": {
+    "primaryText": "Unable to access camera and microphone",
+    "secondaryText": "Click the lock icon in the address bar to grant microphone permissions to this webpage. A page refresh may be required.",
+    "primaryButtonText": "Continue without camera and microphone",
+    "linkText": "Need help? Get troubleshooting help"
+  },
+  "CameraAndMicrophoneSitePermissionsDeniedSafari": {
+    "primaryText": "Unable to access camera and microphone",
+    "secondaryText": "Refresh the page to allow permissions, or check this browser’s settings and verify permissions are enabled for this website.",
+    "primaryButtonText": "Continue without camera and microphone",
+    "linkText": "Need help? Get troubleshooting help"
+  },
+  "CameraSitePermissionsDenied": {
+    "primaryText": "Unable to access camera",
+    "secondaryText": "Click the lock icon in the address bar to grant camera permissions to this webpage. A page refresh may be required.",
+    "primaryButtonText": "Continue without camera",
+    "linkText": "Need help? Get troubleshooting help"
+  },
+  "MicrophoneSitePermissionsDenied": {
+    "primaryText": "Unable to access microphone",
+    "secondaryText": "Click the lock icon in the address bar to grant microphone permissions to this webpage. A page refresh may be required.",
+    "primaryButtonText": "Continue without microphone",
+    "linkText": "Need help? Get troubleshooting help"
+  },
+  "CameraSitePermissionsDeniedSafari": {
+    "primaryText": "Unable to access camera",
+    "secondaryText": "Refresh the page to allow permissions, or check this browser’s settings and verify permissions are enabled for this website.",
+    "primaryButtonText": "Continue without camera",
+    "linkText": "Need help? Get troubleshooting help"
+  },
+  "MicrophoneSitePermissionsDeniedSafari": {
+    "primaryText": "Unable to access microphone",
+    "secondaryText": "Refresh the page to allow permissions, or check this browser’s settings and verify permissions are enabled for this website.",
+    "primaryButtonText": "Continue without microphone",
+    "linkText": "Need help? Get troubleshooting help"
+  },
+  "UnsupportedBrowser": {
+    "primaryText": "Browser not supported",
+    "secondaryText": "Please join this call using a compatible browser.",
+    "moreHelpLinkText": "See compatibility requirements"
+  },
+  "UnsupportedBrowserVersion": {
+    "primaryText": "Browser update needed",
+    "secondaryText": "To ensure the best call possible, please update your browser and then try joining the call again.",
+    "moreHelpLinkText": "See compatibility requirements",
+    "continueAnywayButtonText": "Start call without updating"
+  },
+  "UnsupportedOperatingSystem": {
+    "primaryText": "Operating system not supported",
+    "secondaryText": "Please join this call using a device with a compatible operating system.",
+    "moreHelpLinkText": "See compatibility requirements"
+  },
+  "BrowserPermissionDenied": {
+    "primaryText": "Can't use your camera or microphone",
+    "secondaryText": "Your browser might not have access to your camera or microphone. To fix this, open System Preferences.",
+    "primaryButtonText": "Try again",
+    "linkText": "Need help? Get troubleshooting help"
+  },
+  "BrowserPermissionDeniedIOS": {
+    "primaryText": "Allow microphone access to continue",
+    "secondaryText": "So other participants can hear you.",
+    "primaryButtonText": "Try again",
+    "imageAltText": "Microphone and camera device permission location for iOS",
+    "linkText": "Need help? Get troubleshooting help",
+    "step1Text": "Go to the Settings app",
+    "step2Text": "Scroll down to settings for this browser",
+    "step3Text": "Turn on Microphone (Camera optional)",
+    "step4Text": "Try joining the call again",
+    "step1DigitText": "1",
+    "step2DigitText": "2",
+    "step3DigitText": "3",
+    "step4DigitText": "4"
+  },
+  "verticalGallery": {
+    "leftNavButtonAriaLabel": "previous page",
+    "rightNavButtonAriaLabel": "next page"
+  }
+}