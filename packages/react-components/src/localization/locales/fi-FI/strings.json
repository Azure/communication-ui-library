{
  "participantItem": {
    "isMeText": "(sinä)",
    "menuTitle": "Lisää vaihtoehtoja",
    "removeButtonLabel": "Poista",
    "sharingIconLabel": "Jakaminen",
    "mutedIconLabel": "Mykistetty",
    "displayNamePlaceholder": "Nimetön osallistuja",
    "participantStateRinging": "Soitetaan...",
    "participantStateHold": "Pidossa",
    "attendeeRole": "Osallistuja"
  },
  "ParticipantList": {
    "overflowParticipantCount": "+{overflowCount} lisää"
  },
  "typingIndicator": {
    "singleUser": "{user} käyttäjä kirjoittaa parhaillaan...",
    "multipleUsers": "{users} käyttäjää kirjoittaa parhaillaan...",
    "multipleUsersAbbreviateOne": "{users} ja yksi muu käyttäjä kirjoittaa parhaillaan...",
    "multipleUsersAbbreviateMany": "{users} ja {numOthers} muuta käyttäjää kirjoittaa parhaillaan...",
    "delimiter": ", "
  },
  "sendBox": {
    "placeholderText": "Kirjoita viesti",
    "textTooLong": "Viestin pituus ylittää enimmäispituuden.",
    "sendButtonAriaLabel": "Lähetä viesti",
    "fileUploadsPendingError": "Ladataan palvelimeen... Odota hetki.",
    "removeFile": "Poista tiedosto",
    "uploading": "Ladataan palvelimeen",
    "uploadCompleted": "Ladattu palvelimeen"
  },
  "richTextSendBox": {
    "placeholderText": "Kirjoita viesti",
    "textTooLong": "Viestin pituus ylittää enimmäispituuden.",
    "sendButtonAriaLabel": "Lähetä viesti",
    "fileUploadsPendingError": "Ladataan... Odota.",
    "removeFile": "Poista tiedosto",
    "uploading": "Ladataan",
    "uploadCompleted": "Lataus valmis",
    "boldTooltip": "Lihavoi",
    "italicTooltip": "Kursivointi",
    "underlineTooltip": "Alleviivaa",
    "bulletListTooltip": "Luettelomerkeillä varustettu luettelo",
    "numberListTooltip": "Numeroitu luettelo",
    "increaseIndentTooltip": "Suurenna sisennystä",
    "decreaseIndentTooltip": "Pienennä sisennystä",
    "richTextFormatButtonTooltip": "Muoto"
  },
  "mentionPopover": {
    "mentionPopoverHeader": "Ehdotuksia"
  },
  "imageOverlay": {
    "downloadButtonLabel": "Lataa",
    "dismissButtonAriaLabel": "Sulje"
  },
  "messageStatusIndicator": {
    "deliveredAriaLabel": "Viesti on lähetetty",
    "deliveredTooltipText": "Lähetetty",
    "seenAriaLabel": "Muut ovat nähneet viestin",
    "seenTooltipText": "Nähty",
    "readByTooltipText": "{messageThreadReadCount}/{remoteParticipantsCount} osallistujaa on lukenut viestin",
    "sendingAriaLabel": "Viestiä lähetetään",
    "sendingTooltipText": "Lähetetään",
    "failedToSendAriaLabel": "Viestin lähettäminen epäonnistui",
    "failedToSendTooltipText": "Lähettäminen epäonnistui"
  },
  "endCallButton": {
    "label": "Poistu",
    "tooltipContent": "Poistu puhelusta"
  },
  "cameraButton": {
    "onLabel": "Kamera",
    "offLabel": "Kamera",
    "tooltipDisabledContent": "Kamera on poissa käytöstä",
    "tooltipOnContent": "Poista kamera käytöstä",
    "tooltipOffContent": "Käynnistä kamera",
    "tooltipVideoLoadingContent": "Videota ladataan",
    "cameraMenuTitle": "Kamera",
    "cameraMenuTooltip": "Valitse kamera",
    "cameraButtonSplitRoleDescription": "Jaettu painike",
    "onSplitButtonAriaLabel": "Kameran ja sen käytöstä poistamisen asetukset",
    "offSplitButtonAriaLabel": "Kameran ja sen käyttöön ottamisen asetukset",
    "cameraActionTurnedOnAnnouncement": "Kamerasi on otettu käyttöön",
    "cameraActionTurnedOffAnnouncement": "Kamerasi on poistettu käytöstä",
    "onSplitButtonPrimaryActionCamera": "Poista kamera käytöstä",
    "offSplitButtonPrimaryActionCamera": "Käynnistä kamera",
    "cameraPrimaryActionSplitButtonTitle": "Käytä kameraa",
    "videoEffectsMenuItemTitle": "Tehosteet"
  },
  "microphoneButton": {
    "onLabel": "Mikrofoni",
    "offLabel": "Mikrofoni",
    "tooltipDisabledContent": "Mikrofoni on poissa käytöstä",
    "tooltipOnContent": "Mykistä mikrofoni",
    "tooltipOffContent": "Poista mikrofonin mykistys",
    "microphoneMenuTitle": "Mikrofoni",
    "microphoneMenuTooltip": "Valitse mikrofoni",
    "speakerMenuTitle": "Kaiutin",
    "speakerMenuTooltip": "Valitse kaiutin",
    "microphoneButtonSplitRoleDescription": "Jaettu painike",
    "onSplitButtonAriaLabel": "Äänen ja mikrofonin mykistyksen asetukset",
    "offSplitButtonAriaLabel": "Äänen ja mikrofonin mykistyksen poistamisen asetukset",
    "microphoneActionTurnedOnAnnouncement": "Mikrofonisi on otettu käyttöön",
    "microphoneActionTurnedOffAnnouncement": "Mikrofonisi on poistettu käytöstä",
    "offSplitButtonMicrophonePrimaryAction": "Poista mikrofonin mykistys",
    "onSplitButtonMicrophonePrimaryAction": "Mykistä mikrofoni",
    "microphonePrimaryActionSplitButtonTitle": "Käytä mikrofonia"
  },
  "devicesButton": {
    "label": "Laitteet",
    "tooltipContent": "Hallitse laitteita",
    "cameraMenuTitle": "Kamera",
    "cameraMenuTooltip": "Valitse kamera",
    "audioDeviceMenuTitle": "Äänilaite",
    "audioDeviceMenuTooltip": "Valitse äänilaite",
    "microphoneMenuTitle": "Mikrofoni",
    "microphoneMenuTooltip": "Valitse mikrofoni",
    "speakerMenuTitle": "Kaiutin",
    "speakerMenuTooltip": "Valitse kaiutin"
  },
  "participantsButton": {
    "label": "Ihmiset",
    "tooltipContent": "Näytä osallistujat",
    "menuHeader": "Tässä puhelussa",
    "participantsListButtonLabel": "{numParticipants} henkilöä",
    "muteAllButtonLabel": "Mykistä kaikki",
    "copyInviteLinkButtonLabel": "Kopioi kutsulinkki",
    "copyInviteLinkActionedAriaLabel": "Kutsulinkki kopioitu"
  },
  "screenShareButton": {
    "onLabel": "Lopeta esitys",
    "offLabel": "Esitä",
    "tooltipDisabledContent": "Näytön jakaminen on poissa käytöstä",
    "tooltipOnContent": "Näyttösi näytetään muille osallistujille",
    "tooltipOffContent": "Näytä oma näyttösi"
  },
  "raiseHandButton": {
    "offLabel": "Nosta",
    "onLabel": "Laske",
    "tooltipDisabledContent": "Nosta käsi -toiminto on poistettu käytöstä",
    "tooltipOnContent": "Laske käsi",
    "tooltipOffContent": "Nosta käsi"
  },
  "reactionButton": {
    "label": "Reagoi",
    "ariaLabel": "Reagoi-painike, lähetä reaktio",
    "tooltipDisabledContent": "Reaktiotoiminto on poistettu käytöstä",
    "tooltipContent": "Lähetä reaktio",
    "likeReactionTooltipContent": "Tykkää",
    "heartReactionTooltipContent": "Ihastu",
    "laughReactionTooltipContent": "Naura",
    "applauseReactionTooltipContent": "Suosionosoitus",
    "surprisedReactionTooltipContent": "Yllättynyt"
  },
  "messageThread": {
    "yesterday": "eilen",
    "sunday": "sunnuntaina",
    "monday": "maanantaina",
    "tuesday": "tiistaina",
    "wednesday": "keskiviikkona",
    "thursday": "torstaina",
    "friday": "perjantaina",
    "saturday": "lauantaina",
    "participantJoined": "liittyi keskusteluun.",
    "participantLeft": "poistui keskustelusta.",
    "editMessage": "Muokkaa",
    "removeMessage": "Poista",
    "resendMessage": "Yritä lähettää viesti uudelleen",
    "failToSendTag": "Lähettäminen epäonnistui",
    "editedTag": "Muokattu",
    "liveAuthorIntro": "{author} sanoo",
    "messageContentAriaText": "{author} sanoi {message}",
    "messageContentMineAriaText": "Sanoit {message}",
    "editBoxTextLimit": "Viesti ylittää {limitNumber} merkin rajan",
    "editBoxPlaceholderText": "Muokkaa viestiäsi",
    "newMessagesIndicator": "Uudet viestit",
    "noDisplayNameSub": "Ei nimeä",
    "editBoxCancelButton": "Peruuta",
    "editBoxSubmitButton": "Valmis",
    "messageReadCount": "{messageReadByCount}/{remoteParticipantsCount} osallistujaa on lukenut viestin",
    "actionMenuMoreOptions": "Lisää vaihtoehtoja",
    "downloadFile": "Lataa tiedosto",
    "blockedWarningText": "Tämä viesti poistettiin organisaation käytännön vuoksi.",
    "blockedWarningLinkText": "Lisätiedot",
    "fileCardGroupMessage": "Viestissä on {fileCount} liite",
    "messageDeletedAnnouncementAriaLabel": "Viesti on poistettu"
  },
  "errorBar": {
    "unableToReachChatService": "Olet offline-tilassa",
    "accessDenied": "Keskustelupalveluihin ei saada yhteyttä – tarkista annetut käyttäjän tunnistetiedot",
    "userNotInChatThread": "Et ole enää mukana tässä keskusteluketjussa",
    "sendMessageNotInChatThread": "Viestin lähettäminen epäonnistui, koska et ole enää tässä keskusteluketjussa",
    "sendMessageGeneric": "Viestin lähettäminen epäonnistui",
    "callingNetworkFailure": "Puhelun yhdistämisessä on ongelma. Vaikutat olevan offline-tilassa",
    "startVideoGeneric": "Videon käynnistäminen epäonnistui",
    "stopVideoGeneric": "Videon pysäyttäminen epäonnistui",
    "muteGeneric": "Mikrofonin mykistäminen epäonnistui",
    "unmuteGeneric": "Mikrofonin mykistyksen poistaminen epäonnistui",
    "speakingWhileMuted": "Mikrofonisi on mykistetty",
    "startScreenShareGeneric": "Näytön jakamisen aloittamisessa ilmeni ongelma.",
    "stopScreenShareGeneric": "Näytön jakamisen lopettaminen epäonnistui",
    "callNetworkQualityLow": "Verkkoyhteyden laatu on huono.",
    "callNoSpeakerFound": "Kaiuttimia tai kuulokkeita ei löytynyt. Yhdistä äänilaite voidaksesi kuulla puhelun.",
    "callNoMicrophoneFound": "Mikrofoneja ei löytynyt. Yhdistä äänitulolaite.",
    "callMicrophoneAccessDenied": "Mikrofonia ei voi käyttää. Myönnä käyttöoikeus tälle verkkosivulle napsauttamalla osoiterivin lukitusta.",
    "callMicrophoneAccessDeniedSafari": "Mikrofonia ei voi käyttää. Salli käyttöoikeudet päivittämällä sivu tai tarkista tämän selaimen asetukset ja varmista, että käyttöoikeudet on otettu käyttöön tässä sivustossa.",
    "callMicrophoneMutedBySystem": "Järjestelmäasetuksen perusteella sinut on mykistetty.",
    "callMicrophoneUnmutedBySystem": "Mikrofonisi palautui käyttöön ja järjestelmä on poistanut sen mykistyksen.",
    "callMacOsMicrophoneAccessDenied": "Mikrofonia ei voi käyttää. Salli mikrofonin käyttö macOS:in tietosuoja-asetuksissa.",
    "callLocalVideoFreeze": "Verkon kaistanleveys on heikko. Videokuvasi saattaa näkyä keskeytettynä puhelun muille osallistujille.",
    "callCameraAccessDenied": "Kameraa ei voi käyttää. Myönnä käyttöoikeus tälle verkkosivulle napsauttamalla osoiterivin lukitusta.",
    "callCameraAccessDeniedSafari": "Kameraa ei voi käyttää. Salli käyttöoikeudet päivittämällä sivu tai tarkista tämän selaimen asetukset ja varmista, että käyttöoikeudet on otettu käyttöön tässä sivustossa.",
    "callCameraAlreadyInUse": "Kameraa ei voi käyttää. Toinen sovellus saattaa jo käyttää sitä.",
    "callVideoStoppedBySystem": "Järjestelmä on pysäyttänyt videosi.",
    "callVideoRecoveredBySystem": "Videosi näytetään jälleen.",
    "callMacOsCameraAccessDenied": "MacOS estää kameran käytön. Päivitä tietosuoja-asetukset, jotta selain voi käyttää kameraasi.",
    "callMacOsScreenShareAccessDenied": "MacOS estää näytön jakamisen. Päivitä tietosuoja-asetukset, jotta selain voi tallentaa, mitä näytölläsi tapahtuu.",
    "dismissButtonAriaLabel": "Sulje",
    "failedToJoinCallGeneric": "Puheluun liittyminen epäonnistui.",
    "failedToJoinCallInvalidMeetingLink": "Kokoukseen liittyminen ei onnistu. Linkki on virheellinen.",
    "cameraFrozenForRemoteParticipants": "Puhelun käyttäjillä on videokuvan näkymiseen liittyviä ongelmia. Tarkista laitteesi ja verkkosi.",
    "unableToStartVideoEffect": "Videotehosteen käyttäminen ei onnistu.",
    "startSpotlightWhileMaxParticipantsAreSpotlighted": "Osallistujien korostusta ei voi aloittaa, koska enimmäismäärä osallistujia on jo valokeilassa."
  },
  "videoGallery": {
    "screenIsBeingSharedMessage": "Näyttösi jaetaan parhaillaan",
    "screenShareLoadingMessage": "Ladataan käyttäjän {participant} näyttöä",
    "localVideoLabel": "Sinä",
    "localVideoCameraSwitcherLabel": "Vaihda kameraa",
    "localVideoMovementLabel": "Siirrettävä paikallisen videon ruutu",
    "localVideoSelectedDescription": "{cameraName} on valittu",
    "displayNamePlaceholder": "Nimetön osallistuja",
    "fitRemoteParticipantToFrame": "Sovita kehykseen",
    "fillRemoteParticipantFrame": "Täytä kehys",
    "pinParticipantForMe": "Kiinnitä minulle",
    "pinParticipantForMeLimitReached": "Kiinnitys (enimmäisraja saavutettu)",
    "unpinParticipantForMe": "Poista kiinnitys",
    "pinParticipantMenuItemAriaLabel": "Kiinnitä {participantName}",
    "unpinParticipantMenuItemAriaLabel": "Poista henkilön {participantName} kiinnitys",
    "pinnedParticipantAnnouncementAriaLabel": "Kiinnitetty {participantName}",
    "unpinnedParticipantAnnouncementAriaLabel": "Poistettu henkilön {participantName} kiinnitys",
    "startSpotlightVideoTileMenuLabel": "Lisää valokeilaan kaikille",
    "addSpotlightVideoTileMenuLabel": "Lisää valokeilaan",
    "spotlightLimitReachedMenuTitle": "Spotlight-raja saavutettu",
    "stopSpotlightVideoTileMenuLabel": "Poista valokeilasta",
    "stopSpotlightOnSelfVideoTileMenuLabel": "Valokeila",
    "attendeeRole": "Osallistuja"
  },
  "dialpad": {
    "placeholderText": "Anna puhelinnumero",
    "deleteButtonAriaLabel": "Poista"
  },
  "holdButton": {
    "onLabel": "Jatka",
    "offLabel": "Pito",
    "tooltipOnContent": "Jatka puhelua",
    "tooltipOffContent": "Aseta puhelu pitoon"
  },
  "videoTile": {
    "participantStateRinging": "Soitetaan...",
    "participantStateHold": "Pidossa"
  },
  "CameraAndMicrophoneSitePermissionsRequest": {
    "primaryText": "Salli {appName} käyttää kameraa ja mikrofonia",
    "secondaryText": "Näin osallistujat voivat nähdä ja kuulla sinua.",
    "linkText": "Tarvitsetko apua? Hae vianmääritysohjeita",
    "primaryButtonText": "Jatka ilman kameraa ja mikrofonia",
    "ariaLabel": "Salli kameran ja mikrofonin käyttö"
  },
  "CameraSitePermissionsRequest": {
    "primaryText": "Salli sovelluksen {appName} käyttää kameraasi",
    "secondaryText": "Tätä tarvitaan, jotta muut osallistujat näkevät sinut.",
    "linkText": "Tarvitsetko apua? Hae vianmääritysohjeita",
    "primaryButtonText": "Jatka ilman kameraa",
    "ariaLabel": "Salli kameran käyttö"
  },
  "MicrophoneSitePermissionsRequest": {
    "primaryText": "Salli sovelluksen {appName} käyttää mikrofoniasi",
    "secondaryText": "Tätä tarvitaan, jotta muut osallistujat kuulevat sinut.",
    "linkText": "Tarvitsetko apua? Hae vianmääritysohjeita",
    "primaryButtonText": "Jatka ilman mikrofonia",
    "ariaLabel": "Salli mikrofonin käyttö"
  },
  "CameraAndMicrophoneSitePermissionsCheck": {
    "primaryText": "Tarkistetaan kameran ja mikrofonin käyttöoikeutta",
    "secondaryText": "Salli käyttö, jos niin kehotetaan tekemään. Näin osallistujat voivat nähdä ja kuulla sinua.",
    "linkText": "Tarvitsetko apua? Hae vianmääritysohjeita",
    "primaryButtonText": "Jatka ilman kameraa ja mikrofonia",
    "ariaLabel": "Tarkistetaan kameran ja mikrofonin käyttöoikeutta. Salli käyttö pyydettäessä."
  },
  "CameraSitePermissionsCheck": {
    "primaryText": "Tarkistetaan kameran käyttöoikeutta",
    "secondaryText": "Salli käyttö, jos niin kehotetaan tekemään. Osallistujat näkevät sinut tässä.",
    "linkText": "Tarvitsetko apua? Hae vianmääritysohjeita",
    "primaryButtonText": "Jatka ilman kameraa",
    "ariaLabel": "Tarkistetaan kameran käyttöoikeutta. Salli käyttö pyydettäessä."
  },
  "MicrophoneSitePermissionsCheck": {
    "primaryText": "Tarkistetaan mikrofonin käyttöoikeutta",
    "secondaryText": "Salli käyttö pyydettäessä. Tätä tarvitaan, jotta muut osallistujat kuulevat sinut.",
    "linkText": "Tarvitsetko apua? Hae vianmääritysohjeita",
    "primaryButtonText": "Jatka ilman mikrofonia",
    "ariaLabel": "Tarkistetaan mikrofonin käyttöoikeutta. Salli käyttö pyydettäessä."
  },
  "CameraAndMicrophoneSitePermissionsDenied": {
    "primaryText": "Kameraa ja mikrofonia ei voi käyttää",
    "secondaryText": "Myönnä mikrofonin käyttöoikeudet tälle verkkosivulle napsauttamalla osoiterivin lukkokuvaketta. Sivun päivitys saattaa olla pakollinen.",
    "primaryButtonText": "Jatka ilman kameraa ja mikrofonia",
    "linkText": "Tarvitsetko apua? Hae vianmääritysohjeita"
  },
  "CameraAndMicrophoneSitePermissionsDeniedSafari": {
    "primaryText": "Kameraa ja mikrofonia ei voi käyttää",
    "secondaryText": "Salli käyttöoikeudet päivittämällä sivu tai tarkista tämän selaimen asetukset ja varmista, että käyttöoikeudet on otettu käyttöön tässä sivustossa.",
    "primaryButtonText": "Jatka ilman kameraa ja mikrofonia",
    "linkText": "Tarvitsetko apua? Hae vianmääritysohjeita"
  },
  "CameraSitePermissionsDenied": {
    "primaryText": "Kameraa ei voi käyttää",
    "secondaryText": "Myönnä kameran käyttöoikeudet tälle verkkosivulle napsauttamalla osoiterivin lukkokuvaketta. Sivun päivitys saattaa olla pakollinen.",
    "primaryButtonText": "Jatka ilman kameraa",
    "linkText": "Tarvitsetko apua? Hae vianmääritysohjeita"
  },
  "MicrophoneSitePermissionsDenied": {
    "primaryText": "Mikrofonia ei voi käyttää",
    "secondaryText": "Myönnä mikrofonin käyttöoikeudet tälle verkkosivulle napsauttamalla osoiterivin lukkokuvaketta. Sivun päivitys saattaa olla pakollinen.",
    "primaryButtonText": "Jatka ilman mikrofonia",
    "linkText": "Tarvitsetko apua? Hae vianmääritysohjeita"
  },
  "CameraSitePermissionsDeniedSafari": {
    "primaryText": "Kameraa ei voi käyttää",
    "secondaryText": "Salli käyttöoikeudet päivittämällä sivu tai tarkista tämän selaimen asetukset ja varmista, että käyttöoikeudet on otettu käyttöön tässä sivustossa.",
    "primaryButtonText": "Jatka ilman kameraa",
    "linkText": "Tarvitsetko apua? Hae vianmääritysohjeita"
  },
  "MicrophoneSitePermissionsDeniedSafari": {
    "primaryText": "Mikrofonia ei voi käyttää",
    "secondaryText": "Salli käyttöoikeudet päivittämällä sivu tai tarkista tämän selaimen asetukset ja varmista, että käyttöoikeudet on otettu käyttöön tässä sivustossa.",
    "primaryButtonText": "Jatka ilman mikrofonia",
    "linkText": "Tarvitsetko apua? Hae vianmääritysohjeita"
  },
  "UnsupportedBrowser": {
    "primaryText": "Selainta ei tueta",
    "secondaryText": "Liity tähän puheluun käyttämällä yhteensopivaa selainta.",
    "moreHelpLinkText": "Näytä yhteensopivuusvaatimukset"
  },
  "UnsupportedBrowserVersion": {
    "primaryText": "Selain on päivitettävä",
    "secondaryText": "Jotta puhelu olisi paras mahdollinen, päivitä selain ja yritä liittyä puheluun uudelleen.",
    "moreHelpLinkText": "Näytä yhteensopivuusvaatimukset",
    "continueAnywayButtonText": "Aloita puhelu päivittämättä"
  },
  "UnsupportedOperatingSystem": {
    "primaryText": "Käyttöjärjestelmää ei tueta",
    "secondaryText": "Liity tähän puheluun käyttämällä laitetta, jossa on yhteensopiva käyttöjärjestelmä.",
    "moreHelpLinkText": "Näytä yhteensopivuusvaatimukset"
  },
  "BrowserPermissionDenied": {
    "primaryText": "Kamerasi tai mikrofonisi käyttäminen ei onnistu",
    "secondaryText": "Selaimesi ei ehkä voi käyttää kameraasi tai mikrofoniasi. Voit korjata tämän avaamalla Järjestelmäasetukset.",
    "primaryButtonText": "Yritä uudelleen",
    "linkText": "Tarvitsetko apua? Hae vianmääritysohjeita"
  },
  "BrowserPermissionDeniedIOS": {
    "primaryText": "Jatka sallimalla mikrofonin käyttö",
    "secondaryText": "Tarvitaan, jotta muut osallistujat kuulevat sinut.",
    "primaryButtonText": "Yritä uudelleen",
    "imageAltText": "Kohta, josta mikrofonin ja kameran käyttöoikeus löytyy iOS:issa",
    "linkText": "Tarvitsetko apua? Hae vianmääritysohjeita",
    "step1Text": "Siirry asetussovellukseen.",
    "step2Text": "Vieritä alaspäin tämän selaimen asetuksiin",
    "step3Text": "Ota mikrofoni käyttöön (kameran käyttö on valinnaista)",
    "step4Text": "Yritä liittyä puheluun uudelleen",
    "step1DigitText": "1",
    "step2DigitText": "2",
    "step3DigitText": "3",
    "step4DigitText": "4"
  },
  "verticalGallery": {
    "leftNavButtonAriaLabel": "edellinen sivu",
    "rightNavButtonAriaLabel": "seuraava sivu"
<<<<<<< HEAD
  },
  "AttendeeRole": "Osallistuja"
}

=======
  }
}
>>>>>>> fc203b91
<|MERGE_RESOLUTION|>--- conflicted
+++ resolved
@@ -1,389 +1,382 @@
-{
-  "participantItem": {
-    "isMeText": "(sinä)",
-    "menuTitle": "Lisää vaihtoehtoja",
-    "removeButtonLabel": "Poista",
-    "sharingIconLabel": "Jakaminen",
-    "mutedIconLabel": "Mykistetty",
-    "displayNamePlaceholder": "Nimetön osallistuja",
-    "participantStateRinging": "Soitetaan...",
-    "participantStateHold": "Pidossa",
-    "attendeeRole": "Osallistuja"
-  },
-  "ParticipantList": {
-    "overflowParticipantCount": "+{overflowCount} lisää"
-  },
-  "typingIndicator": {
-    "singleUser": "{user} käyttäjä kirjoittaa parhaillaan...",
-    "multipleUsers": "{users} käyttäjää kirjoittaa parhaillaan...",
-    "multipleUsersAbbreviateOne": "{users} ja yksi muu käyttäjä kirjoittaa parhaillaan...",
-    "multipleUsersAbbreviateMany": "{users} ja {numOthers} muuta käyttäjää kirjoittaa parhaillaan...",
-    "delimiter": ", "
-  },
-  "sendBox": {
-    "placeholderText": "Kirjoita viesti",
-    "textTooLong": "Viestin pituus ylittää enimmäispituuden.",
-    "sendButtonAriaLabel": "Lähetä viesti",
-    "fileUploadsPendingError": "Ladataan palvelimeen... Odota hetki.",
-    "removeFile": "Poista tiedosto",
-    "uploading": "Ladataan palvelimeen",
-    "uploadCompleted": "Ladattu palvelimeen"
-  },
-  "richTextSendBox": {
-    "placeholderText": "Kirjoita viesti",
-    "textTooLong": "Viestin pituus ylittää enimmäispituuden.",
-    "sendButtonAriaLabel": "Lähetä viesti",
-    "fileUploadsPendingError": "Ladataan... Odota.",
-    "removeFile": "Poista tiedosto",
-    "uploading": "Ladataan",
-    "uploadCompleted": "Lataus valmis",
-    "boldTooltip": "Lihavoi",
-    "italicTooltip": "Kursivointi",
-    "underlineTooltip": "Alleviivaa",
-    "bulletListTooltip": "Luettelomerkeillä varustettu luettelo",
-    "numberListTooltip": "Numeroitu luettelo",
-    "increaseIndentTooltip": "Suurenna sisennystä",
-    "decreaseIndentTooltip": "Pienennä sisennystä",
-    "richTextFormatButtonTooltip": "Muoto"
-  },
-  "mentionPopover": {
-    "mentionPopoverHeader": "Ehdotuksia"
-  },
-  "imageOverlay": {
-    "downloadButtonLabel": "Lataa",
-    "dismissButtonAriaLabel": "Sulje"
-  },
-  "messageStatusIndicator": {
-    "deliveredAriaLabel": "Viesti on lähetetty",
-    "deliveredTooltipText": "Lähetetty",
-    "seenAriaLabel": "Muut ovat nähneet viestin",
-    "seenTooltipText": "Nähty",
-    "readByTooltipText": "{messageThreadReadCount}/{remoteParticipantsCount} osallistujaa on lukenut viestin",
-    "sendingAriaLabel": "Viestiä lähetetään",
-    "sendingTooltipText": "Lähetetään",
-    "failedToSendAriaLabel": "Viestin lähettäminen epäonnistui",
-    "failedToSendTooltipText": "Lähettäminen epäonnistui"
-  },
-  "endCallButton": {
-    "label": "Poistu",
-    "tooltipContent": "Poistu puhelusta"
-  },
-  "cameraButton": {
-    "onLabel": "Kamera",
-    "offLabel": "Kamera",
-    "tooltipDisabledContent": "Kamera on poissa käytöstä",
-    "tooltipOnContent": "Poista kamera käytöstä",
-    "tooltipOffContent": "Käynnistä kamera",
-    "tooltipVideoLoadingContent": "Videota ladataan",
-    "cameraMenuTitle": "Kamera",
-    "cameraMenuTooltip": "Valitse kamera",
-    "cameraButtonSplitRoleDescription": "Jaettu painike",
-    "onSplitButtonAriaLabel": "Kameran ja sen käytöstä poistamisen asetukset",
-    "offSplitButtonAriaLabel": "Kameran ja sen käyttöön ottamisen asetukset",
-    "cameraActionTurnedOnAnnouncement": "Kamerasi on otettu käyttöön",
-    "cameraActionTurnedOffAnnouncement": "Kamerasi on poistettu käytöstä",
-    "onSplitButtonPrimaryActionCamera": "Poista kamera käytöstä",
-    "offSplitButtonPrimaryActionCamera": "Käynnistä kamera",
-    "cameraPrimaryActionSplitButtonTitle": "Käytä kameraa",
-    "videoEffectsMenuItemTitle": "Tehosteet"
-  },
-  "microphoneButton": {
-    "onLabel": "Mikrofoni",
-    "offLabel": "Mikrofoni",
-    "tooltipDisabledContent": "Mikrofoni on poissa käytöstä",
-    "tooltipOnContent": "Mykistä mikrofoni",
-    "tooltipOffContent": "Poista mikrofonin mykistys",
-    "microphoneMenuTitle": "Mikrofoni",
-    "microphoneMenuTooltip": "Valitse mikrofoni",
-    "speakerMenuTitle": "Kaiutin",
-    "speakerMenuTooltip": "Valitse kaiutin",
-    "microphoneButtonSplitRoleDescription": "Jaettu painike",
-    "onSplitButtonAriaLabel": "Äänen ja mikrofonin mykistyksen asetukset",
-    "offSplitButtonAriaLabel": "Äänen ja mikrofonin mykistyksen poistamisen asetukset",
-    "microphoneActionTurnedOnAnnouncement": "Mikrofonisi on otettu käyttöön",
-    "microphoneActionTurnedOffAnnouncement": "Mikrofonisi on poistettu käytöstä",
-    "offSplitButtonMicrophonePrimaryAction": "Poista mikrofonin mykistys",
-    "onSplitButtonMicrophonePrimaryAction": "Mykistä mikrofoni",
-    "microphonePrimaryActionSplitButtonTitle": "Käytä mikrofonia"
-  },
-  "devicesButton": {
-    "label": "Laitteet",
-    "tooltipContent": "Hallitse laitteita",
-    "cameraMenuTitle": "Kamera",
-    "cameraMenuTooltip": "Valitse kamera",
-    "audioDeviceMenuTitle": "Äänilaite",
-    "audioDeviceMenuTooltip": "Valitse äänilaite",
-    "microphoneMenuTitle": "Mikrofoni",
-    "microphoneMenuTooltip": "Valitse mikrofoni",
-    "speakerMenuTitle": "Kaiutin",
-    "speakerMenuTooltip": "Valitse kaiutin"
-  },
-  "participantsButton": {
-    "label": "Ihmiset",
-    "tooltipContent": "Näytä osallistujat",
-    "menuHeader": "Tässä puhelussa",
-    "participantsListButtonLabel": "{numParticipants} henkilöä",
-    "muteAllButtonLabel": "Mykistä kaikki",
-    "copyInviteLinkButtonLabel": "Kopioi kutsulinkki",
-    "copyInviteLinkActionedAriaLabel": "Kutsulinkki kopioitu"
-  },
-  "screenShareButton": {
-    "onLabel": "Lopeta esitys",
-    "offLabel": "Esitä",
-    "tooltipDisabledContent": "Näytön jakaminen on poissa käytöstä",
-    "tooltipOnContent": "Näyttösi näytetään muille osallistujille",
-    "tooltipOffContent": "Näytä oma näyttösi"
-  },
-  "raiseHandButton": {
-    "offLabel": "Nosta",
-    "onLabel": "Laske",
-    "tooltipDisabledContent": "Nosta käsi -toiminto on poistettu käytöstä",
-    "tooltipOnContent": "Laske käsi",
-    "tooltipOffContent": "Nosta käsi"
-  },
-  "reactionButton": {
-    "label": "Reagoi",
-    "ariaLabel": "Reagoi-painike, lähetä reaktio",
-    "tooltipDisabledContent": "Reaktiotoiminto on poistettu käytöstä",
-    "tooltipContent": "Lähetä reaktio",
-    "likeReactionTooltipContent": "Tykkää",
-    "heartReactionTooltipContent": "Ihastu",
-    "laughReactionTooltipContent": "Naura",
-    "applauseReactionTooltipContent": "Suosionosoitus",
-    "surprisedReactionTooltipContent": "Yllättynyt"
-  },
-  "messageThread": {
-    "yesterday": "eilen",
-    "sunday": "sunnuntaina",
-    "monday": "maanantaina",
-    "tuesday": "tiistaina",
-    "wednesday": "keskiviikkona",
-    "thursday": "torstaina",
-    "friday": "perjantaina",
-    "saturday": "lauantaina",
-    "participantJoined": "liittyi keskusteluun.",
-    "participantLeft": "poistui keskustelusta.",
-    "editMessage": "Muokkaa",
-    "removeMessage": "Poista",
-    "resendMessage": "Yritä lähettää viesti uudelleen",
-    "failToSendTag": "Lähettäminen epäonnistui",
-    "editedTag": "Muokattu",
-    "liveAuthorIntro": "{author} sanoo",
-    "messageContentAriaText": "{author} sanoi {message}",
-    "messageContentMineAriaText": "Sanoit {message}",
-    "editBoxTextLimit": "Viesti ylittää {limitNumber} merkin rajan",
-    "editBoxPlaceholderText": "Muokkaa viestiäsi",
-    "newMessagesIndicator": "Uudet viestit",
-    "noDisplayNameSub": "Ei nimeä",
-    "editBoxCancelButton": "Peruuta",
-    "editBoxSubmitButton": "Valmis",
-    "messageReadCount": "{messageReadByCount}/{remoteParticipantsCount} osallistujaa on lukenut viestin",
-    "actionMenuMoreOptions": "Lisää vaihtoehtoja",
-    "downloadFile": "Lataa tiedosto",
-    "blockedWarningText": "Tämä viesti poistettiin organisaation käytännön vuoksi.",
-    "blockedWarningLinkText": "Lisätiedot",
-    "fileCardGroupMessage": "Viestissä on {fileCount} liite",
-    "messageDeletedAnnouncementAriaLabel": "Viesti on poistettu"
-  },
-  "errorBar": {
-    "unableToReachChatService": "Olet offline-tilassa",
-    "accessDenied": "Keskustelupalveluihin ei saada yhteyttä – tarkista annetut käyttäjän tunnistetiedot",
-    "userNotInChatThread": "Et ole enää mukana tässä keskusteluketjussa",
-    "sendMessageNotInChatThread": "Viestin lähettäminen epäonnistui, koska et ole enää tässä keskusteluketjussa",
-    "sendMessageGeneric": "Viestin lähettäminen epäonnistui",
-    "callingNetworkFailure": "Puhelun yhdistämisessä on ongelma. Vaikutat olevan offline-tilassa",
-    "startVideoGeneric": "Videon käynnistäminen epäonnistui",
-    "stopVideoGeneric": "Videon pysäyttäminen epäonnistui",
-    "muteGeneric": "Mikrofonin mykistäminen epäonnistui",
-    "unmuteGeneric": "Mikrofonin mykistyksen poistaminen epäonnistui",
-    "speakingWhileMuted": "Mikrofonisi on mykistetty",
-    "startScreenShareGeneric": "Näytön jakamisen aloittamisessa ilmeni ongelma.",
-    "stopScreenShareGeneric": "Näytön jakamisen lopettaminen epäonnistui",
-    "callNetworkQualityLow": "Verkkoyhteyden laatu on huono.",
-    "callNoSpeakerFound": "Kaiuttimia tai kuulokkeita ei löytynyt. Yhdistä äänilaite voidaksesi kuulla puhelun.",
-    "callNoMicrophoneFound": "Mikrofoneja ei löytynyt. Yhdistä äänitulolaite.",
-    "callMicrophoneAccessDenied": "Mikrofonia ei voi käyttää. Myönnä käyttöoikeus tälle verkkosivulle napsauttamalla osoiterivin lukitusta.",
-    "callMicrophoneAccessDeniedSafari": "Mikrofonia ei voi käyttää. Salli käyttöoikeudet päivittämällä sivu tai tarkista tämän selaimen asetukset ja varmista, että käyttöoikeudet on otettu käyttöön tässä sivustossa.",
-    "callMicrophoneMutedBySystem": "Järjestelmäasetuksen perusteella sinut on mykistetty.",
-    "callMicrophoneUnmutedBySystem": "Mikrofonisi palautui käyttöön ja järjestelmä on poistanut sen mykistyksen.",
-    "callMacOsMicrophoneAccessDenied": "Mikrofonia ei voi käyttää. Salli mikrofonin käyttö macOS:in tietosuoja-asetuksissa.",
-    "callLocalVideoFreeze": "Verkon kaistanleveys on heikko. Videokuvasi saattaa näkyä keskeytettynä puhelun muille osallistujille.",
-    "callCameraAccessDenied": "Kameraa ei voi käyttää. Myönnä käyttöoikeus tälle verkkosivulle napsauttamalla osoiterivin lukitusta.",
-    "callCameraAccessDeniedSafari": "Kameraa ei voi käyttää. Salli käyttöoikeudet päivittämällä sivu tai tarkista tämän selaimen asetukset ja varmista, että käyttöoikeudet on otettu käyttöön tässä sivustossa.",
-    "callCameraAlreadyInUse": "Kameraa ei voi käyttää. Toinen sovellus saattaa jo käyttää sitä.",
-    "callVideoStoppedBySystem": "Järjestelmä on pysäyttänyt videosi.",
-    "callVideoRecoveredBySystem": "Videosi näytetään jälleen.",
-    "callMacOsCameraAccessDenied": "MacOS estää kameran käytön. Päivitä tietosuoja-asetukset, jotta selain voi käyttää kameraasi.",
-    "callMacOsScreenShareAccessDenied": "MacOS estää näytön jakamisen. Päivitä tietosuoja-asetukset, jotta selain voi tallentaa, mitä näytölläsi tapahtuu.",
-    "dismissButtonAriaLabel": "Sulje",
-    "failedToJoinCallGeneric": "Puheluun liittyminen epäonnistui.",
-    "failedToJoinCallInvalidMeetingLink": "Kokoukseen liittyminen ei onnistu. Linkki on virheellinen.",
-    "cameraFrozenForRemoteParticipants": "Puhelun käyttäjillä on videokuvan näkymiseen liittyviä ongelmia. Tarkista laitteesi ja verkkosi.",
-    "unableToStartVideoEffect": "Videotehosteen käyttäminen ei onnistu.",
-    "startSpotlightWhileMaxParticipantsAreSpotlighted": "Osallistujien korostusta ei voi aloittaa, koska enimmäismäärä osallistujia on jo valokeilassa."
-  },
-  "videoGallery": {
-    "screenIsBeingSharedMessage": "Näyttösi jaetaan parhaillaan",
-    "screenShareLoadingMessage": "Ladataan käyttäjän {participant} näyttöä",
-    "localVideoLabel": "Sinä",
-    "localVideoCameraSwitcherLabel": "Vaihda kameraa",
-    "localVideoMovementLabel": "Siirrettävä paikallisen videon ruutu",
-    "localVideoSelectedDescription": "{cameraName} on valittu",
-    "displayNamePlaceholder": "Nimetön osallistuja",
-    "fitRemoteParticipantToFrame": "Sovita kehykseen",
-    "fillRemoteParticipantFrame": "Täytä kehys",
-    "pinParticipantForMe": "Kiinnitä minulle",
-    "pinParticipantForMeLimitReached": "Kiinnitys (enimmäisraja saavutettu)",
-    "unpinParticipantForMe": "Poista kiinnitys",
-    "pinParticipantMenuItemAriaLabel": "Kiinnitä {participantName}",
-    "unpinParticipantMenuItemAriaLabel": "Poista henkilön {participantName} kiinnitys",
-    "pinnedParticipantAnnouncementAriaLabel": "Kiinnitetty {participantName}",
-    "unpinnedParticipantAnnouncementAriaLabel": "Poistettu henkilön {participantName} kiinnitys",
-    "startSpotlightVideoTileMenuLabel": "Lisää valokeilaan kaikille",
-    "addSpotlightVideoTileMenuLabel": "Lisää valokeilaan",
-    "spotlightLimitReachedMenuTitle": "Spotlight-raja saavutettu",
-    "stopSpotlightVideoTileMenuLabel": "Poista valokeilasta",
-    "stopSpotlightOnSelfVideoTileMenuLabel": "Valokeila",
-    "attendeeRole": "Osallistuja"
-  },
-  "dialpad": {
-    "placeholderText": "Anna puhelinnumero",
-    "deleteButtonAriaLabel": "Poista"
-  },
-  "holdButton": {
-    "onLabel": "Jatka",
-    "offLabel": "Pito",
-    "tooltipOnContent": "Jatka puhelua",
-    "tooltipOffContent": "Aseta puhelu pitoon"
-  },
-  "videoTile": {
-    "participantStateRinging": "Soitetaan...",
-    "participantStateHold": "Pidossa"
-  },
-  "CameraAndMicrophoneSitePermissionsRequest": {
-    "primaryText": "Salli {appName} käyttää kameraa ja mikrofonia",
-    "secondaryText": "Näin osallistujat voivat nähdä ja kuulla sinua.",
-    "linkText": "Tarvitsetko apua? Hae vianmääritysohjeita",
-    "primaryButtonText": "Jatka ilman kameraa ja mikrofonia",
-    "ariaLabel": "Salli kameran ja mikrofonin käyttö"
-  },
-  "CameraSitePermissionsRequest": {
-    "primaryText": "Salli sovelluksen {appName} käyttää kameraasi",
-    "secondaryText": "Tätä tarvitaan, jotta muut osallistujat näkevät sinut.",
-    "linkText": "Tarvitsetko apua? Hae vianmääritysohjeita",
-    "primaryButtonText": "Jatka ilman kameraa",
-    "ariaLabel": "Salli kameran käyttö"
-  },
-  "MicrophoneSitePermissionsRequest": {
-    "primaryText": "Salli sovelluksen {appName} käyttää mikrofoniasi",
-    "secondaryText": "Tätä tarvitaan, jotta muut osallistujat kuulevat sinut.",
-    "linkText": "Tarvitsetko apua? Hae vianmääritysohjeita",
-    "primaryButtonText": "Jatka ilman mikrofonia",
-    "ariaLabel": "Salli mikrofonin käyttö"
-  },
-  "CameraAndMicrophoneSitePermissionsCheck": {
-    "primaryText": "Tarkistetaan kameran ja mikrofonin käyttöoikeutta",
-    "secondaryText": "Salli käyttö, jos niin kehotetaan tekemään. Näin osallistujat voivat nähdä ja kuulla sinua.",
-    "linkText": "Tarvitsetko apua? Hae vianmääritysohjeita",
-    "primaryButtonText": "Jatka ilman kameraa ja mikrofonia",
-    "ariaLabel": "Tarkistetaan kameran ja mikrofonin käyttöoikeutta. Salli käyttö pyydettäessä."
-  },
-  "CameraSitePermissionsCheck": {
-    "primaryText": "Tarkistetaan kameran käyttöoikeutta",
-    "secondaryText": "Salli käyttö, jos niin kehotetaan tekemään. Osallistujat näkevät sinut tässä.",
-    "linkText": "Tarvitsetko apua? Hae vianmääritysohjeita",
-    "primaryButtonText": "Jatka ilman kameraa",
-    "ariaLabel": "Tarkistetaan kameran käyttöoikeutta. Salli käyttö pyydettäessä."
-  },
-  "MicrophoneSitePermissionsCheck": {
-    "primaryText": "Tarkistetaan mikrofonin käyttöoikeutta",
-    "secondaryText": "Salli käyttö pyydettäessä. Tätä tarvitaan, jotta muut osallistujat kuulevat sinut.",
-    "linkText": "Tarvitsetko apua? Hae vianmääritysohjeita",
-    "primaryButtonText": "Jatka ilman mikrofonia",
-    "ariaLabel": "Tarkistetaan mikrofonin käyttöoikeutta. Salli käyttö pyydettäessä."
-  },
-  "CameraAndMicrophoneSitePermissionsDenied": {
-    "primaryText": "Kameraa ja mikrofonia ei voi käyttää",
-    "secondaryText": "Myönnä mikrofonin käyttöoikeudet tälle verkkosivulle napsauttamalla osoiterivin lukkokuvaketta. Sivun päivitys saattaa olla pakollinen.",
-    "primaryButtonText": "Jatka ilman kameraa ja mikrofonia",
-    "linkText": "Tarvitsetko apua? Hae vianmääritysohjeita"
-  },
-  "CameraAndMicrophoneSitePermissionsDeniedSafari": {
-    "primaryText": "Kameraa ja mikrofonia ei voi käyttää",
-    "secondaryText": "Salli käyttöoikeudet päivittämällä sivu tai tarkista tämän selaimen asetukset ja varmista, että käyttöoikeudet on otettu käyttöön tässä sivustossa.",
-    "primaryButtonText": "Jatka ilman kameraa ja mikrofonia",
-    "linkText": "Tarvitsetko apua? Hae vianmääritysohjeita"
-  },
-  "CameraSitePermissionsDenied": {
-    "primaryText": "Kameraa ei voi käyttää",
-    "secondaryText": "Myönnä kameran käyttöoikeudet tälle verkkosivulle napsauttamalla osoiterivin lukkokuvaketta. Sivun päivitys saattaa olla pakollinen.",
-    "primaryButtonText": "Jatka ilman kameraa",
-    "linkText": "Tarvitsetko apua? Hae vianmääritysohjeita"
-  },
-  "MicrophoneSitePermissionsDenied": {
-    "primaryText": "Mikrofonia ei voi käyttää",
-    "secondaryText": "Myönnä mikrofonin käyttöoikeudet tälle verkkosivulle napsauttamalla osoiterivin lukkokuvaketta. Sivun päivitys saattaa olla pakollinen.",
-    "primaryButtonText": "Jatka ilman mikrofonia",
-    "linkText": "Tarvitsetko apua? Hae vianmääritysohjeita"
-  },
-  "CameraSitePermissionsDeniedSafari": {
-    "primaryText": "Kameraa ei voi käyttää",
-    "secondaryText": "Salli käyttöoikeudet päivittämällä sivu tai tarkista tämän selaimen asetukset ja varmista, että käyttöoikeudet on otettu käyttöön tässä sivustossa.",
-    "primaryButtonText": "Jatka ilman kameraa",
-    "linkText": "Tarvitsetko apua? Hae vianmääritysohjeita"
-  },
-  "MicrophoneSitePermissionsDeniedSafari": {
-    "primaryText": "Mikrofonia ei voi käyttää",
-    "secondaryText": "Salli käyttöoikeudet päivittämällä sivu tai tarkista tämän selaimen asetukset ja varmista, että käyttöoikeudet on otettu käyttöön tässä sivustossa.",
-    "primaryButtonText": "Jatka ilman mikrofonia",
-    "linkText": "Tarvitsetko apua? Hae vianmääritysohjeita"
-  },
-  "UnsupportedBrowser": {
-    "primaryText": "Selainta ei tueta",
-    "secondaryText": "Liity tähän puheluun käyttämällä yhteensopivaa selainta.",
-    "moreHelpLinkText": "Näytä yhteensopivuusvaatimukset"
-  },
-  "UnsupportedBrowserVersion": {
-    "primaryText": "Selain on päivitettävä",
-    "secondaryText": "Jotta puhelu olisi paras mahdollinen, päivitä selain ja yritä liittyä puheluun uudelleen.",
-    "moreHelpLinkText": "Näytä yhteensopivuusvaatimukset",
-    "continueAnywayButtonText": "Aloita puhelu päivittämättä"
-  },
-  "UnsupportedOperatingSystem": {
-    "primaryText": "Käyttöjärjestelmää ei tueta",
-    "secondaryText": "Liity tähän puheluun käyttämällä laitetta, jossa on yhteensopiva käyttöjärjestelmä.",
-    "moreHelpLinkText": "Näytä yhteensopivuusvaatimukset"
-  },
-  "BrowserPermissionDenied": {
-    "primaryText": "Kamerasi tai mikrofonisi käyttäminen ei onnistu",
-    "secondaryText": "Selaimesi ei ehkä voi käyttää kameraasi tai mikrofoniasi. Voit korjata tämän avaamalla Järjestelmäasetukset.",
-    "primaryButtonText": "Yritä uudelleen",
-    "linkText": "Tarvitsetko apua? Hae vianmääritysohjeita"
-  },
-  "BrowserPermissionDeniedIOS": {
-    "primaryText": "Jatka sallimalla mikrofonin käyttö",
-    "secondaryText": "Tarvitaan, jotta muut osallistujat kuulevat sinut.",
-    "primaryButtonText": "Yritä uudelleen",
-    "imageAltText": "Kohta, josta mikrofonin ja kameran käyttöoikeus löytyy iOS:issa",
-    "linkText": "Tarvitsetko apua? Hae vianmääritysohjeita",
-    "step1Text": "Siirry asetussovellukseen.",
-    "step2Text": "Vieritä alaspäin tämän selaimen asetuksiin",
-    "step3Text": "Ota mikrofoni käyttöön (kameran käyttö on valinnaista)",
-    "step4Text": "Yritä liittyä puheluun uudelleen",
-    "step1DigitText": "1",
-    "step2DigitText": "2",
-    "step3DigitText": "3",
-    "step4DigitText": "4"
-  },
-  "verticalGallery": {
-    "leftNavButtonAriaLabel": "edellinen sivu",
-    "rightNavButtonAriaLabel": "seuraava sivu"
-<<<<<<< HEAD
-  },
-  "AttendeeRole": "Osallistuja"
-}
-
-=======
-  }
-}
->>>>>>> fc203b91
+{
+  "participantItem": {
+    "isMeText": "(sinä)",
+    "menuTitle": "Lisää vaihtoehtoja",
+    "removeButtonLabel": "Poista",
+    "sharingIconLabel": "Jakaminen",
+    "mutedIconLabel": "Mykistetty",
+    "displayNamePlaceholder": "Nimetön osallistuja",
+    "participantStateRinging": "Soitetaan...",
+    "participantStateHold": "Pidossa",
+    "attendeeRole": "Osallistuja"
+  },
+  "ParticipantList": {
+    "overflowParticipantCount": "+{overflowCount} lisää"
+  },
+  "typingIndicator": {
+    "singleUser": "{user} käyttäjä kirjoittaa parhaillaan...",
+    "multipleUsers": "{users} käyttäjää kirjoittaa parhaillaan...",
+    "multipleUsersAbbreviateOne": "{users} ja yksi muu käyttäjä kirjoittaa parhaillaan...",
+    "multipleUsersAbbreviateMany": "{users} ja {numOthers} muuta käyttäjää kirjoittaa parhaillaan...",
+    "delimiter": ", "
+  },
+  "sendBox": {
+    "placeholderText": "Kirjoita viesti",
+    "textTooLong": "Viestin pituus ylittää enimmäispituuden.",
+    "sendButtonAriaLabel": "Lähetä viesti",
+    "fileUploadsPendingError": "Ladataan palvelimeen... Odota hetki.",
+    "removeFile": "Poista tiedosto",
+    "uploading": "Ladataan palvelimeen",
+    "uploadCompleted": "Ladattu palvelimeen"
+  },
+  "richTextSendBox": {
+    "placeholderText": "Kirjoita viesti",
+    "textTooLong": "Viestin pituus ylittää enimmäispituuden.",
+    "sendButtonAriaLabel": "Lähetä viesti",
+    "fileUploadsPendingError": "Ladataan... Odota.",
+    "removeFile": "Poista tiedosto",
+    "uploading": "Ladataan",
+    "uploadCompleted": "Lataus valmis",
+    "boldTooltip": "Lihavoi",
+    "italicTooltip": "Kursivointi",
+    "underlineTooltip": "Alleviivaa",
+    "bulletListTooltip": "Luettelomerkeillä varustettu luettelo",
+    "numberListTooltip": "Numeroitu luettelo",
+    "increaseIndentTooltip": "Suurenna sisennystä",
+    "decreaseIndentTooltip": "Pienennä sisennystä",
+    "richTextFormatButtonTooltip": "Muoto"
+  },
+  "mentionPopover": {
+    "mentionPopoverHeader": "Ehdotuksia"
+  },
+  "imageOverlay": {
+    "downloadButtonLabel": "Lataa",
+    "dismissButtonAriaLabel": "Sulje"
+  },
+  "messageStatusIndicator": {
+    "deliveredAriaLabel": "Viesti on lähetetty",
+    "deliveredTooltipText": "Lähetetty",
+    "seenAriaLabel": "Muut ovat nähneet viestin",
+    "seenTooltipText": "Nähty",
+    "readByTooltipText": "{messageThreadReadCount}/{remoteParticipantsCount} osallistujaa on lukenut viestin",
+    "sendingAriaLabel": "Viestiä lähetetään",
+    "sendingTooltipText": "Lähetetään",
+    "failedToSendAriaLabel": "Viestin lähettäminen epäonnistui",
+    "failedToSendTooltipText": "Lähettäminen epäonnistui"
+  },
+  "endCallButton": {
+    "label": "Poistu",
+    "tooltipContent": "Poistu puhelusta"
+  },
+  "cameraButton": {
+    "onLabel": "Kamera",
+    "offLabel": "Kamera",
+    "tooltipDisabledContent": "Kamera on poissa käytöstä",
+    "tooltipOnContent": "Poista kamera käytöstä",
+    "tooltipOffContent": "Käynnistä kamera",
+    "tooltipVideoLoadingContent": "Videota ladataan",
+    "cameraMenuTitle": "Kamera",
+    "cameraMenuTooltip": "Valitse kamera",
+    "cameraButtonSplitRoleDescription": "Jaettu painike",
+    "onSplitButtonAriaLabel": "Kameran ja sen käytöstä poistamisen asetukset",
+    "offSplitButtonAriaLabel": "Kameran ja sen käyttöön ottamisen asetukset",
+    "cameraActionTurnedOnAnnouncement": "Kamerasi on otettu käyttöön",
+    "cameraActionTurnedOffAnnouncement": "Kamerasi on poistettu käytöstä",
+    "onSplitButtonPrimaryActionCamera": "Poista kamera käytöstä",
+    "offSplitButtonPrimaryActionCamera": "Käynnistä kamera",
+    "cameraPrimaryActionSplitButtonTitle": "Käytä kameraa",
+    "videoEffectsMenuItemTitle": "Tehosteet"
+  },
+  "microphoneButton": {
+    "onLabel": "Mikrofoni",
+    "offLabel": "Mikrofoni",
+    "tooltipDisabledContent": "Mikrofoni on poissa käytöstä",
+    "tooltipOnContent": "Mykistä mikrofoni",
+    "tooltipOffContent": "Poista mikrofonin mykistys",
+    "microphoneMenuTitle": "Mikrofoni",
+    "microphoneMenuTooltip": "Valitse mikrofoni",
+    "speakerMenuTitle": "Kaiutin",
+    "speakerMenuTooltip": "Valitse kaiutin",
+    "microphoneButtonSplitRoleDescription": "Jaettu painike",
+    "onSplitButtonAriaLabel": "Äänen ja mikrofonin mykistyksen asetukset",
+    "offSplitButtonAriaLabel": "Äänen ja mikrofonin mykistyksen poistamisen asetukset",
+    "microphoneActionTurnedOnAnnouncement": "Mikrofonisi on otettu käyttöön",
+    "microphoneActionTurnedOffAnnouncement": "Mikrofonisi on poistettu käytöstä",
+    "offSplitButtonMicrophonePrimaryAction": "Poista mikrofonin mykistys",
+    "onSplitButtonMicrophonePrimaryAction": "Mykistä mikrofoni",
+    "microphonePrimaryActionSplitButtonTitle": "Käytä mikrofonia"
+  },
+  "devicesButton": {
+    "label": "Laitteet",
+    "tooltipContent": "Hallitse laitteita",
+    "cameraMenuTitle": "Kamera",
+    "cameraMenuTooltip": "Valitse kamera",
+    "audioDeviceMenuTitle": "Äänilaite",
+    "audioDeviceMenuTooltip": "Valitse äänilaite",
+    "microphoneMenuTitle": "Mikrofoni",
+    "microphoneMenuTooltip": "Valitse mikrofoni",
+    "speakerMenuTitle": "Kaiutin",
+    "speakerMenuTooltip": "Valitse kaiutin"
+  },
+  "participantsButton": {
+    "label": "Ihmiset",
+    "tooltipContent": "Näytä osallistujat",
+    "menuHeader": "Tässä puhelussa",
+    "participantsListButtonLabel": "{numParticipants} henkilöä",
+    "muteAllButtonLabel": "Mykistä kaikki",
+    "copyInviteLinkButtonLabel": "Kopioi kutsulinkki",
+    "copyInviteLinkActionedAriaLabel": "Kutsulinkki kopioitu"
+  },
+  "screenShareButton": {
+    "onLabel": "Lopeta esitys",
+    "offLabel": "Esitä",
+    "tooltipDisabledContent": "Näytön jakaminen on poissa käytöstä",
+    "tooltipOnContent": "Näyttösi näytetään muille osallistujille",
+    "tooltipOffContent": "Näytä oma näyttösi"
+  },
+  "raiseHandButton": {
+    "offLabel": "Nosta",
+    "onLabel": "Laske",
+    "tooltipDisabledContent": "Nosta käsi -toiminto on poistettu käytöstä",
+    "tooltipOnContent": "Laske käsi",
+    "tooltipOffContent": "Nosta käsi"
+  },
+  "reactionButton": {
+    "label": "Reagoi",
+    "ariaLabel": "Reagoi-painike, lähetä reaktio",
+    "tooltipDisabledContent": "Reaktiotoiminto on poistettu käytöstä",
+    "tooltipContent": "Lähetä reaktio",
+    "likeReactionTooltipContent": "Tykkää",
+    "heartReactionTooltipContent": "Ihastu",
+    "laughReactionTooltipContent": "Naura",
+    "applauseReactionTooltipContent": "Suosionosoitus",
+    "surprisedReactionTooltipContent": "Yllättynyt"
+  },
+  "messageThread": {
+    "yesterday": "eilen",
+    "sunday": "sunnuntaina",
+    "monday": "maanantaina",
+    "tuesday": "tiistaina",
+    "wednesday": "keskiviikkona",
+    "thursday": "torstaina",
+    "friday": "perjantaina",
+    "saturday": "lauantaina",
+    "participantJoined": "liittyi keskusteluun.",
+    "participantLeft": "poistui keskustelusta.",
+    "editMessage": "Muokkaa",
+    "removeMessage": "Poista",
+    "resendMessage": "Yritä lähettää viesti uudelleen",
+    "failToSendTag": "Lähettäminen epäonnistui",
+    "editedTag": "Muokattu",
+    "liveAuthorIntro": "{author} sanoo",
+    "messageContentAriaText": "{author} sanoi {message}",
+    "messageContentMineAriaText": "Sanoit {message}",
+    "editBoxTextLimit": "Viesti ylittää {limitNumber} merkin rajan",
+    "editBoxPlaceholderText": "Muokkaa viestiäsi",
+    "newMessagesIndicator": "Uudet viestit",
+    "noDisplayNameSub": "Ei nimeä",
+    "editBoxCancelButton": "Peruuta",
+    "editBoxSubmitButton": "Valmis",
+    "messageReadCount": "{messageReadByCount}/{remoteParticipantsCount} osallistujaa on lukenut viestin",
+    "actionMenuMoreOptions": "Lisää vaihtoehtoja",
+    "downloadFile": "Lataa tiedosto",
+    "blockedWarningText": "Tämä viesti poistettiin organisaation käytännön vuoksi.",
+    "blockedWarningLinkText": "Lisätiedot",
+    "fileCardGroupMessage": "Viestissä on {fileCount} liite",
+    "messageDeletedAnnouncementAriaLabel": "Viesti on poistettu"
+  },
+  "errorBar": {
+    "unableToReachChatService": "Olet offline-tilassa",
+    "accessDenied": "Keskustelupalveluihin ei saada yhteyttä – tarkista annetut käyttäjän tunnistetiedot",
+    "userNotInChatThread": "Et ole enää mukana tässä keskusteluketjussa",
+    "sendMessageNotInChatThread": "Viestin lähettäminen epäonnistui, koska et ole enää tässä keskusteluketjussa",
+    "sendMessageGeneric": "Viestin lähettäminen epäonnistui",
+    "callingNetworkFailure": "Puhelun yhdistämisessä on ongelma. Vaikutat olevan offline-tilassa",
+    "startVideoGeneric": "Videon käynnistäminen epäonnistui",
+    "stopVideoGeneric": "Videon pysäyttäminen epäonnistui",
+    "muteGeneric": "Mikrofonin mykistäminen epäonnistui",
+    "unmuteGeneric": "Mikrofonin mykistyksen poistaminen epäonnistui",
+    "speakingWhileMuted": "Mikrofonisi on mykistetty",
+    "startScreenShareGeneric": "Näytön jakamisen aloittamisessa ilmeni ongelma.",
+    "stopScreenShareGeneric": "Näytön jakamisen lopettaminen epäonnistui",
+    "callNetworkQualityLow": "Verkkoyhteyden laatu on huono.",
+    "callNoSpeakerFound": "Kaiuttimia tai kuulokkeita ei löytynyt. Yhdistä äänilaite voidaksesi kuulla puhelun.",
+    "callNoMicrophoneFound": "Mikrofoneja ei löytynyt. Yhdistä äänitulolaite.",
+    "callMicrophoneAccessDenied": "Mikrofonia ei voi käyttää. Myönnä käyttöoikeus tälle verkkosivulle napsauttamalla osoiterivin lukitusta.",
+    "callMicrophoneAccessDeniedSafari": "Mikrofonia ei voi käyttää. Salli käyttöoikeudet päivittämällä sivu tai tarkista tämän selaimen asetukset ja varmista, että käyttöoikeudet on otettu käyttöön tässä sivustossa.",
+    "callMicrophoneMutedBySystem": "Järjestelmäasetuksen perusteella sinut on mykistetty.",
+    "callMicrophoneUnmutedBySystem": "Mikrofonisi palautui käyttöön ja järjestelmä on poistanut sen mykistyksen.",
+    "callMacOsMicrophoneAccessDenied": "Mikrofonia ei voi käyttää. Salli mikrofonin käyttö macOS:in tietosuoja-asetuksissa.",
+    "callLocalVideoFreeze": "Verkon kaistanleveys on heikko. Videokuvasi saattaa näkyä keskeytettynä puhelun muille osallistujille.",
+    "callCameraAccessDenied": "Kameraa ei voi käyttää. Myönnä käyttöoikeus tälle verkkosivulle napsauttamalla osoiterivin lukitusta.",
+    "callCameraAccessDeniedSafari": "Kameraa ei voi käyttää. Salli käyttöoikeudet päivittämällä sivu tai tarkista tämän selaimen asetukset ja varmista, että käyttöoikeudet on otettu käyttöön tässä sivustossa.",
+    "callCameraAlreadyInUse": "Kameraa ei voi käyttää. Toinen sovellus saattaa jo käyttää sitä.",
+    "callVideoStoppedBySystem": "Järjestelmä on pysäyttänyt videosi.",
+    "callVideoRecoveredBySystem": "Videosi näytetään jälleen.",
+    "callMacOsCameraAccessDenied": "MacOS estää kameran käytön. Päivitä tietosuoja-asetukset, jotta selain voi käyttää kameraasi.",
+    "callMacOsScreenShareAccessDenied": "MacOS estää näytön jakamisen. Päivitä tietosuoja-asetukset, jotta selain voi tallentaa, mitä näytölläsi tapahtuu.",
+    "dismissButtonAriaLabel": "Sulje",
+    "failedToJoinCallGeneric": "Puheluun liittyminen epäonnistui.",
+    "failedToJoinCallInvalidMeetingLink": "Kokoukseen liittyminen ei onnistu. Linkki on virheellinen.",
+    "cameraFrozenForRemoteParticipants": "Puhelun käyttäjillä on videokuvan näkymiseen liittyviä ongelmia. Tarkista laitteesi ja verkkosi.",
+    "unableToStartVideoEffect": "Videotehosteen käyttäminen ei onnistu.",
+    "startSpotlightWhileMaxParticipantsAreSpotlighted": "Osallistujien korostusta ei voi aloittaa, koska enimmäismäärä osallistujia on jo valokeilassa."
+  },
+  "videoGallery": {
+    "screenIsBeingSharedMessage": "Näyttösi jaetaan parhaillaan",
+    "screenShareLoadingMessage": "Ladataan käyttäjän {participant} näyttöä",
+    "localVideoLabel": "Sinä",
+    "localVideoCameraSwitcherLabel": "Vaihda kameraa",
+    "localVideoMovementLabel": "Siirrettävä paikallisen videon ruutu",
+    "localVideoSelectedDescription": "{cameraName} on valittu",
+    "displayNamePlaceholder": "Nimetön osallistuja",
+    "fitRemoteParticipantToFrame": "Sovita kehykseen",
+    "fillRemoteParticipantFrame": "Täytä kehys",
+    "pinParticipantForMe": "Kiinnitä minulle",
+    "pinParticipantForMeLimitReached": "Kiinnitys (enimmäisraja saavutettu)",
+    "unpinParticipantForMe": "Poista kiinnitys",
+    "pinParticipantMenuItemAriaLabel": "Kiinnitä {participantName}",
+    "unpinParticipantMenuItemAriaLabel": "Poista henkilön {participantName} kiinnitys",
+    "pinnedParticipantAnnouncementAriaLabel": "Kiinnitetty {participantName}",
+    "unpinnedParticipantAnnouncementAriaLabel": "Poistettu henkilön {participantName} kiinnitys",
+    "startSpotlightVideoTileMenuLabel": "Lisää valokeilaan kaikille",
+    "addSpotlightVideoTileMenuLabel": "Lisää valokeilaan",
+    "spotlightLimitReachedMenuTitle": "Spotlight-raja saavutettu",
+    "stopSpotlightVideoTileMenuLabel": "Poista valokeilasta",
+    "stopSpotlightOnSelfVideoTileMenuLabel": "Valokeila",
+    "attendeeRole": "Osallistuja"
+  },
+  "dialpad": {
+    "placeholderText": "Anna puhelinnumero",
+    "deleteButtonAriaLabel": "Poista"
+  },
+  "holdButton": {
+    "onLabel": "Jatka",
+    "offLabel": "Pito",
+    "tooltipOnContent": "Jatka puhelua",
+    "tooltipOffContent": "Aseta puhelu pitoon"
+  },
+  "videoTile": {
+    "participantStateRinging": "Soitetaan...",
+    "participantStateHold": "Pidossa"
+  },
+  "CameraAndMicrophoneSitePermissionsRequest": {
+    "primaryText": "Salli {appName} käyttää kameraa ja mikrofonia",
+    "secondaryText": "Näin osallistujat voivat nähdä ja kuulla sinua.",
+    "linkText": "Tarvitsetko apua? Hae vianmääritysohjeita",
+    "primaryButtonText": "Jatka ilman kameraa ja mikrofonia",
+    "ariaLabel": "Salli kameran ja mikrofonin käyttö"
+  },
+  "CameraSitePermissionsRequest": {
+    "primaryText": "Salli sovelluksen {appName} käyttää kameraasi",
+    "secondaryText": "Tätä tarvitaan, jotta muut osallistujat näkevät sinut.",
+    "linkText": "Tarvitsetko apua? Hae vianmääritysohjeita",
+    "primaryButtonText": "Jatka ilman kameraa",
+    "ariaLabel": "Salli kameran käyttö"
+  },
+  "MicrophoneSitePermissionsRequest": {
+    "primaryText": "Salli sovelluksen {appName} käyttää mikrofoniasi",
+    "secondaryText": "Tätä tarvitaan, jotta muut osallistujat kuulevat sinut.",
+    "linkText": "Tarvitsetko apua? Hae vianmääritysohjeita",
+    "primaryButtonText": "Jatka ilman mikrofonia",
+    "ariaLabel": "Salli mikrofonin käyttö"
+  },
+  "CameraAndMicrophoneSitePermissionsCheck": {
+    "primaryText": "Tarkistetaan kameran ja mikrofonin käyttöoikeutta",
+    "secondaryText": "Salli käyttö, jos niin kehotetaan tekemään. Näin osallistujat voivat nähdä ja kuulla sinua.",
+    "linkText": "Tarvitsetko apua? Hae vianmääritysohjeita",
+    "primaryButtonText": "Jatka ilman kameraa ja mikrofonia",
+    "ariaLabel": "Tarkistetaan kameran ja mikrofonin käyttöoikeutta. Salli käyttö pyydettäessä."
+  },
+  "CameraSitePermissionsCheck": {
+    "primaryText": "Tarkistetaan kameran käyttöoikeutta",
+    "secondaryText": "Salli käyttö, jos niin kehotetaan tekemään. Osallistujat näkevät sinut tässä.",
+    "linkText": "Tarvitsetko apua? Hae vianmääritysohjeita",
+    "primaryButtonText": "Jatka ilman kameraa",
+    "ariaLabel": "Tarkistetaan kameran käyttöoikeutta. Salli käyttö pyydettäessä."
+  },
+  "MicrophoneSitePermissionsCheck": {
+    "primaryText": "Tarkistetaan mikrofonin käyttöoikeutta",
+    "secondaryText": "Salli käyttö pyydettäessä. Tätä tarvitaan, jotta muut osallistujat kuulevat sinut.",
+    "linkText": "Tarvitsetko apua? Hae vianmääritysohjeita",
+    "primaryButtonText": "Jatka ilman mikrofonia",
+    "ariaLabel": "Tarkistetaan mikrofonin käyttöoikeutta. Salli käyttö pyydettäessä."
+  },
+  "CameraAndMicrophoneSitePermissionsDenied": {
+    "primaryText": "Kameraa ja mikrofonia ei voi käyttää",
+    "secondaryText": "Myönnä mikrofonin käyttöoikeudet tälle verkkosivulle napsauttamalla osoiterivin lukkokuvaketta. Sivun päivitys saattaa olla pakollinen.",
+    "primaryButtonText": "Jatka ilman kameraa ja mikrofonia",
+    "linkText": "Tarvitsetko apua? Hae vianmääritysohjeita"
+  },
+  "CameraAndMicrophoneSitePermissionsDeniedSafari": {
+    "primaryText": "Kameraa ja mikrofonia ei voi käyttää",
+    "secondaryText": "Salli käyttöoikeudet päivittämällä sivu tai tarkista tämän selaimen asetukset ja varmista, että käyttöoikeudet on otettu käyttöön tässä sivustossa.",
+    "primaryButtonText": "Jatka ilman kameraa ja mikrofonia",
+    "linkText": "Tarvitsetko apua? Hae vianmääritysohjeita"
+  },
+  "CameraSitePermissionsDenied": {
+    "primaryText": "Kameraa ei voi käyttää",
+    "secondaryText": "Myönnä kameran käyttöoikeudet tälle verkkosivulle napsauttamalla osoiterivin lukkokuvaketta. Sivun päivitys saattaa olla pakollinen.",
+    "primaryButtonText": "Jatka ilman kameraa",
+    "linkText": "Tarvitsetko apua? Hae vianmääritysohjeita"
+  },
+  "MicrophoneSitePermissionsDenied": {
+    "primaryText": "Mikrofonia ei voi käyttää",
+    "secondaryText": "Myönnä mikrofonin käyttöoikeudet tälle verkkosivulle napsauttamalla osoiterivin lukkokuvaketta. Sivun päivitys saattaa olla pakollinen.",
+    "primaryButtonText": "Jatka ilman mikrofonia",
+    "linkText": "Tarvitsetko apua? Hae vianmääritysohjeita"
+  },
+  "CameraSitePermissionsDeniedSafari": {
+    "primaryText": "Kameraa ei voi käyttää",
+    "secondaryText": "Salli käyttöoikeudet päivittämällä sivu tai tarkista tämän selaimen asetukset ja varmista, että käyttöoikeudet on otettu käyttöön tässä sivustossa.",
+    "primaryButtonText": "Jatka ilman kameraa",
+    "linkText": "Tarvitsetko apua? Hae vianmääritysohjeita"
+  },
+  "MicrophoneSitePermissionsDeniedSafari": {
+    "primaryText": "Mikrofonia ei voi käyttää",
+    "secondaryText": "Salli käyttöoikeudet päivittämällä sivu tai tarkista tämän selaimen asetukset ja varmista, että käyttöoikeudet on otettu käyttöön tässä sivustossa.",
+    "primaryButtonText": "Jatka ilman mikrofonia",
+    "linkText": "Tarvitsetko apua? Hae vianmääritysohjeita"
+  },
+  "UnsupportedBrowser": {
+    "primaryText": "Selainta ei tueta",
+    "secondaryText": "Liity tähän puheluun käyttämällä yhteensopivaa selainta.",
+    "moreHelpLinkText": "Näytä yhteensopivuusvaatimukset"
+  },
+  "UnsupportedBrowserVersion": {
+    "primaryText": "Selain on päivitettävä",
+    "secondaryText": "Jotta puhelu olisi paras mahdollinen, päivitä selain ja yritä liittyä puheluun uudelleen.",
+    "moreHelpLinkText": "Näytä yhteensopivuusvaatimukset",
+    "continueAnywayButtonText": "Aloita puhelu päivittämättä"
+  },
+  "UnsupportedOperatingSystem": {
+    "primaryText": "Käyttöjärjestelmää ei tueta",
+    "secondaryText": "Liity tähän puheluun käyttämällä laitetta, jossa on yhteensopiva käyttöjärjestelmä.",
+    "moreHelpLinkText": "Näytä yhteensopivuusvaatimukset"
+  },
+  "BrowserPermissionDenied": {
+    "primaryText": "Kamerasi tai mikrofonisi käyttäminen ei onnistu",
+    "secondaryText": "Selaimesi ei ehkä voi käyttää kameraasi tai mikrofoniasi. Voit korjata tämän avaamalla Järjestelmäasetukset.",
+    "primaryButtonText": "Yritä uudelleen",
+    "linkText": "Tarvitsetko apua? Hae vianmääritysohjeita"
+  },
+  "BrowserPermissionDeniedIOS": {
+    "primaryText": "Jatka sallimalla mikrofonin käyttö",
+    "secondaryText": "Tarvitaan, jotta muut osallistujat kuulevat sinut.",
+    "primaryButtonText": "Yritä uudelleen",
+    "imageAltText": "Kohta, josta mikrofonin ja kameran käyttöoikeus löytyy iOS:issa",
+    "linkText": "Tarvitsetko apua? Hae vianmääritysohjeita",
+    "step1Text": "Siirry asetussovellukseen.",
+    "step2Text": "Vieritä alaspäin tämän selaimen asetuksiin",
+    "step3Text": "Ota mikrofoni käyttöön (kameran käyttö on valinnaista)",
+    "step4Text": "Yritä liittyä puheluun uudelleen",
+    "step1DigitText": "1",
+    "step2DigitText": "2",
+    "step3DigitText": "3",
+    "step4DigitText": "4"
+  },
+  "verticalGallery": {
+    "leftNavButtonAriaLabel": "edellinen sivu",
+    "rightNavButtonAriaLabel": "seuraava sivu"
+  }
+}