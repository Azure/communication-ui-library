{
  "participantItem": {
    "isMeText": "(Sie)",
    "menuTitle": "Weitere Optionen",
    "removeButtonLabel": "Entfernen",
    "sharingIconLabel": "Teilen",
    "mutedIconLabel": "Stumm geschaltet",
    "displayNamePlaceholder": "Teilnehmer ohne Namen",
    "participantStateRinging": "Anrufen...",
    "participantStateHold": "In der Warteschleife",
    "attendeeRole": "Teilnehmer"
  },
  "ParticipantList": {
    "overflowParticipantCount": "+{overflowCount} weitere"
  },
  "typingIndicator": {
    "singleUser": "{user} schreibt ...",
    "multipleUsers": "{users} schreiben ...",
    "multipleUsersAbbreviateOne": "{users} und 1 andere Person schreiben ...",
    "multipleUsersAbbreviateMany": "{users} und {numOthers} andere schreiben ...",
    "delimiter": ", "
  },
  "sendBox": {
    "placeholderText": "Nachricht eingeben",
    "textTooLong": "Ihre Nachrichtenlänge überschreitet den maximalen Grenzwert.",
    "sendButtonAriaLabel": "Nachricht senden",
    "fileUploadsPendingError": "Wird hochgeladen... Bitte warten.",
    "removeFile": "Datei entfernen",
    "uploading": "Hochladen",
    "uploadCompleted": "Upload abgeschlossen"
  },
  "richTextSendBox": {
    "placeholderText": "Nachricht eingeben",
    "textTooLong": "Ihre Nachrichtenlänge überschreitet den maximalen Grenzwert.",
    "sendButtonAriaLabel": "Nachricht senden",
    "fileUploadsPendingError": "Wird hochgeladen... Bitte warten.",
    "removeFile": "Datei entfernen",
    "uploading": "Wird hochgeladen",
    "uploadCompleted": "Upload abgeschlossen",
    "boldTooltip": "Fett",
    "italicTooltip": "Kursiv",
    "underlineTooltip": "Unterstreichen",
    "bulletListTooltip": "Aufzählungsliste",
    "numberListTooltip": "Nummerierte Liste",
    "increaseIndentTooltip": "Einzug vergrößern",
    "decreaseIndentTooltip": "Einzug verringern",
    "richTextFormatButtonTooltip": "Formatieren"
  },
  "mentionPopover": {
    "mentionPopoverHeader": "Vorschläge"
  },
  "imageOverlay": {
    "downloadButtonLabel": "Herunterladen",
    "dismissButtonAriaLabel": "Schließen"
  },
  "messageStatusIndicator": {
    "deliveredAriaLabel": "Nachricht gesendet",
    "deliveredTooltipText": "Gesendet",
    "seenAriaLabel": "Nachricht von anderen gesehen",
    "seenTooltipText": "Gesehen",
    "readByTooltipText": "Gelesen von {messageThreadReadCount} von {remoteParticipantsCount}",
    "sendingAriaLabel": "Nachricht wird gesendet",
    "sendingTooltipText": "Wird gesendet",
    "failedToSendAriaLabel": "Nachricht konnte nicht gesendet werden",
    "failedToSendTooltipText": "Fehler beim Senden"
  },
  "endCallButton": {
    "label": "Verlassen",
    "tooltipContent": "Anruf verlassen"
  },
  "cameraButton": {
    "onLabel": "Kamera",
    "offLabel": "Kamera",
    "tooltipDisabledContent": "Kamera ist deaktiviert",
    "tooltipOnContent": "Kamera ausschalten",
    "tooltipOffContent": "Kamera einschalten",
    "tooltipVideoLoadingContent": "Video wird geladen",
    "cameraMenuTitle": "Kamera",
    "cameraMenuTooltip": "Kamera auswählen",
    "cameraButtonSplitRoleDescription": "Unterteilte Schaltfläche",
    "onSplitButtonAriaLabel": "Kamera und Kameraoptionen deaktivieren",
    "offSplitButtonAriaLabel": "Kamera und Kameraoptionen aktivieren",
    "cameraActionTurnedOnAnnouncement": "Ihre Kamera wurde eingeschaltet.",
    "cameraActionTurnedOffAnnouncement": "Ihre Kamera wurde ausgeschaltet.",
    "onSplitButtonPrimaryActionCamera": "Kamera ausschalten",
    "offSplitButtonPrimaryActionCamera": "Kamera einschalten",
    "cameraPrimaryActionSplitButtonTitle": "Kamera verwenden",
    "videoEffectsMenuItemTitle": "Effekte"
  },
  "microphoneButton": {
    "onLabel": "Mikrofon",
    "offLabel": "Mikrofon",
    "tooltipDisabledContent": "Mikrofon ist deaktiviert",
    "tooltipOnContent": "Mikrofon stummschalten",
    "tooltipOffContent": "Mikrofonstummschaltung aufheben",
    "microphoneMenuTitle": "Mikrofon",
    "microphoneMenuTooltip": "Mikrofon auswählen",
    "speakerMenuTitle": "Lautsprecher",
    "speakerMenuTooltip": "Lautsprecher auswählen",
    "microphoneButtonSplitRoleDescription": "Unterteilte Schaltfläche",
    "onSplitButtonAriaLabel": "Mikrofon- und Audiooptionen stummschalten",
    "offSplitButtonAriaLabel": "Stummschaltung von Mikrofon- und Audiooptionen aufheben",
    "microphoneActionTurnedOnAnnouncement": "Ihr Mikrofon wurde eingeschaltet.",
    "microphoneActionTurnedOffAnnouncement": "Ihr Mikrofon wurde ausgeschaltet.",
    "offSplitButtonMicrophonePrimaryAction": "Mikrofonstummschaltung aufheben",
    "onSplitButtonMicrophonePrimaryAction": "Mikrofon stummschalten",
    "microphonePrimaryActionSplitButtonTitle": "Mikrofon verwenden"
  },
  "devicesButton": {
    "label": "Geräte",
    "tooltipContent": "Geräte verwalten",
    "cameraMenuTitle": "Kamera",
    "cameraMenuTooltip": "Kamera auswählen",
    "audioDeviceMenuTitle": "Audiogerät",
    "audioDeviceMenuTooltip": "Audiogerät auswählen",
    "microphoneMenuTitle": "Mikrofon",
    "microphoneMenuTooltip": "Mikrofon auswählen",
    "speakerMenuTitle": "Lautsprecher",
    "speakerMenuTooltip": "Lautsprecher auswählen"
  },
  "participantsButton": {
    "label": "Personen",
    "tooltipContent": "Teilnehmende anzeigen",
    "menuHeader": "In diesem Anruf",
    "participantsListButtonLabel": "{numParticipants} Personen",
    "muteAllButtonLabel": "Alle stumm schalten",
    "copyInviteLinkButtonLabel": "Einladungslink kopieren",
    "copyInviteLinkActionedAriaLabel": "Einladungslink kopiert"
  },
  "screenShareButton": {
    "onLabel": "Präsentation beenden",
    "offLabel": "Präsentieren",
    "tooltipDisabledContent": "Präsentieren ist deaktiviert",
    "tooltipOnContent": "Ihr Bildschirm wird präsentiert",
    "tooltipOffContent": "Präsentieren Sie Ihren Bildschirm"
  },
  "raiseHandButton": {
    "offLabel": "Heben",
    "onLabel": "Senken",
    "tooltipDisabledContent": "Aktion „Hand heben“ ist deaktiviert",
    "tooltipOnContent": "Hand senken",
    "tooltipOffContent": "Hand heben"
  },
  "reactionButton": {
    "label": "Reagieren",
    "ariaLabel": "Reaktionsschaltfläche, Reaktion senden",
    "tooltipDisabledContent": "Reaktionsaktion ist deaktiviert",
    "tooltipContent": "Reaktion senden",
    "likeReactionTooltipContent": "Gefällt mir",
    "heartReactionTooltipContent": "Liebe",
    "laughReactionTooltipContent": "Lachen",
    "applauseReactionTooltipContent": "Applaus",
    "surprisedReactionTooltipContent": "Überrascht"
  },
  "messageThread": {
    "yesterday": "Gestern",
    "sunday": "Sonntag",
    "monday": "Montag",
    "tuesday": "Dienstag",
    "wednesday": "Mittwoch",
    "thursday": "Donnerstag",
    "friday": "Freitag",
    "saturday": "Samstag",
    "participantJoined": "ist dem Chat beigetreten.",
    "participantLeft": "hat den Chat verlassen.",
    "editMessage": "Bearbeiten",
    "removeMessage": "Löschen",
    "resendMessage": "Erneut senden",
    "failToSendTag": "Fehler beim Senden",
    "editedTag": "Bearbeitet",
    "liveAuthorIntro": "{author} sagt",
    "messageContentAriaText": "{author} hat {message} gesagt",
    "messageContentMineAriaText": "Sie sagten {message}",
    "editBoxTextLimit": "Ihre Nachricht überschreitet das Limit von {limitNumber} Zeichen.",
    "editBoxPlaceholderText": "Bearbeiten Sie Ihre Nachricht",
    "newMessagesIndicator": "Neue Nachrichten",
    "noDisplayNameSub": "Kein Name",
    "editBoxCancelButton": "Abbrechen",
    "editBoxSubmitButton": "Fertig",
    "messageReadCount": "Gelesen von {messageReadByCount} von {remoteParticipantsCount}",
    "actionMenuMoreOptions": "Weitere Optionen",
    "downloadFile": "Datei herunterladen",
    "blockedWarningText": "Diese Nachricht wurde aufgrund einer Organisationsrichtlinie gelöscht.",
    "blockedWarningLinkText": "Details",
    "fileCardGroupMessage": "Die Nachricht weist eine {fileCount}-Anlage auf",
    "messageDeletedAnnouncementAriaLabel": "Die Nachricht wurde gelöscht"
  },
  "errorBar": {
    "unableToReachChatService": "Sie sind offline.",
    "accessDenied": "Auf die Chatdienste kann nicht zugegriffen werden. Überprüfen Sie die angegebenen Benutzeranmeldeinformationen.",
    "userNotInChatThread": "Sie sind nicht mehr in diesem Chatthread vertreten.",
    "sendMessageNotInChatThread": "Fehler beim Senden der Nachricht, weil Sie sich nicht mehr in diesem Chatthread befinden.",
    "sendMessageGeneric": "Fehler beim Senden der Nachricht",
    "callingNetworkFailure": "Problematische Anrufverbindung – Sie scheinen offline zu sein",
    "startVideoGeneric": "Video konnte nicht gestartet werden",
    "stopVideoGeneric": "Video konnte nicht beendet werden",
    "muteGeneric": "Mikrofon konnte nicht stummgeschaltet werden",
    "unmuteGeneric": "Stummschaltung des Mikrofons konnte nicht beendet werden",
    "speakingWhileMuted": "Ihr Mikrofon ist stummgeschaltet",
    "startScreenShareGeneric": "Beim Starten der Bildschirmfreigabe ist ein Problem aufgetreten.",
    "stopScreenShareGeneric": "Bildschirmfreigabe konnte nicht beendet werden",
    "callNetworkQualityLow": "Die Netzwerkqualität ist niedrig.",
    "callNoSpeakerFound": "Keine Lautsprecher oder Kopfhörer gefunden. Schließen Sie ein Audiogerät an, um den Anruf zu hören.",
    "callNoMicrophoneFound": "Es wurden keine Mikrofone gefunden. Schließen Sie ein Audioeingabegerät an.",
    "callMicrophoneAccessDenied": "Auf das Mikrofon kann nicht zugegriffen werden. Klicken Sie auf die Sperre in der Adressleiste, um dieser Webseite Berechtigungen zu erteilen.",
    "callMicrophoneAccessDeniedSafari": "Auf das Mikrofon kann nicht zugegriffen werden. Aktualisieren Sie die Seite, um Berechtigungen zuzulassen, oder überprüfen Sie die Einstellungen dieses Browsers, und stellen Sie sicher, dass die Berechtigungen für diese Website aktiviert sind.",
    "callMicrophoneMutedBySystem": "Sie werden von Ihrem System stummgeschaltet.",
    "callMicrophoneUnmutedBySystem": "Ihr Mikrofon wurde wiederhergestellt, und Ihr System hat die Stummschaltung aufgehoben.",
    "callMacOsMicrophoneAccessDenied": "Auf das Mikrofon kann nicht zugegriffen werden. Erteilen Sie die Mikrofonberechtigung in Ihren macOS-Datenschutzeinstellungen.",
    "callLocalVideoFreeze": "Die Netzwerkbandbreite ist schlecht. Ihr Video wird möglicherweise für andere Personen während des Anrufs angehalten angezeigt.",
    "callCameraAccessDenied": "Auf die Kamera kann nicht zugegriffen werden. Klicken Sie auf die Sperre in der Adressleiste, um dieser Webseite Berechtigungen zu erteilen.",
    "callCameraAccessDeniedSafari": "Auf die Kamera kann nicht zugegriffen werden. Aktualisieren Sie die Seite, um Berechtigungen zuzulassen, oder überprüfen Sie die Einstellungen dieses Browsers, und stellen Sie sicher, dass die Berechtigungen für diese Website aktiviert sind.",
    "callCameraAlreadyInUse": "Auf die Kamera kann nicht zugegriffen werden. Sie wird möglicherweise bereits von einer anderen Anwendung verwendet.",
    "callVideoStoppedBySystem": "Ihr Video wurde von Ihrem System beendet.",
    "callVideoRecoveredBySystem": "Ihr Video wurde fortgesetzt.",
    "callMacOsCameraAccessDenied": "MacOS blockiert den Zugriff auf Ihre Kamera. Aktualisieren Sie Ihre Datenschutzeinstellungen, damit dieser Browser auf Ihre Kamera zugreifen kann.",
    "callMacOsScreenShareAccessDenied": "MacOS blockiert die Bildschirmfreigabe. Aktualisieren Sie Ihre Datenschutzeinstellungen, damit dieser Browser Ihren Bildschirm aufzeichnen kann.",
    "dismissButtonAriaLabel": "Schließen",
    "failedToJoinCallGeneric": "Fehler bei der Teilnahme am Anruf.",
    "failedToJoinCallInvalidMeetingLink": "Teilnahme an Besprechung nicht möglich. Ungültiger Link.",
    "cameraFrozenForRemoteParticipants": "Benutzer im Anruf haben Probleme, Ihr Video zu sehen. Überprüfen Sie Ihre Geräte und Ihr Netzwerk.",
    "unableToStartVideoEffect": "Videoeffekt kann nicht angewendet werden.",
    "startSpotlightWhileMaxParticipantsAreSpotlighted": "Das Spotlight für Teilnehmer*innen kann nicht gestartet werden, da die maximale Anzahl von Teilnehmer*innen bereits im Spotlight ist."
  },
  "videoGallery": {
    "screenIsBeingSharedMessage": "Sie teilen Ihren Bildschirm",
    "screenShareLoadingMessage": "Der Bildschirm von {participant} wird geladen",
    "localVideoLabel": "Sie",
    "localVideoCameraSwitcherLabel": "Kamera wechseln",
    "localVideoMovementLabel": "Verschiebbare lokale Videokachel",
    "localVideoSelectedDescription": "{cameraName} ausgewählt",
    "displayNamePlaceholder": "Teilnehmer ohne Namen",
    "fitRemoteParticipantToFrame": "An Rahmen anpassen",
    "fillRemoteParticipantFrame": "Rahmen ausfüllen",
    "pinParticipantForMe": "Für mich anheften",
    "pinParticipantForMeLimitReached": "Anheften (Limit erreicht)",
    "unpinParticipantForMe": "Lösen",
    "pinParticipantMenuItemAriaLabel": "{participantName} anheften",
    "unpinParticipantMenuItemAriaLabel": "{participantName} lösen",
    "pinnedParticipantAnnouncementAriaLabel": "{participantName} angeheftet",
    "unpinnedParticipantAnnouncementAriaLabel": "{participantName} gelöst",
    "startSpotlightVideoTileMenuLabel": "Spotlight für alle",
    "addSpotlightVideoTileMenuLabel": "Spotlight hinzufügen",
    "spotlightLimitReachedMenuTitle": "Spotlight-Limit erreicht",
    "stopSpotlightVideoTileMenuLabel": "Spotlight beenden",
    "stopSpotlightOnSelfVideoTileMenuLabel": "Spotlight beenden",
    "attendeeRole": "Teilnehmer"
  },
  "dialpad": {
    "placeholderText": "Telefonnummer eingeben",
    "deleteButtonAriaLabel": "Löschen"
  },
  "holdButton": {
    "onLabel": "Fortsetzen",
    "offLabel": "Halten",
    "tooltipOnContent": "Anruf fortsetzen",
    "tooltipOffContent": "Anruf halten"
  },
  "videoTile": {
    "participantStateRinging": "Anrufen...",
    "participantStateHold": "In der Warteschleife"
  },
  "CameraAndMicrophoneSitePermissionsRequest": {
    "primaryText": "Zulassen, dass {appName} Ihre Kamera und Ihr Mikrofon verwendet",
    "secondaryText": "So können die Teilnehmer Sie sehen und hören.",
    "linkText": "Benötigen Sie Hilfe? Hilfe zur Problembehandlung",
    "primaryButtonText": "Ohne Kamera und Mikrofon fortfahren",
    "ariaLabel": "Zugriff auf Kamera und Mikrofon zulassen"
  },
  "CameraSitePermissionsRequest": {
    "primaryText": "{appName} die Verwendung Ihrer Kamera erlauben",
    "secondaryText": "So können die Teilnehmer Sie sehen.",
    "linkText": "Benötigen Sie Hilfe? Hilfe zur Problembehandlung",
    "primaryButtonText": "Ohne Kamera fortfahren",
    "ariaLabel": "Kamerazugriff zulassen"
  },
  "MicrophoneSitePermissionsRequest": {
    "primaryText": "{appName} die Verwendung Ihres Mikrofons erlauben",
    "secondaryText": "So können die Teilnehmer Sie hören.",
    "linkText": "Benötigen Sie Hilfe? Hilfe zur Problembehandlung",
    "primaryButtonText": "Ohne Mikrofon fortfahren",
    "ariaLabel": "Mikrofonzugriff zulassen"
  },
  "CameraAndMicrophoneSitePermissionsCheck": {
    "primaryText": "Überprüfen des Kamera- und Mikrofonzugriffs",
    "secondaryText": "Zugriff bei Aufforderung zulassen. Dies ist so, dass Teilnehmer Sie sehen und hören können.",
    "linkText": "Benötigen Sie Hilfe? Hilfe zur Problembehandlung",
    "primaryButtonText": "Ohne Kamera und Mikrofon fortfahren",
    "ariaLabel": "Überprüfen des Kamera- und Mikrofonzugriffs. Erlauben Sie den Zugriff, wenn Sie aufgefordert werden."
  },
  "CameraSitePermissionsCheck": {
    "primaryText": "Überprüfung des Kamerazugriffs",
    "secondaryText": "Zugriff bei Aufforderung zulassen. Dies ist so, dass Teilnehmer Sie sehen können.",
    "linkText": "Benötigen Sie Hilfe? Hilfe zur Problembehandlung",
    "primaryButtonText": "Ohne Kamera fortfahren",
    "ariaLabel": "Überprüfen des Kamerazugriffs. Erlauben Sie den Zugriff, wenn Sie aufgefordert werden."
  },
  "MicrophoneSitePermissionsCheck": {
    "primaryText": "Überprüfen des Mikrofonzugriffs",
    "secondaryText": "Zugriff bei Aufforderung zulassen. Dies ist so, dass Teilnehmer Sie hören können.",
    "linkText": "Benötigen Sie Hilfe? Hilfe zur Problembehandlung",
    "primaryButtonText": "Ohne Mikrofon fortfahren",
    "ariaLabel": "Der Mikrofonzugriff wird überprüft. Erlauben Sie den Zugriff, wenn Sie aufgefordert werden."
  },
  "CameraAndMicrophoneSitePermissionsDenied": {
    "primaryText": "Auf Kamera und Mikrofon kann nicht zugegriffen werden",
    "secondaryText": "Klicken Sie auf das Schlosssymbol in der Adressleiste, um dieser Webseite Mikrofonberechtigungen zu erteilen. Möglicherweise ist eine Seitenaktualisierung erforderlich.",
    "primaryButtonText": "Ohne Kamera und Mikrofon fortfahren",
    "linkText": "Benötigen Sie Hilfe? Hilfe zur Problembehandlung"
  },
  "CameraAndMicrophoneSitePermissionsDeniedSafari": {
    "primaryText": "Auf Kamera und Mikrofon kann nicht zugegriffen werden",
    "secondaryText": "Aktualisieren Sie die Seite, um Berechtigungen zuzulassen, oder überprüfen Sie die Einstellungen dieses Browsers und stellen Sie sicher, dass die Berechtigungen für diese Website aktiviert sind.",
    "primaryButtonText": "Ohne Kamera und Mikrofon fortfahren",
    "linkText": "Benötigen Sie Hilfe? Hilfe zur Problembehandlung"
  },
  "CameraSitePermissionsDenied": {
    "primaryText": "Auf die Kamera kann nicht zugegriffen werden",
    "secondaryText": "Klicken Sie auf das Schlosssymbol in der Adressleiste, um dieser Webseite Kameraberechtigungen zu erteilen. Möglicherweise ist eine Seitenaktualisierung erforderlich.",
    "primaryButtonText": "Ohne Kamera fortfahren",
    "linkText": "Benötigen Sie Hilfe? Hilfe zur Problembehandlung"
  },
  "MicrophoneSitePermissionsDenied": {
    "primaryText": "Auf das Mikrofon kann nicht zugegriffen werden",
    "secondaryText": "Klicken Sie auf das Schlosssymbol in der Adressleiste, um dieser Webseite Mikrofonberechtigungen zu erteilen. Möglicherweise ist eine Seitenaktualisierung erforderlich.",
    "primaryButtonText": "Ohne Mikrofon fortfahren",
    "linkText": "Benötigen Sie Hilfe? Hilfe zur Problembehandlung"
  },
  "CameraSitePermissionsDeniedSafari": {
    "primaryText": "Auf die Kamera kann nicht zugegriffen werden",
    "secondaryText": "Aktualisieren Sie die Seite, um Berechtigungen zuzulassen, oder überprüfen Sie die Einstellungen dieses Browsers und stellen Sie sicher, dass die Berechtigungen für diese Website aktiviert sind.",
    "primaryButtonText": "Ohne Kamera fortfahren",
    "linkText": "Benötigen Sie Hilfe? Hilfe zur Problembehandlung"
  },
  "MicrophoneSitePermissionsDeniedSafari": {
    "primaryText": "Auf das Mikrofon kann nicht zugegriffen werden",
    "secondaryText": "Aktualisieren Sie die Seite, um Berechtigungen zuzulassen, oder überprüfen Sie die Einstellungen dieses Browsers und stellen Sie sicher, dass die Berechtigungen für diese Website aktiviert sind.",
    "primaryButtonText": "Ohne Mikrofon fortfahren",
    "linkText": "Benötigen Sie Hilfe? Hilfe zur Problembehandlung"
  },
  "UnsupportedBrowser": {
    "primaryText": "Der Browser wird nicht unterstützt.",
    "secondaryText": "Bitte nehmen Sie über einen kompatiblen Browser an diesem Anruf teil.",
    "moreHelpLinkText": "Kompatibilitätsanforderungen anzeigen"
  },
  "UnsupportedBrowserVersion": {
    "primaryText": "Browserupdate erforderlich",
    "secondaryText": "Um einen optimalen Anruf zu gewährleisten, aktualisieren Sie Ihren Browser, und versuchen Sie dann erneut, an dem Anruf teilzunehmen.",
    "moreHelpLinkText": "Kompatibilitätsanforderungen anzeigen",
    "continueAnywayButtonText": "Anruf ohne Aktualisierung starten"
  },
  "UnsupportedOperatingSystem": {
    "primaryText": "Das Betriebssystem wird nicht unterstützt.",
    "secondaryText": "Nehmen Sie an diesem Anruf teil, indem Sie ein Gerät mit einem kompatiblen Betriebssystem verwenden.",
    "moreHelpLinkText": "Kompatibilitätsanforderungen anzeigen"
  },
  "BrowserPermissionDenied": {
    "primaryText": "Kamera oder Mikrofon kann nicht verwendet werden",
    "secondaryText": "Ihr Browser hat möglicherweise keinen Zugriff auf Ihre Kamera oder Ihr Mikrofon. Öffnen Sie die Systemeinstellungen, um dieses Problem zu beheben.",
    "primaryButtonText": "Erneut versuchen",
    "linkText": "Benötigen Sie Hilfe? Hilfe zur Problembehandlung"
  },
  "BrowserPermissionDeniedIOS": {
    "primaryText": "Mikrofonzugriff zulassen, um fortzufahren",
    "secondaryText": "Damit andere Teilnehmer Sie hören können.",
    "primaryButtonText": "Erneut versuchen",
    "imageAltText": "Berechtigungsspeicherort für Mikrofon- und Kamerageräte für iOS",
    "linkText": "Benötigen Sie Hilfe? Hilfe zur Problembehandlung",
    "step1Text": "Zur Einstellungs-App wechseln",
    "step2Text": "Scrollen Sie nach unten zu den Einstellungen dieses Browsers",
    "step3Text": "Mikrofon einschalten (Kamera optional)",
    "step4Text": "Versuchen Sie erneut, dem Anruf beizutreten",
    "step1DigitText": "1",
    "step2DigitText": "2",
    "step3DigitText": "3",
    "step4DigitText": "4"
  },
  "verticalGallery": {
    "leftNavButtonAriaLabel": "Vorherige Seite",
    "rightNavButtonAriaLabel": "Nächste Seite"
<<<<<<< HEAD
  },
  "AttendeeRole": "Teilnehmer"
}

=======
  }
}
>>>>>>> fc203b91
<|MERGE_RESOLUTION|>--- conflicted
+++ resolved
@@ -1,389 +1,382 @@
-{
-  "participantItem": {
-    "isMeText": "(Sie)",
-    "menuTitle": "Weitere Optionen",
-    "removeButtonLabel": "Entfernen",
-    "sharingIconLabel": "Teilen",
-    "mutedIconLabel": "Stumm geschaltet",
-    "displayNamePlaceholder": "Teilnehmer ohne Namen",
-    "participantStateRinging": "Anrufen...",
-    "participantStateHold": "In der Warteschleife",
-    "attendeeRole": "Teilnehmer"
-  },
-  "ParticipantList": {
-    "overflowParticipantCount": "+{overflowCount} weitere"
-  },
-  "typingIndicator": {
-    "singleUser": "{user} schreibt ...",
-    "multipleUsers": "{users} schreiben ...",
-    "multipleUsersAbbreviateOne": "{users} und 1 andere Person schreiben ...",
-    "multipleUsersAbbreviateMany": "{users} und {numOthers} andere schreiben ...",
-    "delimiter": ", "
-  },
-  "sendBox": {
-    "placeholderText": "Nachricht eingeben",
-    "textTooLong": "Ihre Nachrichtenlänge überschreitet den maximalen Grenzwert.",
-    "sendButtonAriaLabel": "Nachricht senden",
-    "fileUploadsPendingError": "Wird hochgeladen... Bitte warten.",
-    "removeFile": "Datei entfernen",
-    "uploading": "Hochladen",
-    "uploadCompleted": "Upload abgeschlossen"
-  },
-  "richTextSendBox": {
-    "placeholderText": "Nachricht eingeben",
-    "textTooLong": "Ihre Nachrichtenlänge überschreitet den maximalen Grenzwert.",
-    "sendButtonAriaLabel": "Nachricht senden",
-    "fileUploadsPendingError": "Wird hochgeladen... Bitte warten.",
-    "removeFile": "Datei entfernen",
-    "uploading": "Wird hochgeladen",
-    "uploadCompleted": "Upload abgeschlossen",
-    "boldTooltip": "Fett",
-    "italicTooltip": "Kursiv",
-    "underlineTooltip": "Unterstreichen",
-    "bulletListTooltip": "Aufzählungsliste",
-    "numberListTooltip": "Nummerierte Liste",
-    "increaseIndentTooltip": "Einzug vergrößern",
-    "decreaseIndentTooltip": "Einzug verringern",
-    "richTextFormatButtonTooltip": "Formatieren"
-  },
-  "mentionPopover": {
-    "mentionPopoverHeader": "Vorschläge"
-  },
-  "imageOverlay": {
-    "downloadButtonLabel": "Herunterladen",
-    "dismissButtonAriaLabel": "Schließen"
-  },
-  "messageStatusIndicator": {
-    "deliveredAriaLabel": "Nachricht gesendet",
-    "deliveredTooltipText": "Gesendet",
-    "seenAriaLabel": "Nachricht von anderen gesehen",
-    "seenTooltipText": "Gesehen",
-    "readByTooltipText": "Gelesen von {messageThreadReadCount} von {remoteParticipantsCount}",
-    "sendingAriaLabel": "Nachricht wird gesendet",
-    "sendingTooltipText": "Wird gesendet",
-    "failedToSendAriaLabel": "Nachricht konnte nicht gesendet werden",
-    "failedToSendTooltipText": "Fehler beim Senden"
-  },
-  "endCallButton": {
-    "label": "Verlassen",
-    "tooltipContent": "Anruf verlassen"
-  },
-  "cameraButton": {
-    "onLabel": "Kamera",
-    "offLabel": "Kamera",
-    "tooltipDisabledContent": "Kamera ist deaktiviert",
-    "tooltipOnContent": "Kamera ausschalten",
-    "tooltipOffContent": "Kamera einschalten",
-    "tooltipVideoLoadingContent": "Video wird geladen",
-    "cameraMenuTitle": "Kamera",
-    "cameraMenuTooltip": "Kamera auswählen",
-    "cameraButtonSplitRoleDescription": "Unterteilte Schaltfläche",
-    "onSplitButtonAriaLabel": "Kamera und Kameraoptionen deaktivieren",
-    "offSplitButtonAriaLabel": "Kamera und Kameraoptionen aktivieren",
-    "cameraActionTurnedOnAnnouncement": "Ihre Kamera wurde eingeschaltet.",
-    "cameraActionTurnedOffAnnouncement": "Ihre Kamera wurde ausgeschaltet.",
-    "onSplitButtonPrimaryActionCamera": "Kamera ausschalten",
-    "offSplitButtonPrimaryActionCamera": "Kamera einschalten",
-    "cameraPrimaryActionSplitButtonTitle": "Kamera verwenden",
-    "videoEffectsMenuItemTitle": "Effekte"
-  },
-  "microphoneButton": {
-    "onLabel": "Mikrofon",
-    "offLabel": "Mikrofon",
-    "tooltipDisabledContent": "Mikrofon ist deaktiviert",
-    "tooltipOnContent": "Mikrofon stummschalten",
-    "tooltipOffContent": "Mikrofonstummschaltung aufheben",
-    "microphoneMenuTitle": "Mikrofon",
-    "microphoneMenuTooltip": "Mikrofon auswählen",
-    "speakerMenuTitle": "Lautsprecher",
-    "speakerMenuTooltip": "Lautsprecher auswählen",
-    "microphoneButtonSplitRoleDescription": "Unterteilte Schaltfläche",
-    "onSplitButtonAriaLabel": "Mikrofon- und Audiooptionen stummschalten",
-    "offSplitButtonAriaLabel": "Stummschaltung von Mikrofon- und Audiooptionen aufheben",
-    "microphoneActionTurnedOnAnnouncement": "Ihr Mikrofon wurde eingeschaltet.",
-    "microphoneActionTurnedOffAnnouncement": "Ihr Mikrofon wurde ausgeschaltet.",
-    "offSplitButtonMicrophonePrimaryAction": "Mikrofonstummschaltung aufheben",
-    "onSplitButtonMicrophonePrimaryAction": "Mikrofon stummschalten",
-    "microphonePrimaryActionSplitButtonTitle": "Mikrofon verwenden"
-  },
-  "devicesButton": {
-    "label": "Geräte",
-    "tooltipContent": "Geräte verwalten",
-    "cameraMenuTitle": "Kamera",
-    "cameraMenuTooltip": "Kamera auswählen",
-    "audioDeviceMenuTitle": "Audiogerät",
-    "audioDeviceMenuTooltip": "Audiogerät auswählen",
-    "microphoneMenuTitle": "Mikrofon",
-    "microphoneMenuTooltip": "Mikrofon auswählen",
-    "speakerMenuTitle": "Lautsprecher",
-    "speakerMenuTooltip": "Lautsprecher auswählen"
-  },
-  "participantsButton": {
-    "label": "Personen",
-    "tooltipContent": "Teilnehmende anzeigen",
-    "menuHeader": "In diesem Anruf",
-    "participantsListButtonLabel": "{numParticipants} Personen",
-    "muteAllButtonLabel": "Alle stumm schalten",
-    "copyInviteLinkButtonLabel": "Einladungslink kopieren",
-    "copyInviteLinkActionedAriaLabel": "Einladungslink kopiert"
-  },
-  "screenShareButton": {
-    "onLabel": "Präsentation beenden",
-    "offLabel": "Präsentieren",
-    "tooltipDisabledContent": "Präsentieren ist deaktiviert",
-    "tooltipOnContent": "Ihr Bildschirm wird präsentiert",
-    "tooltipOffContent": "Präsentieren Sie Ihren Bildschirm"
-  },
-  "raiseHandButton": {
-    "offLabel": "Heben",
-    "onLabel": "Senken",
-    "tooltipDisabledContent": "Aktion „Hand heben“ ist deaktiviert",
-    "tooltipOnContent": "Hand senken",
-    "tooltipOffContent": "Hand heben"
-  },
-  "reactionButton": {
-    "label": "Reagieren",
-    "ariaLabel": "Reaktionsschaltfläche, Reaktion senden",
-    "tooltipDisabledContent": "Reaktionsaktion ist deaktiviert",
-    "tooltipContent": "Reaktion senden",
-    "likeReactionTooltipContent": "Gefällt mir",
-    "heartReactionTooltipContent": "Liebe",
-    "laughReactionTooltipContent": "Lachen",
-    "applauseReactionTooltipContent": "Applaus",
-    "surprisedReactionTooltipContent": "Überrascht"
-  },
-  "messageThread": {
-    "yesterday": "Gestern",
-    "sunday": "Sonntag",
-    "monday": "Montag",
-    "tuesday": "Dienstag",
-    "wednesday": "Mittwoch",
-    "thursday": "Donnerstag",
-    "friday": "Freitag",
-    "saturday": "Samstag",
-    "participantJoined": "ist dem Chat beigetreten.",
-    "participantLeft": "hat den Chat verlassen.",
-    "editMessage": "Bearbeiten",
-    "removeMessage": "Löschen",
-    "resendMessage": "Erneut senden",
-    "failToSendTag": "Fehler beim Senden",
-    "editedTag": "Bearbeitet",
-    "liveAuthorIntro": "{author} sagt",
-    "messageContentAriaText": "{author} hat {message} gesagt",
-    "messageContentMineAriaText": "Sie sagten {message}",
-    "editBoxTextLimit": "Ihre Nachricht überschreitet das Limit von {limitNumber} Zeichen.",
-    "editBoxPlaceholderText": "Bearbeiten Sie Ihre Nachricht",
-    "newMessagesIndicator": "Neue Nachrichten",
-    "noDisplayNameSub": "Kein Name",
-    "editBoxCancelButton": "Abbrechen",
-    "editBoxSubmitButton": "Fertig",
-    "messageReadCount": "Gelesen von {messageReadByCount} von {remoteParticipantsCount}",
-    "actionMenuMoreOptions": "Weitere Optionen",
-    "downloadFile": "Datei herunterladen",
-    "blockedWarningText": "Diese Nachricht wurde aufgrund einer Organisationsrichtlinie gelöscht.",
-    "blockedWarningLinkText": "Details",
-    "fileCardGroupMessage": "Die Nachricht weist eine {fileCount}-Anlage auf",
-    "messageDeletedAnnouncementAriaLabel": "Die Nachricht wurde gelöscht"
-  },
-  "errorBar": {
-    "unableToReachChatService": "Sie sind offline.",
-    "accessDenied": "Auf die Chatdienste kann nicht zugegriffen werden. Überprüfen Sie die angegebenen Benutzeranmeldeinformationen.",
-    "userNotInChatThread": "Sie sind nicht mehr in diesem Chatthread vertreten.",
-    "sendMessageNotInChatThread": "Fehler beim Senden der Nachricht, weil Sie sich nicht mehr in diesem Chatthread befinden.",
-    "sendMessageGeneric": "Fehler beim Senden der Nachricht",
-    "callingNetworkFailure": "Problematische Anrufverbindung – Sie scheinen offline zu sein",
-    "startVideoGeneric": "Video konnte nicht gestartet werden",
-    "stopVideoGeneric": "Video konnte nicht beendet werden",
-    "muteGeneric": "Mikrofon konnte nicht stummgeschaltet werden",
-    "unmuteGeneric": "Stummschaltung des Mikrofons konnte nicht beendet werden",
-    "speakingWhileMuted": "Ihr Mikrofon ist stummgeschaltet",
-    "startScreenShareGeneric": "Beim Starten der Bildschirmfreigabe ist ein Problem aufgetreten.",
-    "stopScreenShareGeneric": "Bildschirmfreigabe konnte nicht beendet werden",
-    "callNetworkQualityLow": "Die Netzwerkqualität ist niedrig.",
-    "callNoSpeakerFound": "Keine Lautsprecher oder Kopfhörer gefunden. Schließen Sie ein Audiogerät an, um den Anruf zu hören.",
-    "callNoMicrophoneFound": "Es wurden keine Mikrofone gefunden. Schließen Sie ein Audioeingabegerät an.",
-    "callMicrophoneAccessDenied": "Auf das Mikrofon kann nicht zugegriffen werden. Klicken Sie auf die Sperre in der Adressleiste, um dieser Webseite Berechtigungen zu erteilen.",
-    "callMicrophoneAccessDeniedSafari": "Auf das Mikrofon kann nicht zugegriffen werden. Aktualisieren Sie die Seite, um Berechtigungen zuzulassen, oder überprüfen Sie die Einstellungen dieses Browsers, und stellen Sie sicher, dass die Berechtigungen für diese Website aktiviert sind.",
-    "callMicrophoneMutedBySystem": "Sie werden von Ihrem System stummgeschaltet.",
-    "callMicrophoneUnmutedBySystem": "Ihr Mikrofon wurde wiederhergestellt, und Ihr System hat die Stummschaltung aufgehoben.",
-    "callMacOsMicrophoneAccessDenied": "Auf das Mikrofon kann nicht zugegriffen werden. Erteilen Sie die Mikrofonberechtigung in Ihren macOS-Datenschutzeinstellungen.",
-    "callLocalVideoFreeze": "Die Netzwerkbandbreite ist schlecht. Ihr Video wird möglicherweise für andere Personen während des Anrufs angehalten angezeigt.",
-    "callCameraAccessDenied": "Auf die Kamera kann nicht zugegriffen werden. Klicken Sie auf die Sperre in der Adressleiste, um dieser Webseite Berechtigungen zu erteilen.",
-    "callCameraAccessDeniedSafari": "Auf die Kamera kann nicht zugegriffen werden. Aktualisieren Sie die Seite, um Berechtigungen zuzulassen, oder überprüfen Sie die Einstellungen dieses Browsers, und stellen Sie sicher, dass die Berechtigungen für diese Website aktiviert sind.",
-    "callCameraAlreadyInUse": "Auf die Kamera kann nicht zugegriffen werden. Sie wird möglicherweise bereits von einer anderen Anwendung verwendet.",
-    "callVideoStoppedBySystem": "Ihr Video wurde von Ihrem System beendet.",
-    "callVideoRecoveredBySystem": "Ihr Video wurde fortgesetzt.",
-    "callMacOsCameraAccessDenied": "MacOS blockiert den Zugriff auf Ihre Kamera. Aktualisieren Sie Ihre Datenschutzeinstellungen, damit dieser Browser auf Ihre Kamera zugreifen kann.",
-    "callMacOsScreenShareAccessDenied": "MacOS blockiert die Bildschirmfreigabe. Aktualisieren Sie Ihre Datenschutzeinstellungen, damit dieser Browser Ihren Bildschirm aufzeichnen kann.",
-    "dismissButtonAriaLabel": "Schließen",
-    "failedToJoinCallGeneric": "Fehler bei der Teilnahme am Anruf.",
-    "failedToJoinCallInvalidMeetingLink": "Teilnahme an Besprechung nicht möglich. Ungültiger Link.",
-    "cameraFrozenForRemoteParticipants": "Benutzer im Anruf haben Probleme, Ihr Video zu sehen. Überprüfen Sie Ihre Geräte und Ihr Netzwerk.",
-    "unableToStartVideoEffect": "Videoeffekt kann nicht angewendet werden.",
-    "startSpotlightWhileMaxParticipantsAreSpotlighted": "Das Spotlight für Teilnehmer*innen kann nicht gestartet werden, da die maximale Anzahl von Teilnehmer*innen bereits im Spotlight ist."
-  },
-  "videoGallery": {
-    "screenIsBeingSharedMessage": "Sie teilen Ihren Bildschirm",
-    "screenShareLoadingMessage": "Der Bildschirm von {participant} wird geladen",
-    "localVideoLabel": "Sie",
-    "localVideoCameraSwitcherLabel": "Kamera wechseln",
-    "localVideoMovementLabel": "Verschiebbare lokale Videokachel",
-    "localVideoSelectedDescription": "{cameraName} ausgewählt",
-    "displayNamePlaceholder": "Teilnehmer ohne Namen",
-    "fitRemoteParticipantToFrame": "An Rahmen anpassen",
-    "fillRemoteParticipantFrame": "Rahmen ausfüllen",
-    "pinParticipantForMe": "Für mich anheften",
-    "pinParticipantForMeLimitReached": "Anheften (Limit erreicht)",
-    "unpinParticipantForMe": "Lösen",
-    "pinParticipantMenuItemAriaLabel": "{participantName} anheften",
-    "unpinParticipantMenuItemAriaLabel": "{participantName} lösen",
-    "pinnedParticipantAnnouncementAriaLabel": "{participantName} angeheftet",
-    "unpinnedParticipantAnnouncementAriaLabel": "{participantName} gelöst",
-    "startSpotlightVideoTileMenuLabel": "Spotlight für alle",
-    "addSpotlightVideoTileMenuLabel": "Spotlight hinzufügen",
-    "spotlightLimitReachedMenuTitle": "Spotlight-Limit erreicht",
-    "stopSpotlightVideoTileMenuLabel": "Spotlight beenden",
-    "stopSpotlightOnSelfVideoTileMenuLabel": "Spotlight beenden",
-    "attendeeRole": "Teilnehmer"
-  },
-  "dialpad": {
-    "placeholderText": "Telefonnummer eingeben",
-    "deleteButtonAriaLabel": "Löschen"
-  },
-  "holdButton": {
-    "onLabel": "Fortsetzen",
-    "offLabel": "Halten",
-    "tooltipOnContent": "Anruf fortsetzen",
-    "tooltipOffContent": "Anruf halten"
-  },
-  "videoTile": {
-    "participantStateRinging": "Anrufen...",
-    "participantStateHold": "In der Warteschleife"
-  },
-  "CameraAndMicrophoneSitePermissionsRequest": {
-    "primaryText": "Zulassen, dass {appName} Ihre Kamera und Ihr Mikrofon verwendet",
-    "secondaryText": "So können die Teilnehmer Sie sehen und hören.",
-    "linkText": "Benötigen Sie Hilfe? Hilfe zur Problembehandlung",
-    "primaryButtonText": "Ohne Kamera und Mikrofon fortfahren",
-    "ariaLabel": "Zugriff auf Kamera und Mikrofon zulassen"
-  },
-  "CameraSitePermissionsRequest": {
-    "primaryText": "{appName} die Verwendung Ihrer Kamera erlauben",
-    "secondaryText": "So können die Teilnehmer Sie sehen.",
-    "linkText": "Benötigen Sie Hilfe? Hilfe zur Problembehandlung",
-    "primaryButtonText": "Ohne Kamera fortfahren",
-    "ariaLabel": "Kamerazugriff zulassen"
-  },
-  "MicrophoneSitePermissionsRequest": {
-    "primaryText": "{appName} die Verwendung Ihres Mikrofons erlauben",
-    "secondaryText": "So können die Teilnehmer Sie hören.",
-    "linkText": "Benötigen Sie Hilfe? Hilfe zur Problembehandlung",
-    "primaryButtonText": "Ohne Mikrofon fortfahren",
-    "ariaLabel": "Mikrofonzugriff zulassen"
-  },
-  "CameraAndMicrophoneSitePermissionsCheck": {
-    "primaryText": "Überprüfen des Kamera- und Mikrofonzugriffs",
-    "secondaryText": "Zugriff bei Aufforderung zulassen. Dies ist so, dass Teilnehmer Sie sehen und hören können.",
-    "linkText": "Benötigen Sie Hilfe? Hilfe zur Problembehandlung",
-    "primaryButtonText": "Ohne Kamera und Mikrofon fortfahren",
-    "ariaLabel": "Überprüfen des Kamera- und Mikrofonzugriffs. Erlauben Sie den Zugriff, wenn Sie aufgefordert werden."
-  },
-  "CameraSitePermissionsCheck": {
-    "primaryText": "Überprüfung des Kamerazugriffs",
-    "secondaryText": "Zugriff bei Aufforderung zulassen. Dies ist so, dass Teilnehmer Sie sehen können.",
-    "linkText": "Benötigen Sie Hilfe? Hilfe zur Problembehandlung",
-    "primaryButtonText": "Ohne Kamera fortfahren",
-    "ariaLabel": "Überprüfen des Kamerazugriffs. Erlauben Sie den Zugriff, wenn Sie aufgefordert werden."
-  },
-  "MicrophoneSitePermissionsCheck": {
-    "primaryText": "Überprüfen des Mikrofonzugriffs",
-    "secondaryText": "Zugriff bei Aufforderung zulassen. Dies ist so, dass Teilnehmer Sie hören können.",
-    "linkText": "Benötigen Sie Hilfe? Hilfe zur Problembehandlung",
-    "primaryButtonText": "Ohne Mikrofon fortfahren",
-    "ariaLabel": "Der Mikrofonzugriff wird überprüft. Erlauben Sie den Zugriff, wenn Sie aufgefordert werden."
-  },
-  "CameraAndMicrophoneSitePermissionsDenied": {
-    "primaryText": "Auf Kamera und Mikrofon kann nicht zugegriffen werden",
-    "secondaryText": "Klicken Sie auf das Schlosssymbol in der Adressleiste, um dieser Webseite Mikrofonberechtigungen zu erteilen. Möglicherweise ist eine Seitenaktualisierung erforderlich.",
-    "primaryButtonText": "Ohne Kamera und Mikrofon fortfahren",
-    "linkText": "Benötigen Sie Hilfe? Hilfe zur Problembehandlung"
-  },
-  "CameraAndMicrophoneSitePermissionsDeniedSafari": {
-    "primaryText": "Auf Kamera und Mikrofon kann nicht zugegriffen werden",
-    "secondaryText": "Aktualisieren Sie die Seite, um Berechtigungen zuzulassen, oder überprüfen Sie die Einstellungen dieses Browsers und stellen Sie sicher, dass die Berechtigungen für diese Website aktiviert sind.",
-    "primaryButtonText": "Ohne Kamera und Mikrofon fortfahren",
-    "linkText": "Benötigen Sie Hilfe? Hilfe zur Problembehandlung"
-  },
-  "CameraSitePermissionsDenied": {
-    "primaryText": "Auf die Kamera kann nicht zugegriffen werden",
-    "secondaryText": "Klicken Sie auf das Schlosssymbol in der Adressleiste, um dieser Webseite Kameraberechtigungen zu erteilen. Möglicherweise ist eine Seitenaktualisierung erforderlich.",
-    "primaryButtonText": "Ohne Kamera fortfahren",
-    "linkText": "Benötigen Sie Hilfe? Hilfe zur Problembehandlung"
-  },
-  "MicrophoneSitePermissionsDenied": {
-    "primaryText": "Auf das Mikrofon kann nicht zugegriffen werden",
-    "secondaryText": "Klicken Sie auf das Schlosssymbol in der Adressleiste, um dieser Webseite Mikrofonberechtigungen zu erteilen. Möglicherweise ist eine Seitenaktualisierung erforderlich.",
-    "primaryButtonText": "Ohne Mikrofon fortfahren",
-    "linkText": "Benötigen Sie Hilfe? Hilfe zur Problembehandlung"
-  },
-  "CameraSitePermissionsDeniedSafari": {
-    "primaryText": "Auf die Kamera kann nicht zugegriffen werden",
-    "secondaryText": "Aktualisieren Sie die Seite, um Berechtigungen zuzulassen, oder überprüfen Sie die Einstellungen dieses Browsers und stellen Sie sicher, dass die Berechtigungen für diese Website aktiviert sind.",
-    "primaryButtonText": "Ohne Kamera fortfahren",
-    "linkText": "Benötigen Sie Hilfe? Hilfe zur Problembehandlung"
-  },
-  "MicrophoneSitePermissionsDeniedSafari": {
-    "primaryText": "Auf das Mikrofon kann nicht zugegriffen werden",
-    "secondaryText": "Aktualisieren Sie die Seite, um Berechtigungen zuzulassen, oder überprüfen Sie die Einstellungen dieses Browsers und stellen Sie sicher, dass die Berechtigungen für diese Website aktiviert sind.",
-    "primaryButtonText": "Ohne Mikrofon fortfahren",
-    "linkText": "Benötigen Sie Hilfe? Hilfe zur Problembehandlung"
-  },
-  "UnsupportedBrowser": {
-    "primaryText": "Der Browser wird nicht unterstützt.",
-    "secondaryText": "Bitte nehmen Sie über einen kompatiblen Browser an diesem Anruf teil.",
-    "moreHelpLinkText": "Kompatibilitätsanforderungen anzeigen"
-  },
-  "UnsupportedBrowserVersion": {
-    "primaryText": "Browserupdate erforderlich",
-    "secondaryText": "Um einen optimalen Anruf zu gewährleisten, aktualisieren Sie Ihren Browser, und versuchen Sie dann erneut, an dem Anruf teilzunehmen.",
-    "moreHelpLinkText": "Kompatibilitätsanforderungen anzeigen",
-    "continueAnywayButtonText": "Anruf ohne Aktualisierung starten"
-  },
-  "UnsupportedOperatingSystem": {
-    "primaryText": "Das Betriebssystem wird nicht unterstützt.",
-    "secondaryText": "Nehmen Sie an diesem Anruf teil, indem Sie ein Gerät mit einem kompatiblen Betriebssystem verwenden.",
-    "moreHelpLinkText": "Kompatibilitätsanforderungen anzeigen"
-  },
-  "BrowserPermissionDenied": {
-    "primaryText": "Kamera oder Mikrofon kann nicht verwendet werden",
-    "secondaryText": "Ihr Browser hat möglicherweise keinen Zugriff auf Ihre Kamera oder Ihr Mikrofon. Öffnen Sie die Systemeinstellungen, um dieses Problem zu beheben.",
-    "primaryButtonText": "Erneut versuchen",
-    "linkText": "Benötigen Sie Hilfe? Hilfe zur Problembehandlung"
-  },
-  "BrowserPermissionDeniedIOS": {
-    "primaryText": "Mikrofonzugriff zulassen, um fortzufahren",
-    "secondaryText": "Damit andere Teilnehmer Sie hören können.",
-    "primaryButtonText": "Erneut versuchen",
-    "imageAltText": "Berechtigungsspeicherort für Mikrofon- und Kamerageräte für iOS",
-    "linkText": "Benötigen Sie Hilfe? Hilfe zur Problembehandlung",
-    "step1Text": "Zur Einstellungs-App wechseln",
-    "step2Text": "Scrollen Sie nach unten zu den Einstellungen dieses Browsers",
-    "step3Text": "Mikrofon einschalten (Kamera optional)",
-    "step4Text": "Versuchen Sie erneut, dem Anruf beizutreten",
-    "step1DigitText": "1",
-    "step2DigitText": "2",
-    "step3DigitText": "3",
-    "step4DigitText": "4"
-  },
-  "verticalGallery": {
-    "leftNavButtonAriaLabel": "Vorherige Seite",
-    "rightNavButtonAriaLabel": "Nächste Seite"
-<<<<<<< HEAD
-  },
-  "AttendeeRole": "Teilnehmer"
-}
-
-=======
-  }
-}
->>>>>>> fc203b91
+{
+  "participantItem": {
+    "isMeText": "(Sie)",
+    "menuTitle": "Weitere Optionen",
+    "removeButtonLabel": "Entfernen",
+    "sharingIconLabel": "Teilen",
+    "mutedIconLabel": "Stumm geschaltet",
+    "displayNamePlaceholder": "Teilnehmer ohne Namen",
+    "participantStateRinging": "Anrufen...",
+    "participantStateHold": "In der Warteschleife",
+    "attendeeRole": "Teilnehmer"
+  },
+  "ParticipantList": {
+    "overflowParticipantCount": "+{overflowCount} weitere"
+  },
+  "typingIndicator": {
+    "singleUser": "{user} schreibt ...",
+    "multipleUsers": "{users} schreiben ...",
+    "multipleUsersAbbreviateOne": "{users} und 1 andere Person schreiben ...",
+    "multipleUsersAbbreviateMany": "{users} und {numOthers} andere schreiben ...",
+    "delimiter": ", "
+  },
+  "sendBox": {
+    "placeholderText": "Nachricht eingeben",
+    "textTooLong": "Ihre Nachrichtenlänge überschreitet den maximalen Grenzwert.",
+    "sendButtonAriaLabel": "Nachricht senden",
+    "fileUploadsPendingError": "Wird hochgeladen... Bitte warten.",
+    "removeFile": "Datei entfernen",
+    "uploading": "Hochladen",
+    "uploadCompleted": "Upload abgeschlossen"
+  },
+  "richTextSendBox": {
+    "placeholderText": "Nachricht eingeben",
+    "textTooLong": "Ihre Nachrichtenlänge überschreitet den maximalen Grenzwert.",
+    "sendButtonAriaLabel": "Nachricht senden",
+    "fileUploadsPendingError": "Wird hochgeladen... Bitte warten.",
+    "removeFile": "Datei entfernen",
+    "uploading": "Wird hochgeladen",
+    "uploadCompleted": "Upload abgeschlossen",
+    "boldTooltip": "Fett",
+    "italicTooltip": "Kursiv",
+    "underlineTooltip": "Unterstreichen",
+    "bulletListTooltip": "Aufzählungsliste",
+    "numberListTooltip": "Nummerierte Liste",
+    "increaseIndentTooltip": "Einzug vergrößern",
+    "decreaseIndentTooltip": "Einzug verringern",
+    "richTextFormatButtonTooltip": "Formatieren"
+  },
+  "mentionPopover": {
+    "mentionPopoverHeader": "Vorschläge"
+  },
+  "imageOverlay": {
+    "downloadButtonLabel": "Herunterladen",
+    "dismissButtonAriaLabel": "Schließen"
+  },
+  "messageStatusIndicator": {
+    "deliveredAriaLabel": "Nachricht gesendet",
+    "deliveredTooltipText": "Gesendet",
+    "seenAriaLabel": "Nachricht von anderen gesehen",
+    "seenTooltipText": "Gesehen",
+    "readByTooltipText": "Gelesen von {messageThreadReadCount} von {remoteParticipantsCount}",
+    "sendingAriaLabel": "Nachricht wird gesendet",
+    "sendingTooltipText": "Wird gesendet",
+    "failedToSendAriaLabel": "Nachricht konnte nicht gesendet werden",
+    "failedToSendTooltipText": "Fehler beim Senden"
+  },
+  "endCallButton": {
+    "label": "Verlassen",
+    "tooltipContent": "Anruf verlassen"
+  },
+  "cameraButton": {
+    "onLabel": "Kamera",
+    "offLabel": "Kamera",
+    "tooltipDisabledContent": "Kamera ist deaktiviert",
+    "tooltipOnContent": "Kamera ausschalten",
+    "tooltipOffContent": "Kamera einschalten",
+    "tooltipVideoLoadingContent": "Video wird geladen",
+    "cameraMenuTitle": "Kamera",
+    "cameraMenuTooltip": "Kamera auswählen",
+    "cameraButtonSplitRoleDescription": "Unterteilte Schaltfläche",
+    "onSplitButtonAriaLabel": "Kamera und Kameraoptionen deaktivieren",
+    "offSplitButtonAriaLabel": "Kamera und Kameraoptionen aktivieren",
+    "cameraActionTurnedOnAnnouncement": "Ihre Kamera wurde eingeschaltet.",
+    "cameraActionTurnedOffAnnouncement": "Ihre Kamera wurde ausgeschaltet.",
+    "onSplitButtonPrimaryActionCamera": "Kamera ausschalten",
+    "offSplitButtonPrimaryActionCamera": "Kamera einschalten",
+    "cameraPrimaryActionSplitButtonTitle": "Kamera verwenden",
+    "videoEffectsMenuItemTitle": "Effekte"
+  },
+  "microphoneButton": {
+    "onLabel": "Mikrofon",
+    "offLabel": "Mikrofon",
+    "tooltipDisabledContent": "Mikrofon ist deaktiviert",
+    "tooltipOnContent": "Mikrofon stummschalten",
+    "tooltipOffContent": "Mikrofonstummschaltung aufheben",
+    "microphoneMenuTitle": "Mikrofon",
+    "microphoneMenuTooltip": "Mikrofon auswählen",
+    "speakerMenuTitle": "Lautsprecher",
+    "speakerMenuTooltip": "Lautsprecher auswählen",
+    "microphoneButtonSplitRoleDescription": "Unterteilte Schaltfläche",
+    "onSplitButtonAriaLabel": "Mikrofon- und Audiooptionen stummschalten",
+    "offSplitButtonAriaLabel": "Stummschaltung von Mikrofon- und Audiooptionen aufheben",
+    "microphoneActionTurnedOnAnnouncement": "Ihr Mikrofon wurde eingeschaltet.",
+    "microphoneActionTurnedOffAnnouncement": "Ihr Mikrofon wurde ausgeschaltet.",
+    "offSplitButtonMicrophonePrimaryAction": "Mikrofonstummschaltung aufheben",
+    "onSplitButtonMicrophonePrimaryAction": "Mikrofon stummschalten",
+    "microphonePrimaryActionSplitButtonTitle": "Mikrofon verwenden"
+  },
+  "devicesButton": {
+    "label": "Geräte",
+    "tooltipContent": "Geräte verwalten",
+    "cameraMenuTitle": "Kamera",
+    "cameraMenuTooltip": "Kamera auswählen",
+    "audioDeviceMenuTitle": "Audiogerät",
+    "audioDeviceMenuTooltip": "Audiogerät auswählen",
+    "microphoneMenuTitle": "Mikrofon",
+    "microphoneMenuTooltip": "Mikrofon auswählen",
+    "speakerMenuTitle": "Lautsprecher",
+    "speakerMenuTooltip": "Lautsprecher auswählen"
+  },
+  "participantsButton": {
+    "label": "Personen",
+    "tooltipContent": "Teilnehmende anzeigen",
+    "menuHeader": "In diesem Anruf",
+    "participantsListButtonLabel": "{numParticipants} Personen",
+    "muteAllButtonLabel": "Alle stumm schalten",
+    "copyInviteLinkButtonLabel": "Einladungslink kopieren",
+    "copyInviteLinkActionedAriaLabel": "Einladungslink kopiert"
+  },
+  "screenShareButton": {
+    "onLabel": "Präsentation beenden",
+    "offLabel": "Präsentieren",
+    "tooltipDisabledContent": "Präsentieren ist deaktiviert",
+    "tooltipOnContent": "Ihr Bildschirm wird präsentiert",
+    "tooltipOffContent": "Präsentieren Sie Ihren Bildschirm"
+  },
+  "raiseHandButton": {
+    "offLabel": "Heben",
+    "onLabel": "Senken",
+    "tooltipDisabledContent": "Aktion „Hand heben“ ist deaktiviert",
+    "tooltipOnContent": "Hand senken",
+    "tooltipOffContent": "Hand heben"
+  },
+  "reactionButton": {
+    "label": "Reagieren",
+    "ariaLabel": "Reaktionsschaltfläche, Reaktion senden",
+    "tooltipDisabledContent": "Reaktionsaktion ist deaktiviert",
+    "tooltipContent": "Reaktion senden",
+    "likeReactionTooltipContent": "Gefällt mir",
+    "heartReactionTooltipContent": "Liebe",
+    "laughReactionTooltipContent": "Lachen",
+    "applauseReactionTooltipContent": "Applaus",
+    "surprisedReactionTooltipContent": "Überrascht"
+  },
+  "messageThread": {
+    "yesterday": "Gestern",
+    "sunday": "Sonntag",
+    "monday": "Montag",
+    "tuesday": "Dienstag",
+    "wednesday": "Mittwoch",
+    "thursday": "Donnerstag",
+    "friday": "Freitag",
+    "saturday": "Samstag",
+    "participantJoined": "ist dem Chat beigetreten.",
+    "participantLeft": "hat den Chat verlassen.",
+    "editMessage": "Bearbeiten",
+    "removeMessage": "Löschen",
+    "resendMessage": "Erneut senden",
+    "failToSendTag": "Fehler beim Senden",
+    "editedTag": "Bearbeitet",
+    "liveAuthorIntro": "{author} sagt",
+    "messageContentAriaText": "{author} hat {message} gesagt",
+    "messageContentMineAriaText": "Sie sagten {message}",
+    "editBoxTextLimit": "Ihre Nachricht überschreitet das Limit von {limitNumber} Zeichen.",
+    "editBoxPlaceholderText": "Bearbeiten Sie Ihre Nachricht",
+    "newMessagesIndicator": "Neue Nachrichten",
+    "noDisplayNameSub": "Kein Name",
+    "editBoxCancelButton": "Abbrechen",
+    "editBoxSubmitButton": "Fertig",
+    "messageReadCount": "Gelesen von {messageReadByCount} von {remoteParticipantsCount}",
+    "actionMenuMoreOptions": "Weitere Optionen",
+    "downloadFile": "Datei herunterladen",
+    "blockedWarningText": "Diese Nachricht wurde aufgrund einer Organisationsrichtlinie gelöscht.",
+    "blockedWarningLinkText": "Details",
+    "fileCardGroupMessage": "Die Nachricht weist eine {fileCount}-Anlage auf",
+    "messageDeletedAnnouncementAriaLabel": "Die Nachricht wurde gelöscht"
+  },
+  "errorBar": {
+    "unableToReachChatService": "Sie sind offline.",
+    "accessDenied": "Auf die Chatdienste kann nicht zugegriffen werden. Überprüfen Sie die angegebenen Benutzeranmeldeinformationen.",
+    "userNotInChatThread": "Sie sind nicht mehr in diesem Chatthread vertreten.",
+    "sendMessageNotInChatThread": "Fehler beim Senden der Nachricht, weil Sie sich nicht mehr in diesem Chatthread befinden.",
+    "sendMessageGeneric": "Fehler beim Senden der Nachricht",
+    "callingNetworkFailure": "Problematische Anrufverbindung – Sie scheinen offline zu sein",
+    "startVideoGeneric": "Video konnte nicht gestartet werden",
+    "stopVideoGeneric": "Video konnte nicht beendet werden",
+    "muteGeneric": "Mikrofon konnte nicht stummgeschaltet werden",
+    "unmuteGeneric": "Stummschaltung des Mikrofons konnte nicht beendet werden",
+    "speakingWhileMuted": "Ihr Mikrofon ist stummgeschaltet",
+    "startScreenShareGeneric": "Beim Starten der Bildschirmfreigabe ist ein Problem aufgetreten.",
+    "stopScreenShareGeneric": "Bildschirmfreigabe konnte nicht beendet werden",
+    "callNetworkQualityLow": "Die Netzwerkqualität ist niedrig.",
+    "callNoSpeakerFound": "Keine Lautsprecher oder Kopfhörer gefunden. Schließen Sie ein Audiogerät an, um den Anruf zu hören.",
+    "callNoMicrophoneFound": "Es wurden keine Mikrofone gefunden. Schließen Sie ein Audioeingabegerät an.",
+    "callMicrophoneAccessDenied": "Auf das Mikrofon kann nicht zugegriffen werden. Klicken Sie auf die Sperre in der Adressleiste, um dieser Webseite Berechtigungen zu erteilen.",
+    "callMicrophoneAccessDeniedSafari": "Auf das Mikrofon kann nicht zugegriffen werden. Aktualisieren Sie die Seite, um Berechtigungen zuzulassen, oder überprüfen Sie die Einstellungen dieses Browsers, und stellen Sie sicher, dass die Berechtigungen für diese Website aktiviert sind.",
+    "callMicrophoneMutedBySystem": "Sie werden von Ihrem System stummgeschaltet.",
+    "callMicrophoneUnmutedBySystem": "Ihr Mikrofon wurde wiederhergestellt, und Ihr System hat die Stummschaltung aufgehoben.",
+    "callMacOsMicrophoneAccessDenied": "Auf das Mikrofon kann nicht zugegriffen werden. Erteilen Sie die Mikrofonberechtigung in Ihren macOS-Datenschutzeinstellungen.",
+    "callLocalVideoFreeze": "Die Netzwerkbandbreite ist schlecht. Ihr Video wird möglicherweise für andere Personen während des Anrufs angehalten angezeigt.",
+    "callCameraAccessDenied": "Auf die Kamera kann nicht zugegriffen werden. Klicken Sie auf die Sperre in der Adressleiste, um dieser Webseite Berechtigungen zu erteilen.",
+    "callCameraAccessDeniedSafari": "Auf die Kamera kann nicht zugegriffen werden. Aktualisieren Sie die Seite, um Berechtigungen zuzulassen, oder überprüfen Sie die Einstellungen dieses Browsers, und stellen Sie sicher, dass die Berechtigungen für diese Website aktiviert sind.",
+    "callCameraAlreadyInUse": "Auf die Kamera kann nicht zugegriffen werden. Sie wird möglicherweise bereits von einer anderen Anwendung verwendet.",
+    "callVideoStoppedBySystem": "Ihr Video wurde von Ihrem System beendet.",
+    "callVideoRecoveredBySystem": "Ihr Video wurde fortgesetzt.",
+    "callMacOsCameraAccessDenied": "MacOS blockiert den Zugriff auf Ihre Kamera. Aktualisieren Sie Ihre Datenschutzeinstellungen, damit dieser Browser auf Ihre Kamera zugreifen kann.",
+    "callMacOsScreenShareAccessDenied": "MacOS blockiert die Bildschirmfreigabe. Aktualisieren Sie Ihre Datenschutzeinstellungen, damit dieser Browser Ihren Bildschirm aufzeichnen kann.",
+    "dismissButtonAriaLabel": "Schließen",
+    "failedToJoinCallGeneric": "Fehler bei der Teilnahme am Anruf.",
+    "failedToJoinCallInvalidMeetingLink": "Teilnahme an Besprechung nicht möglich. Ungültiger Link.",
+    "cameraFrozenForRemoteParticipants": "Benutzer im Anruf haben Probleme, Ihr Video zu sehen. Überprüfen Sie Ihre Geräte und Ihr Netzwerk.",
+    "unableToStartVideoEffect": "Videoeffekt kann nicht angewendet werden.",
+    "startSpotlightWhileMaxParticipantsAreSpotlighted": "Das Spotlight für Teilnehmer*innen kann nicht gestartet werden, da die maximale Anzahl von Teilnehmer*innen bereits im Spotlight ist."
+  },
+  "videoGallery": {
+    "screenIsBeingSharedMessage": "Sie teilen Ihren Bildschirm",
+    "screenShareLoadingMessage": "Der Bildschirm von {participant} wird geladen",
+    "localVideoLabel": "Sie",
+    "localVideoCameraSwitcherLabel": "Kamera wechseln",
+    "localVideoMovementLabel": "Verschiebbare lokale Videokachel",
+    "localVideoSelectedDescription": "{cameraName} ausgewählt",
+    "displayNamePlaceholder": "Teilnehmer ohne Namen",
+    "fitRemoteParticipantToFrame": "An Rahmen anpassen",
+    "fillRemoteParticipantFrame": "Rahmen ausfüllen",
+    "pinParticipantForMe": "Für mich anheften",
+    "pinParticipantForMeLimitReached": "Anheften (Limit erreicht)",
+    "unpinParticipantForMe": "Lösen",
+    "pinParticipantMenuItemAriaLabel": "{participantName} anheften",
+    "unpinParticipantMenuItemAriaLabel": "{participantName} lösen",
+    "pinnedParticipantAnnouncementAriaLabel": "{participantName} angeheftet",
+    "unpinnedParticipantAnnouncementAriaLabel": "{participantName} gelöst",
+    "startSpotlightVideoTileMenuLabel": "Spotlight für alle",
+    "addSpotlightVideoTileMenuLabel": "Spotlight hinzufügen",
+    "spotlightLimitReachedMenuTitle": "Spotlight-Limit erreicht",
+    "stopSpotlightVideoTileMenuLabel": "Spotlight beenden",
+    "stopSpotlightOnSelfVideoTileMenuLabel": "Spotlight beenden",
+    "attendeeRole": "Teilnehmer"
+  },
+  "dialpad": {
+    "placeholderText": "Telefonnummer eingeben",
+    "deleteButtonAriaLabel": "Löschen"
+  },
+  "holdButton": {
+    "onLabel": "Fortsetzen",
+    "offLabel": "Halten",
+    "tooltipOnContent": "Anruf fortsetzen",
+    "tooltipOffContent": "Anruf halten"
+  },
+  "videoTile": {
+    "participantStateRinging": "Anrufen...",
+    "participantStateHold": "In der Warteschleife"
+  },
+  "CameraAndMicrophoneSitePermissionsRequest": {
+    "primaryText": "Zulassen, dass {appName} Ihre Kamera und Ihr Mikrofon verwendet",
+    "secondaryText": "So können die Teilnehmer Sie sehen und hören.",
+    "linkText": "Benötigen Sie Hilfe? Hilfe zur Problembehandlung",
+    "primaryButtonText": "Ohne Kamera und Mikrofon fortfahren",
+    "ariaLabel": "Zugriff auf Kamera und Mikrofon zulassen"
+  },
+  "CameraSitePermissionsRequest": {
+    "primaryText": "{appName} die Verwendung Ihrer Kamera erlauben",
+    "secondaryText": "So können die Teilnehmer Sie sehen.",
+    "linkText": "Benötigen Sie Hilfe? Hilfe zur Problembehandlung",
+    "primaryButtonText": "Ohne Kamera fortfahren",
+    "ariaLabel": "Kamerazugriff zulassen"
+  },
+  "MicrophoneSitePermissionsRequest": {
+    "primaryText": "{appName} die Verwendung Ihres Mikrofons erlauben",
+    "secondaryText": "So können die Teilnehmer Sie hören.",
+    "linkText": "Benötigen Sie Hilfe? Hilfe zur Problembehandlung",
+    "primaryButtonText": "Ohne Mikrofon fortfahren",
+    "ariaLabel": "Mikrofonzugriff zulassen"
+  },
+  "CameraAndMicrophoneSitePermissionsCheck": {
+    "primaryText": "Überprüfen des Kamera- und Mikrofonzugriffs",
+    "secondaryText": "Zugriff bei Aufforderung zulassen. Dies ist so, dass Teilnehmer Sie sehen und hören können.",
+    "linkText": "Benötigen Sie Hilfe? Hilfe zur Problembehandlung",
+    "primaryButtonText": "Ohne Kamera und Mikrofon fortfahren",
+    "ariaLabel": "Überprüfen des Kamera- und Mikrofonzugriffs. Erlauben Sie den Zugriff, wenn Sie aufgefordert werden."
+  },
+  "CameraSitePermissionsCheck": {
+    "primaryText": "Überprüfung des Kamerazugriffs",
+    "secondaryText": "Zugriff bei Aufforderung zulassen. Dies ist so, dass Teilnehmer Sie sehen können.",
+    "linkText": "Benötigen Sie Hilfe? Hilfe zur Problembehandlung",
+    "primaryButtonText": "Ohne Kamera fortfahren",
+    "ariaLabel": "Überprüfen des Kamerazugriffs. Erlauben Sie den Zugriff, wenn Sie aufgefordert werden."
+  },
+  "MicrophoneSitePermissionsCheck": {
+    "primaryText": "Überprüfen des Mikrofonzugriffs",
+    "secondaryText": "Zugriff bei Aufforderung zulassen. Dies ist so, dass Teilnehmer Sie hören können.",
+    "linkText": "Benötigen Sie Hilfe? Hilfe zur Problembehandlung",
+    "primaryButtonText": "Ohne Mikrofon fortfahren",
+    "ariaLabel": "Der Mikrofonzugriff wird überprüft. Erlauben Sie den Zugriff, wenn Sie aufgefordert werden."
+  },
+  "CameraAndMicrophoneSitePermissionsDenied": {
+    "primaryText": "Auf Kamera und Mikrofon kann nicht zugegriffen werden",
+    "secondaryText": "Klicken Sie auf das Schlosssymbol in der Adressleiste, um dieser Webseite Mikrofonberechtigungen zu erteilen. Möglicherweise ist eine Seitenaktualisierung erforderlich.",
+    "primaryButtonText": "Ohne Kamera und Mikrofon fortfahren",
+    "linkText": "Benötigen Sie Hilfe? Hilfe zur Problembehandlung"
+  },
+  "CameraAndMicrophoneSitePermissionsDeniedSafari": {
+    "primaryText": "Auf Kamera und Mikrofon kann nicht zugegriffen werden",
+    "secondaryText": "Aktualisieren Sie die Seite, um Berechtigungen zuzulassen, oder überprüfen Sie die Einstellungen dieses Browsers und stellen Sie sicher, dass die Berechtigungen für diese Website aktiviert sind.",
+    "primaryButtonText": "Ohne Kamera und Mikrofon fortfahren",
+    "linkText": "Benötigen Sie Hilfe? Hilfe zur Problembehandlung"
+  },
+  "CameraSitePermissionsDenied": {
+    "primaryText": "Auf die Kamera kann nicht zugegriffen werden",
+    "secondaryText": "Klicken Sie auf das Schlosssymbol in der Adressleiste, um dieser Webseite Kameraberechtigungen zu erteilen. Möglicherweise ist eine Seitenaktualisierung erforderlich.",
+    "primaryButtonText": "Ohne Kamera fortfahren",
+    "linkText": "Benötigen Sie Hilfe? Hilfe zur Problembehandlung"
+  },
+  "MicrophoneSitePermissionsDenied": {
+    "primaryText": "Auf das Mikrofon kann nicht zugegriffen werden",
+    "secondaryText": "Klicken Sie auf das Schlosssymbol in der Adressleiste, um dieser Webseite Mikrofonberechtigungen zu erteilen. Möglicherweise ist eine Seitenaktualisierung erforderlich.",
+    "primaryButtonText": "Ohne Mikrofon fortfahren",
+    "linkText": "Benötigen Sie Hilfe? Hilfe zur Problembehandlung"
+  },
+  "CameraSitePermissionsDeniedSafari": {
+    "primaryText": "Auf die Kamera kann nicht zugegriffen werden",
+    "secondaryText": "Aktualisieren Sie die Seite, um Berechtigungen zuzulassen, oder überprüfen Sie die Einstellungen dieses Browsers und stellen Sie sicher, dass die Berechtigungen für diese Website aktiviert sind.",
+    "primaryButtonText": "Ohne Kamera fortfahren",
+    "linkText": "Benötigen Sie Hilfe? Hilfe zur Problembehandlung"
+  },
+  "MicrophoneSitePermissionsDeniedSafari": {
+    "primaryText": "Auf das Mikrofon kann nicht zugegriffen werden",
+    "secondaryText": "Aktualisieren Sie die Seite, um Berechtigungen zuzulassen, oder überprüfen Sie die Einstellungen dieses Browsers und stellen Sie sicher, dass die Berechtigungen für diese Website aktiviert sind.",
+    "primaryButtonText": "Ohne Mikrofon fortfahren",
+    "linkText": "Benötigen Sie Hilfe? Hilfe zur Problembehandlung"
+  },
+  "UnsupportedBrowser": {
+    "primaryText": "Der Browser wird nicht unterstützt.",
+    "secondaryText": "Bitte nehmen Sie über einen kompatiblen Browser an diesem Anruf teil.",
+    "moreHelpLinkText": "Kompatibilitätsanforderungen anzeigen"
+  },
+  "UnsupportedBrowserVersion": {
+    "primaryText": "Browserupdate erforderlich",
+    "secondaryText": "Um einen optimalen Anruf zu gewährleisten, aktualisieren Sie Ihren Browser, und versuchen Sie dann erneut, an dem Anruf teilzunehmen.",
+    "moreHelpLinkText": "Kompatibilitätsanforderungen anzeigen",
+    "continueAnywayButtonText": "Anruf ohne Aktualisierung starten"
+  },
+  "UnsupportedOperatingSystem": {
+    "primaryText": "Das Betriebssystem wird nicht unterstützt.",
+    "secondaryText": "Nehmen Sie an diesem Anruf teil, indem Sie ein Gerät mit einem kompatiblen Betriebssystem verwenden.",
+    "moreHelpLinkText": "Kompatibilitätsanforderungen anzeigen"
+  },
+  "BrowserPermissionDenied": {
+    "primaryText": "Kamera oder Mikrofon kann nicht verwendet werden",
+    "secondaryText": "Ihr Browser hat möglicherweise keinen Zugriff auf Ihre Kamera oder Ihr Mikrofon. Öffnen Sie die Systemeinstellungen, um dieses Problem zu beheben.",
+    "primaryButtonText": "Erneut versuchen",
+    "linkText": "Benötigen Sie Hilfe? Hilfe zur Problembehandlung"
+  },
+  "BrowserPermissionDeniedIOS": {
+    "primaryText": "Mikrofonzugriff zulassen, um fortzufahren",
+    "secondaryText": "Damit andere Teilnehmer Sie hören können.",
+    "primaryButtonText": "Erneut versuchen",
+    "imageAltText": "Berechtigungsspeicherort für Mikrofon- und Kamerageräte für iOS",
+    "linkText": "Benötigen Sie Hilfe? Hilfe zur Problembehandlung",
+    "step1Text": "Zur Einstellungs-App wechseln",
+    "step2Text": "Scrollen Sie nach unten zu den Einstellungen dieses Browsers",
+    "step3Text": "Mikrofon einschalten (Kamera optional)",
+    "step4Text": "Versuchen Sie erneut, dem Anruf beizutreten",
+    "step1DigitText": "1",
+    "step2DigitText": "2",
+    "step3DigitText": "3",
+    "step4DigitText": "4"
+  },
+  "verticalGallery": {
+    "leftNavButtonAriaLabel": "Vorherige Seite",
+    "rightNavButtonAriaLabel": "Nächste Seite"
+  }
+}