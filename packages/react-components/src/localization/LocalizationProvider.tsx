--- conflicted
+++ resolved
@@ -47,11 +47,9 @@
 import { MeetingConferencePhoneInfoModalStrings } from '../components/MeetingConferencePhoneInfo';
 import { IncomingCallNotificationStrings } from '../components/IncomingCallNotification';
 /* @conditional-compile-remove(rtt) */
-<<<<<<< HEAD
 import { RTTDisclosureBannerStrings } from '../components/RTTDisclosureBanner';
-=======
+/* @conditional-compile-remove(rtt) */
 import { RealTimeTextStrings } from '../components/RealTimeText';
->>>>>>> 7d021209
 
 /**
  * Locale information for all components exported from this library.
@@ -188,12 +186,10 @@
 
   IncomingCallNotification: IncomingCallNotificationStrings;
   /* @conditional-compile-remove(rtt) */
-<<<<<<< HEAD
   rttDisclosureBanner: RTTDisclosureBannerStrings;
-=======
+  /* @conditional-compile-remove(rtt) */
   /** Strings for RealTimeText */
   rtt: RealTimeTextStrings;
->>>>>>> 7d021209
 }
 
 /**
