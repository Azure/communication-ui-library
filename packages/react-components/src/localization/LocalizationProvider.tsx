--- conflicted
+++ resolved
@@ -16,11 +16,8 @@
   SendBoxStrings,
   TypingIndicatorStrings,
   VideoGalleryStrings,
-<<<<<<< HEAD
-  CaptionsSettingsModalStrings
-=======
+  CaptionsSettingsModalStrings,
   CaptionsBannerStrings
->>>>>>> c5aaf2db
 } from '../components';
 import { NotificationStackStrings } from '../components';
 import { RaiseHandButtonStrings } from '../components';
@@ -200,7 +197,6 @@
   /* @conditional-compile-remove(rtt) */
   /** Strings for RealTimeText */
   rtt: RealTimeTextStrings;
-<<<<<<< HEAD
   /** Strings for Captions Setting Modal */
   captionsSettingsModal: CaptionsSettingsModalStrings;
   /**
@@ -211,10 +207,8 @@
    * 1 to 1 mapping between language code and language string for caption languages
    */
   captionLanguages: CaptionLanguageStrings;
-=======
   /** Strings for CaptionsBanner */
   captionsBanner: CaptionsBannerStrings;
->>>>>>> c5aaf2db
 }
 
 /**
