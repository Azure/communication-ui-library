--- conflicted
+++ resolved
@@ -5,25 +5,16 @@
 import {
   CameraButtonStrings,
   EndCallButtonStrings,
-<<<<<<< HEAD
+  MessageStatusIndicatorStrings,
   MessageThreadStrings,
   MicrophoneButtonStrings,
   OptionsButtonStrings,
   ParticipantsButtonStrings,
   ParticipantItemStrings,
   ScreenShareButtonStrings,
-  TypingIndicatorStrings
-} from '../components';
-=======
-  MessageStatusIndicatorStrings,
-  MessageThreadStrings,
-  MicrophoneButtonStrings,
-  ParticipantItemStrings,
   SendBoxStrings,
   TypingIndicatorStrings
 } from '../components';
-
->>>>>>> 1b398ada
 import en_US from './translated/en-US.json';
 
 /**
