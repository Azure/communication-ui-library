// Copyright (c) Microsoft Corporation.
// Licensed under the MIT license.

import React, { createContext, useContext } from 'react';
import {
  CameraButtonStrings,
  EndCallButtonStrings,
  ErrorBarStrings,
  MessageStatusIndicatorStrings,
  MessageThreadStrings,
  MicrophoneButtonStrings,
  DevicesButtonStrings,
  ParticipantsButtonStrings,
  ParticipantItemStrings,
  ScreenShareButtonStrings,
  SendBoxStrings,
  TypingIndicatorStrings,
<<<<<<< HEAD
  VideoGalleryStrings,
  _DialpadStrings,
  FileCardStrings,
  FileDownloadCardsStrings,
  FileUploadCardsStrings
=======
  VideoGalleryStrings
>>>>>>> c4527687
} from '../components';
/* @conditional-compile-remove(dialpad) */
import { DialpadStrings } from '../components';
import { COMPONENT_LOCALE_EN_US } from './locales';

/**
 * Locale information for all components exported from this library.
 *
 * @public
 */
export interface ComponentLocale {
  /** Strings for components */
  strings: ComponentStrings;
  /* @conditional-compile-remove(date-time-customization) */
  /**
   * Optional function to provide customized date format.
   * @beta
   */
  onDisplayDateTimeString?: (messageDate: Date) => string;
}

/**
 * Strings used by all components exported from this library.
 *
 * @public
 */
export interface ComponentStrings {
  /** Strings for MessageThread */
  messageThread: MessageThreadStrings;
  /** Strings for ParticipantItem */
  participantItem: ParticipantItemStrings;
  /** Strings for CameraButton */
  cameraButton: CameraButtonStrings;
  /** Strings for MicrophoneButton */
  microphoneButton: MicrophoneButtonStrings;
  /** Strings for EndCallButton */
  endCallButton: EndCallButtonStrings;
  /** Strings for DevicesButton */
  devicesButton: DevicesButtonStrings;
  /** Strings for ParticipantsButton */
  participantsButton: ParticipantsButtonStrings;
  /** Strings for ScreenShareButton */
  screenShareButton: ScreenShareButtonStrings;
  /** Strings for TypingIndicator */
  typingIndicator: TypingIndicatorStrings;
  /** Strings for SendBox */
  sendBox: SendBoxStrings;
  /** Strings for MessageStatusIndicator */
  messageStatusIndicator: MessageStatusIndicatorStrings;
  /** Strings for ErroBar */
  errorBar: ErrorBarStrings;
  /** Strings for VideoGallery */
  videoGallery: VideoGalleryStrings;
<<<<<<< HEAD
  /** Strings for FileUploadCards */
  fileUploadCards: FileUploadCardsStrings;
  /** Strings for FileCard */
  fileCard: FileCardStrings;
  /** Strings for FileDownloadCard */
  fileDownloadCards: FileDownloadCardsStrings;
=======
  /* @conditional-compile-remove(dialpad) */
  /** Strings for Dialpad */
  dialpad: DialpadStrings;
>>>>>>> c4527687
}

/**
 * Context for providing localized strings to components exported from this library.
 *
 * @public
 */
export const LocaleContext = createContext<ComponentLocale>(COMPONENT_LOCALE_EN_US);

/**
 * Props for {@link LocalizationProvider}.
 *
 * @public
 */
export type LocalizationProviderProps = {
  /** Locale context to provide components */
  locale: ComponentLocale;
  /** Children to provide locale context. */
  children: React.ReactNode;
};

/**
 * Provider to provide localized strings for this library's react components.
 *
 * @remarks Components will be provided localized strings in English (US) by default if this
 * provider is not used.
 *
 * @public
 */
export const LocalizationProvider = (props: LocalizationProviderProps): JSX.Element => {
  const { locale, children } = props;
  return <LocaleContext.Provider value={locale}>{children}</LocaleContext.Provider>;
};

/** React hook to access locale */
export const useLocale = (): ComponentLocale => useContext(LocaleContext);<|MERGE_RESOLUTION|>--- conflicted
+++ resolved
@@ -15,15 +15,10 @@
   ScreenShareButtonStrings,
   SendBoxStrings,
   TypingIndicatorStrings,
-<<<<<<< HEAD
   VideoGalleryStrings,
-  _DialpadStrings,
   FileCardStrings,
   FileDownloadCardsStrings,
   FileUploadCardsStrings
-=======
-  VideoGalleryStrings
->>>>>>> c4527687
 } from '../components';
 /* @conditional-compile-remove(dialpad) */
 import { DialpadStrings } from '../components';
@@ -77,18 +72,15 @@
   errorBar: ErrorBarStrings;
   /** Strings for VideoGallery */
   videoGallery: VideoGalleryStrings;
-<<<<<<< HEAD
   /** Strings for FileUploadCards */
   fileUploadCards: FileUploadCardsStrings;
   /** Strings for FileCard */
   fileCard: FileCardStrings;
   /** Strings for FileDownloadCard */
   fileDownloadCards: FileDownloadCardsStrings;
-=======
   /* @conditional-compile-remove(dialpad) */
   /** Strings for Dialpad */
   dialpad: DialpadStrings;
->>>>>>> c4527687
 }
 
 /**
