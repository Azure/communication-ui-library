// Copyright (c) Microsoft Corporation.
// Licensed under the MIT License.

import React, { createContext, useContext } from 'react';
import {
  CameraButtonStrings,
  EndCallButtonStrings,
  ErrorBarStrings,
  MessageStatusIndicatorStrings,
  MessageThreadStrings,
  MicrophoneButtonStrings,
  DevicesButtonStrings,
  ParticipantsButtonStrings,
  ParticipantItemStrings,
  ScreenShareButtonStrings,
  SendBoxStrings,
  TypingIndicatorStrings,
  VideoGalleryStrings,
  CaptionsSettingsModalStrings,
  CaptionsBannerStrings,
  StartCaptionsButtonStrings
} from '../components';
import { NotificationStackStrings } from '../components';
import { RaiseHandButtonStrings } from '../components';
import { HoldButtonStrings } from '../components';
import { DialpadStrings } from '../components';
/* @conditional-compile-remove(call-readiness) */
import { SitePermissionsStrings } from '../components/DevicePermissions/SitePermissionsScaffolding';
/* @conditional-compile-remove(call-readiness) */
import { BrowserPermissionDeniedStrings } from '../components/DevicePermissions/BrowserPermissionDenied';
/* @conditional-compile-remove(call-readiness) */
import { BrowserPermissionDeniedIOSStrings } from '../components/DevicePermissions/BrowserPermissionDeniedIOS';
/* @conditional-compile-remove(call-readiness) */ /* @conditional-compile-remove(unsupported-browser) */
import { UnsupportedBrowserStrings } from '../components/UnsupportedBrowser';
import { VideoTileStrings } from '../components/VideoTile';
import { COMPONENT_LOCALE_EN_US } from './locales';
/* @conditional-compile-remove(unsupported-browser) */
import { UnsupportedBrowserVersionStrings } from '../components/UnsupportedBrowserVersion';
/* @conditional-compile-remove(unsupported-browser) */
import { UnsupportedOperatingSystemStrings } from '../components/UnsupportedOperatingSystem';
import { VerticalGalleryStrings } from '../components/VerticalGallery';
/* @conditional-compile-remove(total-participant-count) */
import { ParticipantListStrings } from '../components/ParticipantList';
/* @conditional-compile-remove(mention) */
import { MentionPopoverStrings } from '../components/MentionPopover';
import { ImageOverlayStrings } from '../components/ImageOverlay';
import { ReactionButtonStrings } from '../components';
/* @conditional-compile-remove(rich-text-editor) */
import { RichTextSendBoxStrings } from '../components/RichTextEditor/RichTextSendBox';
import { MeetingConferencePhoneInfoModalStrings } from '../components/MeetingConferencePhoneInfo';
import { IncomingCallNotificationStrings } from '../components/IncomingCallNotification';
/* @conditional-compile-remove(rtt) */
<<<<<<< HEAD
import { RTTModalStrings } from '../components/RTTModal';
=======
import { RTTDisclosureBannerStrings } from '../components/RTTDisclosureBanner';
/* @conditional-compile-remove(rtt) */
import { RealTimeTextModalStrings } from '../components/RealTimeTextModal';
>>>>>>> 050c4ab6
/* @conditional-compile-remove(rtt) */
import { RealTimeTextStrings } from '../components/RealTimeText';
import { CaptionLanguageStrings, SpokenLanguageStrings } from '../types';
/* @conditional-compile-remove(rtt) */
import { StartRealTimeTextButtonStrings } from '../components/StartRealTimeTextButton';

/**
 * Locale information for all components exported from this library.
 *
 * @public
 */
export interface ComponentLocale {
  /** Strings for components */
  strings: ComponentStrings;
  /* @conditional-compile-remove(date-time-customization) */
  /**
   * Optional function to provide customized date format.
   * @beta
   */
  onDisplayDateTimeString?: (messageDate: Date) => string;
}

/**
 * Strings used by all components exported from this library.
 *
 * @public
 */
export interface ComponentStrings {
  /** Strings for MessageThread */
  messageThread: MessageThreadStrings;
  /** Strings for ParticipantItem */
  participantItem: ParticipantItemStrings;
  /** Strings for CameraButton */
  cameraButton: CameraButtonStrings;
  /** Strings for MicrophoneButton */
  microphoneButton: MicrophoneButtonStrings;
  /** Strings for EndCallButton */
  endCallButton: EndCallButtonStrings;
  /** Strings for DevicesButton */
  devicesButton: DevicesButtonStrings;
  /** Strings for ParticipantsButton */
  participantsButton: ParticipantsButtonStrings;
  /** Strings for ScreenShareButton */
  screenShareButton: ScreenShareButtonStrings;
  /** Strings for RaiseHandButton */
  raiseHandButton: RaiseHandButtonStrings;
  /**
   * Strings for ReactionButton
   * */
  reactionButton: ReactionButtonStrings;
  /** Strings for TypingIndicator */
  typingIndicator: TypingIndicatorStrings;
  /** Strings for SendBox */
  sendBox: SendBoxStrings;
  /* @conditional-compile-remove(rich-text-editor) */
  /** Strings for RichTextSendBox */
  richTextSendBox: RichTextSendBoxStrings;
  /* @conditional-compile-remove(mention) */
  /** Strings for MentionPopover */
  mentionPopover: MentionPopoverStrings;
  /** Strings for ImageOverlay */
  imageOverlay: ImageOverlayStrings;
  /** Strings for MessageStatusIndicator */
  messageStatusIndicator: MessageStatusIndicatorStrings;
  /** Strings for ErrorBar */
  errorBar: ErrorBarStrings;

  /** Strings for NotificationStack */
  notificationStack: NotificationStackStrings;
  /** Strings for VideoGallery */
  videoGallery: VideoGalleryStrings;
  /** Strings for Dialpad */
  dialpad: DialpadStrings;
  /** Strings for VideoTile */
  videoTile: VideoTileStrings;
  /** Strings for HoldButton */
  holdButton: HoldButtonStrings;
  /* @conditional-compile-remove(call-readiness) */
  /** Strings for a site's permission request prompt */
  CameraAndMicrophoneSitePermissionsRequest: SitePermissionsStrings;
  /* @conditional-compile-remove(call-readiness) */
  /** Strings for a site's permission request prompt */
  CameraSitePermissionsRequest: SitePermissionsStrings;
  /* @conditional-compile-remove(call-readiness) */
  /** Strings for a site's permission request prompt */
  MicrophoneSitePermissionsRequest: SitePermissionsStrings;
  /* @conditional-compile-remove(call-readiness) */
  /** Strings for a site's permission generic checking prompt */
  CameraAndMicrophoneSitePermissionsCheck: SitePermissionsStrings;
  /* @conditional-compile-remove(call-readiness) */
  /** Strings for a site's permission generic checking prompt */
  CameraSitePermissionsCheck: SitePermissionsStrings;
  /* @conditional-compile-remove(call-readiness) */
  /** Strings for a site's permission generic checking prompt */
  MicrophoneSitePermissionsCheck: SitePermissionsStrings;
  /* @conditional-compile-remove(call-readiness) */
  /** Strings for a site's permission denied prompt */
  CameraAndMicrophoneSitePermissionsDenied: SitePermissionsStrings;
  /* @conditional-compile-remove(call-readiness) */
  /** Strings for a site's permission denied prompt for safari browsers*/
  CameraAndMicrophoneSitePermissionsDeniedSafari: SitePermissionsStrings;
  /* @conditional-compile-remove(call-readiness) */
  /** Strings for a site's permission denied prompt */
  CameraSitePermissionsDenied: SitePermissionsStrings;
  /* @conditional-compile-remove(call-readiness) */
  /** Strings for a site's permission denied prompt */
  MicrophoneSitePermissionsDenied: SitePermissionsStrings;
  /* @conditional-compile-remove(call-readiness) */
  /** Strings for a site's permission denied prompt for safari browsers*/
  CameraSitePermissionsDeniedSafari: SitePermissionsStrings;
  /* @conditional-compile-remove(call-readiness) */
  /** Strings for a site's permission denied prompt for safari browsers*/
  MicrophoneSitePermissionsDeniedSafari: SitePermissionsStrings;
  /* @conditional-compile-remove(unsupported-browser) */
  /** Strings for unsupported browser UI */
  UnsupportedBrowser: UnsupportedBrowserStrings;
  /* @conditional-compile-remove(unsupported-browser) */
  /** Strings for unsupported browser version UI */
  UnsupportedBrowserVersion: UnsupportedBrowserVersionStrings;
  /* @conditional-compile-remove(unsupported-browser) */
  /** Strings for unsupported browser version UI */
  UnsupportedOperatingSystem: UnsupportedOperatingSystemStrings;
  /* @conditional-compile-remove(call-readiness) */
  /** Strings for BrowserPemissionDenied */
  BrowserPermissionDenied: BrowserPermissionDeniedStrings;
  /* @conditional-compile-remove(call-readiness) */
  /** Strings for BrowserPemissionDeniedIOS */
  BrowserPermissionDeniedIOS: BrowserPermissionDeniedIOSStrings;
  /**
   * Strings for the VerticalGallery.
   */
  verticalGallery: VerticalGalleryStrings;
  /* @conditional-compile-remove(total-participant-count) */
  /** Strings for the participant list component */
  ParticipantList: ParticipantListStrings;
  /** Strings for the MeetingConferencePhoneInfoModal */
  meetingConferencePhoneInfo: MeetingConferencePhoneInfoModalStrings;
  IncomingCallNotification: IncomingCallNotificationStrings;
  /* @conditional-compile-remove(rtt) */
<<<<<<< HEAD
  /** Strings for the RTTModal */
  rttModal: RTTModalStrings;
=======
  /** Strings for the RTT Disclosure Banner */
  rttDisclosureBanner: RTTDisclosureBannerStrings;
  /* @conditional-compile-remove(rtt) */
  /** Strings for the RealTimeTextModal */
  realTimeTextModal: RealTimeTextModalStrings;
>>>>>>> 050c4ab6
  /* @conditional-compile-remove(rtt) */
  /** Strings for RealTimeText */
  realTimeText: RealTimeTextStrings;
  /** Strings for Captions Setting Modal */
  captionsSettingsModal: CaptionsSettingsModalStrings;
  /**
   * 1 to 1 mapping between language code and language string for spoken languages
   */
  spokenLanguages: SpokenLanguageStrings;
  /**
   * 1 to 1 mapping between language code and language string for caption languages
   */
  captionLanguages: CaptionLanguageStrings;
  /** Strings for CaptionsBanner */
  captionsBanner: CaptionsBannerStrings;
  /** Strings for Start Captions Button */
  startCaptionsButton: StartCaptionsButtonStrings;
  /* @conditional-compile-remove(rtt) */
  /** Strings for Start RealTimeText Button */
  startRealTimeTextButton: StartRealTimeTextButtonStrings;
}

/**
 * Context for providing localized strings to components exported from this library.
 *
 * @public
 */
export const LocaleContext = createContext<ComponentLocale>(COMPONENT_LOCALE_EN_US);

/**
 * Props for {@link LocalizationProvider}.
 *
 * @public
 */
export type LocalizationProviderProps = {
  /** Locale context to provide components */
  locale: ComponentLocale;
  /** Children to provide locale context. */
  children: React.ReactNode;
};

/**
 * Provider to provide localized strings for this library's react components.
 *
 * @remarks Components will be provided localized strings in English (US) by default if this
 * provider is not used.
 *
 * @public
 */
export const LocalizationProvider = (props: LocalizationProviderProps): JSX.Element => {
  const { locale, children } = props;
  return <LocaleContext.Provider value={locale}>{children}</LocaleContext.Provider>;
};

/** React hook to access locale */
export const useLocale = (): ComponentLocale => useContext(LocaleContext);<|MERGE_RESOLUTION|>--- conflicted
+++ resolved
@@ -50,13 +50,7 @@
 import { MeetingConferencePhoneInfoModalStrings } from '../components/MeetingConferencePhoneInfo';
 import { IncomingCallNotificationStrings } from '../components/IncomingCallNotification';
 /* @conditional-compile-remove(rtt) */
-<<<<<<< HEAD
-import { RTTModalStrings } from '../components/RTTModal';
-=======
-import { RTTDisclosureBannerStrings } from '../components/RTTDisclosureBanner';
-/* @conditional-compile-remove(rtt) */
 import { RealTimeTextModalStrings } from '../components/RealTimeTextModal';
->>>>>>> 050c4ab6
 /* @conditional-compile-remove(rtt) */
 import { RealTimeTextStrings } from '../components/RealTimeText';
 import { CaptionLanguageStrings, SpokenLanguageStrings } from '../types';
@@ -196,16 +190,8 @@
   meetingConferencePhoneInfo: MeetingConferencePhoneInfoModalStrings;
   IncomingCallNotification: IncomingCallNotificationStrings;
   /* @conditional-compile-remove(rtt) */
-<<<<<<< HEAD
-  /** Strings for the RTTModal */
-  rttModal: RTTModalStrings;
-=======
-  /** Strings for the RTT Disclosure Banner */
-  rttDisclosureBanner: RTTDisclosureBannerStrings;
-  /* @conditional-compile-remove(rtt) */
   /** Strings for the RealTimeTextModal */
   realTimeTextModal: RealTimeTextModalStrings;
->>>>>>> 050c4ab6
   /* @conditional-compile-remove(rtt) */
   /** Strings for RealTimeText */
   realTimeText: RealTimeTextStrings;
