{
  "name": "@internal/react-components",
  "version": "1.2.0",
  "description": "React component library",
  "module": "dist/dist-esm/index.js",
  "main": "dist/dist-cjs/index.js",
  "types": "dist/react-components.d.ts",
  "files": [
    "dist/"
  ],
  "scripts": {
    "build": "rushx _by-flavor \"npm run _build:by-flavor\"",
    "build:esm": "if-env COMMUNICATION_REACT_FLAVOR=stable && rushx preprocess && tsc -project tsconfig.preprocess.json || (if-env COMMUNICATION_REACT_FLAVOR=beta && tsc)",
    "build:cjs": "rollup -c --silent --failAfterWarnings",
    "build:watch": "rushx build",
    "clean": "rimraf dist && rimraf preprocessed",
    "test": "rushx _by-flavor \"npm run _test:by-flavor\"",
    "test:coverage": "rushx _by-flavor \"npm run test:_by-flavor -- --coverage\"",
    "snapshot:update": "npm run test -- --update-snapshot",
    "preprocess": "cpx \"./src/**\" ./preprocessed && babel ./src --out-dir ../preprocessed --extensions \".ts,.tsx\" --keep-file-extension --config-file ./.babelrc.js --relative && rimraf ../preprocessed",
    "api-extractor": "rushx _by-flavor \"npm run build:esm && npm run _api-extractor:by-flavor\"",
    "generate-doc": "api-documenter markdown -i temp -o docGen",
    "prettier": "prettier --no-error-on-unmatched-pattern --write --config ../../.prettierrc --ignore-path=../../.prettierignore \"**/*.js\" \"**/*.jsx\" \"**/*.ts\" \"**/*.tsx\"",
    "prettier:check": "prettier --no-error-on-unmatched-pattern --check --config ../../.prettierrc --ignore-path=../../.prettierignore \"**/*.js\" \"**/*.jsx\" \"**/*.ts\" \"**/*.tsx\"",
    "lint": "eslint --max-warnings 0 \"*/**/*.{ts,tsx}\"",
    "lint:fix": "npm run lint -- --fix",
    "lint:quiet": "npm run lint -- --quiet",
    "_api-extractor:by-flavor": "if-env COMMUNICATION_REACT_FLAVOR=stable && api-extractor run -c api-extractor.stable.json --local || (if-env COMMUNICATION_REACT_FLAVOR=beta && api-extractor run --local)",
    "_build:by-flavor": "rushx clean && npm run build:esm && rushx build:cjs && npm run _api-extractor:by-flavor",
    "_by-flavor": "rushx _current-flavor && env-cmd -f ../../common/config/env/.env --use-shell",
    "_current-flavor": "echo You are running under COMMUNICATION_REACT_FLAVOR: && env-cmd -f ../../common/config/env/.env node -p process.env.COMMUNICATION_REACT_FLAVOR",
    "_test:by-flavor": "(if-env COMMUNICATION_REACT_FLAVOR=stable && rushx preprocess || if-env COMMUNICATION_REACT_FLAVOR=beta && echo \"skip preprocess\") && jest"
  },
  "dependencies": {
    "@fluentui/react-file-type-icons": "~8.5.8",
    "@fluentui/react-hooks": "~8.3.8",
    "@fluentui/react-icons": "~1.1.137",
<<<<<<< HEAD
    "@fluentui/react-northstar": "^0.57.0",
    "copy-to-clipboard": "~3.3.1",
    "@internal/acs-ui-common": "1.2.0",
=======
    "@fluentui/react-northstar": "0.61.0",
    "@fluentui/react-window-provider": "~2.2.0",
    "@fluentui/react": "~8.17.2",
    "@internal/acs-ui-common": "1.1.1-beta.1",
    "copy-to-clipboard": "~3.3.1",
    "html-to-react": "~1.4.5",
>>>>>>> 8f4a7309
    "react-aria-live": "^2.0.5",
    "react-linkify": "^1.0.0-alpha",
    "uuid": "^8.1.0"
  },
  "peerDependencies": {
    "@types/react": ">=16.8.0 <18.0.0",
    "@types/react-dom": ">=16.8.0 <18.0.0",
    "react": ">=16.8.0 <18.0.0",
    "react-dom": ">=16.8.0 <18.0.0"
  },
  "devDependencies": {
    "@babel/cli": "~7.16.0",
    "@babel/core": "~7.16.0",
    "@babel/preset-env": "7.13.10",
    "@mdx-js/react": "^1.6.22",
    "@microsoft/api-documenter": "~7.12.11",
    "@microsoft/api-extractor": "~7.18.0",
    "@rollup/plugin-json": "~4.1.0",
    "@testing-library/jest-dom": "^5.11.4",
    "@testing-library/react-hooks": "^3.4.2",
    "@types/enzyme": "~3.10.8",
    "@types/jest": "~26.0.22",
    "@types/json-stringify-safe": "^5.0.0",
    "@types/node": "^14.14.10",
    "@types/react-aria-live": "^2.0.0",
    "@types/react-dom": "^16.9.8",
    "@types/react-linkify": "^1.0.0",
    "@types/react": "^16.9.49",
    "@types/uuid": "^8.3.0",
    "@typescript-eslint/eslint-plugin": "^4.12.0",
    "@typescript-eslint/parser": "^4.12.0",
    "@zerollup/ts-transform-paths": "~1.7.18",
    "ajv": "^6.9.1",
    "babel-jest": "^26.6.0",
    "babel-loader": "8.1.0",
    "concurrently": "^5.3.0",
    "copyfiles": "^2.4.1",
    "core-js": "^3.8.3",
    "cpx": "~1.5.0",
    "cross-env": "~7.0.3",
    "env-cmd": "~10.1.0",
    "enzyme-adapter-react-16": "~1.15.6",
    "enzyme": "~3.11.0",
    "eslint-config-prettier": "^6.12.0",
    "eslint-plugin-header": "^3.1.0",
    "eslint-plugin-import": "~2.22.1",
    "eslint-plugin-jsdoc": "~36.1.0",
    "eslint-plugin-jsx-a11y": "^6.3.1",
    "eslint-plugin-prettier": "^3.1.4",
    "eslint-plugin-react-hooks": "^4.1.2",
    "eslint-plugin-react": "^7.18.3",
    "eslint": "^7.7.0",
    "husky": "^4.3.0",
    "if-env": "~1.0.4",
    "jest-fetch-mock": "^3.0.3",
    "jest-junit": "~13.0.0",
    "jest": "26.6.0",
    "json-stringify-safe": "^5.0.1",
    "nan": "^2.14.1",
    "node-forge": ">=1.0.0",
    "prettier": "2.3.1",
    "pretty-quick": "^3.1.0",
    "react-dom": "16.13.1",
    "react-is": "~17.0.1",
    "react-test-renderer": "^16.14.0",
    "react": "~16.14.0",
    "regenerator-runtime": "^0.13.7",
    "rimraf": "^2.6.2",
    "rollup": "~2.42.4",
    "scheduler": "^0.20.0",
    "source-map-explorer": "^2.5.0",
    "styled-components": "~5.2.1",
    "ts-jest": "^26.4.4",
    "ts-node": "^9.1.1",
    "type-fest": "~2.5.4",
    "typescript": "4.3.5",
    "webpack": "5.38.1"
  }
}<|MERGE_RESOLUTION|>--- conflicted
+++ resolved
@@ -35,18 +35,12 @@
     "@fluentui/react-file-type-icons": "~8.5.8",
     "@fluentui/react-hooks": "~8.3.8",
     "@fluentui/react-icons": "~1.1.137",
-<<<<<<< HEAD
-    "@fluentui/react-northstar": "^0.57.0",
     "copy-to-clipboard": "~3.3.1",
     "@internal/acs-ui-common": "1.2.0",
-=======
     "@fluentui/react-northstar": "0.61.0",
     "@fluentui/react-window-provider": "~2.2.0",
     "@fluentui/react": "~8.17.2",
-    "@internal/acs-ui-common": "1.1.1-beta.1",
-    "copy-to-clipboard": "~3.3.1",
     "html-to-react": "~1.4.5",
->>>>>>> 8f4a7309
     "react-aria-live": "^2.0.5",
     "react-linkify": "^1.0.0-alpha",
     "uuid": "^8.1.0"
