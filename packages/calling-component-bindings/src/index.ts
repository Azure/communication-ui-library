// Copyright (c) Microsoft Corporation.
// Licensed under the MIT license.

export type { CallingBaseSelectorProps } from './baseSelectors';
export * from './callControlSelectors';
export { createDefaultCallingHandlers } from './handlers/createHandlers';
/* @conditional-compile-remove(teams-identity-support) */
export { createDefaultTeamsCallingHandlers } from './handlers/createTeamsCallHandlers';
export type { ParticipantListSelector } from './participantListSelector';
export type { ParticipantsButtonSelector } from './participantsButtonSelector';
export type { VideoGallerySelector } from './videoGallerySelector';
export type { ErrorBarSelector } from './errorBarSelector';
/* @conditional-compile-remove(PSTN-calls) */
export type { HoldButtonSelector } from './callControlSelectors';

/* @conditional-compile-remove(close-captions) */
export type {
  _StartCaptionsButtonSelector,
  _ChangeSpokenLanguageSelector,
<<<<<<< HEAD
  _CaptionsSelector
=======
  _CaptionsBannerSelector
} from './captionsSelector';

/* @conditional-compile-remove(close-captions) */
export {
  _captionsBannerSelector,
  _startCaptionsButtonSelector,
  _changeSpokenLanguageSelector
>>>>>>> c753875a
} from './captionsSelector';

export type { CallingHandlers } from './handlers/createHandlers';
/* @conditional-compile-remove(teams-identity-support) */
export type { TeamsCallingHandlers } from './handlers/createTeamsCallHandlers';
export type { CommonCallingHandlers } from './handlers/createCommonHandlers';
export type { captionsOptions } from './handlers/createCommonHandlers';
/* @conditional-compile-remove(teams-identity-support) */
export { useTeamsCall, useTeamsCallAgent } from './providers';

export {
  CallAgentProvider,
  CallClientProvider,
  CallProvider,
  useCall,
  useCallAgent,
  useCallClient,
  useDeviceManager
} from './providers';
export type { CallAgentProviderProps, CallClientProviderProps, CallProviderProps } from './providers';

export { usePropsFor as useCallingPropsFor, getSelector as getCallingSelector } from './hooks/usePropsFor';
export type { GetSelector as GetCallingSelector, EmptySelector } from './hooks/usePropsFor';

export { useSelector as useCallingSelector } from './hooks/useSelector';
export { useHandlers as useCallingHandlers } from './hooks/useHandlers';

export { _isInCall, _isPreviewOn, _isInLobbyOrConnecting } from './utils/callUtils';
/* @conditional-compile-remove(PSTN-calls) */
export { _updateUserDisplayNames } from './utils/callUtils';
/* @conditional-compile-remove(unsupported-browser) */
export { _getEnvironmentInfo } from './utils/callUtils';

export { _videoGalleryRemoteParticipantsMemo, _dominantSpeakersWithFlatId } from './utils/videoGalleryUtils';<|MERGE_RESOLUTION|>--- conflicted
+++ resolved
@@ -17,9 +17,6 @@
 export type {
   _StartCaptionsButtonSelector,
   _ChangeSpokenLanguageSelector,
-<<<<<<< HEAD
-  _CaptionsSelector
-=======
   _CaptionsBannerSelector
 } from './captionsSelector';
 
@@ -28,7 +25,6 @@
   _captionsBannerSelector,
   _startCaptionsButtonSelector,
   _changeSpokenLanguageSelector
->>>>>>> c753875a
 } from './captionsSelector';
 
 export type { CallingHandlers } from './handlers/createHandlers';
