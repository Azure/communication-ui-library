--- conflicted
+++ resolved
@@ -14,11 +14,8 @@
   LocalVideoStreamState,
   CallErrors,
   DiagnosticsCallFeatureState,
-<<<<<<< HEAD
+  SpotlightCallFeatureState,
   CallState
-=======
-  SpotlightCallFeatureState
->>>>>>> 3bad50b3
 } from '@internal/calling-stateful-client';
 import { ReactionState } from '@internal/calling-stateful-client';
 import { CaptionsInfo } from '@internal/calling-stateful-client';
@@ -262,7 +259,15 @@
   return state.calls[props.callId]?.captionsFeature.supportedSpokenLanguages as _SupportedSpokenLanguage[];
 };
 
-<<<<<<< HEAD
+/* @conditional-compile-remove(teams-meeting-conference) */
+/** @private */
+export const getTeamsMeetingConference = (
+  state: CallClientState,
+  props: CallingBaseSelectorProps
+): ConferencePhoneInfo[] | undefined => {
+  return state.calls[props.callId]?.teamsMeetingConference;
+};
+
 /** @private */
 export const getBreakoutRoomMainMeeting = (
   state: CallClientState,
@@ -272,13 +277,4 @@
     (call) => call.breakoutRooms?.assignedBreakoutRoom?.call?.id === props.callId
   );
   return mainMeetingCallState;
-=======
-/* @conditional-compile-remove(teams-meeting-conference) */
-/** @private */
-export const getTeamsMeetingConference = (
-  state: CallClientState,
-  props: CallingBaseSelectorProps
-): ConferencePhoneInfo[] | undefined => {
-  return state.calls[props.callId]?.teamsMeetingConference;
->>>>>>> 3bad50b3
 };