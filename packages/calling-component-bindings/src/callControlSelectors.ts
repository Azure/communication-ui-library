// Copyright (c) Microsoft Corporation.
// Licensed under the MIT license.

import { AudioDeviceInfo, VideoDeviceInfo } from '@azure/communication-calling';
import { CallClientState } from '@internal/calling-stateful-client';
import * as reselect from 'reselect';
import {
  CallingBaseSelectorProps,
  getCallExists,
  getDeviceManager,
  getIsMuted,
  getIsScreenSharingOn,
  getLocalVideoStreams
} from './baseSelectors';
<<<<<<< HEAD
/* @conditional-compile-remove(raise-hand) */
import { getLocalParticipantRaisedHand } from './baseSelectors';
=======
/* @conditional-compile-remove(rooms) */
import { getRole } from './baseSelectors';
>>>>>>> 58f2411a
/* @conditional-compile-remove(PSTN-calls) */
import { getCallState } from './baseSelectors';
import { _isPreviewOn } from './utils/callUtils';

/**
 * Selector type for {@link MicrophoneButton} component.
 *
 * @public
 */
export type MicrophoneButtonSelector = (
  state: CallClientState,
  props: CallingBaseSelectorProps
) => {
  disabled: boolean;
  checked: boolean;
  microphones: AudioDeviceInfo[];
  speakers: AudioDeviceInfo[];
  selectedMicrophone?: AudioDeviceInfo;
  selectedSpeaker?: AudioDeviceInfo;
};

/**
 * Selector for {@link MicrophoneButton} component.
 *
 * @public
 */
export const microphoneButtonSelector: MicrophoneButtonSelector = reselect.createSelector(
  [getCallExists, getIsMuted, getDeviceManager, /* @conditional-compile-remove(rooms) */ getRole],
  (callExists, isMuted, deviceManager, /* @conditional-compile-remove(rooms) */ role) => {
    const permission = deviceManager.deviceAccess ? deviceManager.deviceAccess.audio : true;
    return {
      disabled: !callExists || !permission || /* @conditional-compile-remove(rooms) */ role === 'Consumer',
      checked: callExists ? !isMuted : false,
      microphones: deviceManager.microphones,
      speakers: deviceManager.speakers,
      selectedMicrophone: deviceManager.selectedMicrophone,
      selectedSpeaker: deviceManager.selectedSpeaker
    };
  }
);

/**
 * Selector type for {@link CameraButton} component.
 *
 * @public
 */
export type CameraButtonSelector = (
  state: CallClientState,
  props: CallingBaseSelectorProps
) => {
  disabled: boolean;
  checked: boolean;
  cameras: VideoDeviceInfo[];
  selectedCamera?: VideoDeviceInfo;
};

/**
 * Selector for {@link CameraButton} component.
 *
 * @public
 */
export const cameraButtonSelector: CameraButtonSelector = reselect.createSelector(
  [getLocalVideoStreams, getDeviceManager, /* @conditional-compile-remove(rooms) */ getRole],
  (localVideoStreams, deviceManager, /* @conditional-compile-remove(rooms) */ role) => {
    const previewOn = _isPreviewOn(deviceManager);
    const localVideoFromCall = localVideoStreams?.find((stream) => stream.mediaStreamType === 'Video');
    const permission = deviceManager.deviceAccess ? deviceManager.deviceAccess.video : true;

    return {
      disabled:
        !deviceManager.selectedCamera ||
        !permission ||
        !deviceManager.cameras.length ||
        /* @conditional-compile-remove(rooms) */ role === 'Consumer',
      checked: localVideoStreams !== undefined && localVideoStreams.length > 0 ? !!localVideoFromCall : previewOn,
      cameras: deviceManager.cameras,
      selectedCamera: deviceManager.selectedCamera
    };
  }
);

/**
 * Selector type for {@link ScreenShareButton} component.
 *
 * @public
 */
export type ScreenShareButtonSelector = (
  state: CallClientState,
  props: CallingBaseSelectorProps
) => {
  checked?: boolean;
  /* @conditional-compile-remove(PSTN-calls) */
  disabled?: boolean;
};

/**
 * Selector for {@link ScreenShareButton} component.
 *
 * @public
 */
export const screenShareButtonSelector: ScreenShareButtonSelector = reselect.createSelector(
  [
    getIsScreenSharingOn,
    /* @conditional-compile-remove(PSTN-calls) */ getCallState,
    /* @conditional-compile-remove(rooms) */ getRole
  ],
  (
    isScreenSharingOn,
    /* @conditional-compile-remove(PSTN-calls) */ callState,
    /* @conditional-compile-remove(rooms) */ role
  ) => {
    return {
      checked: isScreenSharingOn,
      /* @conditional-compile-remove(PSTN-calls) */
      disabled:
        (callState === 'InLobby' ? true : callState === 'Connecting' ?? false) ||
        /* @conditional-compile-remove(rooms) */ role === 'Consumer' ||
        /* @conditional-compile-remove(rooms) */ role === 'Attendee'
    };
  }
);

/* @conditional-compile-remove(raise-hand) */
/**
 * Selector type for {@link RaiseHandButton} component.
 *
 * @public
 */
export type RaiseHandButtonSelector = (
  state: CallClientState,
  props: CallingBaseSelectorProps
) => {
  checked?: boolean;
  /* @conditional-compile-remove(PSTN-calls) */
  disabled?: boolean;
};

/* @conditional-compile-remove(raise-hand) */
/**
 * Selector for {@link RaiseHandButton} component.
 *
 * @public
 */
export const raiseHandButtonSelector: RaiseHandButtonSelector = reselect.createSelector(
  [getLocalParticipantRaisedHand, /* @conditional-compile-remove(PSTN-calls) */ getCallState],
  (raisedHand, /* @conditional-compile-remove(PSTN-calls) */ callState) => {
    return {
      checked: raisedHand ? true : false,
      /* @conditional-compile-remove(PSTN-calls) */
      disabled: callState === 'InLobby' ? true : callState === 'Connecting' ?? false
    };
  }
);

/**
 * Selector type for {@link DevicesButton} component.
 *
 * @public
 */
export type DevicesButtonSelector = (
  state: CallClientState,
  props: CallingBaseSelectorProps
) => {
  microphones: AudioDeviceInfo[];
  speakers: AudioDeviceInfo[];
  cameras: VideoDeviceInfo[];
  selectedMicrophone?: AudioDeviceInfo;
  selectedSpeaker?: AudioDeviceInfo;
  selectedCamera?: VideoDeviceInfo;
};

/**
 * Selector for {@link DevicesButton} component.
 *
 * @public
 */
export const devicesButtonSelector: DevicesButtonSelector = reselect.createSelector(
  [getDeviceManager],
  (deviceManager) => {
    return {
      microphones: removeBlankNameDevices(deviceManager.microphones),
      speakers: removeBlankNameDevices(deviceManager.speakers),
      cameras: removeBlankNameDevices(deviceManager.cameras),
      selectedMicrophone: deviceManager.selectedMicrophone,
      selectedSpeaker: deviceManager.selectedSpeaker,
      selectedCamera: deviceManager.selectedCamera
    };
  }
);

function removeBlankNameDevices<T extends { name: string }>(devices: T[]): T[] {
  return devices.filter((device) => device.name !== '');
}

/* @conditional-compile-remove(PSTN-calls) */
/**
 * Selector type for the {@link HoldButton} component.
 * @public
 */
export type HoldButtonSelector = (
  state: CallClientState,
  props: CallingBaseSelectorProps
) => {
  checked: boolean;
};

/* @conditional-compile-remove(PSTN-calls) */
/**
 * Selector for the {@link HoldButton} component.
 * @public
 */
export const holdButtonSelector: HoldButtonSelector = reselect.createSelector([getCallState], (callState) => {
  return {
    checked: callState === 'LocalHold'
  };
});<|MERGE_RESOLUTION|>--- conflicted
+++ resolved
@@ -12,13 +12,10 @@
   getIsScreenSharingOn,
   getLocalVideoStreams
 } from './baseSelectors';
-<<<<<<< HEAD
 /* @conditional-compile-remove(raise-hand) */
 import { getLocalParticipantRaisedHand } from './baseSelectors';
-=======
 /* @conditional-compile-remove(rooms) */
 import { getRole } from './baseSelectors';
->>>>>>> 58f2411a
 /* @conditional-compile-remove(PSTN-calls) */
 import { getCallState } from './baseSelectors';
 import { _isPreviewOn } from './utils/callUtils';
