// Copyright (c) Microsoft Corporation.
// Licensed under the MIT license.

<<<<<<< HEAD
import { getDiagnostics, getLatestErrors } from './baseSelectors';
import { ErrorType } from '@internal/react-components';
=======
import { getLatestErrors } from './baseSelectors';
import { ActiveError, ErrorType } from '@internal/react-components';
>>>>>>> e337a081
import { createSelector } from 'reselect';
import { CallErrors, CallErrorTarget } from '@internal/calling-stateful-client';

/**
 * Select the first 3 active errors from the state for the `ErrorBar` component.
 *
 * In case there are many errors, only the first three errors are returned to avoid
 * filling up the UI with too many errors.
 *
 * Invariants:
 *   - `ErrorType` is never repeated in the returned errors.
 *   - Errors are returned in a fixed order by `ErrorType`.
 */
export const errorBarSelector = createSelector(
<<<<<<< HEAD
  [getLatestErrors, getDiagnostics],
  (latestErrors, diagnostics): { activeErrors: ErrorType[] } => {
=======
  [getLatestErrors],
  (latestErrors: CallErrors): { activeErrors: ActiveError[] } => {
>>>>>>> e337a081
    // The order in which the errors are returned is significant: The `ErrorBar` shows errors on the UI in that order.
    // There are several options for the ordering:
    //   - Sorted by when the errors happened (latest first / oldest first).
    //   - Stable sort by error type.
    //
    // We chose to stable sort by error type: We intend to show only a small number of errors on the UI and we do not
    // have timestamps for errors.
<<<<<<< HEAD
    const activeErrors: ErrorType[] = [];

    // Errors reported via diagnostics are more reliable than from API method failures, so process those first.
    if (diagnostics?.media.latest.speakingWhileMicrophoneIsMuted?.value) {
      activeErrors.push('speakingWhileMuted');
    }

    // Prefer to show errors with privacy implications.
    if (latestErrors['Call.stopVideo'] !== undefined) {
      activeErrors.push('stopVideoGeneric');
    }
    if (latestErrors['Call.mute'] !== undefined) {
      activeErrors.push('muteGeneric');
    }
    if (latestErrors['Call.stopScreenSharing'] !== undefined) {
      activeErrors.push('stopScreenShareGeneric');
    }

    if (latestErrors['Call.startVideo'] !== undefined) {
      activeErrors.push('startVideoGeneric');
    }
    if (latestErrors['Call.unmute'] !== undefined) {
      activeErrors.push('unmuteGeneric');
    }
    if (latestErrors['Call.startScreenSharing'] !== undefined) {
      activeErrors.push('startScreenShareGeneric');
    }

    // We only return the first few errors to avoid filling up the UI with too many `MessageBar`s.
    activeErrors.splice(maxErrorCount);
    return { activeErrors: activeErrors };
  }
);
=======
    const activeErrors: ActiveError[] = [];

    // Prefer to show errors with privacy implications.
    appendActiveErrorIfDefined(activeErrors, latestErrors, 'Call.stopVideo', 'stopVideoGeneric');
    appendActiveErrorIfDefined(activeErrors, latestErrors, 'Call.mute', 'muteGeneric');
    appendActiveErrorIfDefined(activeErrors, latestErrors, 'Call.stopScreenSharing', 'stopScreenShareGeneric');

    appendActiveErrorIfDefined(activeErrors, latestErrors, 'Call.startVideo', 'startVideoGeneric');
    appendActiveErrorIfDefined(activeErrors, latestErrors, 'Call.unmute', 'unmuteGeneric');
    appendActiveErrorIfDefined(activeErrors, latestErrors, 'Call.startScreenSharing', 'startScreenShareGeneric');

    // We only return the first few errors to avoid filling up the UI with too many `MessageBar`s.
    activeErrors.splice(maxErrorCount);
    return { activeErrors: activeErrors };
  }
);

const appendActiveErrorIfDefined = (
  activeErrors: ActiveError[],
  latestErrors: CallErrors,
  target: CallErrorTarget,
  activeErrorType: ErrorType
): void => {
  if (latestErrors[target] === undefined) {
    return;
  }
  activeErrors.push({
    type: activeErrorType,
    timestamp: latestErrors[target].timestamp
  });
};
>>>>>>> e337a081

const maxErrorCount = 3;<|MERGE_RESOLUTION|>--- conflicted
+++ resolved
@@ -1,13 +1,8 @@
 // Copyright (c) Microsoft Corporation.
 // Licensed under the MIT license.
 
-<<<<<<< HEAD
 import { getDiagnostics, getLatestErrors } from './baseSelectors';
-import { ErrorType } from '@internal/react-components';
-=======
-import { getLatestErrors } from './baseSelectors';
 import { ActiveError, ErrorType } from '@internal/react-components';
->>>>>>> e337a081
 import { createSelector } from 'reselect';
 import { CallErrors, CallErrorTarget } from '@internal/calling-stateful-client';
 
@@ -22,13 +17,8 @@
  *   - Errors are returned in a fixed order by `ErrorType`.
  */
 export const errorBarSelector = createSelector(
-<<<<<<< HEAD
   [getLatestErrors, getDiagnostics],
-  (latestErrors, diagnostics): { activeErrors: ErrorType[] } => {
-=======
-  [getLatestErrors],
-  (latestErrors: CallErrors): { activeErrors: ActiveError[] } => {
->>>>>>> e337a081
+  (latestErrors: CallErrors, diagnostics): { activeErrors: ActiveError[] } => {
     // The order in which the errors are returned is significant: The `ErrorBar` shows errors on the UI in that order.
     // There are several options for the ordering:
     //   - Sorted by when the errors happened (latest first / oldest first).
@@ -36,42 +26,12 @@
     //
     // We chose to stable sort by error type: We intend to show only a small number of errors on the UI and we do not
     // have timestamps for errors.
-<<<<<<< HEAD
-    const activeErrors: ErrorType[] = [];
+    const activeErrors: ActiveError[] = [];
 
     // Errors reported via diagnostics are more reliable than from API method failures, so process those first.
     if (diagnostics?.media.latest.speakingWhileMicrophoneIsMuted?.value) {
       activeErrors.push('speakingWhileMuted');
     }
-
-    // Prefer to show errors with privacy implications.
-    if (latestErrors['Call.stopVideo'] !== undefined) {
-      activeErrors.push('stopVideoGeneric');
-    }
-    if (latestErrors['Call.mute'] !== undefined) {
-      activeErrors.push('muteGeneric');
-    }
-    if (latestErrors['Call.stopScreenSharing'] !== undefined) {
-      activeErrors.push('stopScreenShareGeneric');
-    }
-
-    if (latestErrors['Call.startVideo'] !== undefined) {
-      activeErrors.push('startVideoGeneric');
-    }
-    if (latestErrors['Call.unmute'] !== undefined) {
-      activeErrors.push('unmuteGeneric');
-    }
-    if (latestErrors['Call.startScreenSharing'] !== undefined) {
-      activeErrors.push('startScreenShareGeneric');
-    }
-
-    // We only return the first few errors to avoid filling up the UI with too many `MessageBar`s.
-    activeErrors.splice(maxErrorCount);
-    return { activeErrors: activeErrors };
-  }
-);
-=======
-    const activeErrors: ActiveError[] = [];
 
     // Prefer to show errors with privacy implications.
     appendActiveErrorIfDefined(activeErrors, latestErrors, 'Call.stopVideo', 'stopVideoGeneric');
@@ -102,6 +62,5 @@
     timestamp: latestErrors[target].timestamp
   });
 };
->>>>>>> e337a081
 
 const maxErrorCount = 3;