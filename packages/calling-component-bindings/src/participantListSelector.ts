--- conflicted
+++ resolved
@@ -106,29 +106,23 @@
  * @public
  */
 export const participantListSelector: ParticipantListSelector = createSelector(
-<<<<<<< HEAD
   [
     getIdentifier,
     getDisplayName,
     getRemoteParticipants,
     getIsScreenSharingOn,
     getIsMuted,
-    /* @conditional-compile-remove(rooms) */ getRole
+    /* @conditional-compile-remove(rooms) */ getRole,
+    getParticipantCount
   ],
-=======
-  [getIdentifier, getDisplayName, getRemoteParticipants, getIsScreenSharingOn, getIsMuted, getParticipantCount],
->>>>>>> 203af3e6
   (
     userId,
     displayName,
     remoteParticipants,
     isScreenSharingOn,
     isMuted,
-<<<<<<< HEAD
-    /* @conditional-compile-remove(rooms) */ role
-=======
+    /* @conditional-compile-remove(rooms) */ role,
     partitipantCount
->>>>>>> 203af3e6
   ): {
     participants: CallParticipantListParticipant[];
     myUserId: string;
