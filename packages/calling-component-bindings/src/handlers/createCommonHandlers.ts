--- conflicted
+++ resolved
@@ -942,11 +942,6 @@
       /* @conditional-compile-remove(together-mode) */
       onStartTogetherMode: notImplemented,
       /* @conditional-compile-remove(together-mode) */
-<<<<<<< HEAD
-=======
-      onDisposeTogetherModeStreamView,
-      /* @conditional-compile-remove(together-mode) */
->>>>>>> 0426a165
       onSetTogetherModeSceneSize,
       /* @conditional-compile-remove(together-mode) */
       onDisposeTogetherModeStreamView,
