--- conflicted
+++ resolved
@@ -49,20 +49,15 @@
   onStopScreenShare: () => Promise<void>;
   onToggleScreenShare: () => Promise<void>;
   onHangUp: () => Promise<void>;
-<<<<<<< HEAD
   /* @conditional-compile-remove(PSTN-calls) */
   onToggleHold: () => Promise<void>;
-  onCreateLocalStreamView: (options?: VideoStreamOptions) => Promise<void>;
-  onCreateRemoteStreamView: (userId: string, options?: VideoStreamOptions) => Promise<void>;
   /* @conditional-compile-remove(PSTN-calls) */
   onAddParticipant: (participant: CommunicationIdentifier, options?: AddPhoneNumberOptions) => Promise<void>;
-=======
   onCreateLocalStreamView: (options?: VideoStreamOptions) => Promise<void | CreateVideoStreamViewResult>;
   onCreateRemoteStreamView: (
     userId: string,
     options?: VideoStreamOptions
   ) => Promise<void | CreateVideoStreamViewResult>;
->>>>>>> 4e86a2ec
   onRemoveParticipant: (userId: string) => Promise<void>;
   onDisposeRemoteStreamView: (userId: string) => Promise<void>;
   onDisposeLocalStreamView: () => Promise<void>;
