--- conflicted
+++ resolved
@@ -51,12 +51,6 @@
   onHangUp: () => Promise<void>;
   /* @conditional-compile-remove(PSTN-calls) */
   onToggleHold: () => Promise<void>;
-<<<<<<< HEAD
-  onCreateLocalStreamView: (options?: VideoStreamOptions) => Promise<void>;
-  onCreateRemoteStreamView: (userId: string, options?: VideoStreamOptions) => Promise<void>;
-  /* @conditional-compile-remove(PSTN-calls) */
-  onAddParticipant: (participant: CommunicationIdentifier, options?: AddPhoneNumberOptions) => Promise<void>;
-=======
   /* @conditional-compile-remove(PSTN-calls) */
   onAddParticipant: (participant: CommunicationIdentifier, options?: AddPhoneNumberOptions) => Promise<void>;
   onCreateLocalStreamView: (options?: VideoStreamOptions) => Promise<void | CreateVideoStreamViewResult>;
@@ -64,7 +58,6 @@
     userId: string,
     options?: VideoStreamOptions
   ) => Promise<void | CreateVideoStreamViewResult>;
->>>>>>> 6f494312
   onRemoveParticipant: (userId: string) => Promise<void>;
   onDisposeRemoteStreamView: (userId: string) => Promise<void>;
   onDisposeLocalStreamView: () => Promise<void>;
