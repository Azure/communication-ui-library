--- conflicted
+++ resolved
@@ -40,16 +40,11 @@
   onStopScreenShare: () => Promise<void>;
   onToggleScreenShare: () => Promise<void>;
   onHangUp: () => Promise<void>;
-<<<<<<< HEAD
-  onCreateLocalStreamView: (options?: VideoStreamOptions) => Promise<void>;
+  onCreateLocalStreamView: (options?: VideoStreamOptions) => Promise<void | CreateVideoStreamViewResult>;
   onCreateRemoteStreamView: (
     userId: string,
     options?: VideoStreamOptions
   ) => Promise<void | CreateVideoStreamViewResult>;
-=======
-  onCreateLocalStreamView: (options?: VideoStreamOptions) => Promise<void | CreateVideoStreamViewResult>;
-  onCreateRemoteStreamView: (userId: string, options?: VideoStreamOptions) => Promise<void>;
->>>>>>> 57c9d394
   onRemoveParticipant: (userId: string) => Promise<void>;
   onDisposeRemoteStreamView: (userId: string) => Promise<void>;
   onDisposeLocalStreamView: () => Promise<void>;
