--- conflicted
+++ resolved
@@ -214,11 +214,8 @@
     isMuted,
     isScreenSharingOn,
     localVideoStream,
-<<<<<<< HEAD
-    /* @conditional-compile-remove(raise-hand) */ raisedHand
-=======
+    /* @conditional-compile-remove(raise-hand) */ raisedHand,
     /* @conditional-compile-remove(rooms) */ role
->>>>>>> 58f2411a
   ) => ({
     userId: identifier,
     displayName: displayName ?? '',
@@ -229,12 +226,9 @@
       isMirrored: localVideoStream?.view?.isMirrored,
       renderElement: localVideoStream?.view?.target
     },
-<<<<<<< HEAD
     /* @conditional-compile-remove(raise-hand) */
-    raisedHand: raisedHand
-=======
+    raisedHand: raisedHand,
     /* @conditional-compile-remove(rooms) */
     role
->>>>>>> 58f2411a
   })
 );