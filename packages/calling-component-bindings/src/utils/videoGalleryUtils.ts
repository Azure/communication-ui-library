--- conflicted
+++ resolved
@@ -78,16 +78,13 @@
             participant.contentSharingStream,
             remoteParticipantReaction,
             spotlight,
-<<<<<<< HEAD
             /* @conditional-compile-remove(remote-ufd) */
             Math.max(
               (participant.diagnostics?.networkReceiveQuality?.value ?? 0) as number,
               (participant.diagnostics?.networkSendQuality?.value ?? 0) as number
-            )
-=======
+            ),
             /* @conditional-compile-remove(media-access) */
             participant.mediaAccess
->>>>>>> 059d2de4
           );
         })
     );
@@ -106,12 +103,9 @@
     contentSharingStream?: HTMLElement,
     reaction?: Reaction,
     spotlight?: Spotlight,
-<<<<<<< HEAD
     /* @conditional-compile-remove(remote-ufd) */
-    signalStrength?: number
-=======
+    signalStrength?: number,
     mediaAccess?: undefined | /* @conditional-compile-remove(media-access) */ MediaAccess
->>>>>>> 059d2de4
   ): VideoGalleryRemoteParticipant => {
     return convertRemoteParticipantToVideoGalleryRemoteParticipant(
       userId,
@@ -124,13 +118,10 @@
       contentSharingStream,
       reaction,
       spotlight,
-<<<<<<< HEAD
       /* @conditional-compile-remove(remote-ufd) */
-      signalStrength
-=======
+      signalStrength,
       /* @conditional-compile-remove(media-access) */
       mediaAccess
->>>>>>> 059d2de4
     );
   }
 );
@@ -147,12 +138,9 @@
   contentSharingStream?: HTMLElement,
   reaction?: Reaction,
   spotlight?: Spotlight,
-<<<<<<< HEAD
   /* @conditional-compile-remove(remote-ufd) */
   signalStrength?: number
-=======
   mediaAccess?: undefined | /* @conditional-compile-remove(media-access) */ MediaAccess
->>>>>>> 059d2de4
 ): VideoGalleryRemoteParticipant => {
   const rawVideoStreamsArray = Object.values(videoStreams);
   let videoStream: VideoGalleryStream | undefined = undefined;
@@ -196,13 +184,10 @@
     raisedHand,
     reaction,
     spotlight,
-<<<<<<< HEAD
     /* @conditional-compile-remove(remote-ufd) */
-    signalStrength
-=======
+    signalStrength,
     /* @conditional-compile-remove(media-access) */
     mediaAccess
->>>>>>> 059d2de4
   };
 };
 
