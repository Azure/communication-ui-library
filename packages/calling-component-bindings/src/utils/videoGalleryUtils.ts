--- conflicted
+++ resolved
@@ -158,10 +158,6 @@
     videoStream,
     screenShareStream,
     isScreenSharingOn: screenShareStream !== undefined && screenShareStream.isAvailable,
-<<<<<<< HEAD
-=======
-    /* @conditional-compile-remove(one-to-n-calling) */
->>>>>>> 6efd8449
     state,
     raisedHand,
     reaction,
