// Copyright (c) Microsoft Corporation.
// Licensed under the MIT License.

import { DominantSpeakersInfo } from '@azure/communication-calling';
import { SpotlightedParticipant } from '@azure/communication-calling';
import { ParticipantRole } from '@azure/communication-calling';
import { memoizeFnAll, toFlatCommunicationIdentifier } from '@internal/acs-ui-common';
import { RemoteParticipantState, RemoteVideoStreamState } from '@internal/calling-stateful-client';
import { VideoGalleryRemoteParticipant, VideoGalleryStream } from '@internal/react-components';
import memoizeOne from 'memoize-one';
<<<<<<< HEAD
import { _convertParticipantState, ParticipantConnectionState } from './callUtils';
/* @conditional-compile-remove(hide-attendee-name) */
=======
import { _isRingingPSTNParticipant } from './callUtils';
>>>>>>> 2dde5f66
import { maskDisplayNameWithRole } from './callUtils';
import { checkIsSpeaking } from './SelectorUtils';
import { isPhoneNumberIdentifier } from '@azure/communication-common';
import { RaisedHandState } from '@internal/calling-stateful-client';
import { Reaction } from '@internal/react-components';
import { memoizedConvertToVideoTileReaction } from './participantListSelectorUtils';
import { Spotlight } from '@internal/react-components';

/** @internal */
export const _dominantSpeakersWithFlatId = (dominantSpeakers?: DominantSpeakersInfo): undefined | string[] => {
  return dominantSpeakers?.speakersList?.map(toFlatCommunicationIdentifier);
};

/** @internal */
export type _VideoGalleryRemoteParticipantsMemoFn = (
  remoteParticipants: RemoteParticipantState[] | undefined,
  isHideAttendeeNamesEnabled?: boolean,
  localUserRole?: ParticipantRole
) => VideoGalleryRemoteParticipant[];

/** @internal */
export const _videoGalleryRemoteParticipantsMemo: _VideoGalleryRemoteParticipantsMemoFn = (
  remoteParticipants: RemoteParticipantState[] | undefined,
  isHideAttendeeNamesEnabled?: boolean,
  localUserRole?
): VideoGalleryRemoteParticipant[] => {
  if (!remoteParticipants) {
    return [];
  }

  return memoizedAllConvertRemoteParticipant((memoizedFn) => {
    return (
      Object.values(remoteParticipants)
        /**
         * hiding participants who are inLobby, idle, or connecting in ACS clients till we can admit users through ACS clients.
         * phone users will be in the connecting state until they are connected to the call.
         */
        .filter((participant: RemoteParticipantState) => {
          return (
            !['InLobby', 'Idle', 'Connecting', 'Disconnected'].includes(participant.state) ||
            isPhoneNumberIdentifier(participant.identifier)
          );
        })
        .map((participant: RemoteParticipantState) => {
<<<<<<< HEAD
          const state = _convertParticipantState(participant);
          let displayName = participant.displayName;
          /* @conditional-compile-remove(hide-attendee-name) */
          displayName = maskDisplayNameWithRole(
            displayName,
=======
          const state = _isRingingPSTNParticipant(participant);
          const displayName = maskDisplayNameWithRole(
            participant.displayName,
>>>>>>> 2dde5f66
            localUserRole,
            participant.role,
            isHideAttendeeNamesEnabled
          );
          const remoteParticipantReaction = memoizedConvertToVideoTileReaction(participant.reactionState);
          const spotlight = participant.spotlight;
          return memoizedFn(
            toFlatCommunicationIdentifier(participant.identifier),
            participant.isMuted,
            checkIsSpeaking(participant),
            participant.videoStreams,
            state,
            displayName,
            participant.raisedHand,
            participant.contentSharingStream,
            remoteParticipantReaction,
            spotlight
          );
        })
    );
  });
};

const memoizedAllConvertRemoteParticipant = memoizeFnAll(
  (
    userId: string,
    isMuted: boolean,
    isSpeaking: boolean,
    videoStreams: { [key: number]: RemoteVideoStreamState },
    state: ParticipantConnectionState,
    displayName?: string,
    raisedHand?: RaisedHandState,
    contentSharingStream?: HTMLElement,
    reaction?: Reaction,
    spotlight?: Spotlight
  ): VideoGalleryRemoteParticipant => {
    return convertRemoteParticipantToVideoGalleryRemoteParticipant(
      userId,
      isMuted,
      isSpeaking,
      videoStreams,
      state,
      displayName,
      raisedHand,
      contentSharingStream,
      reaction,
      spotlight
    );
  }
);

/** @private */
export const convertRemoteParticipantToVideoGalleryRemoteParticipant = (
  userId: string,
  isMuted: boolean,
  isSpeaking: boolean,
  videoStreams: { [key: number]: RemoteVideoStreamState },
  state: ParticipantConnectionState,
  displayName?: string,
  raisedHand?: RaisedHandState,
  contentSharingStream?: HTMLElement,
  reaction?: Reaction,
  spotlight?: Spotlight
): VideoGalleryRemoteParticipant => {
  const rawVideoStreamsArray = Object.values(videoStreams);
  let videoStream: VideoGalleryStream | undefined = undefined;
  let screenShareStream: VideoGalleryStream | undefined = undefined;

  /**
   * There is a bug from the calling sdk where if a user leaves and rejoins immediately
   * it adds 2 more potential streams this remote participant can use. The old 2 streams
   * still show as available and that is how we got a frozen stream in this case. The stopgap
   * until streams accurately reflect their availability is to always prioritize the latest streams of a certain type
   * e.g findLast instead of find
   */
  const sdkRemoteVideoStream =
    Object.values(rawVideoStreamsArray).findLast((i) => i.mediaStreamType === 'Video' && i.isAvailable) ||
    Object.values(rawVideoStreamsArray).findLast((i) => i.mediaStreamType === 'Video');

  const sdkScreenShareStream =
    Object.values(rawVideoStreamsArray).findLast((i) => i.mediaStreamType === 'ScreenSharing' && i.isAvailable) ||
    Object.values(rawVideoStreamsArray).findLast((i) => i.mediaStreamType === 'ScreenSharing');

  if (sdkRemoteVideoStream) {
    videoStream = convertRemoteVideoStreamToVideoGalleryStream(sdkRemoteVideoStream);
  }
  if (sdkScreenShareStream) {
    screenShareStream = convertRemoteVideoStreamToVideoGalleryStream(sdkScreenShareStream);
  }

  if (contentSharingStream) {
    screenShareStream = convertRemoteContentSharingStreamToVideoGalleryStream(contentSharingStream);
  }

  return {
    userId,
    displayName,
    isMuted,
    isSpeaking,
    videoStream,
    screenShareStream,
    isScreenSharingOn: screenShareStream !== undefined && screenShareStream.isAvailable,
    /* @conditional-compile-remove(one-to-n-calling) */
    /* @conditional-compile-remove(PSTN-calls) */
    state,
    raisedHand,
    reaction,
    spotlight
  };
};

const convertRemoteVideoStreamToVideoGalleryStream = (stream: RemoteVideoStreamState): VideoGalleryStream => {
  return {
    id: stream.id,
    isAvailable: stream.isAvailable,
    isReceiving: stream.isReceiving,
    isMirrored: stream.view?.isMirrored,
    renderElement: stream.view?.target,
    scalingMode: stream.view?.scalingMode,
    streamSize: stream.streamSize
  };
};

const convertRemoteContentSharingStreamToVideoGalleryStream = (stream: HTMLElement): VideoGalleryStream => {
  return {
    isAvailable: !!stream,
    isReceiving: true,
    isMirrored: false,
    renderElement: stream
  };
};

/** @private */
export const memoizeLocalParticipant = memoizeOne(
  (
    identifier,
    displayName,
    isMuted,
    isScreenSharingOn,
    localVideoStream,
    localScreenSharingStream,
    role,
    raisedHand,
    reaction,
    localSpotlight,
    capabilities
  ) => ({
    userId: identifier,
    displayName: displayName ?? '',
    isMuted: isMuted,
    isScreenSharingOn: isScreenSharingOn,
    videoStream: {
      isAvailable: !!localVideoStream,
      isMirrored: localVideoStream?.view?.isMirrored,
      renderElement: localVideoStream?.view?.target
    },
    screenShareStream: {
      isAvailable: !!localScreenSharingStream,
      renderElement: localScreenSharingStream?.view?.target
    },
    role,
    raisedHand: raisedHand,
    reaction,
    spotlight: localSpotlight,
    capabilities
  })
);

/** @private */
export const memoizeSpotlightedParticipantIds = memoizeOne((spotlightedParticipants) =>
  spotlightedParticipants?.map((p: SpotlightedParticipant) => toFlatCommunicationIdentifier(p.identifier))
);<|MERGE_RESOLUTION|>--- conflicted
+++ resolved
@@ -8,12 +8,8 @@
 import { RemoteParticipantState, RemoteVideoStreamState } from '@internal/calling-stateful-client';
 import { VideoGalleryRemoteParticipant, VideoGalleryStream } from '@internal/react-components';
 import memoizeOne from 'memoize-one';
-<<<<<<< HEAD
 import { _convertParticipantState, ParticipantConnectionState } from './callUtils';
-/* @conditional-compile-remove(hide-attendee-name) */
-=======
 import { _isRingingPSTNParticipant } from './callUtils';
->>>>>>> 2dde5f66
 import { maskDisplayNameWithRole } from './callUtils';
 import { checkIsSpeaking } from './SelectorUtils';
 import { isPhoneNumberIdentifier } from '@azure/communication-common';
@@ -58,17 +54,9 @@
           );
         })
         .map((participant: RemoteParticipantState) => {
-<<<<<<< HEAD
           const state = _convertParticipantState(participant);
-          let displayName = participant.displayName;
-          /* @conditional-compile-remove(hide-attendee-name) */
-          displayName = maskDisplayNameWithRole(
-            displayName,
-=======
-          const state = _isRingingPSTNParticipant(participant);
           const displayName = maskDisplayNameWithRole(
             participant.displayName,
->>>>>>> 2dde5f66
             localUserRole,
             participant.role,
             isHideAttendeeNamesEnabled
