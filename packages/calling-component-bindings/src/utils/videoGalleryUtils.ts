// Copyright (c) Microsoft Corporation.
// Licensed under the MIT License.

import { DominantSpeakersInfo } from '@azure/communication-calling';
import { SpotlightedParticipant } from '@azure/communication-calling';
import { ParticipantRole } from '@azure/communication-calling';
import { memoizeFnAll, toFlatCommunicationIdentifier } from '@internal/acs-ui-common';
import { RemoteParticipantState, RemoteVideoStreamState } from '@internal/calling-stateful-client';
import {
  VideoGalleryRemoteParticipant,
  VideoGalleryStream,
  /* @conditional-compile-remove(media-access) */
  MediaAccess
} from '@internal/react-components';
import memoizeOne from 'memoize-one';
import { _convertParticipantState, ParticipantConnectionState } from './callUtils';
import { maskDisplayNameWithRole } from './callUtils';
import { checkIsSpeaking } from './SelectorUtils';
import { isPhoneNumberIdentifier } from '@azure/communication-common';
import { RaisedHandState } from '@internal/calling-stateful-client';
import { Reaction } from '@internal/react-components';
import { memoizedConvertToVideoTileReaction } from './participantListSelectorUtils';
import { Spotlight } from '@internal/react-components';

/** @internal */
export const _dominantSpeakersWithFlatId = (dominantSpeakers?: DominantSpeakersInfo): undefined | string[] => {
  return dominantSpeakers?.speakersList?.map(toFlatCommunicationIdentifier);
};

/** @internal */
export type _VideoGalleryRemoteParticipantsMemoFn = (
  remoteParticipants: RemoteParticipantState[] | undefined,
  isHideAttendeeNamesEnabled?: boolean,
  localUserRole?: ParticipantRole
) => VideoGalleryRemoteParticipant[];

/** @internal */
export const _videoGalleryRemoteParticipantsMemo: _VideoGalleryRemoteParticipantsMemoFn = (
  remoteParticipants: RemoteParticipantState[] | undefined,
  isHideAttendeeNamesEnabled?: boolean,
  localUserRole?
): VideoGalleryRemoteParticipant[] => {
  if (!remoteParticipants) {
    return [];
  }

  return memoizedAllConvertRemoteParticipant((memoizedFn) => {
    return (
      Object.values(remoteParticipants)
        /**
         * hiding participants who are inLobby, idle, or connecting in ACS clients till we can admit users through ACS clients.
         * phone users will be in the connecting state until they are connected to the call.
         */
        .filter((participant: RemoteParticipantState) => {
          return (
            !['InLobby', 'Idle', 'Connecting', 'Disconnected'].includes(participant.state) ||
            isPhoneNumberIdentifier(participant.identifier)
          );
        })
        .map((participant: RemoteParticipantState) => {
          const state = _convertParticipantState(participant);
          const displayName = maskDisplayNameWithRole(
            participant.displayName,
            localUserRole,
            participant.role,
            isHideAttendeeNamesEnabled
          );
          const remoteParticipantReaction = memoizedConvertToVideoTileReaction(participant.reactionState);
          const spotlight = participant.spotlight;
          return memoizedFn(
            toFlatCommunicationIdentifier(participant.identifier),
            participant.isMuted,
            checkIsSpeaking(participant),
            participant.videoStreams,
            state,
            displayName,
            participant.raisedHand,
            participant.contentSharingStream,
            remoteParticipantReaction,
            spotlight,
            /* @conditional-compile-remove(remote-ufd) */
            Math.max(
              (participant.diagnostics?.networkReceiveQuality?.value ?? 0) as number,
              (participant.diagnostics?.networkSendQuality?.value ?? 0) as number
            ),
            /* @conditional-compile-remove(media-access) */
            participant.mediaAccess,
            /* @conditional-compile-remove(media-access) */
            participant.role
          );
        })
    );
  });
};

const memoizedAllConvertRemoteParticipant = memoizeFnAll(
  (
    userId: string,
    isMuted: boolean,
    isSpeaking: boolean,
    videoStreams: { [key: number]: RemoteVideoStreamState },
    state: ParticipantConnectionState,
    displayName?: string,
    raisedHand?: RaisedHandState,
    contentSharingStream?: HTMLElement,
    reaction?: Reaction,
    spotlight?: Spotlight,
<<<<<<< HEAD
    mediaAccess?: undefined | /* @conditional-compile-remove(media-access) */ MediaAccess,
    role?: undefined | /* @conditional-compile-remove(media-access) */ ParticipantRole
=======
    /* @conditional-compile-remove(remote-ufd) */
    signalStrength?: number,
    mediaAccess?: undefined | /* @conditional-compile-remove(media-access) */ MediaAccess
>>>>>>> 15b893aa
  ): VideoGalleryRemoteParticipant => {
    return convertRemoteParticipantToVideoGalleryRemoteParticipant(
      userId,
      isMuted,
      isSpeaking,
      videoStreams,
      state,
      displayName,
      raisedHand,
      contentSharingStream,
      reaction,
      spotlight,
<<<<<<< HEAD
      mediaAccess,
      role
=======
      /* @conditional-compile-remove(remote-ufd) */
      signalStrength,
      /* @conditional-compile-remove(media-access) */
      mediaAccess
>>>>>>> 15b893aa
    );
  }
);

/** @private */
export const convertRemoteParticipantToVideoGalleryRemoteParticipant = (
  userId: string,
  isMuted: boolean,
  isSpeaking: boolean,
  videoStreams: { [key: number]: RemoteVideoStreamState },
  state: ParticipantConnectionState,
  displayName?: string,
  raisedHand?: RaisedHandState,
  contentSharingStream?: HTMLElement,
  reaction?: Reaction,
  spotlight?: Spotlight,
<<<<<<< HEAD
  mediaAccess?: undefined | /* @conditional-compile-remove(media-access) */ MediaAccess,
  role?: undefined | /* @conditional-compile-remove(media-access) */ ParticipantRole
=======
  /* @conditional-compile-remove(remote-ufd) */
  signalStrength?: number,
  mediaAccess?: undefined | /* @conditional-compile-remove(media-access) */ MediaAccess
>>>>>>> 15b893aa
): VideoGalleryRemoteParticipant => {
  const rawVideoStreamsArray = Object.values(videoStreams);
  let videoStream: VideoGalleryStream | undefined = undefined;
  let screenShareStream: VideoGalleryStream | undefined = undefined;

  /**
   * There is a bug from the calling sdk where if a user leaves and rejoins immediately
   * it adds 2 more potential streams this remote participant can use. The old 2 streams
   * still show as available and that is how we got a frozen stream in this case. The stopgap
   * until streams accurately reflect their availability is to always prioritize the latest streams of a certain type
   * e.g findLast instead of find
   */
  const sdkRemoteVideoStream =
    Object.values(rawVideoStreamsArray).findLast((i) => i.mediaStreamType === 'Video' && i.isAvailable) ||
    Object.values(rawVideoStreamsArray).findLast((i) => i.mediaStreamType === 'Video');

  const sdkScreenShareStream =
    Object.values(rawVideoStreamsArray).findLast((i) => i.mediaStreamType === 'ScreenSharing' && i.isAvailable) ||
    Object.values(rawVideoStreamsArray).findLast((i) => i.mediaStreamType === 'ScreenSharing');

  if (sdkRemoteVideoStream) {
    videoStream = convertRemoteVideoStreamToVideoGalleryStream(sdkRemoteVideoStream);
  }
  if (sdkScreenShareStream) {
    screenShareStream = convertRemoteVideoStreamToVideoGalleryStream(sdkScreenShareStream);
  }

  if (contentSharingStream) {
    screenShareStream = convertRemoteContentSharingStreamToVideoGalleryStream(contentSharingStream);
  }

  return {
    userId,
    displayName,
    isMuted,
    isSpeaking,
    videoStream,
    screenShareStream,
    isScreenSharingOn: screenShareStream !== undefined && screenShareStream.isAvailable,
    state,
    raisedHand,
    reaction,
    spotlight,
<<<<<<< HEAD
    mediaAccess,
    role
=======
    /* @conditional-compile-remove(remote-ufd) */
    signalStrength,
    /* @conditional-compile-remove(media-access) */
    mediaAccess
>>>>>>> 15b893aa
  };
};

const convertRemoteVideoStreamToVideoGalleryStream = (stream: RemoteVideoStreamState): VideoGalleryStream => {
  return {
    id: stream.id,
    isAvailable: stream.isAvailable,
    isReceiving: stream.isReceiving,
    isMirrored: stream.view?.isMirrored,
    renderElement: stream.view?.target,
    scalingMode: stream.view?.scalingMode,
    streamSize: stream.streamSize
  };
};

const convertRemoteContentSharingStreamToVideoGalleryStream = (stream: HTMLElement): VideoGalleryStream => {
  return {
    isAvailable: !!stream,
    isReceiving: true,
    isMirrored: false,
    renderElement: stream
  };
};

/** @private */
export const memoizeLocalParticipant = memoizeOne(
  (
    identifier,
    displayName,
    isMuted,
    isScreenSharingOn,
    localVideoStream,
    localScreenSharingStream,
    role,
    raisedHand,
    reaction,
    localSpotlight,
    capabilities
  ) => ({
    userId: identifier,
    displayName: displayName ?? '',
    isMuted: isMuted,
    isScreenSharingOn: isScreenSharingOn,
    videoStream: {
      isAvailable: !!localVideoStream,
      isMirrored: localVideoStream?.view?.isMirrored,
      renderElement: localVideoStream?.view?.target
    },
    screenShareStream: {
      isAvailable: !!localScreenSharingStream,
      renderElement: localScreenSharingStream?.view?.target
    },
    role,
    raisedHand: raisedHand,
    reaction,
    spotlight: localSpotlight,
    capabilities,
    /* @conditional-compile-remove(media-access) */
    mediaAccess: {
      isAudioPermitted: capabilities?.unmuteMic.isPresent,
      isVideoPermitted: capabilities?.turnVideoOn.isPresent
    }
  })
);

/** @private */
export const memoizeSpotlightedParticipantIds = memoizeOne((spotlightedParticipants) =>
  spotlightedParticipants?.map((p: SpotlightedParticipant) => toFlatCommunicationIdentifier(p.identifier))
);<|MERGE_RESOLUTION|>--- conflicted
+++ resolved
@@ -105,14 +105,10 @@
     contentSharingStream?: HTMLElement,
     reaction?: Reaction,
     spotlight?: Spotlight,
-<<<<<<< HEAD
+    /* @conditional-compile-remove(remote-ufd) */
+    signalStrength?: number,
     mediaAccess?: undefined | /* @conditional-compile-remove(media-access) */ MediaAccess,
     role?: undefined | /* @conditional-compile-remove(media-access) */ ParticipantRole
-=======
-    /* @conditional-compile-remove(remote-ufd) */
-    signalStrength?: number,
-    mediaAccess?: undefined | /* @conditional-compile-remove(media-access) */ MediaAccess
->>>>>>> 15b893aa
   ): VideoGalleryRemoteParticipant => {
     return convertRemoteParticipantToVideoGalleryRemoteParticipant(
       userId,
@@ -125,15 +121,12 @@
       contentSharingStream,
       reaction,
       spotlight,
-<<<<<<< HEAD
-      mediaAccess,
-      role
-=======
       /* @conditional-compile-remove(remote-ufd) */
       signalStrength,
       /* @conditional-compile-remove(media-access) */
-      mediaAccess
->>>>>>> 15b893aa
+      mediaAccess,
+      /* @conditional-compile-remove(media-access) */
+      role
     );
   }
 );
@@ -150,14 +143,10 @@
   contentSharingStream?: HTMLElement,
   reaction?: Reaction,
   spotlight?: Spotlight,
-<<<<<<< HEAD
+  /* @conditional-compile-remove(remote-ufd) */
+  signalStrength?: number,
   mediaAccess?: undefined | /* @conditional-compile-remove(media-access) */ MediaAccess,
   role?: undefined | /* @conditional-compile-remove(media-access) */ ParticipantRole
-=======
-  /* @conditional-compile-remove(remote-ufd) */
-  signalStrength?: number,
-  mediaAccess?: undefined | /* @conditional-compile-remove(media-access) */ MediaAccess
->>>>>>> 15b893aa
 ): VideoGalleryRemoteParticipant => {
   const rawVideoStreamsArray = Object.values(videoStreams);
   let videoStream: VideoGalleryStream | undefined = undefined;
@@ -201,15 +190,12 @@
     raisedHand,
     reaction,
     spotlight,
-<<<<<<< HEAD
-    mediaAccess,
-    role
-=======
     /* @conditional-compile-remove(remote-ufd) */
     signalStrength,
     /* @conditional-compile-remove(media-access) */
-    mediaAccess
->>>>>>> 15b893aa
+    mediaAccess,
+    /* @conditional-compile-remove(media-access) */
+    role
   };
 };
 
