// Copyright (c) Microsoft Corporation.
// Licensed under the MIT license.

import { DeviceManagerState, RemoteParticipantState, StatefulCallClient } from '@internal/calling-stateful-client';
import { CallState as CallStatus } from '@azure/communication-calling';
import { isPhoneNumberIdentifier } from '@azure/communication-common';
import { memoizeFnAll, toFlatCommunicationIdentifier } from '@internal/acs-ui-common';

/**
 * Check if the call state represents being in the call
 *
 * @internal
 */
export const _isInCall = (callStatus?: CallStatus): boolean =>
<<<<<<< HEAD
  !!callStatus && !['None', 'Disconnected', 'Connecting', 'LocalHold', 'RemoteHold'].includes(callStatus);
=======
  !!callStatus && !['None', 'Disconnected', 'Connecting', 'LocalHold', 'RemoteHold', 'Ringing'].includes(callStatus);
>>>>>>> 618e135a

/**
 * Check if the call state represents being in the lobby or waiting to be admitted.
 *
 * @internal
 */
export const _isInLobbyOrConnecting = (callStatus: CallStatus | undefined): boolean =>
  !!callStatus && ['Connecting', 'Ringing', 'InLobby'].includes(callStatus);

/**
 * Check if the device manager local video is on when not part of a call
 * i.e. do unparented views exist.
 *
 * @internal
 */
export const _isPreviewOn = (deviceManager: DeviceManagerState): boolean => {
  // TODO: we should take in a LocalVideoStream that developer wants to use as their 'Preview' view. We should also
  // handle cases where 'Preview' view is in progress and not necessary completed.
  return deviceManager.unparentedViews.length > 0 && deviceManager.unparentedViews[0].view !== undefined;
};

/**
 * Dispose of all preview views
 * We assume all unparented views are local preview views.
 *
 * @private
 */
export const disposeAllLocalPreviewViews = async (callClient: StatefulCallClient): Promise<void> => {
  const unparentedViews = callClient.getState().deviceManager.unparentedViews;
  for (const view of unparentedViews) {
    await callClient.disposeView(undefined, undefined, view);
  }
};

/**
 * Update the users displayNames based on the type of user they are
 *
 * @internal
 */
export const _updateUserDisplayNames = (participants: RemoteParticipantState[]): RemoteParticipantState[] => {
  if (participants) {
    return memoizedUpdateDisplayName((memoizedFn) => {
      return Object.values(participants).map((p) => {
        const pid = toFlatCommunicationIdentifier(p.identifier);
        return memoizedFn(pid, p);
      });
    });
  } else {
    return [];
  }
};

const memoizedUpdateDisplayName = memoizeFnAll((participantId: string, participant: RemoteParticipantState) => {
  if (isPhoneNumberIdentifier(participant.identifier)) {
    return {
      ...participant,
      displayName: participant.identifier.phoneNumber
    };
  } else {
    return participant;
  }
});<|MERGE_RESOLUTION|>--- conflicted
+++ resolved
@@ -12,11 +12,7 @@
  * @internal
  */
 export const _isInCall = (callStatus?: CallStatus): boolean =>
-<<<<<<< HEAD
-  !!callStatus && !['None', 'Disconnected', 'Connecting', 'LocalHold', 'RemoteHold'].includes(callStatus);
-=======
   !!callStatus && !['None', 'Disconnected', 'Connecting', 'LocalHold', 'RemoteHold', 'Ringing'].includes(callStatus);
->>>>>>> 618e135a
 
 /**
  * Check if the call state represents being in the lobby or waiting to be admitted.
