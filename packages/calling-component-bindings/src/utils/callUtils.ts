--- conflicted
+++ resolved
@@ -3,11 +3,8 @@
 
 import { DeviceManagerState, RemoteParticipantState, StatefulCallClient } from '@internal/calling-stateful-client';
 import { CallState as CallStatus } from '@azure/communication-calling';
-<<<<<<< HEAD
 /* @conditional-compile-remove(unsupported-browser) */
 import { Features, EnvironmentInfo } from '@azure/communication-calling';
-import { isPhoneNumberIdentifier } from '@azure/communication-common';
-=======
 import {
   CommunicationIdentifier,
   CommunicationUserIdentifier,
@@ -18,7 +15,6 @@
   PhoneNumberIdentifier,
   UnknownIdentifier
 } from '@azure/communication-common';
->>>>>>> 8edd37aa
 import { memoizeFnAll, toFlatCommunicationIdentifier } from '@internal/acs-ui-common';
 
 /**
@@ -91,7 +87,6 @@
   }
 });
 
-<<<<<<< HEAD
 /* @conditional-compile-remove(unsupported-browser) */
 /**
  * Check whether the call is in a supported browser
@@ -101,7 +96,8 @@
 export const _getEnvironmentInfo = async (callClient: StatefulCallClient): Promise<EnvironmentInfo> => {
   const environmentInfo = await callClient.feature(Features.DebugInfo).getEnvironmentInfo();
   return environmentInfo;
-=======
+};
+
 /**
  * @private
  * A type guard to ensure all participants are acceptable type for Teams call
@@ -120,5 +116,4 @@
   participants: CommunicationIdentifier[]
 ): participants is (PhoneNumberIdentifier | CommunicationUserIdentifier | UnknownIdentifier)[] => {
   return participants.every((p) => !isMicrosoftTeamsUserIdentifier(p));
->>>>>>> 8edd37aa
 };