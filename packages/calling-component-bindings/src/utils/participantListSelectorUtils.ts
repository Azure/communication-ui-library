--- conflicted
+++ resolved
@@ -5,11 +5,8 @@
 import { getIdentifierKind } from '@azure/communication-common';
 import { fromFlatCommunicationIdentifier, memoizeFnAll } from '@internal/acs-ui-common';
 import { CallParticipantListParticipant } from '@internal/react-components';
-<<<<<<< HEAD
 /* @conditional-compile-remove(raise-hand) */
 import { RaisedHandState } from '@internal/calling-stateful-client';
-=======
->>>>>>> 98d9824f
 
 /**
  * @private
@@ -74,10 +71,7 @@
     isMuted: boolean,
     isScreenSharing: boolean,
     isSpeaking: boolean,
-<<<<<<< HEAD
     raisedHand: RaisedHandState | undefined,
-=======
->>>>>>> 98d9824f
     localUserCanRemoveOthers: boolean
   ): CallParticipantListParticipant => {
     return convertRemoteParticipantToParticipantListParticipantBeta(
@@ -87,20 +81,13 @@
       isMuted,
       isScreenSharing,
       isSpeaking,
-<<<<<<< HEAD
       raisedHand,
-=======
->>>>>>> 98d9824f
       localUserCanRemoveOthers
     );
   }
 );
 
-<<<<<<< HEAD
-/* @conditional-compile-remove(raise-hand) */
-=======
 /* @conditional-compile-remove(rooms) */
->>>>>>> 98d9824f
 const convertRemoteParticipantToParticipantListParticipantBeta = (
   userId: string,
   displayName: string | undefined,
@@ -108,10 +95,7 @@
   isMuted: boolean,
   isScreenSharing: boolean,
   isSpeaking: boolean,
-<<<<<<< HEAD
   raisedHand: RaisedHandState | undefined,
-=======
->>>>>>> 98d9824f
   localUserCanRemoveOthers: boolean
 ): CallParticipantListParticipant => {
   return {
