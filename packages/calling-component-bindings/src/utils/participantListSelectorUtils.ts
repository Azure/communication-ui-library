// Copyright (c) Microsoft Corporation.
// Licensed under the MIT license.

import { RemoteParticipantState } from '@azure/communication-calling';
import { getIdentifierKind } from '@azure/communication-common';
import { fromFlatCommunicationIdentifier, memoizeFnAll } from '@internal/acs-ui-common';
import { CallParticipantListParticipant } from '@internal/react-components';
/* @conditional-compile-remove(raise-hand) */
<<<<<<< HEAD
import { RaisedHandState } from '@internal/calling-stateful-client';
=======
import { RaisedHand } from '@azure/communication-calling';
>>>>>>> 96919ef4

/**
 * @private
 */
export const memoizedConvertAllremoteParticipants = memoizeFnAll(
  (
    userId: string,
    displayName: string | undefined,
    state: RemoteParticipantState,
    isMuted: boolean,
    isScreenSharing: boolean,
    isSpeaking: boolean,
    localUserCanRemoveOthers: boolean
  ): CallParticipantListParticipant => {
    return convertRemoteParticipantToParticipantListParticipant(
      userId,
      displayName,
      state,
      isMuted,
      isScreenSharing,
      isSpeaking,
      localUserCanRemoveOthers
    );
  }
);

const convertRemoteParticipantToParticipantListParticipant = (
  userId: string,
  displayName: string | undefined,
  state: RemoteParticipantState,
  isMuted: boolean,
  isScreenSharing: boolean,
  isSpeaking: boolean,
  localUserCanRemoveOthers: boolean
): CallParticipantListParticipant => {
  const identifier = fromFlatCommunicationIdentifier(userId);
  return {
    userId,
    displayName,
    state,
    isMuted,
    isScreenSharing,
    isSpeaking,
    // ACS users can not remove Teams users.
    // Removing unknown types of users is undefined.
    isRemovable:
      (getIdentifierKind(identifier).kind === 'communicationUser' ||
        getIdentifierKind(identifier).kind === 'phoneNumber') &&
      localUserCanRemoveOthers
  };
};

/* @conditional-compile-remove(raise-hand) */
/**
 * @private
 */
export const memoizedConvertAllremoteParticipantsBetaRelease = memoizeFnAll(
  (
    userId: string,
    displayName: string | undefined,
    state: RemoteParticipantState,
    isMuted: boolean,
    isScreenSharing: boolean,
    isSpeaking: boolean,
    localUserCanRemoveOthers: boolean
  ): CallParticipantListParticipant => {
    return convertRemoteParticipantToParticipantListParticipantBetaRelease(
      userId,
      displayName,
      state,
      isMuted,
      isScreenSharing,
      isSpeaking,
      localUserCanRemoveOthers
    );
  }
);

/* @conditional-compile-remove(raise-hand) */
/**
 * @private
 */
export const memoizedConvertAllremoteParticipantsBeta = memoizeFnAll(
  (
    userId: string,
    displayName: string | undefined,
    state: RemoteParticipantState,
    isMuted: boolean,
    isScreenSharing: boolean,
    isSpeaking: boolean,
<<<<<<< HEAD
    raisedHand: RaisedHandState | undefined,
=======
    /* @conditional-compile-remove(raise-hand) */
    raisedHand: RaisedHand | undefined,
>>>>>>> 96919ef4
    localUserCanRemoveOthers: boolean
  ): CallParticipantListParticipant => {
    return convertRemoteParticipantToParticipantListParticipantBeta(
      userId,
      displayName,
      state,
      isMuted,
      isScreenSharing,
      isSpeaking,
<<<<<<< HEAD
      raisedHand,
=======
      /* @conditional-compile-remove(raise-hand) */ raisedHand,
>>>>>>> 96919ef4
      localUserCanRemoveOthers
    );
  }
);

<<<<<<< HEAD
/* @conditional-compile-remove(raise-hand) */
const convertRemoteParticipantToParticipantListParticipantBeta = (
=======
/* @conditional-compile-remove(rooms) */
const convertRemoteParticipantToParticipantListParticipantBetaRelease = (
>>>>>>> 96919ef4
  userId: string,
  displayName: string | undefined,
  state: RemoteParticipantState,
  isMuted: boolean,
  isScreenSharing: boolean,
  isSpeaking: boolean,
  raisedHand: RaisedHandState | undefined,
  localUserCanRemoveOthers: boolean
): CallParticipantListParticipant => {
  return {
    ...convertRemoteParticipantToParticipantListParticipant(
      userId,
      displayName,
      state,
      isMuted,
      isScreenSharing,
      isSpeaking,
      localUserCanRemoveOthers
    ),
    raisedHand
  };
};

/* @conditional-compile-remove(raise-hand) */
const convertRemoteParticipantToParticipantListParticipantBeta = (
  userId: string,
  displayName: string | undefined,
  state: RemoteParticipantState,
  isMuted: boolean,
  isScreenSharing: boolean,
  isSpeaking: boolean,
  /* @conditional-compile-remove(raise-hand) */
  raisedHand: RaisedHand | undefined,
  localUserCanRemoveOthers: boolean
): CallParticipantListParticipant => {
  return {
    ...convertRemoteParticipantToParticipantListParticipant(
      userId,
      displayName,
      state,
      isMuted,
      isScreenSharing,
      isSpeaking,
      localUserCanRemoveOthers
    ),
    /* @conditional-compile-remove(raise-hand) */ raisedHand
  };
};<|MERGE_RESOLUTION|>--- conflicted
+++ resolved
@@ -6,11 +6,7 @@
 import { fromFlatCommunicationIdentifier, memoizeFnAll } from '@internal/acs-ui-common';
 import { CallParticipantListParticipant } from '@internal/react-components';
 /* @conditional-compile-remove(raise-hand) */
-<<<<<<< HEAD
 import { RaisedHandState } from '@internal/calling-stateful-client';
-=======
-import { RaisedHand } from '@azure/communication-calling';
->>>>>>> 96919ef4
 
 /**
  * @private
@@ -63,7 +59,7 @@
   };
 };
 
-/* @conditional-compile-remove(raise-hand) */
+/* @conditional-compile-remove(rooms) */
 /**
  * @private
  */
@@ -101,12 +97,7 @@
     isMuted: boolean,
     isScreenSharing: boolean,
     isSpeaking: boolean,
-<<<<<<< HEAD
     raisedHand: RaisedHandState | undefined,
-=======
-    /* @conditional-compile-remove(raise-hand) */
-    raisedHand: RaisedHand | undefined,
->>>>>>> 96919ef4
     localUserCanRemoveOthers: boolean
   ): CallParticipantListParticipant => {
     return convertRemoteParticipantToParticipantListParticipantBeta(
@@ -116,23 +107,37 @@
       isMuted,
       isScreenSharing,
       isSpeaking,
-<<<<<<< HEAD
       raisedHand,
-=======
-      /* @conditional-compile-remove(raise-hand) */ raisedHand,
->>>>>>> 96919ef4
       localUserCanRemoveOthers
     );
   }
 );
 
-<<<<<<< HEAD
+/* @conditional-compile-remove(rooms) */
+const convertRemoteParticipantToParticipantListParticipantBetaRelease = (
+  userId: string,
+  displayName: string | undefined,
+  state: RemoteParticipantState,
+  isMuted: boolean,
+  isScreenSharing: boolean,
+  isSpeaking: boolean,
+  localUserCanRemoveOthers: boolean
+): CallParticipantListParticipant => {
+  return {
+    ...convertRemoteParticipantToParticipantListParticipant(
+      userId,
+      displayName,
+      state,
+      isMuted,
+      isScreenSharing,
+      isSpeaking,
+      localUserCanRemoveOthers
+    )
+  };
+};
+
 /* @conditional-compile-remove(raise-hand) */
 const convertRemoteParticipantToParticipantListParticipantBeta = (
-=======
-/* @conditional-compile-remove(rooms) */
-const convertRemoteParticipantToParticipantListParticipantBetaRelease = (
->>>>>>> 96919ef4
   userId: string,
   displayName: string | undefined,
   state: RemoteParticipantState,
@@ -154,30 +159,4 @@
     ),
     raisedHand
   };
-};
-
-/* @conditional-compile-remove(raise-hand) */
-const convertRemoteParticipantToParticipantListParticipantBeta = (
-  userId: string,
-  displayName: string | undefined,
-  state: RemoteParticipantState,
-  isMuted: boolean,
-  isScreenSharing: boolean,
-  isSpeaking: boolean,
-  /* @conditional-compile-remove(raise-hand) */
-  raisedHand: RaisedHand | undefined,
-  localUserCanRemoveOthers: boolean
-): CallParticipantListParticipant => {
-  return {
-    ...convertRemoteParticipantToParticipantListParticipant(
-      userId,
-      displayName,
-      state,
-      isMuted,
-      isScreenSharing,
-      isSpeaking,
-      localUserCanRemoveOthers
-    ),
-    /* @conditional-compile-remove(raise-hand) */ raisedHand
-  };
 };