// Copyright (c) Microsoft Corporation.
// Licensed under the MIT License.

import {
  CallingBaseSelectorProps,
  getDeviceManager,
  getDiagnostics,
  getLatestErrors,
  getEnvironmentInfo
} from './baseSelectors';
/* @conditional-compile-remove(breakout-rooms) */
import { getAssignedBreakoutRoom } from './baseSelectors';
/* @conditional-compile-remove(breakout-rooms) */ /* @conditional-compile-remove(media-access) */
import { getLatestNotifications } from './baseSelectors';

import { getMeetingConferencePhones } from './baseSelectors';

import { ActiveNotification, NotificationType } from '@internal/react-components';

import { createSelector } from 'reselect';

import { CallClientState, CallErrors, CallErrorTarget } from '@internal/calling-stateful-client';

import { DiagnosticQuality } from '@azure/communication-calling';

/* @conditional-compile-remove(media-access) */
import { CallNotifications } from '@internal/calling-stateful-client';

/**
 * Selector type for {@link Notification} component.
 *
 * @public
 */
export type NotificationStackSelector = (
  state: CallClientState,
  props: CallingBaseSelectorProps
) => {
  activeErrorMessages: ActiveNotification[];
  activeNotifications: ActiveNotification[];
};

/**
 * Select the active errors from the state for the `Notification` component.
 *
 * Invariants:
 *   - `ErrorType` is never repeated in the returned errors.
 *   - Errors are returned in a fixed order by `ErrorType`.
 *
 * @public
 */
export const notificationStackSelector: NotificationStackSelector = createSelector(
  [
    getLatestErrors,
    /* @conditional-compile-remove(breakout-rooms) */ getLatestNotifications,
    getDiagnostics,
    getDeviceManager,
    getEnvironmentInfo,
    getMeetingConferencePhones,
    /* @conditional-compile-remove(breakout-rooms) */ getAssignedBreakoutRoom
  ],
  (
    latestErrors: CallErrors,
    /* @conditional-compile-remove(breakout-rooms) */ /* @conditional-compile-remove(media-access) */ /* @conditional-compile-remove(together-mode) */ latestNotifications,
    diagnostics,
    deviceManager,
    environmentInfo,
    meetingConference,
    /* @conditional-compile-remove(breakout-rooms) */ assignedBreakoutRoom
  ): { activeErrorMessages: ActiveNotification[]; activeNotifications: ActiveNotification[] } => {
    // The order in which the errors are returned is significant: The `Notification` shows errors on the UI in that order.
    // There are several options for the ordering:
    //   - Sorted by when the errors happened (latest first / oldest first).
    //   - Stable sort by error type.
    //
    // We chose to stable sort by error type: We intend to show only a small number of errors on the UI and we do not
    // have timestamps for errors.
    const activeErrorMessages: ActiveNotification[] = [];

    const isSafari = (): boolean => {
      return environmentInfo?.environment.browser === 'safari';
    };

    const isMacOS = (): boolean => {
      return environmentInfo?.environment.platform === 'mac';
    };

    // Errors reported via diagnostics are more reliable than from API method failures, so process those first.
    let isTeamsMeetingWithPhones = false;

    if (meetingConference && meetingConference.length > 0) {
      isTeamsMeetingWithPhones = true;
    }
    if (
      diagnostics?.network.latest.networkReceiveQuality?.value === DiagnosticQuality.Bad ||
      diagnostics?.network.latest.networkReceiveQuality?.value === DiagnosticQuality.Poor
    ) {
      if (isTeamsMeetingWithPhones) {
        activeErrorMessages.push({ type: 'teamsMeetingCallNetworkQualityLow' });
      } else {
        activeErrorMessages.push({ type: 'callNetworkQualityLow' });
      }
    }
    if (diagnostics?.media.latest.noSpeakerDevicesEnumerated?.value === true) {
      activeErrorMessages.push({ type: 'callNoSpeakerFound' });
    }
    if (diagnostics?.media.latest.noMicrophoneDevicesEnumerated?.value === true) {
      activeErrorMessages.push({ type: 'callNoMicrophoneFound' });
    }
    if (deviceManager.deviceAccess?.audio === false && isSafari()) {
      activeErrorMessages.push({ type: 'callMicrophoneAccessDeniedSafari' });
    }
    if (deviceManager.deviceAccess?.audio === false && !isSafari()) {
      activeErrorMessages.push({ type: 'callMicrophoneAccessDenied' });
    }

    if (diagnostics?.media.latest.microphonePermissionDenied?.value === true && isMacOS()) {
      activeErrorMessages.push({ type: 'callMacOsMicrophoneAccessDenied' });
    } else if (diagnostics?.media.latest.microphonePermissionDenied?.value === true) {
      activeErrorMessages.push({ type: 'callMicrophoneAccessDenied' });
    }

    const microphoneMuteUnexpectedlyDiagnostic =
      diagnostics?.media.latest.microphoneMuteUnexpectedly || diagnostics?.media.latest.microphoneNotFunctioning;
    if (microphoneMuteUnexpectedlyDiagnostic) {
      if (microphoneMuteUnexpectedlyDiagnostic.value === DiagnosticQuality.Bad) {
        // Inform the user that microphone stopped working and inform them to start microphone again
        activeErrorMessages.push({ type: 'callMicrophoneMutedBySystem' });
      } else if (microphoneMuteUnexpectedlyDiagnostic.value === DiagnosticQuality.Good) {
        // Inform the user that microphone recovered
        activeErrorMessages.push({ type: 'callMicrophoneUnmutedBySystem' });
      }
    }

    const cameraStoppedUnexpectedlyDiagnostic = diagnostics?.media.latest.cameraStoppedUnexpectedly;
    if (cameraStoppedUnexpectedlyDiagnostic) {
      if (cameraStoppedUnexpectedlyDiagnostic.value === DiagnosticQuality.Bad) {
        // Inform the user that camera stopped working and inform them to start video again
        activeErrorMessages.push({ type: 'callVideoStoppedBySystem' });
      } else if (cameraStoppedUnexpectedlyDiagnostic.value === DiagnosticQuality.Good) {
        // Inform the user that camera recovered
        activeErrorMessages.push({ type: 'callVideoRecoveredBySystem' });
      }
    }
    if (deviceManager.deviceAccess?.video === false && isSafari()) {
      activeErrorMessages.push({ type: 'callCameraAccessDeniedSafari' });
    } else if (deviceManager.deviceAccess?.video === false) {
      activeErrorMessages.push({ type: 'callCameraAccessDenied' });
    } else {
      if (diagnostics?.media.latest.cameraFreeze?.value === true) {
        activeErrorMessages.push({ type: 'cameraFrozenForRemoteParticipants' });
      }
    }

    /**
     * show the Mac specific strings if the platform is detected as mac
     */
    if (diagnostics?.media.latest.cameraPermissionDenied?.value === true && isMacOS()) {
      activeErrorMessages.push({ type: 'callMacOsCameraAccessDenied' });
    }

    /**
     * This UFD only works on mac still so we should only see it fire on mac.
     */
    if (diagnostics?.media.latest.screenshareRecordingDisabled?.value === true && isMacOS()) {
      activeErrorMessages.push({ type: 'callMacOsScreenShareAccessDenied' });
    } else if (diagnostics?.media.latest.screenshareRecordingDisabled?.value === true) {
      activeErrorMessages.push({ type: 'startScreenShareGeneric' });
    }

    // Prefer to show errors with privacy implications.
    appendActiveErrorIfDefined(activeErrorMessages, latestErrors, 'Call.stopVideo', 'stopVideoGeneric');
    appendActiveErrorIfDefined(activeErrorMessages, latestErrors, 'Call.mute', 'muteGeneric');
    appendActiveErrorIfDefined(activeErrorMessages, latestErrors, 'Call.stopScreenSharing', 'stopScreenShareGeneric');

    if (
      latestErrors['Call.startVideo']?.message === 'Call.startVideo: Video operation failure SourceUnavailableError'
    ) {
      appendActiveErrorIfDefined(activeErrorMessages, latestErrors, 'Call.startVideo', 'callCameraAlreadyInUse');
    } else if (
      latestErrors['Call.startVideo']?.message === 'Call.startVideo: Video operation failure permissionDeniedError'
    ) {
      appendActiveErrorIfDefined(activeErrorMessages, latestErrors, 'Call.startVideo', 'callCameraAccessDenied');
    } else {
      appendActiveErrorIfDefined(activeErrorMessages, latestErrors, 'Call.startVideo', 'startVideoGeneric');
    }

    appendActiveErrorIfDefined(activeErrorMessages, latestErrors, 'Call.unmute', 'unmuteGeneric');
    appendMuteByOthersNotificationTrampoline(
      activeErrorMessages,
      latestErrors,
      /* @conditional-compile-remove(media-access) */ latestNotifications
    );
    appendActiveErrorIfDefined(
      activeErrorMessages,
      latestErrors,
      'VideoEffectsFeature.startEffects',
      'unableToStartVideoEffect'
    );

    if (latestErrors['CallAgent.join']?.message === 'CallAgent.join: Invalid meeting link') {
      appendActiveErrorIfDefined(
        activeErrorMessages,
        latestErrors,
        'CallAgent.join',
        'failedToJoinCallInvalidMeetingLink'
      );
    } else {
      appendActiveErrorIfDefined(activeErrorMessages, latestErrors, 'CallAgent.join', 'failedToJoinCallGeneric');
    }

    if (
      latestErrors['Call.feature']?.message.match(
        /Call\.feature: startSpotlight failed\. \d+ is the max number of participants that can be Spotlighted/g
      )
    ) {
      appendActiveErrorIfDefined(
        activeErrorMessages,
        latestErrors,
        'Call.feature',
        'startSpotlightWhileMaxParticipantsAreSpotlighted'
      );
    }

    //below is for active notifications
    const activeNotifications: ActiveNotification[] = [];
    if (diagnostics?.media.latest.speakingWhileMicrophoneIsMuted?.value) {
      activeNotifications.push({
        type: 'speakingWhileMuted',
        timestamp: new Date(Date.now()),
        autoDismiss: true,
        ariaLive: 'off' // "You're muted" is too noisy, so we don't want to announce it.
      });
    }
    /* @conditional-compile-remove(breakout-rooms) */
    if (latestNotifications['assignedBreakoutRoomOpened']) {
      activeNotifications.push({
        type: 'assignedBreakoutRoomOpened',
        timestamp: latestNotifications['assignedBreakoutRoomOpened'].timestamp
      });
    }
    /* @conditional-compile-remove(breakout-rooms) */
    if (latestNotifications['assignedBreakoutRoomOpenedPromptJoin'] && assignedBreakoutRoom) {
      activeNotifications.push({
        type: 'assignedBreakoutRoomOpenedPromptJoin',
        timestamp: latestNotifications['assignedBreakoutRoomOpenedPromptJoin'].timestamp,
        onClickPrimaryButton: () => assignedBreakoutRoom.join()
      });
    }
    /* @conditional-compile-remove(breakout-rooms) */
    if (latestNotifications['assignedBreakoutRoomChanged']) {
      activeNotifications.push({
        type: 'assignedBreakoutRoomChanged',
        timestamp: latestNotifications['assignedBreakoutRoomChanged'].timestamp
      });
    }
    /* @conditional-compile-remove(breakout-rooms) */
    if (latestNotifications['breakoutRoomJoined']) {
      activeNotifications.push({
        type: 'breakoutRoomJoined',
        timestamp: latestNotifications['breakoutRoomJoined'].timestamp
      });
    }
    /* @conditional-compile-remove(breakout-rooms) */
    if (latestNotifications['breakoutRoomClosingSoon']) {
      activeNotifications.push({
        type: 'breakoutRoomClosingSoon',
        timestamp: latestNotifications['breakoutRoomClosingSoon'].timestamp
      });
    }

    /* @conditional-compile-remove(media-access) */
    if (latestNotifications['capabilityTurnVideoOnPresent']) {
      activeNotifications.push({
        type: 'capabilityTurnVideoOnPresent',
        timestamp: latestNotifications['capabilityTurnVideoOnPresent'].timestamp
      });
    }

    /* @conditional-compile-remove(media-access) */
    if (latestNotifications['capabilityTurnVideoOnAbsent']) {
      activeNotifications.push({
        type: 'capabilityTurnVideoOnAbsent',
        timestamp: latestNotifications['capabilityTurnVideoOnAbsent'].timestamp
      });
    }

    /* @conditional-compile-remove(media-access) */
    if (latestNotifications['capabilityUnmuteMicPresent']) {
      activeNotifications.push({
        type: 'capabilityUnmuteMicPresent',
        timestamp: latestNotifications['capabilityUnmuteMicPresent'].timestamp
      });
    }

    /* @conditional-compile-remove(media-access) */
    if (latestNotifications['capabilityUnmuteMicAbsent']) {
      activeNotifications.push({
        type: 'capabilityUnmuteMicAbsent',
        timestamp: latestNotifications['capabilityUnmuteMicAbsent'].timestamp
      });
    }

    /* @conditional-compile-remove(together-mode) */
    if (latestNotifications['togetherModeStarted']) {
      activeNotifications.push({
        type: 'togetherModeStarted',
        timestamp: latestNotifications['togetherModeStarted'].timestamp,
        autoDismiss: true
      });
    }
<<<<<<< HEAD
=======

>>>>>>> 3d412afe
    /* @conditional-compile-remove(together-mode) */
    if (latestNotifications['togetherModeEnded']) {
      activeNotifications.push({
        type: 'togetherModeEnded',
        timestamp: latestNotifications['togetherModeEnded'].timestamp,
        autoDismiss: true
      });
    }

    return { activeErrorMessages: activeErrorMessages, activeNotifications: activeNotifications };
  }
);

const appendActiveErrorIfDefined = (
  activeErrorMessages: ActiveNotification[],
  latestErrors: CallErrors,
  target: CallErrorTarget,
  activeErrorType: NotificationType
): void => {
  if (latestErrors[target] === undefined) {
    return;
  }
  activeErrorMessages.push({
    type: activeErrorType,
    timestamp: latestErrors[target].timestamp
  });
};

const appendMuteByOthersNotificationTrampoline = (
  activeErrorMessages: ActiveNotification[],
  latestErrors: CallErrors,
  latestNotifications?: undefined | /* @conditional-compile-remove(media-access) */ CallNotifications
): void => {
  /* @conditional-compile-remove(media-access) */
  if (
    latestNotifications &&
    !latestNotifications['capabilityUnmuteMicAbsent'] &&
    !latestNotifications['capabilityUnmuteMicPresent']
  ) {
    appendActiveErrorIfDefined(activeErrorMessages, latestErrors, 'Call.mutedByOthers', 'mutedByRemoteParticipant');
  }
  /* @conditional-compile-remove(media-access) */
  return;

  appendActiveErrorIfDefined(activeErrorMessages, latestErrors, 'Call.mutedByOthers', 'mutedByRemoteParticipant');
};<|MERGE_RESOLUTION|>--- conflicted
+++ resolved
@@ -308,10 +308,6 @@
         autoDismiss: true
       });
     }
-<<<<<<< HEAD
-=======
-
->>>>>>> 3d412afe
     /* @conditional-compile-remove(together-mode) */
     if (latestNotifications['togetherModeEnded']) {
       activeNotifications.push({
