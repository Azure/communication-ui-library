--- conflicted
+++ resolved
@@ -267,7 +267,39 @@
         timestamp: latestNotifications['breakoutRoomClosingSoon'].timestamp
       });
     }
-<<<<<<< HEAD
+
+    /* @conditional-compile-remove(media-access) */
+    if (latestNotifications['capabilityTurnVideoOnPresent']) {
+      activeNotifications.push({
+        type: 'capabilityTurnVideoOnPresent',
+        timestamp: latestNotifications['capabilityTurnVideoOnPresent'].timestamp
+      });
+    }
+
+    /* @conditional-compile-remove(media-access) */
+    if (latestNotifications['capabilityTurnVideoOnAbsent']) {
+      activeNotifications.push({
+        type: 'capabilityTurnVideoOnAbsent',
+        timestamp: latestNotifications['capabilityTurnVideoOnAbsent'].timestamp
+      });
+    }
+
+    /* @conditional-compile-remove(media-access) */
+    if (latestNotifications['capabilityUnmuteMicPresent']) {
+      activeNotifications.push({
+        type: 'capabilityUnmuteMicPresent',
+        timestamp: latestNotifications['capabilityUnmuteMicPresent'].timestamp
+      });
+    }
+
+    /* @conditional-compile-remove(media-access) */
+    if (latestNotifications['capabilityUnmuteMicAbsent']) {
+      activeNotifications.push({
+        type: 'capabilityUnmuteMicAbsent',
+        timestamp: latestNotifications['capabilityUnmuteMicAbsent'].timestamp
+      });
+    }
+
     /* @conditional-compile-remove(together-mode) */
     if (latestNotifications['togetherModeStarted']) {
       activeNotifications.push({
@@ -284,41 +316,7 @@
         autoDismiss: true
       });
     }
-=======
-
-    /* @conditional-compile-remove(media-access) */
-    if (latestNotifications['capabilityTurnVideoOnPresent']) {
-      activeNotifications.push({
-        type: 'capabilityTurnVideoOnPresent',
-        timestamp: latestNotifications['capabilityTurnVideoOnPresent'].timestamp
-      });
-    }
-
-    /* @conditional-compile-remove(media-access) */
-    if (latestNotifications['capabilityTurnVideoOnAbsent']) {
-      activeNotifications.push({
-        type: 'capabilityTurnVideoOnAbsent',
-        timestamp: latestNotifications['capabilityTurnVideoOnAbsent'].timestamp
-      });
-    }
-
-    /* @conditional-compile-remove(media-access) */
-    if (latestNotifications['capabilityUnmuteMicPresent']) {
-      activeNotifications.push({
-        type: 'capabilityUnmuteMicPresent',
-        timestamp: latestNotifications['capabilityUnmuteMicPresent'].timestamp
-      });
-    }
-
-    /* @conditional-compile-remove(media-access) */
-    if (latestNotifications['capabilityUnmuteMicAbsent']) {
-      activeNotifications.push({
-        type: 'capabilityUnmuteMicAbsent',
-        timestamp: latestNotifications['capabilityUnmuteMicAbsent'].timestamp
-      });
-    }
-
->>>>>>> 0426a165
+
     return { activeErrorMessages: activeErrorMessages, activeNotifications: activeNotifications };
   }
 );
