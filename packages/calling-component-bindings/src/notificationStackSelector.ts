// Copyright (c) Microsoft Corporation.
// Licensed under the MIT License.

import {
  CallingBaseSelectorProps,
  getDeviceManager,
  getDiagnostics,
  getLatestErrors,
  getEnvironmentInfo
} from './baseSelectors';
/* @conditional-compile-remove(breakout-rooms) */
import { getAssignedBreakoutRoom } from './baseSelectors';
/* @conditional-compile-remove(breakout-rooms) */ /* @conditional-compile-remove(media-access) */
import { getLatestNotifications } from './baseSelectors';

import { getMeetingConferencePhones } from './baseSelectors';

import { ActiveNotification, NotificationType } from '@internal/react-components';

import { createSelector } from 'reselect';

import { CallClientState, CallErrors, CallErrorTarget } from '@internal/calling-stateful-client';
/* @conditional-compile-remove(media-access) */
import { CallNotifications } from '@internal/calling-stateful-client';

import { DiagnosticQuality } from '@azure/communication-calling';

/* @conditional-compile-remove(media-access) */
import { CallNotifications } from '@internal/calling-stateful-client';

/**
 * Selector type for {@link Notification} component.
 *
 * @public
 */
export type NotificationStackSelector = (
  state: CallClientState,
  props: CallingBaseSelectorProps
) => {
  activeErrorMessages: ActiveNotification[];
  activeNotifications: ActiveNotification[];
};

/**
 * Select the active errors from the state for the `Notification` component.
 *
 * Invariants:
 *   - `ErrorType` is never repeated in the returned errors.
 *   - Errors are returned in a fixed order by `ErrorType`.
 *
 * @public
 */
export const notificationStackSelector: NotificationStackSelector = createSelector(
  [
    getLatestErrors,
    /* @conditional-compile-remove(breakout-rooms) */ getLatestNotifications,
    getDiagnostics,
    getDeviceManager,
    getEnvironmentInfo,
    getMeetingConferencePhones,
    /* @conditional-compile-remove(breakout-rooms) */ getAssignedBreakoutRoom
  ],
  (
    latestErrors: CallErrors,
    /* @conditional-compile-remove(breakout-rooms) */ /* @conditional-compile-remove(media-access) */ latestNotifications,
    diagnostics,
    deviceManager,
    environmentInfo,
    meetingConference,
    /* @conditional-compile-remove(breakout-rooms) */ assignedBreakoutRoom
  ): { activeErrorMessages: ActiveNotification[]; activeNotifications: ActiveNotification[] } => {
    // The order in which the errors are returned is significant: The `Notification` shows errors on the UI in that order.
    // There are several options for the ordering:
    //   - Sorted by when the errors happened (latest first / oldest first).
    //   - Stable sort by error type.
    //
    // We chose to stable sort by error type: We intend to show only a small number of errors on the UI and we do not
    // have timestamps for errors.
    const activeErrorMessages: ActiveNotification[] = [];

    const isSafari = (): boolean => {
      return environmentInfo?.environment.browser === 'safari';
    };

    const isMacOS = (): boolean => {
      return environmentInfo?.environment.platform === 'mac';
    };

    // Errors reported via diagnostics are more reliable than from API method failures, so process those first.
    let isTeamsMeetingWithPhones = false;

    if (meetingConference && meetingConference.length > 0) {
      isTeamsMeetingWithPhones = true;
    }
    if (
      diagnostics?.network.latest.networkReceiveQuality?.value === DiagnosticQuality.Bad ||
      diagnostics?.network.latest.networkReceiveQuality?.value === DiagnosticQuality.Poor
    ) {
      if (isTeamsMeetingWithPhones) {
        activeErrorMessages.push({ type: 'teamsMeetingCallNetworkQualityLow' });
      } else {
        activeErrorMessages.push({ type: 'callNetworkQualityLow' });
      }
    }
    if (diagnostics?.media.latest.noSpeakerDevicesEnumerated?.value === true) {
      activeErrorMessages.push({ type: 'callNoSpeakerFound' });
    }
    if (diagnostics?.media.latest.noMicrophoneDevicesEnumerated?.value === true) {
      activeErrorMessages.push({ type: 'callNoMicrophoneFound' });
    }
    if (deviceManager.deviceAccess?.audio === false && isSafari()) {
      activeErrorMessages.push({ type: 'callMicrophoneAccessDeniedSafari' });
    }
    if (deviceManager.deviceAccess?.audio === false && !isSafari()) {
      activeErrorMessages.push({ type: 'callMicrophoneAccessDenied' });
    }

    if (diagnostics?.media.latest.microphonePermissionDenied?.value === true && isMacOS()) {
      activeErrorMessages.push({ type: 'callMacOsMicrophoneAccessDenied' });
    } else if (diagnostics?.media.latest.microphonePermissionDenied?.value === true) {
      activeErrorMessages.push({ type: 'callMicrophoneAccessDenied' });
    }

    const microphoneMuteUnexpectedlyDiagnostic =
      diagnostics?.media.latest.microphoneMuteUnexpectedly || diagnostics?.media.latest.microphoneNotFunctioning;
    if (microphoneMuteUnexpectedlyDiagnostic) {
      if (microphoneMuteUnexpectedlyDiagnostic.value === DiagnosticQuality.Bad) {
        // Inform the user that microphone stopped working and inform them to start microphone again
        activeErrorMessages.push({ type: 'callMicrophoneMutedBySystem' });
      } else if (microphoneMuteUnexpectedlyDiagnostic.value === DiagnosticQuality.Good) {
        // Inform the user that microphone recovered
        activeErrorMessages.push({ type: 'callMicrophoneUnmutedBySystem' });
      }
    }

    const cameraStoppedUnexpectedlyDiagnostic = diagnostics?.media.latest.cameraStoppedUnexpectedly;
    if (cameraStoppedUnexpectedlyDiagnostic) {
      if (cameraStoppedUnexpectedlyDiagnostic.value === DiagnosticQuality.Bad) {
        // Inform the user that camera stopped working and inform them to start video again
        activeErrorMessages.push({ type: 'callVideoStoppedBySystem' });
      } else if (cameraStoppedUnexpectedlyDiagnostic.value === DiagnosticQuality.Good) {
        // Inform the user that camera recovered
        activeErrorMessages.push({ type: 'callVideoRecoveredBySystem' });
      }
    }
    if (deviceManager.deviceAccess?.video === false && isSafari()) {
      activeErrorMessages.push({ type: 'callCameraAccessDeniedSafari' });
    } else if (deviceManager.deviceAccess?.video === false) {
      activeErrorMessages.push({ type: 'callCameraAccessDenied' });
    } else {
      if (diagnostics?.media.latest.cameraFreeze?.value === true) {
        activeErrorMessages.push({ type: 'cameraFrozenForRemoteParticipants' });
      }
    }

    /**
     * show the Mac specific strings if the platform is detected as mac
     */
    if (diagnostics?.media.latest.cameraPermissionDenied?.value === true && isMacOS()) {
      activeErrorMessages.push({ type: 'callMacOsCameraAccessDenied' });
    }

    /**
     * This UFD only works on mac still so we should only see it fire on mac.
     */
    if (diagnostics?.media.latest.screenshareRecordingDisabled?.value === true && isMacOS()) {
      activeErrorMessages.push({ type: 'callMacOsScreenShareAccessDenied' });
    } else if (diagnostics?.media.latest.screenshareRecordingDisabled?.value === true) {
      activeErrorMessages.push({ type: 'startScreenShareGeneric' });
    }

    // Prefer to show errors with privacy implications.
    appendActiveErrorIfDefined(activeErrorMessages, latestErrors, 'Call.stopVideo', 'stopVideoGeneric');
    appendActiveErrorIfDefined(activeErrorMessages, latestErrors, 'Call.mute', 'muteGeneric');
    appendActiveErrorIfDefined(activeErrorMessages, latestErrors, 'Call.stopScreenSharing', 'stopScreenShareGeneric');

    if (
      latestErrors['Call.startVideo']?.message === 'Call.startVideo: Video operation failure SourceUnavailableError'
    ) {
      appendActiveErrorIfDefined(activeErrorMessages, latestErrors, 'Call.startVideo', 'callCameraAlreadyInUse');
    } else if (
      latestErrors['Call.startVideo']?.message === 'Call.startVideo: Video operation failure permissionDeniedError'
    ) {
      appendActiveErrorIfDefined(activeErrorMessages, latestErrors, 'Call.startVideo', 'callCameraAccessDenied');
    } else {
      appendActiveErrorIfDefined(activeErrorMessages, latestErrors, 'Call.startVideo', 'startVideoGeneric');
    }

    appendActiveErrorIfDefined(activeErrorMessages, latestErrors, 'Call.unmute', 'unmuteGeneric');
<<<<<<< HEAD
    appendMuteByOthersNotificationTrampoline(latestNotifications, activeErrorMessages, latestErrors);
=======
    appendMuteByOthersNotificationTrampoline(
      activeErrorMessages,
      latestErrors,
      /* @conditional-compile-remove(media-access) */ latestNotifications
    );
>>>>>>> 69ffbf2f
    appendActiveErrorIfDefined(
      activeErrorMessages,
      latestErrors,
      'VideoEffectsFeature.startEffects',
      'unableToStartVideoEffect'
    );

    if (latestErrors['CallAgent.join']?.message === 'CallAgent.join: Invalid meeting link') {
      appendActiveErrorIfDefined(
        activeErrorMessages,
        latestErrors,
        'CallAgent.join',
        'failedToJoinCallInvalidMeetingLink'
      );
    } else {
      appendActiveErrorIfDefined(activeErrorMessages, latestErrors, 'CallAgent.join', 'failedToJoinCallGeneric');
    }

    if (
      latestErrors['Call.feature']?.message.match(
        /Call\.feature: startSpotlight failed\. \d+ is the max number of participants that can be Spotlighted/g
      )
    ) {
      appendActiveErrorIfDefined(
        activeErrorMessages,
        latestErrors,
        'Call.feature',
        'startSpotlightWhileMaxParticipantsAreSpotlighted'
      );
    }

    //below is for active notifications
    const activeNotifications: ActiveNotification[] = [];
    if (diagnostics?.media.latest.speakingWhileMicrophoneIsMuted?.value) {
      activeNotifications.push({
        type: 'speakingWhileMuted',
        timestamp: new Date(Date.now()),
        autoDismiss: true,
        ariaLive: 'off' // "You're muted" is too noisy, so we don't want to announce it.
      });
    }
    /* @conditional-compile-remove(breakout-rooms) */
    if (latestNotifications['assignedBreakoutRoomOpened']) {
      activeNotifications.push({
        type: 'assignedBreakoutRoomOpened',
        timestamp: latestNotifications['assignedBreakoutRoomOpened'].timestamp
      });
    }
    /* @conditional-compile-remove(breakout-rooms) */
    if (latestNotifications['assignedBreakoutRoomOpenedPromptJoin'] && assignedBreakoutRoom) {
      activeNotifications.push({
        type: 'assignedBreakoutRoomOpenedPromptJoin',
        timestamp: latestNotifications['assignedBreakoutRoomOpenedPromptJoin'].timestamp,
        onClickPrimaryButton: () => assignedBreakoutRoom.join()
      });
    }
    /* @conditional-compile-remove(breakout-rooms) */
    if (latestNotifications['assignedBreakoutRoomChanged']) {
      activeNotifications.push({
        type: 'assignedBreakoutRoomChanged',
        timestamp: latestNotifications['assignedBreakoutRoomChanged'].timestamp
      });
    }
    /* @conditional-compile-remove(breakout-rooms) */
    if (latestNotifications['breakoutRoomJoined']) {
      activeNotifications.push({
        type: 'breakoutRoomJoined',
        timestamp: latestNotifications['breakoutRoomJoined'].timestamp
      });
    }
    /* @conditional-compile-remove(breakout-rooms) */
    if (latestNotifications['breakoutRoomClosingSoon']) {
      activeNotifications.push({
        type: 'breakoutRoomClosingSoon',
        timestamp: latestNotifications['breakoutRoomClosingSoon'].timestamp
      });
    }

    /* @conditional-compile-remove(media-access) */
    if (latestNotifications['capabilityTurnVideoOnPresent']) {
      activeNotifications.push({
        type: 'capabilityTurnVideoOnPresent',
        timestamp: latestNotifications['capabilityTurnVideoOnPresent'].timestamp
      });
    }

    /* @conditional-compile-remove(media-access) */
    if (latestNotifications['capabilityTurnVideoOnAbsent']) {
      activeNotifications.push({
        type: 'capabilityTurnVideoOnAbsent',
        timestamp: latestNotifications['capabilityTurnVideoOnAbsent'].timestamp
      });
    }

    /* @conditional-compile-remove(media-access) */
    if (latestNotifications['capabilityUnmuteMicPresent']) {
      activeNotifications.push({
        type: 'capabilityUnmuteMicPresent',
        timestamp: latestNotifications['capabilityUnmuteMicPresent'].timestamp
      });
    }

    /* @conditional-compile-remove(media-access) */
    if (latestNotifications['capabilityUnmuteMicAbsent']) {
      activeNotifications.push({
        type: 'capabilityUnmuteMicAbsent',
        timestamp: latestNotifications['capabilityUnmuteMicAbsent'].timestamp
      });
    }

    return { activeErrorMessages: activeErrorMessages, activeNotifications: activeNotifications };
  }
);

const appendActiveErrorIfDefined = (
  activeErrorMessages: ActiveNotification[],
  latestErrors: CallErrors,
  target: CallErrorTarget,
  activeErrorType: NotificationType
): void => {
  if (latestErrors[target] === undefined) {
    return;
  }
  activeErrorMessages.push({
    type: activeErrorType,
    timestamp: latestErrors[target].timestamp
  });
};

const appendMuteByOthersNotificationTrampoline = (
<<<<<<< HEAD
  latestNotifications: CallNotifications,
  activeErrorMessages: ActiveNotification[],
  latestErrors: CallErrors
): void => {
  /* @conditional-compile-remove(media-access) */
  if (!latestNotifications['capabilityUnmuteMicAbsent'] && !latestNotifications['capabilityUnmuteMicPresent']) {
=======
  activeErrorMessages: ActiveNotification[],
  latestErrors: CallErrors,
  latestNotifications?: undefined | /* @conditional-compile-remove(media-access) */ CallNotifications
): void => {
  /* @conditional-compile-remove(media-access) */
  if (
    latestNotifications &&
    !latestNotifications['capabilityUnmuteMicAbsent'] &&
    !latestNotifications['capabilityUnmuteMicPresent']
  ) {
>>>>>>> 69ffbf2f
    appendActiveErrorIfDefined(activeErrorMessages, latestErrors, 'Call.mutedByOthers', 'mutedByRemoteParticipant');
  }
  /* @conditional-compile-remove(media-access) */
  return;

  appendActiveErrorIfDefined(activeErrorMessages, latestErrors, 'Call.mutedByOthers', 'mutedByRemoteParticipant');
};<|MERGE_RESOLUTION|>--- conflicted
+++ resolved
@@ -24,9 +24,6 @@
 import { CallNotifications } from '@internal/calling-stateful-client';
 
 import { DiagnosticQuality } from '@azure/communication-calling';
-
-/* @conditional-compile-remove(media-access) */
-import { CallNotifications } from '@internal/calling-stateful-client';
 
 /**
  * Selector type for {@link Notification} component.
@@ -187,15 +184,11 @@
     }
 
     appendActiveErrorIfDefined(activeErrorMessages, latestErrors, 'Call.unmute', 'unmuteGeneric');
-<<<<<<< HEAD
-    appendMuteByOthersNotificationTrampoline(latestNotifications, activeErrorMessages, latestErrors);
-=======
     appendMuteByOthersNotificationTrampoline(
       activeErrorMessages,
       latestErrors,
       /* @conditional-compile-remove(media-access) */ latestNotifications
     );
->>>>>>> 69ffbf2f
     appendActiveErrorIfDefined(
       activeErrorMessages,
       latestErrors,
@@ -326,14 +319,6 @@
 };
 
 const appendMuteByOthersNotificationTrampoline = (
-<<<<<<< HEAD
-  latestNotifications: CallNotifications,
-  activeErrorMessages: ActiveNotification[],
-  latestErrors: CallErrors
-): void => {
-  /* @conditional-compile-remove(media-access) */
-  if (!latestNotifications['capabilityUnmuteMicAbsent'] && !latestNotifications['capabilityUnmuteMicPresent']) {
-=======
   activeErrorMessages: ActiveNotification[],
   latestErrors: CallErrors,
   latestNotifications?: undefined | /* @conditional-compile-remove(media-access) */ CallNotifications
@@ -344,7 +329,6 @@
     !latestNotifications['capabilityUnmuteMicAbsent'] &&
     !latestNotifications['capabilityUnmuteMicPresent']
   ) {
->>>>>>> 69ffbf2f
     appendActiveErrorIfDefined(activeErrorMessages, latestErrors, 'Call.mutedByOthers', 'mutedByRemoteParticipant');
   }
   /* @conditional-compile-remove(media-access) */
