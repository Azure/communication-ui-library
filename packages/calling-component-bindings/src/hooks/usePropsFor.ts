// Copyright (c) Microsoft Corporation.
// Licensed under the MIT license.

import {
  CameraButton,
  EndCallButton,
  ErrorBar,
  MicrophoneButton,
  DevicesButton,
  ParticipantList,
  ScreenShareButton,
  VideoGallery,
  _CaptionsBanner
} from '@internal/react-components';
/* @conditional-compile-remove(dialpad) */ /* @conditional-compile-remove(PSTN-calls) */
import { Dialpad } from '@internal/react-components';
/* @conditional-compile-remove(PSTN-calls) */
import { HoldButton } from '@internal/react-components';
import { _StartCaptionsButton } from '@internal/react-components';
import {
  CameraButtonSelector,
  cameraButtonSelector,
  MicrophoneButtonSelector,
  microphoneButtonSelector,
  DevicesButtonSelector,
  devicesButtonSelector,
  ScreenShareButtonSelector,
  screenShareButtonSelector
} from '../callControlSelectors';
/* @conditional-compile-remove(PSTN-calls) */
import { holdButtonSelector, HoldButtonSelector } from '../callControlSelectors';
import { VideoGallerySelector, videoGallerySelector } from '../videoGallerySelector';
import { ParticipantListSelector, participantListSelector } from '../participantListSelector';
import { ParticipantsButtonSelector, participantsButtonSelector } from '../participantsButtonSelector';
import { useHandlers } from './useHandlers';
import { useSelector } from './useSelector';
import { Common } from '@internal/acs-ui-common';
import { AreEqual } from '@internal/acs-ui-common';
import { ParticipantsButton } from '@internal/react-components';
import { ErrorBarSelector, errorBarSelector } from '../errorBarSelector';
import { CommonCallingHandlers } from '../handlers/createCommonHandlers';
<<<<<<< HEAD
import {
  captionsSelector,
  startCaptionsButtonSelector,
  _CaptionsSelector,
  _StartCaptionsButtonSelector
} from '../captionsSelector';
=======
>>>>>>> 168592ff

/**
 * Primary hook to get all hooks necessary for a calling Component.
 *
 * Most straightforward usage of calling components looks like:
 *
 * @example
 * ```
 *     import { ParticipantList, usePropsFor } from '@azure/communication-react';
 *
 *     const App = (): JSX.Element => {
 *         // ... code to setup Providers ...
 *
 *         return <ParticipantList {...usePropsFor(ParticipantList)}/>
 *     }
 * ```
 *
 * @public
 */
export const usePropsFor = <Component extends (props: any) => JSX.Element>(
  component: Component
): GetSelector<Component> extends (props: any) => any
  ? ReturnType<GetSelector<Component>> & Common<CommonCallingHandlers, Parameters<Component>[0]>
  : undefined => {
  const selector = getSelector(component);
  const props = useSelector(selector);
  const handlers = useHandlers<Parameters<Component>[0]>(component);
  if (props !== undefined) {
    return { ...props, ...handlers } as any;
  }
  return undefined as any;
};

/**
 * A type for trivial selectors that return no data.
 *
 * Used as a default return value if {@link usePropsFor} is called for a component that requires no data.
 *
 * @public
 */
export type EmptySelector = () => Record<string, never>;

const emptySelector: EmptySelector = (): Record<string, never> => ({});

/**
 * Specific type of the selector applicable to a given Component.
 *
 * @public
 */
export type GetSelector<Component extends (props: any) => JSX.Element | undefined> = AreEqual<
  Component,
  typeof VideoGallery
> extends true
  ? VideoGallerySelector
  : AreEqual<Component, typeof DevicesButton> extends true
  ? DevicesButtonSelector
  : AreEqual<Component, typeof MicrophoneButton> extends true
  ? MicrophoneButtonSelector
  : AreEqual<Component, typeof CameraButton> extends true
  ? CameraButtonSelector
  : AreEqual<Component, typeof ScreenShareButton> extends true
  ? ScreenShareButtonSelector
  : AreEqual<Component, typeof ParticipantList> extends true
  ? ParticipantListSelector
  : AreEqual<Component, typeof ParticipantsButton> extends true
  ? ParticipantsButtonSelector
  : AreEqual<Component, typeof EndCallButton> extends true
  ? EmptySelector
  : AreEqual<Component, typeof ErrorBar> extends true
  ? ErrorBarSelector
  : AreEqual<Component, typeof Dialpad> extends true
  ? /* @conditional-compile-remove(dialpad) */ /* @conditional-compile-remove(PSTN-calls) */ EmptySelector
  : AreEqual<Component, typeof HoldButton> extends true
  ? /* @conditional-compile-remove(PSTN-calls) */ HoldButtonSelector
<<<<<<< HEAD
  : AreEqual<Component, typeof _CaptionsBanner> extends true
  ? _CaptionsSelector
  : AreEqual<Component, typeof _StartCaptionsButton> extends true
  ? _StartCaptionsButtonSelector
=======
>>>>>>> 168592ff
  : undefined;

/**
 * Get the selector for a specified component.
 *
 * Useful when implementing a custom component that utilizes the providers
 * exported from this library.
 *
 * @public
 */
// eslint-disable-next-line @typescript-eslint/explicit-module-boundary-types
export const getSelector = <Component extends (props: any) => JSX.Element | undefined>(
  component: Component
): GetSelector<Component> => {
  /* @conditional-compile-remove(PSTN-calls) */
  if (component === HoldButton) {
    return findConditionalCompiledSelector(component);
  }
  return findSelector(component);
};

const findSelector = (component: (props: any) => JSX.Element | undefined): any => {
  /* @conditional-compile-remove(dialpad) */ /* @conditional-compile-remove(PSTN-calls) */
  // Dialpad only has handlers currently and doesn't require any props from the stateful layer so return the emptySelector
  if (component === Dialpad) {
    return emptySelector;
  }

  switch (component) {
    case VideoGallery:
      return videoGallerySelector;
    case MicrophoneButton:
      return microphoneButtonSelector;
    case CameraButton:
      return cameraButtonSelector;
    case ScreenShareButton:
      return screenShareButtonSelector;
    case DevicesButton:
      return devicesButtonSelector;
    case ParticipantList:
      return participantListSelector;
    case ParticipantsButton:
      return participantsButtonSelector;
    case EndCallButton:
      return emptySelector;
    case ErrorBar:
      return errorBarSelector;
<<<<<<< HEAD
    case _CaptionsBanner:
      return captionsSelector;
    case _StartCaptionsButton:
      return startCaptionsButtonSelector;
=======
>>>>>>> 168592ff
  }
  return undefined;
};

/* @conditional-compile-remove(PSTN-calls) */
const findConditionalCompiledSelector = (component: (props: any) => JSX.Element | undefined): any => {
  switch (component) {
    case HoldButton:
      return holdButtonSelector;
  }
};<|MERGE_RESOLUTION|>--- conflicted
+++ resolved
@@ -39,15 +39,6 @@
 import { ParticipantsButton } from '@internal/react-components';
 import { ErrorBarSelector, errorBarSelector } from '../errorBarSelector';
 import { CommonCallingHandlers } from '../handlers/createCommonHandlers';
-<<<<<<< HEAD
-import {
-  captionsSelector,
-  startCaptionsButtonSelector,
-  _CaptionsSelector,
-  _StartCaptionsButtonSelector
-} from '../captionsSelector';
-=======
->>>>>>> 168592ff
 
 /**
  * Primary hook to get all hooks necessary for a calling Component.
@@ -122,13 +113,6 @@
   ? /* @conditional-compile-remove(dialpad) */ /* @conditional-compile-remove(PSTN-calls) */ EmptySelector
   : AreEqual<Component, typeof HoldButton> extends true
   ? /* @conditional-compile-remove(PSTN-calls) */ HoldButtonSelector
-<<<<<<< HEAD
-  : AreEqual<Component, typeof _CaptionsBanner> extends true
-  ? _CaptionsSelector
-  : AreEqual<Component, typeof _StartCaptionsButton> extends true
-  ? _StartCaptionsButtonSelector
-=======
->>>>>>> 168592ff
   : undefined;
 
 /**
@@ -176,13 +160,6 @@
       return emptySelector;
     case ErrorBar:
       return errorBarSelector;
-<<<<<<< HEAD
-    case _CaptionsBanner:
-      return captionsSelector;
-    case _StartCaptionsButton:
-      return startCaptionsButtonSelector;
-=======
->>>>>>> 168592ff
   }
   return undefined;
 };
