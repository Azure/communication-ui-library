--- conflicted
+++ resolved
@@ -124,17 +124,6 @@
   }
 );
 
-<<<<<<< HEAD
-const captionsComparator = (captionsA: CaptionsInfo, captionsB: CaptionsInfo): number => {
-  return (
-    captionsA.timestamp.getTime() - captionsB.timestamp.getTime() ||
-    getCaptionsSpeakerIdentifier(captionsA).localeCompare(getCaptionsSpeakerIdentifier(captionsB))
-  );
-};
-
-=======
-/* @conditional-compile-remove(close-captions) */
->>>>>>> f9c27130
 const getCaptionsSpeakerIdentifier = (captions: CaptionsInfo): string => {
   return captions.speaker.identifier ? toFlatCommunicationIdentifier(captions.speaker.identifier) : '';
 };