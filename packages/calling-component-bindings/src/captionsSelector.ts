// Copyright (c) Microsoft Corporation.
// Licensed under the MIT license.
/* @conditional-compile-remove(close-captions) */
import { CallClientState, CaptionsInfo } from '@internal/calling-stateful-client';
/* @conditional-compile-remove(close-captions) */
import { CallingBaseSelectorProps, getStartCaptionsInProgress } from './baseSelectors';
/* @conditional-compile-remove(close-captions) */
import {
  getCaptions,
  getCaptionsStatus,
  getCurrentCaptionLanguage,
  getCurrentSpokenLanguage,
  getSupportedSpokenLanguages
} from './baseSelectors';
/* @conditional-compile-remove(close-captions) */
import * as reselect from 'reselect';
/* @conditional-compile-remove(close-captions) */
import { toFlatCommunicationIdentifier } from '@internal/acs-ui-common';
/* @conditional-compile-remove(close-captions) */
import { _CaptionsInfo } from '@internal/react-components';

/* @conditional-compile-remove(close-captions) */
/**
 * Selector type for the {@link StartCaptionsButton} component.
 * @internal
 */
export type _StartCaptionsButtonSelector = (
  state: CallClientState,
  props: CallingBaseSelectorProps
) => {
  checked: boolean;
  currentCaptionLanguage: string;
  currentSpokenLanguage: string;
};

/* @conditional-compile-remove(close-captions) */
/**
 * Selector for {@link StartCaptionsButton} component.
 *
 * @internal
 */
export const _startCaptionsButtonSelector: _StartCaptionsButtonSelector = reselect.createSelector(
  [getCaptionsStatus, getCurrentCaptionLanguage, getCurrentSpokenLanguage],
  (isCaptionsFeatureActive, currentCaptionLanguage, currentSpokenLanguage) => {
    return {
      checked: isCaptionsFeatureActive ?? false,
      currentCaptionLanguage: currentCaptionLanguage ?? 'en-us',
      currentSpokenLanguage: currentSpokenLanguage ?? 'en-us'
    };
  }
);
/* @conditional-compile-remove(close-captions) */
/**
 * Selector type for components for Changing spoken language
 * @internal
 */
export type _ChangeSpokenLanguageSelector = (
  state: CallClientState,
  props: CallingBaseSelectorProps
) => {
  supportedSpokenLanguages: string[];
  currentSpokenLanguage: string;
  isCaptionsFeatureActive: boolean;
};

/* @conditional-compile-remove(close-captions) */
/**
 * Selector for {@link ChangeSpokenLanguageButton} component.
 *
 * @internal
 */
export const _changeSpokenLanguageSelector: _ChangeSpokenLanguageSelector = reselect.createSelector(
  [getSupportedSpokenLanguages, getCurrentSpokenLanguage, getCaptionsStatus],
  (supportedSpokenLanguages, currentSpokenLanguage, isCaptionsFeatureActive) => {
    return {
      supportedSpokenLanguages: supportedSpokenLanguages ?? ['en-us'],
      currentSpokenLanguage: currentSpokenLanguage ?? 'en-us',
      isCaptionsFeatureActive: isCaptionsFeatureActive ?? false
    };
  }
);
/* @conditional-compile-remove(close-captions) */
/**
 * Selector type for the {@link CaptionsBanner} component.
 * @internal
 */
export type _CaptionsBannerSelector = (
  state: CallClientState,
  props: CallingBaseSelectorProps
) => {
  captions: _CaptionsInfo[];
  isCaptionsOn: boolean;
};

/* @conditional-compile-remove(close-captions) */
/**
 * Selector for {@link CaptionsBanner} component.
 *
 * @internal
 */
export const _captionsBannerSelector: _CaptionsBannerSelector = reselect.createSelector(
<<<<<<< HEAD
  [getCaptions, getCaptionsStatus, getStartCaptionsInProgress],
  (captions, isCaptionsFeatureActive, startCaptionsInProgress) => {
    const captionsInfo = captions?.map((c) => {
      const userId = c.speaker.identifier ? toFlatCommunicationIdentifier(c.speaker.identifier) : '';
=======
  [getCaptions, getCaptionsStatus],
  (captions, isCaptionsFeatureActive) => {
    // Following Teams app logic, no matter how many 'Partial' captions come,
    // we only pick first one according to start time, and all the other partial captions will be filtered out
    // This will give customers a stable captions experience when others talking over the dominant speaker
    const captionsToRender = captions?.filter((captions) => captions.resultType === 'Final');
    const firstPartialCaptions = captions
      ?.filter((captions) => captions.resultType === 'Partial')
      .sort(captionsComparator)[0];

    firstPartialCaptions && captionsToRender?.push(firstPartialCaptions);

    const captionsInfo = captionsToRender?.map((c) => {
      const userId = getCaptionsSpeakerIdentifier(c);
>>>>>>> 2eb8d0d9
      return {
        id: c.timestamp.getTime() + userId + c.speaker.displayName,
        displayName: c.speaker.displayName ?? 'Unnamed Participant',
        captionText: c.captionText ?? '',
        userId
      };
    });
    return {
      captions: captionsInfo ?? [],
      isCaptionsOn: isCaptionsFeatureActive ?? false,
      startCaptionsInProgress: startCaptionsInProgress ?? false
    };
  }
);

/* @conditional-compile-remove(close-captions) */
const captionsComparator = (captionsA: CaptionsInfo, captionsB: CaptionsInfo): number => {
  return (
    captionsA.timestamp.getTime() - captionsB.timestamp.getTime() ||
    getCaptionsSpeakerIdentifier(captionsA).localeCompare(getCaptionsSpeakerIdentifier(captionsB))
  );
};

/* @conditional-compile-remove(close-captions) */
const getCaptionsSpeakerIdentifier = (captions: CaptionsInfo): string => {
  return captions.speaker.identifier ? toFlatCommunicationIdentifier(captions.speaker.identifier) : '';
};<|MERGE_RESOLUTION|>--- conflicted
+++ resolved
@@ -99,14 +99,8 @@
  * @internal
  */
 export const _captionsBannerSelector: _CaptionsBannerSelector = reselect.createSelector(
-<<<<<<< HEAD
   [getCaptions, getCaptionsStatus, getStartCaptionsInProgress],
   (captions, isCaptionsFeatureActive, startCaptionsInProgress) => {
-    const captionsInfo = captions?.map((c) => {
-      const userId = c.speaker.identifier ? toFlatCommunicationIdentifier(c.speaker.identifier) : '';
-=======
-  [getCaptions, getCaptionsStatus],
-  (captions, isCaptionsFeatureActive) => {
     // Following Teams app logic, no matter how many 'Partial' captions come,
     // we only pick first one according to start time, and all the other partial captions will be filtered out
     // This will give customers a stable captions experience when others talking over the dominant speaker
@@ -119,7 +113,6 @@
 
     const captionsInfo = captionsToRender?.map((c) => {
       const userId = getCaptionsSpeakerIdentifier(c);
->>>>>>> 2eb8d0d9
       return {
         id: c.timestamp.getTime() + userId + c.speaker.displayName,
         displayName: c.speaker.displayName ?? 'Unnamed Participant',
