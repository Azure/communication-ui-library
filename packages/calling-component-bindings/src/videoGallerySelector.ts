// Copyright (c) Microsoft Corporation.
// Licensed under the MIT License.

import { toFlatCommunicationIdentifier } from '@internal/acs-ui-common';
import { CallClientState, RemoteParticipantState } from '@internal/calling-stateful-client';
import { VideoGalleryRemoteParticipant, VideoGalleryLocalParticipant } from '@internal/react-components';
import { createSelector } from 'reselect';
import {
  CallingBaseSelectorProps,
  getDisplayName,
  getDominantSpeakers,
  getIdentifier,
  getIsMuted,
  getIsPPTLiveOn,
  getIsScreenSharingOn,
  getLocalVideoStreams,
  getHtmlShareRemoteParticipant,
  getScreenShareRemoteParticipant
} from './baseSelectors';
/* @conditional-compile-remove(rooms) */
import { getRole } from './baseSelectors';
/* @conditional-compile-remove(hide-attendee-name) */
import { isHideAttendeeNamesEnabled } from './baseSelectors';
/* @conditional-compile-remove(optimal-video-count) */
import { getOptimalVideoCount } from './baseSelectors';
import { _updateUserDisplayNames } from './utils/callUtils';
import { checkIsSpeaking } from './utils/SelectorUtils';
import {
  _videoGalleryRemoteParticipantsMemo,
  _dominantSpeakersWithFlatId,
  convertRemoteParticipantToVideoGalleryRemoteParticipant,
  memoizeLocalParticipant
} from './utils/videoGalleryUtils';
/* @conditional-compile-remove(spotlight) */
import { memoizeSpotlightedParticipantIds } from './utils/videoGalleryUtils';
/* @conditional-compile-remove(raise-hand) */
import { getLocalParticipantRaisedHand } from './baseSelectors';
/* @conditional-compile-remove(reaction) */
import { getLocalParticipantReactionState } from './baseSelectors';
/* @conditional-compile-remove(reaction) */
import { memoizedConvertToVideoTileReaction } from './utils/participantListSelectorUtils';
import { getRemoteParticipantsExcludingConsumers } from './getRemoteParticipantsExcludingConsumers';
/* @conditional-compile-remove(spotlight) */
import { getSpotlightedParticipants } from './baseSelectors';

/**
 * Selector type for {@link VideoGallery} component.
 *
 * @public
 */
export type VideoGallerySelector = (
  state: CallClientState,
  props: CallingBaseSelectorProps
) => {
  screenShareParticipant: VideoGalleryRemoteParticipant | undefined;
  htmlShareParticipant: VideoGalleryRemoteParticipant | undefined;
  localParticipant: VideoGalleryLocalParticipant;
  remoteParticipants: VideoGalleryRemoteParticipant[];
  dominantSpeakers?: string[];
  /* @conditional-compile-remove(optimal-video-count) */
  optimalVideoCount?: number;
  /* @conditional-compile-remove(spotlight) */
  spotlightedParticipants?: string[];
};

/**
 * Provides data attributes to {@link VideoGallery} component.
 * @public
 */
export const videoGallerySelector: VideoGallerySelector = createSelector(
  [
    getScreenShareRemoteParticipant,
    getRemoteParticipantsExcludingConsumers,
    getLocalVideoStreams,
    getIsMuted,
    getIsScreenSharingOn,
    getDisplayName,
    getIdentifier,
    getDominantSpeakers,
    /* @conditional-compile-remove(optimal-video-count) */
    getOptimalVideoCount,
    /* @conditional-compile-remove(rooms) */
    getRole,
    /* @conditional-compile-remove(raise-hand) */
    getLocalParticipantRaisedHand,
    /* @conditional-compile-remove(hide-attendee-name) */
    isHideAttendeeNamesEnabled,
<<<<<<< HEAD
    /* @conditional-compile-remove(ppt-live) */
    getIsPPTLiveOn,
    /* @conditional-compile-remove(ppt-live) */
    getHtmlShareRemoteParticipant
=======
    /* @conditional-compile-remove(reaction) */
    getLocalParticipantReactionState,
    /* @conditional-compile-remove(spotlight) */
    getSpotlightedParticipants
>>>>>>> cefe2d72
  ],
  (
    screenShareRemoteParticipantId,
    remoteParticipants,
    localVideoStreams,
    isMuted,
    isScreenSharingOn,
    displayName: string | undefined,
    identifier: string,
    dominantSpeakers,
    /* @conditional-compile-remove(optimal-video-count) */
    optimalVideoCount,
    /* @conditional-compile-remove(rooms) */
    role,
    /* @conditional-compile-remove(raise-hand) */
    raisedHand,
    /* @conditional-compile-remove(hide-attendee-name) */
    isHideAttendeeNamesEnabled,
<<<<<<< HEAD
    /* @conditional-compile-remove(ppt-live) */
    isPPTLiveOn,
    htmlRemoteParticipantId
=======
    /* @conditional-compile-remove(reaction) */
    localParticipantReaction,
    /* @conditional-compile-remove(spotlight) */
    spotlightedParticipants
>>>>>>> cefe2d72
  ) => {
    const screenShareRemoteParticipant =
      screenShareRemoteParticipantId && remoteParticipants
        ? remoteParticipants[screenShareRemoteParticipantId]
        : undefined;
    const htmlRemoteParticipant =
      htmlRemoteParticipantId && remoteParticipants ? remoteParticipants[htmlRemoteParticipantId] : undefined;
    const localVideoStream = localVideoStreams?.find((i) => i.mediaStreamType === 'Video');

    const dominantSpeakerIds = _dominantSpeakersWithFlatId(dominantSpeakers);
    const dominantSpeakersMap: Record<string, number> = {};
    dominantSpeakerIds?.forEach((speaker, idx) => (dominantSpeakersMap[speaker] = idx));
    const noRemoteParticipants: RemoteParticipantState[] = [];
    /* @conditional-compile-remove(reaction) */
    const localParticipantReactionState = memoizedConvertToVideoTileReaction(localParticipantReaction);
    /* @conditional-compile-remove(spotlight) */
    const spotlightedParticipantIds = memoizeSpotlightedParticipantIds(spotlightedParticipants);

    return {
      screenShareParticipant: screenShareRemoteParticipant
        ? convertRemoteParticipantToVideoGalleryRemoteParticipant(
            toFlatCommunicationIdentifier(screenShareRemoteParticipant.identifier),
            screenShareRemoteParticipant.isMuted,
            checkIsSpeaking(screenShareRemoteParticipant),
            screenShareRemoteParticipant.videoStreams,
            screenShareRemoteParticipant.state,
            screenShareRemoteParticipant.displayName,
            /* @conditional-compile-remove(raise-hand) */
            screenShareRemoteParticipant.htmlStream,
            screenShareRemoteParticipant.raisedHand
          )
        : undefined,
      localParticipant: memoizeLocalParticipant(
        identifier,
        displayName,
        isMuted,
        isScreenSharingOn && isPPTLiveOn,
        localVideoStream,
        /* @conditional-compile-remove(rooms) */
        role,
        /* @conditional-compile-remove(raise-hand) */
        raisedHand,
        /* @conditional-compile-remove(reaction) */
        localParticipantReactionState
      ),
      remoteParticipants: _videoGalleryRemoteParticipantsMemo(
        updateUserDisplayNamesTrampoline(remoteParticipants ? Object.values(remoteParticipants) : noRemoteParticipants),
        /* @conditional-compile-remove(hide-attendee-name) */
        isHideAttendeeNamesEnabled,
        /* @conditional-compile-remove(hide-attendee-name) */
        role
      ),
      dominantSpeakers: dominantSpeakerIds,
      /* @conditional-compile-remove(optimal-video-count) */
      maxRemoteVideoStreams: optimalVideoCount,
<<<<<<< HEAD
      htmlShareParticipant: htmlRemoteParticipant
        ? convertRemoteParticipantToVideoGalleryRemoteParticipant(
            toFlatCommunicationIdentifier(htmlRemoteParticipant.identifier),
            htmlRemoteParticipant.isMuted,
            checkIsSpeaking(htmlRemoteParticipant),
            htmlRemoteParticipant.videoStreams,
            htmlRemoteParticipant.state,
            htmlRemoteParticipant.displayName,
            /* @conditional-compile-remove(ppt-live) */
            htmlRemoteParticipant.htmlStream,
            htmlRemoteParticipant.raisedHand
          )
        : undefined
=======
      /* @conditional-compile-remove(spotlight) */
      spotlightedParticipants: spotlightedParticipantIds
>>>>>>> cefe2d72
    };
  }
);

const updateUserDisplayNamesTrampoline = (remoteParticipants: RemoteParticipantState[]): RemoteParticipantState[] => {
  /* @conditional-compile-remove(PSTN-calls) */
  return _updateUserDisplayNames(remoteParticipants);
  return remoteParticipants;
};<|MERGE_RESOLUTION|>--- conflicted
+++ resolved
@@ -85,17 +85,14 @@
     getLocalParticipantRaisedHand,
     /* @conditional-compile-remove(hide-attendee-name) */
     isHideAttendeeNamesEnabled,
-<<<<<<< HEAD
     /* @conditional-compile-remove(ppt-live) */
     getIsPPTLiveOn,
     /* @conditional-compile-remove(ppt-live) */
     getHtmlShareRemoteParticipant
-=======
     /* @conditional-compile-remove(reaction) */
     getLocalParticipantReactionState,
     /* @conditional-compile-remove(spotlight) */
     getSpotlightedParticipants
->>>>>>> cefe2d72
   ],
   (
     screenShareRemoteParticipantId,
@@ -114,16 +111,13 @@
     raisedHand,
     /* @conditional-compile-remove(hide-attendee-name) */
     isHideAttendeeNamesEnabled,
-<<<<<<< HEAD
     /* @conditional-compile-remove(ppt-live) */
     isPPTLiveOn,
     htmlRemoteParticipantId
-=======
     /* @conditional-compile-remove(reaction) */
     localParticipantReaction,
     /* @conditional-compile-remove(spotlight) */
     spotlightedParticipants
->>>>>>> cefe2d72
   ) => {
     const screenShareRemoteParticipant =
       screenShareRemoteParticipantId && remoteParticipants
@@ -179,7 +173,6 @@
       dominantSpeakers: dominantSpeakerIds,
       /* @conditional-compile-remove(optimal-video-count) */
       maxRemoteVideoStreams: optimalVideoCount,
-<<<<<<< HEAD
       htmlShareParticipant: htmlRemoteParticipant
         ? convertRemoteParticipantToVideoGalleryRemoteParticipant(
             toFlatCommunicationIdentifier(htmlRemoteParticipant.identifier),
@@ -193,10 +186,8 @@
             htmlRemoteParticipant.raisedHand
           )
         : undefined
-=======
       /* @conditional-compile-remove(spotlight) */
       spotlightedParticipants: spotlightedParticipantIds
->>>>>>> cefe2d72
     };
   }
 );
