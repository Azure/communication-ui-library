// Copyright (c) Microsoft Corporation.
// Licensed under the MIT License.

import { toFlatCommunicationIdentifier } from '@internal/acs-ui-common';
import { CallClientState, RemoteParticipantState } from '@internal/calling-stateful-client';
import { VideoGalleryRemoteParticipant, VideoGalleryLocalParticipant } from '@internal/react-components';
import { createSelector } from 'reselect';
import {
  CallingBaseSelectorProps,
  getDisplayName,
  getDominantSpeakers,
  getIdentifier,
  getIsMuted,
  getIsPPTLiveOn,
  getIsScreenSharingOn,
  getLocalVideoStreams,
  getHtmlShareRemoteParticipant,
  getScreenShareRemoteParticipant
} from './baseSelectors';
/* @conditional-compile-remove(rooms) */
import { getRole } from './baseSelectors';
/* @conditional-compile-remove(hide-attendee-name) */
import { isHideAttendeeNamesEnabled } from './baseSelectors';
/* @conditional-compile-remove(optimal-video-count) */
import { getOptimalVideoCount } from './baseSelectors';
import { _updateUserDisplayNames } from './utils/callUtils';
import { checkIsSpeaking } from './utils/SelectorUtils';
import {
  _videoGalleryRemoteParticipantsMemo,
  _dominantSpeakersWithFlatId,
  convertRemoteParticipantToVideoGalleryRemoteParticipant,
  memoizeLocalParticipant
} from './utils/videoGalleryUtils';
/* @conditional-compile-remove(spotlight) */
import { memoizeSpotlightedParticipantIds } from './utils/videoGalleryUtils';
/* @conditional-compile-remove(raise-hand) */
import { getLocalParticipantRaisedHand } from './baseSelectors';
/* @conditional-compile-remove(reaction) */
import { getLocalParticipantReactionState } from './baseSelectors';
/* @conditional-compile-remove(reaction) */
import { memoizedConvertToVideoTileReaction } from './utils/participantListSelectorUtils';
import { getRemoteParticipantsExcludingConsumers } from './getRemoteParticipantsExcludingConsumers';
/* @conditional-compile-remove(spotlight) */
import { getSpotlightCallFeature, getCapabilities } from './baseSelectors';

/**
 * Selector type for {@link VideoGallery} component.
 *
 * @public
 */
export type VideoGallerySelector = (
  state: CallClientState,
  props: CallingBaseSelectorProps
) => {
  screenShareParticipant: VideoGalleryRemoteParticipant | undefined;
  htmlShareParticipant: VideoGalleryRemoteParticipant | undefined;
  localParticipant: VideoGalleryLocalParticipant;
  remoteParticipants: VideoGalleryRemoteParticipant[];
  dominantSpeakers?: string[];
  /* @conditional-compile-remove(optimal-video-count) */
  optimalVideoCount?: number;
  /* @conditional-compile-remove(spotlight) */
  spotlightedParticipants?: string[];
  /* @conditional-compile-remove(spotlight) */
  maxParticipantsToSpotlight?: number;
};

/**
 * Provides data attributes to {@link VideoGallery} component.
 * @public
 */
export const videoGallerySelector: VideoGallerySelector = createSelector(
  [
    getScreenShareRemoteParticipant,
    getRemoteParticipantsExcludingConsumers,
    getLocalVideoStreams,
    getIsMuted,
    getIsScreenSharingOn,
    getDisplayName,
    getIdentifier,
    getDominantSpeakers,
    /* @conditional-compile-remove(optimal-video-count) */
    getOptimalVideoCount,
    /* @conditional-compile-remove(rooms) */
    getRole,
    /* @conditional-compile-remove(raise-hand) */
    getLocalParticipantRaisedHand,
    /* @conditional-compile-remove(hide-attendee-name) */
    isHideAttendeeNamesEnabled,
    /* @conditional-compile-remove(ppt-live) */
    getIsPPTLiveOn,
    /* @conditional-compile-remove(ppt-live) */
    getHtmlShareRemoteParticipant,
    /* @conditional-compile-remove(reaction) */
    getLocalParticipantReactionState,
    /* @conditional-compile-remove(spotlight) */
    getSpotlightCallFeature,
    /* @conditional-compile-remove(spotlight) */
    getCapabilities
  ],
  (
    screenShareRemoteParticipantId,
    remoteParticipants,
    localVideoStreams,
    isMuted,
    isScreenSharingOn,
    displayName: string | undefined,
    identifier: string,
    dominantSpeakers,
    /* @conditional-compile-remove(optimal-video-count) */
    optimalVideoCount,
    /* @conditional-compile-remove(rooms) */
    role,
    /* @conditional-compile-remove(raise-hand) */
    raisedHand,
    /* @conditional-compile-remove(hide-attendee-name) */
    isHideAttendeeNamesEnabled,
    /* @conditional-compile-remove(ppt-live) */
    isPPTLiveOn,
    htmlRemoteParticipantId,
    /* @conditional-compile-remove(reaction) */
    localParticipantReaction,
    /* @conditional-compile-remove(spotlight) */
    spotlightCallFeature,
    /* @conditional-compile-remove(spotlight) */
    capabilities
  ) => {
    const screenShareRemoteParticipant =
      screenShareRemoteParticipantId && remoteParticipants
        ? remoteParticipants[screenShareRemoteParticipantId]
        : undefined;
    const htmlRemoteParticipant =
      htmlRemoteParticipantId && remoteParticipants ? remoteParticipants[htmlRemoteParticipantId] : undefined;
    const localVideoStream = localVideoStreams?.find((i) => i.mediaStreamType === 'Video');

    const dominantSpeakerIds = _dominantSpeakersWithFlatId(dominantSpeakers);
    const dominantSpeakersMap: Record<string, number> = {};
    dominantSpeakerIds?.forEach((speaker, idx) => (dominantSpeakersMap[speaker] = idx));
    const noRemoteParticipants: RemoteParticipantState[] = [];
    /* @conditional-compile-remove(reaction) */
    const localParticipantReactionState = memoizedConvertToVideoTileReaction(localParticipantReaction);
    /* @conditional-compile-remove(spotlight) */
    const spotlightedParticipantIds = memoizeSpotlightedParticipantIds(spotlightCallFeature?.spotlightedParticipants);

    return {
      screenShareParticipant: screenShareRemoteParticipant
        ? convertRemoteParticipantToVideoGalleryRemoteParticipant(
            toFlatCommunicationIdentifier(screenShareRemoteParticipant.identifier),
            screenShareRemoteParticipant.isMuted,
            checkIsSpeaking(screenShareRemoteParticipant),
            screenShareRemoteParticipant.videoStreams,
            screenShareRemoteParticipant.state,
            screenShareRemoteParticipant.displayName,
            /* @conditional-compile-remove(raise-hand) */
<<<<<<< HEAD
            screenShareRemoteParticipant.htmlStream,
            screenShareRemoteParticipant.raisedHand
=======
            screenShareRemoteParticipant.raisedHand,
            /* @conditional-compile-remove(spotlight) */
            screenShareRemoteParticipant.spotlight
>>>>>>> 17a8401f
          )
        : undefined,
      localParticipant: memoizeLocalParticipant(
        identifier,
        displayName,
        isMuted,
        isScreenSharingOn && isPPTLiveOn,
        localVideoStream,
        /* @conditional-compile-remove(rooms) */
        role,
        /* @conditional-compile-remove(raise-hand) */
        raisedHand,
        /* @conditional-compile-remove(reaction) */
        localParticipantReactionState,
        /* @conditional-compile-remove(spotlight) */
        spotlightCallFeature?.localParticipantSpotlight,
        /* @conditional-compile-remove(spotlight) */
        capabilities
      ),
      remoteParticipants: _videoGalleryRemoteParticipantsMemo(
        updateUserDisplayNamesTrampoline(remoteParticipants ? Object.values(remoteParticipants) : noRemoteParticipants),
        /* @conditional-compile-remove(hide-attendee-name) */
        isHideAttendeeNamesEnabled,
        /* @conditional-compile-remove(hide-attendee-name) */
        role
      ),
      dominantSpeakers: dominantSpeakerIds,
      /* @conditional-compile-remove(optimal-video-count) */
      maxRemoteVideoStreams: optimalVideoCount,
      htmlShareParticipant: htmlRemoteParticipant
        ? convertRemoteParticipantToVideoGalleryRemoteParticipant(
            toFlatCommunicationIdentifier(htmlRemoteParticipant.identifier),
            htmlRemoteParticipant.isMuted,
            checkIsSpeaking(htmlRemoteParticipant),
            htmlRemoteParticipant.videoStreams,
            htmlRemoteParticipant.state,
            htmlRemoteParticipant.displayName,
            /* @conditional-compile-remove(ppt-live) */
            htmlRemoteParticipant.htmlStream,
            htmlRemoteParticipant.raisedHand
          )
        : undefined,
      /* @conditional-compile-remove(spotlight) */
      spotlightedParticipants: spotlightedParticipantIds,
      /* @conditional-compile-remove(spotlight) */
      maxParticipantsToSpotlight: spotlightCallFeature?.maxParticipantsToSpotlight
    };
  }
);

const updateUserDisplayNamesTrampoline = (remoteParticipants: RemoteParticipantState[]): RemoteParticipantState[] => {
  /* @conditional-compile-remove(PSTN-calls) */
  return _updateUserDisplayNames(remoteParticipants);
  return remoteParticipants;
};<|MERGE_RESOLUTION|>--- conflicted
+++ resolved
@@ -14,7 +14,7 @@
   getIsPPTLiveOn,
   getIsScreenSharingOn,
   getLocalVideoStreams,
-  getHtmlShareRemoteParticipant,
+  getContentSharingRemoteParticipant,
   getScreenShareRemoteParticipant
 } from './baseSelectors';
 /* @conditional-compile-remove(rooms) */
@@ -90,7 +90,7 @@
     /* @conditional-compile-remove(ppt-live) */
     getIsPPTLiveOn,
     /* @conditional-compile-remove(ppt-live) */
-    getHtmlShareRemoteParticipant,
+    getContentSharingRemoteParticipant,
     /* @conditional-compile-remove(reaction) */
     getLocalParticipantReactionState,
     /* @conditional-compile-remove(spotlight) */
@@ -151,15 +151,12 @@
             screenShareRemoteParticipant.videoStreams,
             screenShareRemoteParticipant.state,
             screenShareRemoteParticipant.displayName,
-            /* @conditional-compile-remove(raise-hand) */
-<<<<<<< HEAD
-            screenShareRemoteParticipant.htmlStream,
-            screenShareRemoteParticipant.raisedHand
-=======
+            /* @conditional-compile-remove(ppt-live) */
+            screenShareRemoteParticipant.contentSharingStream,
+            screenShareRemoteParticipant.raisedHand,
             screenShareRemoteParticipant.raisedHand,
             /* @conditional-compile-remove(spotlight) */
             screenShareRemoteParticipant.spotlight
->>>>>>> 17a8401f
           )
         : undefined,
       localParticipant: memoizeLocalParticipant(
@@ -198,7 +195,7 @@
             htmlRemoteParticipant.state,
             htmlRemoteParticipant.displayName,
             /* @conditional-compile-remove(ppt-live) */
-            htmlRemoteParticipant.htmlStream,
+            htmlRemoteParticipant.contentSharingStream,
             htmlRemoteParticipant.raisedHand
           )
         : undefined,
