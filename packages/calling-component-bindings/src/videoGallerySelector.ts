// Copyright (c) Microsoft Corporation.
// Licensed under the MIT license.

import { toFlatCommunicationIdentifier } from '@internal/acs-ui-common';
import { CallClientState } from '@internal/calling-stateful-client';
import { VideoGalleryLocalParticipant, VideoGalleryRemoteParticipant } from '@internal/react-components';
import { createSelector } from 'reselect';
import {
  CallingBaseSelectorProps,
  getDisplayName,
  getDominantSpeakers,
  getIdentifier,
  getIsMuted,
  getIsScreenSharingOn,
  getLocalVideoStreams,
  getRemoteParticipants,
  getScreenShareRemoteParticipant
} from './baseSelectors';
import { checkIsSpeaking } from './SelectorUtils';
<<<<<<< HEAD
/* @conditional-compile-remove-from(stable) meeting/calling-composite <Local-Camera-Switcher> */
import { getDeviceManager } from './baseSelectors';

const convertRemoteVideoStreamToVideoGalleryStream = (stream: RemoteVideoStreamState): VideoGalleryStream => {
  return {
    id: stream.id,
    isAvailable: stream.isAvailable,
    isMirrored: stream.view?.isMirrored,
    renderElement: stream.view?.target
  };
};

const convertRemoteParticipantToVideoGalleryRemoteParticipant = (
  userId: string,
  isMuted: boolean,
  isSpeaking: boolean,
  videoStreams: { [key: number]: RemoteVideoStreamState },
  displayName?: string
): VideoGalleryRemoteParticipant => {
  const rawVideoStreamsArray = Object.values(videoStreams);
  let videoStream: VideoGalleryStream | undefined = undefined;
  let screenShareStream: VideoGalleryStream | undefined = undefined;

  if (rawVideoStreamsArray[0]) {
    if (rawVideoStreamsArray[0].mediaStreamType === 'Video') {
      videoStream = convertRemoteVideoStreamToVideoGalleryStream(rawVideoStreamsArray[0]);
    } else {
      screenShareStream = convertRemoteVideoStreamToVideoGalleryStream(rawVideoStreamsArray[0]);
    }
  }

  if (rawVideoStreamsArray[1]) {
    if (rawVideoStreamsArray[1].mediaStreamType === 'ScreenSharing') {
      screenShareStream = convertRemoteVideoStreamToVideoGalleryStream(rawVideoStreamsArray[1]);
    } else {
      videoStream = convertRemoteVideoStreamToVideoGalleryStream(rawVideoStreamsArray[1]);
    }
  }

  return {
    userId,
    displayName,
    isMuted,
    isSpeaking,
    videoStream,
    screenShareStream,
    isScreenSharingOn: screenShareStream !== undefined && screenShareStream.isAvailable
  };
};

const memoizedAllConvertRemoteParticipant = memoizeFnAll(
  (
    userId: string,
    isMuted: boolean,
    isSpeaking: boolean,
    videoStreams: { [key: number]: RemoteVideoStreamState },
    displayName?: string
  ): VideoGalleryRemoteParticipant => {
    return convertRemoteParticipantToVideoGalleryRemoteParticipant(
      userId,
      isMuted,
      isSpeaking,
      videoStreams,
      displayName
    );
  }
);

const videoGalleryRemoteParticipantsMemo = (
  remoteParticipants:
    | {
        [keys: string]: RemoteParticipantState;
      }
    | undefined
): VideoGalleryRemoteParticipant[] => {
  if (!remoteParticipants) {
    return [];
  }
  return memoizedAllConvertRemoteParticipant((memoizedFn) => {
    return Object.values(remoteParticipants)
      .filter((participant: RemoteParticipantState) => {
        return participant.state !== 'InLobby';
      })
      .map((participant: RemoteParticipantState) => {
        return memoizedFn(
          toFlatCommunicationIdentifier(participant.identifier),
          participant.isMuted,
          checkIsSpeaking(participant),
          participant.videoStreams,
          participant.displayName
        );
      });
  });
};

const dominantSpeakersWithFlatId = (dominantSpeakers?: DominantSpeakersInfo): undefined | string[] => {
  return dominantSpeakers?.speakersList.map(toFlatCommunicationIdentifier);
};
=======
import {
  _videoGalleryRemoteParticipantsMemo,
  _dominantSpeakersWithFlatId,
  convertRemoteParticipantToVideoGalleryRemoteParticipant
} from './videoGalleryUtils';
>>>>>>> d845edf3

/**
 * Selector type for {@link VideoGallery} component.
 *
 * @public
 */
export type VideoGallerySelector = (
  state: CallClientState,
  props: CallingBaseSelectorProps
) => {
  screenShareParticipant: VideoGalleryRemoteParticipant | undefined;
  localParticipant: VideoGalleryLocalParticipant;
  remoteParticipants: VideoGalleryRemoteParticipant[];
  dominantSpeakers?: string[];
};

/**
 * Provides data attributes to {@link VideoGallery} component.
 * @public
 */
export const videoGallerySelector: VideoGallerySelector = createSelector(
  [
    getScreenShareRemoteParticipant,
    getRemoteParticipants,
    getLocalVideoStreams,
    getIsMuted,
    getIsScreenSharingOn,
    getDisplayName,
    getIdentifier,
    getDominantSpeakers,
    /* @conditional-compile-remove-from(stable) meeting/calling-composite <Local-Camera-Switcher> */
    getDeviceManager
  ],
  (
    screenShareRemoteParticipantId,
    remoteParticipants,
    localVideoStreams,
    isMuted,
    isScreenSharingOn,
    displayName: string | undefined,
    identifier: string,
    dominantSpeakers,
    /* @conditional-compile-remove-from(stable) meeting/calling-composite <Local-Camera-Switcher> */
    deviceManager
  ) => {
    const screenShareRemoteParticipant =
      screenShareRemoteParticipantId && remoteParticipants
        ? remoteParticipants[screenShareRemoteParticipantId]
        : undefined;
    const localVideoStream = localVideoStreams?.find((i) => i.mediaStreamType === 'Video');

    const dominantSpeakerIds = _dominantSpeakersWithFlatId(dominantSpeakers);
    const dominantSpeakersMap: Record<string, number> = {};
    dominantSpeakerIds?.forEach((speaker, idx) => (dominantSpeakersMap[speaker] = idx));

    return {
      screenShareParticipant: screenShareRemoteParticipant
        ? convertRemoteParticipantToVideoGalleryRemoteParticipant(
            toFlatCommunicationIdentifier(screenShareRemoteParticipant.identifier),
            screenShareRemoteParticipant.isMuted,
            checkIsSpeaking(screenShareRemoteParticipant),
            screenShareRemoteParticipant.videoStreams,
            screenShareRemoteParticipant.displayName
          )
        : undefined,
      localParticipant: {
        userId: identifier,
        displayName: displayName ?? '',
        isMuted: isMuted,
        isScreenSharingOn: isScreenSharingOn,
        videoStream: {
          isAvailable: !!localVideoStream,
          isMirrored: localVideoStream?.view?.isMirrored,
          renderElement: localVideoStream?.view?.target
        }
      },
<<<<<<< HEAD
      remoteParticipants: videoGalleryRemoteParticipantsMemo(remoteParticipants),
      dominantSpeakers: dominantSpeakerIds,
      /* @conditional-compile-remove-from(stable) meeting/calling-composite <Local-Camera-Switcher> */
      cameras: deviceManager.cameras,
      /* @conditional-compile-remove-from(stable) meeting/calling-composite <Local-Camera-Switcher> */
      selectedCamera: deviceManager.selectedCamera
=======
      remoteParticipants: _videoGalleryRemoteParticipantsMemo(remoteParticipants),
      dominantSpeakers: dominantSpeakerIds
>>>>>>> d845edf3
    };
  }
);<|MERGE_RESOLUTION|>--- conflicted
+++ resolved
@@ -17,112 +17,13 @@
   getScreenShareRemoteParticipant
 } from './baseSelectors';
 import { checkIsSpeaking } from './SelectorUtils';
-<<<<<<< HEAD
 /* @conditional-compile-remove-from(stable) meeting/calling-composite <Local-Camera-Switcher> */
 import { getDeviceManager } from './baseSelectors';
-
-const convertRemoteVideoStreamToVideoGalleryStream = (stream: RemoteVideoStreamState): VideoGalleryStream => {
-  return {
-    id: stream.id,
-    isAvailable: stream.isAvailable,
-    isMirrored: stream.view?.isMirrored,
-    renderElement: stream.view?.target
-  };
-};
-
-const convertRemoteParticipantToVideoGalleryRemoteParticipant = (
-  userId: string,
-  isMuted: boolean,
-  isSpeaking: boolean,
-  videoStreams: { [key: number]: RemoteVideoStreamState },
-  displayName?: string
-): VideoGalleryRemoteParticipant => {
-  const rawVideoStreamsArray = Object.values(videoStreams);
-  let videoStream: VideoGalleryStream | undefined = undefined;
-  let screenShareStream: VideoGalleryStream | undefined = undefined;
-
-  if (rawVideoStreamsArray[0]) {
-    if (rawVideoStreamsArray[0].mediaStreamType === 'Video') {
-      videoStream = convertRemoteVideoStreamToVideoGalleryStream(rawVideoStreamsArray[0]);
-    } else {
-      screenShareStream = convertRemoteVideoStreamToVideoGalleryStream(rawVideoStreamsArray[0]);
-    }
-  }
-
-  if (rawVideoStreamsArray[1]) {
-    if (rawVideoStreamsArray[1].mediaStreamType === 'ScreenSharing') {
-      screenShareStream = convertRemoteVideoStreamToVideoGalleryStream(rawVideoStreamsArray[1]);
-    } else {
-      videoStream = convertRemoteVideoStreamToVideoGalleryStream(rawVideoStreamsArray[1]);
-    }
-  }
-
-  return {
-    userId,
-    displayName,
-    isMuted,
-    isSpeaking,
-    videoStream,
-    screenShareStream,
-    isScreenSharingOn: screenShareStream !== undefined && screenShareStream.isAvailable
-  };
-};
-
-const memoizedAllConvertRemoteParticipant = memoizeFnAll(
-  (
-    userId: string,
-    isMuted: boolean,
-    isSpeaking: boolean,
-    videoStreams: { [key: number]: RemoteVideoStreamState },
-    displayName?: string
-  ): VideoGalleryRemoteParticipant => {
-    return convertRemoteParticipantToVideoGalleryRemoteParticipant(
-      userId,
-      isMuted,
-      isSpeaking,
-      videoStreams,
-      displayName
-    );
-  }
-);
-
-const videoGalleryRemoteParticipantsMemo = (
-  remoteParticipants:
-    | {
-        [keys: string]: RemoteParticipantState;
-      }
-    | undefined
-): VideoGalleryRemoteParticipant[] => {
-  if (!remoteParticipants) {
-    return [];
-  }
-  return memoizedAllConvertRemoteParticipant((memoizedFn) => {
-    return Object.values(remoteParticipants)
-      .filter((participant: RemoteParticipantState) => {
-        return participant.state !== 'InLobby';
-      })
-      .map((participant: RemoteParticipantState) => {
-        return memoizedFn(
-          toFlatCommunicationIdentifier(participant.identifier),
-          participant.isMuted,
-          checkIsSpeaking(participant),
-          participant.videoStreams,
-          participant.displayName
-        );
-      });
-  });
-};
-
-const dominantSpeakersWithFlatId = (dominantSpeakers?: DominantSpeakersInfo): undefined | string[] => {
-  return dominantSpeakers?.speakersList.map(toFlatCommunicationIdentifier);
-};
-=======
 import {
   _videoGalleryRemoteParticipantsMemo,
   _dominantSpeakersWithFlatId,
   convertRemoteParticipantToVideoGalleryRemoteParticipant
 } from './videoGalleryUtils';
->>>>>>> d845edf3
 
 /**
  * Selector type for {@link VideoGallery} component.
@@ -199,17 +100,12 @@
           renderElement: localVideoStream?.view?.target
         }
       },
-<<<<<<< HEAD
       remoteParticipants: videoGalleryRemoteParticipantsMemo(remoteParticipants),
       dominantSpeakers: dominantSpeakerIds,
       /* @conditional-compile-remove-from(stable) meeting/calling-composite <Local-Camera-Switcher> */
       cameras: deviceManager.cameras,
       /* @conditional-compile-remove-from(stable) meeting/calling-composite <Local-Camera-Switcher> */
       selectedCamera: deviceManager.selectedCamera
-=======
-      remoteParticipants: _videoGalleryRemoteParticipantsMemo(remoteParticipants),
-      dominantSpeakers: dominantSpeakerIds
->>>>>>> d845edf3
     };
   }
 );