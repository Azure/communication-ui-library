// Copyright (c) Microsoft Corporation.
// Licensed under the MIT License.

import { toFlatCommunicationIdentifier } from '@internal/acs-ui-common';
import { CallClientState, RemoteParticipantState } from '@internal/calling-stateful-client';
import { VideoGalleryLocalParticipant, VideoGalleryRemoteParticipant } from '@internal/react-components';
import { createSelector } from 'reselect';
import {
  CallingBaseSelectorProps,
  getDisplayName,
  getDominantSpeakers,
  getIdentifier,
  getIsMuted,
  getIsPPTLiveOn,
  getIsScreenSharingOn,
  getLocalVideoStreams,
<<<<<<< HEAD
  getHtmlShareRemoteParticipant,
  getRemoteParticipants,
=======
>>>>>>> f1d50115
  getScreenShareRemoteParticipant
} from './baseSelectors';
/* @conditional-compile-remove(rooms) */
import { getRole } from './baseSelectors';
/* @conditional-compile-remove(hide-attendee-name) */
import { isHideAttendeeNamesEnabled } from './baseSelectors';
/* @conditional-compile-remove(optimal-video-count) */
import { getOptimalVideoCount } from './baseSelectors';
import { _updateUserDisplayNames } from './utils/callUtils';
import { checkIsSpeaking } from './utils/SelectorUtils';
import {
  _videoGalleryRemoteParticipantsMemo,
  _dominantSpeakersWithFlatId,
  convertRemoteParticipantToVideoGalleryRemoteParticipant,
  memoizeLocalParticipant
} from './utils/videoGalleryUtils';
/* @conditional-compile-remove(raise-hand) */
import { getLocalParticipantRaisedHand } from './baseSelectors';
import { getRemoteParticipantsExcludingConsumers } from './getRemoteParticipantsExcludingConsumers';

/**
 * Selector type for {@link VideoGallery} component.
 *
 * @public
 */
export type VideoGallerySelector = (
  state: CallClientState,
  props: CallingBaseSelectorProps
) => {
  screenShareParticipant: VideoGalleryRemoteParticipant | undefined;
  htmlShareParticipant: VideoGalleryRemoteParticipant | undefined;
  localParticipant: VideoGalleryLocalParticipant;
  remoteParticipants: VideoGalleryRemoteParticipant[];
  dominantSpeakers?: string[];
  /* @conditional-compile-remove(optimal-video-count) */
  optimalVideoCount?: number;
};

/**
 * Provides data attributes to {@link VideoGallery} component.
 * @public
 */
export const videoGallerySelector: VideoGallerySelector = createSelector(
  [
    getScreenShareRemoteParticipant,
    getRemoteParticipantsExcludingConsumers,
    getLocalVideoStreams,
    getIsMuted,
    getIsScreenSharingOn,
    getDisplayName,
    getIdentifier,
    getDominantSpeakers,
    /* @conditional-compile-remove(optimal-video-count) */
    getOptimalVideoCount,
    /* @conditional-compile-remove(rooms) */
    getRole,
    /* @conditional-compile-remove(raise-hand) */
    getLocalParticipantRaisedHand,
    /* @conditional-compile-remove(hide-attendee-name) */
    isHideAttendeeNamesEnabled,
    /* @conditional-compile-remove(ppt-live) */
    getIsPPTLiveOn,
    /* @conditional-compile-remove(ppt-live) */
    getHtmlShareRemoteParticipant
  ],
  (
    screenShareRemoteParticipantId,
    remoteParticipants,
    localVideoStreams,
    isMuted,
    isScreenSharingOn,
    displayName: string | undefined,
    identifier: string,
    dominantSpeakers,
    /* @conditional-compile-remove(optimal-video-count) */
    optimalVideoCount,
    /* @conditional-compile-remove(rooms) */
    role,
    /* @conditional-compile-remove(raise-hand) */
    raisedHand,
    /* @conditional-compile-remove(hide-attendee-name) */
    isHideAttendeeNamesEnabled,
    /* @conditional-compile-remove(ppt-live) */
    isPPTLiveOn,
    htmlRemoteParticipantId
  ) => {
    const screenShareRemoteParticipant =
      screenShareRemoteParticipantId && remoteParticipants
        ? remoteParticipants[screenShareRemoteParticipantId]
        : undefined;
    const htmlRemoteParticipant =
      htmlRemoteParticipantId && remoteParticipants ? remoteParticipants[htmlRemoteParticipantId] : undefined;
    const localVideoStream = localVideoStreams?.find((i) => i.mediaStreamType === 'Video');

    const dominantSpeakerIds = _dominantSpeakersWithFlatId(dominantSpeakers);
    const dominantSpeakersMap: Record<string, number> = {};
    dominantSpeakerIds?.forEach((speaker, idx) => (dominantSpeakersMap[speaker] = idx));
    const noRemoteParticipants: RemoteParticipantState[] = [];

    return {
      screenShareParticipant: screenShareRemoteParticipant
        ? convertRemoteParticipantToVideoGalleryRemoteParticipant(
            toFlatCommunicationIdentifier(screenShareRemoteParticipant.identifier),
            screenShareRemoteParticipant.isMuted,
            checkIsSpeaking(screenShareRemoteParticipant),
            screenShareRemoteParticipant.videoStreams,
            screenShareRemoteParticipant.state,
            screenShareRemoteParticipant.displayName,
            /* @conditional-compile-remove(raise-hand) */
            screenShareRemoteParticipant.htmlStream,
            screenShareRemoteParticipant.raisedHand
          )
        : undefined,
      localParticipant: memoizeLocalParticipant(
        identifier,
        displayName,
        isMuted,
        isScreenSharingOn && isPPTLiveOn,
        localVideoStream,
        /* @conditional-compile-remove(rooms) */
        role,
        /* @conditional-compile-remove(raise-hand) */
        raisedHand
      ),
      remoteParticipants: _videoGalleryRemoteParticipantsMemo(
        updateUserDisplayNamesTrampoline(remoteParticipants ? Object.values(remoteParticipants) : noRemoteParticipants),
        /* @conditional-compile-remove(hide-attendee-name) */
        isHideAttendeeNamesEnabled,
        /* @conditional-compile-remove(hide-attendee-name) */
        role
      ),
      dominantSpeakers: dominantSpeakerIds,
      /* @conditional-compile-remove(optimal-video-count) */
      maxRemoteVideoStreams: optimalVideoCount,
      htmlShareParticipant: htmlRemoteParticipant
        ? convertRemoteParticipantToVideoGalleryRemoteParticipant(
            toFlatCommunicationIdentifier(htmlRemoteParticipant.identifier),
            htmlRemoteParticipant.isMuted,
            checkIsSpeaking(htmlRemoteParticipant),
            htmlRemoteParticipant.videoStreams,
            htmlRemoteParticipant.state,
            htmlRemoteParticipant.displayName,
            /* @conditional-compile-remove(ppt-live) */
            htmlRemoteParticipant.htmlStream,
            htmlRemoteParticipant.raisedHand
          )
        : undefined
    };
  }
);

const updateUserDisplayNamesTrampoline = (remoteParticipants: RemoteParticipantState[]): RemoteParticipantState[] => {
  /* @conditional-compile-remove(PSTN-calls) */
  return _updateUserDisplayNames(remoteParticipants);
  return remoteParticipants;
};<|MERGE_RESOLUTION|>--- conflicted
+++ resolved
@@ -14,11 +14,7 @@
   getIsPPTLiveOn,
   getIsScreenSharingOn,
   getLocalVideoStreams,
-<<<<<<< HEAD
   getHtmlShareRemoteParticipant,
-  getRemoteParticipants,
-=======
->>>>>>> f1d50115
   getScreenShareRemoteParticipant
 } from './baseSelectors';
 /* @conditional-compile-remove(rooms) */
