--- conflicted
+++ resolved
@@ -158,11 +158,7 @@
 export const getCall: (state: CallClientState, props: CallingBaseSelectorProps) => CallState | undefined;
 
 // @public (undocumented)
-<<<<<<< HEAD
-export type GetCallingSelector<Component> = AreEqual<Component, typeof VideoGallery> extends true ? typeof videoGallerySelector : AreEqual<Component, typeof OptionsButton> extends true ? typeof optionsButtonSelector : AreEqual<Component, typeof MicrophoneButton> extends true ? typeof microphoneButtonSelector : AreEqual<Component, typeof CameraButton> extends true ? typeof cameraButtonSelector : AreEqual<Component, typeof ScreenShareButton> extends true ? typeof screenShareButtonSelector : AreEqual<Component, typeof ParticipantList> extends true ? typeof participantListSelector : AreEqual<Component, typeof EndCallButton> extends true ? typeof emptySelector : undefined;
-=======
 export type GetCallingSelector<Component> = AreEqual<Component, typeof VideoGallery> extends true ? typeof videoGallerySelector : AreEqual<Component, typeof OptionsButton> extends true ? typeof optionsButtonSelector : AreEqual<Component, typeof MicrophoneButton> extends true ? typeof microphoneButtonSelector : AreEqual<Component, typeof CameraButton> extends true ? typeof cameraButtonSelector : AreEqual<Component, typeof ScreenShareButton> extends true ? typeof screenShareButtonSelector : AreEqual<Component, typeof ParticipantList> extends true ? typeof participantListSelector : AreEqual<Component, typeof ParticipantsButton> extends true ? typeof participantsButtonSelector : AreEqual<Component, typeof EndCallButton> extends true ? typeof emptySelector : never;
->>>>>>> 685e3e3e
 
 // @public (undocumented)
 export const getCallingSelector: <Component extends (props: any) => JSX.Element | undefined>(component: Component) => GetCallingSelector<Component>;
