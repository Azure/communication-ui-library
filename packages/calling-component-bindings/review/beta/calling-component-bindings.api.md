## API Report File for "@internal/calling-component-bindings"

> Do not edit this file. It is a report generated by [API Extractor](https://api-extractor.com/).

```ts

/// <reference types="react" />

import { ActiveErrorMessage } from '@internal/react-components';
import { AddPhoneNumberOptions } from '@azure/communication-calling';
import { AreEqual } from '@internal/acs-ui-common';
import { AudioDeviceInfo } from '@azure/communication-calling';
import { Call } from '@azure/communication-calling';
import { CallAgent } from '@azure/communication-calling';
import { CallClientState } from '@internal/calling-stateful-client';
import { CallParticipantListParticipant } from '@internal/react-components';
import { CallState } from '@azure/communication-calling';
import { CameraButton } from '@internal/react-components';
import { Common } from '@internal/acs-ui-common';
import { CommunicationIdentifier } from '@azure/communication-common';
import { CommunicationUserIdentifier } from '@azure/communication-common';
import { CreateVideoStreamViewResult } from '@internal/react-components';
import { DeviceManagerState } from '@internal/calling-stateful-client';
import { _DevicePermissionDropdown } from '@internal/react-components';
import { DevicesButton } from '@internal/react-components';
import { Dialpad } from '@internal/react-components';
import { DominantSpeakersInfo } from '@azure/communication-calling';
import { DtmfTone } from '@azure/communication-calling';
import { EndCallButton } from '@internal/react-components';
import { ErrorBar } from '@internal/react-components';
import { HoldButton } from '@internal/react-components';
import { MicrophoneButton } from '@internal/react-components';
import { ParticipantList } from '@internal/react-components';
import { ParticipantsButton } from '@internal/react-components';
import { PermissionConstraints } from '@azure/communication-calling';
import { PhoneNumberIdentifier } from '@azure/communication-common';
import { default as React_2 } from 'react';
import { ReactElement } from 'react';
import { RemoteParticipantState } from '@internal/calling-stateful-client';
import { ScreenShareButton } from '@internal/react-components';
import { StartCallOptions } from '@azure/communication-calling';
import { StatefulCallClient } from '@internal/calling-stateful-client';
import { StatefulDeviceManager } from '@internal/calling-stateful-client';
import { TeamsCall } from '@azure/communication-calling';
import { TeamsCallAgent } from '@azure/communication-calling';
import { UnknownIdentifier } from '@azure/communication-common';
import { VideoDeviceInfo } from '@azure/communication-calling';
import { VideoGallery } from '@internal/react-components';
import { VideoGalleryLocalParticipant } from '@internal/react-components';
import { VideoGalleryRemoteParticipant } from '@internal/react-components';
import { VideoStreamOptions } from '@internal/react-components';

// @public
export const CallAgentProvider: (props: CallAgentProviderProps) => JSX.Element;

// @public
export interface CallAgentProviderProps {
    // (undocumented)
    callAgent?: CallAgent | /* @conditional-compile-remove(teams-identity-support) */ TeamsCallAgent;
    // (undocumented)
    children: React_2.ReactNode;
}

// @public
export const CallClientProvider: (props: CallClientProviderProps) => JSX.Element;

// @public
export interface CallClientProviderProps {
    // (undocumented)
    callClient: StatefulCallClient;
    // (undocumented)
    children: React_2.ReactNode;
}

<<<<<<< HEAD
// @public (undocumented)
export type CallHandlersOf<AgentType extends CallAgent | /* @conditional-compile-remove(teams-identity-support) */ TeamsCallAgent> = AgentType extends CallAgent ? CallingHandlers : never | /* @conditional-compile-remove(teams-identity-support) */ TeamsCallingHandlers;

=======
>>>>>>> a9401043
// @public
export type CallingBaseSelectorProps = {
    callId: string;
};

// @public
export type CallingHandlers = SharedCallingHandlers & {
    onStartCall: (participants: CommunicationIdentifier[], options?: StartCallOptions) => Call | undefined;
};

// @public
export const CallProvider: (props: CallProviderProps) => JSX.Element;

// @public
export interface CallProviderProps {
    // (undocumented)
    call?: Call | /* @conditional-compile-remove(teams-identity-support) */ TeamsCall;
    // (undocumented)
    children: React_2.ReactNode;
}

<<<<<<< HEAD
// @public (undocumented)
export type CallTypeOf<AgentType extends CallAgent | /* @conditional-compile-remove(teams-identity-support) */ TeamsCallAgent> = AgentType extends CallAgent ? Call : never | /* @conditional-compile-remove(teams-identity-support) */ TeamsCall;

=======
>>>>>>> a9401043
// @public
export type CameraButtonSelector = (state: CallClientState, props: CallingBaseSelectorProps) => {
    disabled: boolean;
    checked: boolean;
    cameras: VideoDeviceInfo[];
    selectedCamera?: VideoDeviceInfo;
};

// @public
export const cameraButtonSelector: CameraButtonSelector;

// @public
export type CommonCallingHandlers = SharedCallingHandlers & {
    onStartCall: (participants: (CommunicationUserIdentifier | PhoneNumberIdentifier | UnknownIdentifier)[], options?: StartCallOptions) => void;
};

// @public
export const createDefaultCallingHandlers: (callClient: StatefulCallClient, callAgent: CallAgent | undefined, deviceManager: StatefulDeviceManager | undefined, call: Call | undefined) => CallingHandlers;

// @beta
export const createDefaultTeamsCallingHandlers: (callClient: StatefulCallClient, callAgent: undefined | /* @conditional-compile-remove(teams-identity-support) */ TeamsCallAgent, deviceManager: StatefulDeviceManager | undefined, call: undefined | /* @conditional-compile-remove(teams-identity-support) */ TeamsCall) => never | TeamsCallingHandlers;

// @public
export type DevicesButtonSelector = (state: CallClientState, props: CallingBaseSelectorProps) => {
    microphones: AudioDeviceInfo[];
    speakers: AudioDeviceInfo[];
    cameras: VideoDeviceInfo[];
    selectedMicrophone?: AudioDeviceInfo;
    selectedSpeaker?: AudioDeviceInfo;
    selectedCamera?: VideoDeviceInfo;
};

// @public
export const devicesButtonSelector: DevicesButtonSelector;

// @internal (undocumented)
export const _dominantSpeakersWithFlatId: (dominantSpeakers?: DominantSpeakersInfo | undefined) => undefined | string[];

// @public
export type EmptySelector = () => Record<string, never>;

// @public
export type ErrorBarSelector = (state: CallClientState, props: CallingBaseSelectorProps) => {
    activeErrorMessages: ActiveErrorMessage[];
};

// @public
export type GetCallingSelector<Component extends (props: any) => JSX.Element | undefined> = AreEqual<Component, typeof VideoGallery> extends true ? VideoGallerySelector : AreEqual<Component, typeof DevicesButton> extends true ? DevicesButtonSelector : AreEqual<Component, typeof MicrophoneButton> extends true ? MicrophoneButtonSelector : AreEqual<Component, typeof CameraButton> extends true ? CameraButtonSelector : AreEqual<Component, typeof ScreenShareButton> extends true ? ScreenShareButtonSelector : AreEqual<Component, typeof ParticipantList> extends true ? ParticipantListSelector : AreEqual<Component, typeof ParticipantsButton> extends true ? ParticipantsButtonSelector : AreEqual<Component, typeof EndCallButton> extends true ? EmptySelector : AreEqual<Component, typeof ErrorBar> extends true ? ErrorBarSelector : AreEqual<Component, typeof Dialpad> extends true ? EmptySelector : AreEqual<Component, typeof HoldButton> extends true ? HoldButtonSelector : AreEqual<Component, typeof _DevicePermissionDropdown> extends true ? EmptySelector : undefined;

// @public
export const getCallingSelector: <Component extends (props: any) => JSX.Element | undefined>(component: Component) => GetCallingSelector<Component>;

// @public
export type HoldButtonSelector = (state: CallClientState, props: CallingBaseSelectorProps) => {
    checked: boolean;
};

// @public
export const holdButtonSelector: HoldButtonSelector;

// @internal
export const _isInCall: (callStatus?: CallState | undefined) => boolean;

// @internal
export const _isInLobbyOrConnecting: (callStatus: CallState | undefined) => boolean;

// @internal
export const _isPreviewOn: (deviceManager: DeviceManagerState) => boolean;

// @public
export type MicrophoneButtonSelector = (state: CallClientState, props: CallingBaseSelectorProps) => {
    disabled: boolean;
    checked: boolean;
    microphones: AudioDeviceInfo[];
    speakers: AudioDeviceInfo[];
    selectedMicrophone?: AudioDeviceInfo;
    selectedSpeaker?: AudioDeviceInfo;
};

// @public
export const microphoneButtonSelector: MicrophoneButtonSelector;

// @public
export type ParticipantListSelector = (state: CallClientState, props: CallingBaseSelectorProps) => {
    participants: CallParticipantListParticipant[];
    myUserId: string;
};

// @public
export type ParticipantsButtonSelector = (state: CallClientState, props: CallingBaseSelectorProps) => {
    participants: CallParticipantListParticipant[];
    myUserId: string;
};

// @public
export type ScreenShareButtonSelector = (state: CallClientState, props: CallingBaseSelectorProps) => {
    checked?: boolean;
    disabled?: boolean;
};

// @public
export const screenShareButtonSelector: ScreenShareButtonSelector;

// @public (undocumented)
export type SharedCallingHandlers = {
    onStartLocalVideo: () => Promise<void>;
    onToggleCamera: (options?: VideoStreamOptions) => Promise<void>;
    onSelectMicrophone: (device: AudioDeviceInfo) => Promise<void>;
    onSelectSpeaker: (device: AudioDeviceInfo) => Promise<void>;
    onSelectCamera: (device: VideoDeviceInfo, options?: VideoStreamOptions) => Promise<void>;
    onToggleMicrophone: () => Promise<void>;
    onStartScreenShare: () => Promise<void>;
    onStopScreenShare: () => Promise<void>;
    onToggleScreenShare: () => Promise<void>;
    onHangUp: (forEveryone?: boolean) => Promise<void>;
    onToggleHold: () => Promise<void>;
    onAddParticipant(participant: CommunicationUserIdentifier): Promise<void>;
    onAddParticipant(participant: PhoneNumberIdentifier, options: AddPhoneNumberOptions): Promise<void>;
    onCreateLocalStreamView: (options?: VideoStreamOptions) => Promise<void | CreateVideoStreamViewResult>;
    onCreateRemoteStreamView: (userId: string, options?: VideoStreamOptions) => Promise<void | CreateVideoStreamViewResult>;
    onDisposeRemoteStreamView: (userId: string) => Promise<void>;
    onDisposeLocalStreamView: () => Promise<void>;
    onSendDtmfTone: (dtmfTone: DtmfTone) => Promise<void>;
    onRemoveParticipant(userId: string): Promise<void>;
    onRemoveParticipant(participant: CommunicationIdentifier): Promise<void>;
    askDevicePermission: (constrain: PermissionConstraints) => Promise<void>;
};

// @beta
<<<<<<< HEAD
export type TeamsCallingHandlers = Omit<CallingHandlersCommon, 'onStartCall'> & {
=======
export type TeamsCallingHandlers = SharedCallingHandlers & {
>>>>>>> a9401043
    onStartCall: (participants: CommunicationIdentifier[], options?: StartCallOptions) => void | /* @conditional-compile-remove(teams-identity-support) */ TeamsCall;
};

// @internal
export const _updateUserDisplayNames: (participants: RemoteParticipantState[]) => RemoteParticipantState[];

// @public
export const useCall: () => Call | undefined;

// @public
export const useCallAgent: () => CallAgent | undefined;

// @public
export const useCallClient: () => StatefulCallClient;

// @public
export const useCallingHandlers: <PropsT>(component: (props: PropsT) => ReactElement | null) => Common<CommonCallingHandlers, PropsT> | undefined;

// @public
export const useCallingPropsFor: <Component extends (props: any) => JSX.Element>(component: Component) => GetCallingSelector<Component> extends (props: any) => any ? ReturnType<GetCallingSelector<Component>> & Common<CommonCallingHandlers, Parameters<Component>[0]> : undefined;

// @public
export const useCallingSelector: <SelectorT extends (state: CallClientState, props: any) => any, ParamT extends SelectorT | undefined>(selector: ParamT, selectorProps?: Parameters<SelectorT>[1] | undefined) => ParamT extends SelectorT ? ReturnType<SelectorT> : undefined;

// @public
export const useDeviceManager: () => StatefulDeviceManager | undefined;

// @public
export const useTeamsCall: () => undefined | /* @conditional-compile-remove(teams-identity-support) */ TeamsCall;

// @beta
export const useTeamsCallAgent: () => undefined | /* @conditional-compile-remove(teams-identity-support) */ TeamsCallAgent;

// @internal (undocumented)
export const _videoGalleryRemoteParticipantsMemo: (remoteParticipants: RemoteParticipantState[] | undefined) => VideoGalleryRemoteParticipant[];

// @public
export type VideoGallerySelector = (state: CallClientState, props: CallingBaseSelectorProps) => {
    screenShareParticipant: VideoGalleryRemoteParticipant | undefined;
    localParticipant: VideoGalleryLocalParticipant;
    remoteParticipants: VideoGalleryRemoteParticipant[];
    dominantSpeakers?: string[];
};

// (No @packageDocumentation comment for this package)

```<|MERGE_RESOLUTION|>--- conflicted
+++ resolved
@@ -72,12 +72,6 @@
     children: React_2.ReactNode;
 }
 
-<<<<<<< HEAD
-// @public (undocumented)
-export type CallHandlersOf<AgentType extends CallAgent | /* @conditional-compile-remove(teams-identity-support) */ TeamsCallAgent> = AgentType extends CallAgent ? CallingHandlers : never | /* @conditional-compile-remove(teams-identity-support) */ TeamsCallingHandlers;
-
-=======
->>>>>>> a9401043
 // @public
 export type CallingBaseSelectorProps = {
     callId: string;
@@ -99,12 +93,6 @@
     children: React_2.ReactNode;
 }
 
-<<<<<<< HEAD
-// @public (undocumented)
-export type CallTypeOf<AgentType extends CallAgent | /* @conditional-compile-remove(teams-identity-support) */ TeamsCallAgent> = AgentType extends CallAgent ? Call : never | /* @conditional-compile-remove(teams-identity-support) */ TeamsCall;
-
-=======
->>>>>>> a9401043
 // @public
 export type CameraButtonSelector = (state: CallClientState, props: CallingBaseSelectorProps) => {
     disabled: boolean;
@@ -234,11 +222,7 @@
 };
 
 // @beta
-<<<<<<< HEAD
-export type TeamsCallingHandlers = Omit<CallingHandlersCommon, 'onStartCall'> & {
-=======
 export type TeamsCallingHandlers = SharedCallingHandlers & {
->>>>>>> a9401043
     onStartCall: (participants: CommunicationIdentifier[], options?: StartCallOptions) => void | /* @conditional-compile-remove(teams-identity-support) */ TeamsCall;
 };
 
