{
  "name": "@internal/calling-component-bindings",
  "version": "1.19.0-beta.1",
  "description": "Component bindings specific to components that integrate with the Azure Communication Services Calling JavaScript SDK",
  "module": "dist/dist-esm/index.js",
  "main": "dist/dist-cjs/index.js",
  "types": "dist/dist-esm/index.d.ts",
  "scripts": {
    "build": "rushx _by-flavor \"rushx _build:by-flavor\"",
    "build:esm": "npm run _if-preprocess && rushx preprocess && tsc -project tsconfig.preprocess.json || (if-env COMMUNICATION_REACT_FLAVOR=beta && tsc)",
    "build:cjs": "rollup -c --silent --failAfterWarnings",
    "build:watch": "rushx build",
    "clean": "rimraf dist && rimraf preprocessed",
    "preprocess": "cpx \"./src/**\" ./preprocessed && babel ./src --out-dir ../preprocessed --extensions \".ts,.tsx\" --keep-file-extension --config-file ./.babelrc.js --relative && rimraf ../preprocessed",
    "prettier": "prettier --no-error-on-unmatched-pattern --write --config ../../.prettierrc --ignore-path=../../.prettierignore \"**/*.js\" \"**/*.jsx\" \"**/*.ts\" \"**/*.tsx\"",
    "prettier:check": "prettier --no-error-on-unmatched-pattern --check --config ../../.prettierrc --ignore-path=../../.prettierignore \"**/*.js\" \"**/*.jsx\" \"**/*.ts\" \"**/*.tsx\"",
    "test": "rushx _by-flavor \"rushx _test:by-flavor\"",
    "test:ci-coverage": "rushx _by-flavor \"rushx _test:by-flavor --coverage\"",
    "test:coverage": "rushx _by-flavor \"rushx _test:by-flavor --coverage --coverageReporters=lcov\"",
    "lint": "eslint --max-warnings 0 \"*/**/*.{ts,tsx}\"",
    "lint:fix": "rushx lint --fix --",
    "lint:quiet": "rushx lint -- --quiet",
    "generate-doc": "api-documenter markdown -i temp -o docGen",
    "_if-preprocess": "if-env COMMUNICATION_REACT_FLAVOR=stable || if-env COMMUNICATION_REACT_FLAVOR=beta-release",
    "_if-beta": "if-env COMMUNICATION_REACT_FLAVOR=beta || if-env COMMUNICATION_REACT_FLAVOR=beta-release",
    "_build:by-flavor": "rushx clean && rushx build:esm && rushx build:cjs",
    "_by-flavor": "rushx _current-flavor && env-cmd -f ../../common/config/env/.env --use-shell",
    "_current-flavor": "echo You are running under COMMUNICATION_REACT_FLAVOR: && env-cmd -f ../../common/config/env/.env node -p process.env.COMMUNICATION_REACT_FLAVOR",
    "_test:by-flavor": "(npm run _if-preprocess && rushx preprocess || if-env COMMUNICATION_REACT_FLAVOR=beta && echo \"skip preprocess\") && jest"
  },
  "license": "MIT",
  "dependencies": {
    "@internal/acs-ui-common": "1.19.0-beta.1",
    "@internal/calling-stateful-client": "1.19.0-beta.1",
    "@internal/react-components": "1.19.0-beta.1",
    "@azure/communication-common": "^2.3.1",
    "memoize-one": "^5.2.1",
    "reselect": "^4.0.0"
  },
  "peerDependencies": {
<<<<<<< HEAD
    "@azure/communication-calling": "1.28.1-beta.2 || ^1.27.3",
    "@azure/communication-calling-effects": "1.1.1-beta.1 || ^1.1.0",
=======
    "@azure/communication-calling": "1.28.1-beta.4 || ^1.27.5",
    "@azure/communication-calling-effects": "1.0.1",
>>>>>>> 81eaaab7
    "@types/react": ">=16.8.0 <19.0.0",
    "react": ">=16.8.0 <19.0.0"
  },
  "devDependencies": {
<<<<<<< HEAD
    "@azure/communication-calling": "1.28.1-beta.2 || ^1.27.3",
    "@azure/communication-calling-effects": "1.1.1-beta.1 || ^1.1.0",
=======
    "@azure/communication-calling": "1.28.1-beta.4 || ^1.27.5",
    "@azure/communication-calling-effects": "1.0.1",
>>>>>>> 81eaaab7
    "@babel/cli": "^7.24.8",
    "@babel/core": "^7.25.2",
    "@types/jest": "^29.5.11",
    "@types/react": "18.3.3",
    "@typescript-eslint/eslint-plugin": "^7.14.1",
    "@typescript-eslint/parser": "^7.14.1",
    "copyfiles": "^2.4.1",
    "cpx": "^1.5.0",
    "cross-env": "^7.0.3",
    "env-cmd": "^10.1.0",
    "eslint-config-prettier": "^9.1.0",
    "eslint-plugin-header": "^3.1.0",
    "eslint-plugin-import": "^2.29.0",
    "eslint-plugin-jsdoc": "^36.1.0",
    "eslint-plugin-prettier": "^5.1.3",
    "eslint": "^8.57.0",
    "if-env": "^1.0.4",
    "jest": "29.7.0",
    "prettier": "3.3.2",
    "react": "18.3.1",
    "rimraf": "^2.6.2",
    "rollup": "^4.12.1",
    "ts-jest": "^29.1.5",
    "typescript": "5.4.5"
  }
}<|MERGE_RESOLUTION|>--- conflicted
+++ resolved
@@ -38,24 +38,14 @@
     "reselect": "^4.0.0"
   },
   "peerDependencies": {
-<<<<<<< HEAD
-    "@azure/communication-calling": "1.28.1-beta.2 || ^1.27.3",
+    "@azure/communication-calling": "1.28.1-beta.4 || ^1.27.5",
     "@azure/communication-calling-effects": "1.1.1-beta.1 || ^1.1.0",
-=======
-    "@azure/communication-calling": "1.28.1-beta.4 || ^1.27.5",
-    "@azure/communication-calling-effects": "1.0.1",
->>>>>>> 81eaaab7
     "@types/react": ">=16.8.0 <19.0.0",
     "react": ">=16.8.0 <19.0.0"
   },
   "devDependencies": {
-<<<<<<< HEAD
-    "@azure/communication-calling": "1.28.1-beta.2 || ^1.27.3",
+    "@azure/communication-calling": "1.28.1-beta.4 || ^1.27.5",
     "@azure/communication-calling-effects": "1.1.1-beta.1 || ^1.1.0",
-=======
-    "@azure/communication-calling": "1.28.1-beta.4 || ^1.27.5",
-    "@azure/communication-calling-effects": "1.0.1",
->>>>>>> 81eaaab7
     "@babel/cli": "^7.24.8",
     "@babel/core": "^7.25.2",
     "@types/jest": "^29.5.11",
