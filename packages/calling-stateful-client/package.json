--- conflicted
+++ resolved
@@ -1,11 +1,6 @@
 {
-<<<<<<< HEAD
-  "name": "calling-stateful-client",
+  "name": "@internal/calling-stateful-client",
   "version": "1.0.0-beta.2",
-=======
-  "name": "@internal/calling-stateful-client",
-  "version": "1.0.0-beta.1",
->>>>>>> 042bc3f3
   "description": "Stateful proxy over the Azure Communication Services Calling JavaScript SDK",
   "module": "dist/dist-esm/index.js",
   "main": "dist/dist-cjs/index.js",
@@ -27,13 +22,8 @@
   },
   "dependencies": {
     "@azure/communication-common": "1.0.0",
-<<<<<<< HEAD
-    "@azure/communication-calling": "1.1.0-beta.2",
-    "acs-ui-common": "1.0.0-beta.2",
-=======
     "@azure/communication-calling": "1.2.0-beta.1",
-    "@internal/acs-ui-common": "1.0.0-beta.1",
->>>>>>> 042bc3f3
+    "@internal/acs-ui-common": "1.0.0-beta.2",
     "events": "~3.3.0",
     "immer": "~8.0.1"
   },
