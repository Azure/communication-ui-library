--- conflicted
+++ resolved
@@ -1,10 +1,6 @@
 {
   "name": "@internal/calling-stateful-client",
-<<<<<<< HEAD
-  "version": "1.9.1-beta.0",
-=======
   "version": "1.9.0-beta.1",
->>>>>>> 68162929
   "description": "Stateful proxy over the Azure Communication Services Calling JavaScript SDK",
   "module": "dist/dist-esm/index.js",
   "main": "dist/dist-cjs/index.js",
@@ -37,11 +33,7 @@
   "dependencies": {
     "@azure/communication-common": "^2.3.0",
     "@azure/logger": "^1.0.4",
-<<<<<<< HEAD
-    "@internal/acs-ui-common": "1.9.1-beta.0",
-=======
     "@internal/acs-ui-common": "1.9.0-beta.1",
->>>>>>> 68162929
     "events": "^3.3.0",
     "immer": "9.0.6"
   },
