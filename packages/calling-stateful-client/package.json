--- conflicted
+++ resolved
@@ -32,13 +32,8 @@
   "dependencies": {
     "@azure/communication-common": "3.0.0-beta.1 || ^2.2.1",
     "@azure/logger": "^1.0.4",
-<<<<<<< HEAD
-    "@internal/acs-ui-common": "1.7.1-beta.0",
+    "@internal/acs-ui-common": "1.8.0-beta.1",
     "events": "^3.3.0",
-=======
-    "@internal/acs-ui-common": "1.8.0-beta.1",
-    "events": "~3.3.0",
->>>>>>> 72c89fca
     "immer": "9.0.6"
   },
   "peerDependencies": {
