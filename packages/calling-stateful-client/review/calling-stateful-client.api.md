--- conflicted
+++ resolved
@@ -10,7 +10,7 @@
 import { CallDirection } from '@azure/communication-calling';
 import { CallEndReason } from '@azure/communication-calling';
 import { CallerInfo } from '@azure/communication-calling';
-import { CallState as CallState_2 } from '@azure/communication-calling';
+import { CallState } from '@azure/communication-calling';
 import { CommunicationUserIdentifier } from '@azure/communication-common';
 import { CommunicationUserKind } from '@azure/communication-common';
 import { CreateViewOptions } from '@azure/communication-calling';
@@ -28,23 +28,7 @@
 import { VideoDeviceInfo } from '@azure/communication-calling';
 
 // @public
-export interface CallAgentState {
-    displayName?: string;
-}
-
-// @public
-export interface CallClientState {
-    callAgent: CallAgentState | undefined;
-    calls: Map<string, CallState>;
-    callsEnded: CallState[];
-    deviceManager: DeviceManagerState;
-    incomingCalls: Map<string, IncomingCall>;
-    incomingCallsEnded: IncomingCall[];
-    userId: string;
-}
-
-// @public
-export interface CallState {
+export interface Call {
     callEndReason?: CallEndReason;
     callerInfo: CallerInfo;
     direction: CallDirection;
@@ -58,14 +42,12 @@
     remoteParticipantsEnded: Map<string, RemoteParticipantState>;
     screenShareRemoteParticipant: string | undefined;
     startTime: Date;
-    state: CallState_2;
+    state: CallState;
     transcription: TranscriptionCallFeature;
     transfer: TransferCallFeature;
 }
 
 // @public
-<<<<<<< HEAD
-=======
 export interface CallAgentState {
     displayName?: string;
 }
@@ -82,7 +64,6 @@
 }
 
 // @public
->>>>>>> 85bd0386
 export const createStatefulCallClient: (callClientArgs: StatefulCallClientArgs, callClientOptions?: CallClientOptions | undefined) => StatefulCallClient;
 
 // @public
