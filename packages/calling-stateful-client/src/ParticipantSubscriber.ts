// Copyright (c) Microsoft Corporation.
// Licensed under the MIT license.

import { RemoteParticipant, RemoteVideoStream } from '@azure/communication-calling';
import { CallContext } from './CallContext';
import { CallIdRef } from './CallIdRef';
import { convertSdkRemoteStreamToDeclarativeRemoteStream, getRemoteParticipantKey } from './Converter';
import { InternalCallContext } from './InternalCallContext';
import { RemoteVideoStreamSubscriber } from './RemoteVideoStreamSubscriber';
import { disposeView } from './StreamUtils';

/**
 * Keeps track of the listeners assigned to a particular participant because when we get an event from SDK, it doesn't
 * tell us which participant it is for. If we keep track of this then we know which participant in the state that needs
 * an update and also which property of that participant. Also we can use this when unregistering to a participant.
 */
export class ParticipantSubscriber {
  private _callIdRef: CallIdRef;
  private _participant: RemoteParticipant;
  private _context: CallContext;
  private _internalContext: InternalCallContext;
  private _participantKey: string;
  private _remoteVideoStreamSubscribers: Map<number, RemoteVideoStreamSubscriber>;

  constructor(
    callIdRef: CallIdRef,
    participant: RemoteParticipant,
    context: CallContext,
    internalContext: InternalCallContext
  ) {
    this._callIdRef = callIdRef;
    this._participant = participant;
    this._context = context;
    this._internalContext = internalContext;
    this._participantKey = getRemoteParticipantKey(this._participant.identifier);
    this._remoteVideoStreamSubscribers = new Map<number, RemoteVideoStreamSubscriber>();
    this.subscribe();
  }

  private subscribe = (): void => {
    this._participant.on('stateChanged', this.stateChanged);
    this._participant.on('isMutedChanged', this.isMutedChanged);
    this._participant.on('displayNameChanged', this.displayNameChanged);
    this._participant.on('isSpeakingChanged', this.isSpeakingChanged);
    this._participant.on('videoStreamsUpdated', this.videoStreamsUpdated);

    if (this._participant.videoStreams.length > 0) {
      for (const stream of this._participant.videoStreams) {
        this.addRemoteVideoStreamSubscriber(stream);
        this._internalContext.setRemoteVideoStream(this._callIdRef.callId, this._participantKey, stream);
      }
      this._context.setRemoteVideoStreams(
        this._callIdRef.callId,
        this._participantKey,
        this._participant.videoStreams.map(convertSdkRemoteStreamToDeclarativeRemoteStream),
        []
      );
    }
  };

  public unsubscribe = (): void => {
    this._participant.off('stateChanged', this.stateChanged);
    this._participant.off('isMutedChanged', this.isMutedChanged);
    this._participant.off('displayNameChanged', this.displayNameChanged);
    this._participant.off('isSpeakingChanged', this.isSpeakingChanged);
    this._participant.off('videoStreamsUpdated', this.videoStreamsUpdated);

    // If unsubscribing it means the participant left the call. If they have any rendering streams we should stop them
    // as it doesn't make sense to render for an ended participant.
    if (this._participant.videoStreams.length > 0) {
      for (const stream of this._participant.videoStreams) {
        const existingDeclarativeStream = this._context
          .getState()
          .calls.get(this._callIdRef.callId)
          ?.remoteParticipants.get(this._participantKey)
          ?.videoStreams.get(stream.id);
<<<<<<< HEAD
        if (existingDeclarativeStream) {
          stopRenderVideo(this._context, this._internalContext, this._callIdRef.callId, existingDeclarativeStream);
=======
        if (existingDeclarativeStream && existingDeclarativeStream.videoStreamRendererView) {
          disposeView(this._context, this._internalContext, this._callIdRef.callId, existingDeclarativeStream);
>>>>>>> f67518ba
        }
      }
    }
  };

  private addRemoteVideoStreamSubscriber = (remoteVideoStream: RemoteVideoStream): void => {
    this._remoteVideoStreamSubscribers.get(remoteVideoStream.id)?.unsubscribe();
    this._remoteVideoStreamSubscribers.set(
      remoteVideoStream.id,
      new RemoteVideoStreamSubscriber(this._callIdRef, this._participantKey, remoteVideoStream, this._context)
    );
  };

  private stateChanged = (): void => {
    this._context.setParticipantState(this._callIdRef.callId, this._participantKey, this._participant.state);
  };

  private isMutedChanged = (): void => {
    this._context.setParticipantIsMuted(this._callIdRef.callId, this._participantKey, this._participant.isMuted);
  };

  private displayNameChanged = (): void => {
    this._context.setParticipantDisplayName(
      this._callIdRef.callId,
      this._participantKey,
      this._participant.displayName || ''
    );
  };

  private isSpeakingChanged = (): void => {
    this._context.setParticipantIsSpeaking(this._callIdRef.callId, this._participantKey, this._participant.isSpeaking);
  };

  private videoStreamsUpdated = (event: { added: RemoteVideoStream[]; removed: RemoteVideoStream[] }): void => {
    for (const stream of event.removed) {
      this._remoteVideoStreamSubscribers.get(stream.id)?.unsubscribe();
      const existingDeclarativeStream = this._context
        .getState()
        .calls.get(this._callIdRef.callId)
        ?.remoteParticipants.get(this._participantKey)
        ?.videoStreams.get(stream.id);
<<<<<<< HEAD
      if (existingDeclarativeStream) {
        stopRenderVideo(this._context, this._internalContext, this._callIdRef.callId, existingDeclarativeStream);
=======
      if (existingDeclarativeStream && existingDeclarativeStream.videoStreamRendererView) {
        disposeView(this._context, this._internalContext, this._callIdRef.callId, existingDeclarativeStream);
>>>>>>> f67518ba
      }
      this._internalContext.removeRemoteVideoStream(this._callIdRef.callId, stream.id);
    }

    for (const stream of event.added) {
      this.addRemoteVideoStreamSubscriber(stream);
      this._internalContext.setRemoteVideoStream(this._callIdRef.callId, this._participantKey, stream);
    }

    this._context.setRemoteVideoStreams(
      this._callIdRef.callId,
      this._participantKey,
      event.added.map(convertSdkRemoteStreamToDeclarativeRemoteStream),
      event.removed.map((stream: RemoteVideoStream) => stream.id)
    );
  };
}<|MERGE_RESOLUTION|>--- conflicted
+++ resolved
@@ -74,13 +74,8 @@
           .calls.get(this._callIdRef.callId)
           ?.remoteParticipants.get(this._participantKey)
           ?.videoStreams.get(stream.id);
-<<<<<<< HEAD
         if (existingDeclarativeStream) {
-          stopRenderVideo(this._context, this._internalContext, this._callIdRef.callId, existingDeclarativeStream);
-=======
-        if (existingDeclarativeStream && existingDeclarativeStream.videoStreamRendererView) {
           disposeView(this._context, this._internalContext, this._callIdRef.callId, existingDeclarativeStream);
->>>>>>> f67518ba
         }
       }
     }
@@ -122,13 +117,8 @@
         .calls.get(this._callIdRef.callId)
         ?.remoteParticipants.get(this._participantKey)
         ?.videoStreams.get(stream.id);
-<<<<<<< HEAD
       if (existingDeclarativeStream) {
-        stopRenderVideo(this._context, this._internalContext, this._callIdRef.callId, existingDeclarativeStream);
-=======
-      if (existingDeclarativeStream && existingDeclarativeStream.videoStreamRendererView) {
         disposeView(this._context, this._internalContext, this._callIdRef.callId, existingDeclarativeStream);
->>>>>>> f67518ba
       }
       this._internalContext.removeRemoteVideoStream(this._callIdRef.callId, stream.id);
     }
