// Copyright (c) Microsoft Corporation.
// Licensed under the MIT license.

import {
  Call,
  CallFeatureFactoryType,
  CreateViewOptions,
  Features,
  LocalVideoStream,
  MediaStreamType,
  RecordingCallFeature,
  RemoteVideoStream,
  TranscriptionCallFeature,
  TransferCallFeature,
  VideoDeviceInfo,
  VideoStreamRendererView
} from '@azure/communication-calling';
import { toFlatCommunicationIdentifier } from 'acs-ui-common';
import { convertSdkRemoteStreamToDeclarativeRemoteStream } from './Converter';
import { createStatefulCallClient, StatefulCallClient } from './StatefulCallClient';
import {
  addMockEmitter,
  createMockApiFeatures,
  createMockCall,
  createMockRemoteParticipant,
  createMockRemoteVideoStream,
  MockCall,
  MockCallAgent,
  MockCommunicationUserCredential,
  mockoutObjectFreeze,
  MockRecordingCallFeatureImpl,
  MockRemoteParticipant,
  MockRemoteVideoStream,
  MockTranscriptionCallFeatureImpl,
  MockTransferCallFeatureImpl
} from './TestUtils';

mockoutObjectFreeze();

const mockCallId = 'a';
const mockCallId2 = 'b';
const mockParticipantCommunicationUserId = 'c';
const mockDisplayName = 'd';
const mockUserId = 'e';

let mockCallAgent: MockCallAgent;
jest.mock('@azure/communication-calling', () => {
  return {
    CallClient: jest.fn().mockImplementation(() => {
      return {
        createCallAgent: () => {
          return Promise.resolve(mockCallAgent);
        }
      };
    }),
    // eslint-disable-next-line @typescript-eslint/no-unused-vars
    VideoStreamRenderer: jest.fn().mockImplementation((videoStream: LocalVideoStream | RemoteVideoStream) => {
      return {
        // eslint-disable-next-line @typescript-eslint/no-unused-vars
        createView: (options?: CreateViewOptions) => {
          return Promise.resolve<VideoStreamRendererView>({} as VideoStreamRendererView);
        },
        // eslint-disable-next-line @typescript-eslint/no-empty-function
        dispose: () => {}
      };
    }),
    Features: {
      get Recording(): CallFeatureFactoryType<RecordingCallFeature> {
        return MockRecordingCallFeatureImpl;
      },
      get Transfer(): CallFeatureFactoryType<TransferCallFeature> {
        return MockTransferCallFeatureImpl;
      },
      get Transcription(): CallFeatureFactoryType<TranscriptionCallFeature> {
        return MockTranscriptionCallFeatureImpl;
      }
    }
  };
});

interface TestData {
  mockCallAgent: MockCallAgent;
  mockCall: MockCall;
  mockRemoteParticipant: MockRemoteParticipant;
  mockStatefulCallClient: StatefulCallClient;
  mockRemoteVideoStream: MockRemoteVideoStream;
}

function createClientAndAgentMocks(testData: TestData): void {
  mockCallAgent = { calls: [] as ReadonlyArray<Call>, displayName: mockDisplayName } as MockCallAgent;
  addMockEmitter(mockCallAgent);
  testData.mockCallAgent = mockCallAgent;
  testData.mockStatefulCallClient = createStatefulCallClient({ userId: mockUserId });
}

async function createMockCallAndEmitCallsUpdated(
  testData: TestData,
  waitCondition?: () => boolean,
  mockCall?: MockCall
): Promise<void> {
  await testData.mockStatefulCallClient.createCallAgent(new MockCommunicationUserCredential());
  if (mockCall) {
    testData.mockCall = mockCall;
  } else {
    testData.mockCall = createMockCall(mockCallId);
  }
  testData.mockCallAgent.calls = [testData.mockCall];
  testData.mockCallAgent.emit('callsUpdated', {
    added: [testData.mockCall],
    removed: []
  });
  await waitWithBreakCondition(
    waitCondition ? waitCondition : () => testData.mockStatefulCallClient.getState().calls.size !== 0
  );
}

async function createMockParticipantAndEmitParticipantUpdated(
  testData: TestData,
  waitCondition?: () => boolean
): Promise<void> {
  testData.mockRemoteParticipant = createMockRemoteParticipant(mockParticipantCommunicationUserId);
  testData.mockCall.remoteParticipants = [testData.mockRemoteParticipant];
  testData.mockCall.emit('remoteParticipantsUpdated', {
    added: [testData.mockRemoteParticipant],
    removed: []
  });

  await waitWithBreakCondition(
    waitCondition
      ? waitCondition
      : () => testData.mockStatefulCallClient.getState().calls.get(mockCallId)?.remoteParticipants.size !== 0
  );
}

async function createMockRemoteVideoStreamAndEmitVideoStreamsUpdated(
  isAvailable: boolean,
  type: MediaStreamType,
  id: number,
  testData: TestData
): Promise<void> {
  const mockRemoteVideoStream = createMockRemoteVideoStream(isAvailable);
  mockRemoteVideoStream.mediaStreamType = type;
  mockRemoteVideoStream.isAvailable = isAvailable;
  mockRemoteVideoStream.id = id;
  testData.mockRemoteVideoStream = mockRemoteVideoStream;
  testData.mockRemoteParticipant.videoStreams = [mockRemoteVideoStream];
  testData.mockRemoteParticipant.emit('videoStreamsUpdated', {
    added: [mockRemoteVideoStream],
    removed: []
  });

  await waitWithBreakCondition(
    () =>
      testData.mockStatefulCallClient
        .getState()
        .calls.get(mockCallId)
        ?.remoteParticipants.get(toFlatCommunicationIdentifier(testData.mockRemoteParticipant.identifier))?.videoStreams
        .size !== 0
  );
}

function waitMilliseconds(duration: number): Promise<void> {
  return new Promise((resolve) => {
    setTimeout(() => {
      resolve();
    }, duration);
  });
}

/**
 * This will wait for up to 4 seconds and break when the given breakCondition is true. The reason for four seconds is
 * that by default the jest timeout for waiting for test is 5 seconds so ideally we want to break this and fail then
 * fail some expects check before the 5 seconds otherwise you'll just get a cryptic 'jest timeout error'.
 *
 * @param breakCondition
 */
async function waitWithBreakCondition(breakCondition: () => boolean): Promise<void> {
  for (let i = 0; i < 40; i++) {
    await waitMilliseconds(100);
    if (breakCondition()) {
      break;
    }
  }
}

describe('Stateful call client', () => {
  test('should allow developer to specify userId and provide access to it in state', async () => {
    const StatefulCallClient = createStatefulCallClient({ userId: mockUserId });
    expect(StatefulCallClient.getState().userId).toBe(mockUserId);
  });

  test('should update callAgent state and have displayName when callAgent is created', async () => {
    const testData = {} as TestData;
    createClientAndAgentMocks(testData);
    await createMockCallAndEmitCallsUpdated(testData);

    expect(testData.mockStatefulCallClient.getState().callAgent).toBeDefined();
    expect(testData.mockStatefulCallClient.getState().callAgent?.displayName).toBe(mockDisplayName);
  });

  test('should update state when call added in `callUpdated` event and subscribe to call', async () => {
    const testData = {} as TestData;
    createClientAndAgentMocks(testData);
    expect(testData.mockStatefulCallClient.getState().calls.size).toBe(0);
    await createMockCallAndEmitCallsUpdated(testData);
    expect(testData.mockStatefulCallClient.getState().calls.size).toBe(1);
    expect(testData.mockCall.emitter.eventNames().length).not.toBe(0);
  });

  test('should update state when call removed in `callUpdated` event and unsubscribe to call', async () => {
    const testData = {} as TestData;
    createClientAndAgentMocks(testData);
    await createMockCallAndEmitCallsUpdated(testData);

    testData.mockCallAgent.calls = [];
    testData.mockCallAgent.emit('callsUpdated', {
      added: [],
      removed: [testData.mockCall]
    });

    await waitWithBreakCondition(() => testData.mockStatefulCallClient.getState().calls.size === 0);
    expect(testData.mockCall.emitter.eventNames().length).toBe(0);
  });

  test('should update state when call `stateChanged` event', async () => {
    const testData = {} as TestData;
    createClientAndAgentMocks(testData);
    await createMockCallAndEmitCallsUpdated(testData);

    testData.mockCall.state = 'InLobby';
    testData.mockCall.emit('stateChanged');

    await waitWithBreakCondition(
      () => testData.mockStatefulCallClient.getState().calls.get(mockCallId)?.state === 'InLobby'
    );
    expect(testData.mockStatefulCallClient.getState().calls.get(mockCallId)?.state === 'InLobby').toBe(true);
  });

  test('should update state when call `idChanged` event and update participantListeners', async () => {
    const testData = {} as TestData;
    createClientAndAgentMocks(testData);
    await createMockCallAndEmitCallsUpdated(testData);
    await createMockParticipantAndEmitParticipantUpdated(testData);

    testData.mockCall.id = mockCallId2;
    testData.mockCall.emit('idChanged');

    await waitWithBreakCondition(() => {
      return testData.mockStatefulCallClient.getState().calls.get(mockCallId2) !== undefined;
    });
    expect(testData.mockStatefulCallClient.getState().calls.get(mockCallId)).toBe(undefined);
    expect(testData.mockStatefulCallClient.getState().calls.get(mockCallId2)).not.toBe(undefined);

    testData.mockRemoteParticipant.displayName = 'a';
    testData.mockRemoteParticipant.emit('displayNameChanged');

    await waitWithBreakCondition(
      () =>
        testData.mockStatefulCallClient
          .getState()
          .calls.get(mockCallId2)
          ?.remoteParticipants.get(toFlatCommunicationIdentifier(testData.mockRemoteParticipant.identifier))
          ?.displayName !== undefined
    );
    expect(
      testData.mockStatefulCallClient
        .getState()
        .calls.get(mockCallId2)
        ?.remoteParticipants.get(toFlatCommunicationIdentifier(testData.mockRemoteParticipant.identifier))?.displayName
    ).toBe('a');
  });

  test('should update state when call `isScreenSharingOnChanged` event', async () => {
    const testData = {} as TestData;
    createClientAndAgentMocks(testData);
    await createMockCallAndEmitCallsUpdated(testData);

    const oldIsScreenSharingOn = testData.mockCall.isScreenSharingOn;
    testData.mockCall.isScreenSharingOn = !oldIsScreenSharingOn;
    testData.mockCall.emit('isScreenSharingOnChanged');

    await waitWithBreakCondition(
      () =>
        testData.mockStatefulCallClient.getState().calls.get(mockCallId)?.isScreenSharingOn === !oldIsScreenSharingOn
    );
    expect(testData.mockStatefulCallClient.getState().calls.get(mockCallId)?.isScreenSharingOn).toBe(
      !oldIsScreenSharingOn
    );
  });

  test('should update state when call added local video `localVideoStreamsUpdated` event', async () => {
    const testData = {} as TestData;
    createClientAndAgentMocks(testData);
    await createMockCallAndEmitCallsUpdated(testData);

    testData.mockCall.localVideoStreams = [{} as LocalVideoStream];
    testData.mockCall.emit('localVideoStreamsUpdated', {
      added: [{} as LocalVideoStream],
      removed: []
    });

    await waitWithBreakCondition(
      () => testData.mockStatefulCallClient.getState().calls.get(mockCallId)?.localVideoStreams.length !== 0
    );
    expect(testData.mockStatefulCallClient.getState().calls.get(mockCallId)?.localVideoStreams.length).toBe(1);
  });

  test('should update state when call remove local video `localVideoStreamsUpdated` event', async () => {
    const testData = {} as TestData;
    createClientAndAgentMocks(testData);
    await createMockCallAndEmitCallsUpdated(testData);

    testData.mockCall.localVideoStreams = [
      { source: {} as VideoDeviceInfo, mediaStreamType: 'Video' } as LocalVideoStream
    ];
    testData.mockCall.emit('localVideoStreamsUpdated', {
      added: [{ source: {} as VideoDeviceInfo, mediaStreamType: 'Video' } as LocalVideoStream],
      removed: []
    });

    await waitWithBreakCondition(
      () => testData.mockStatefulCallClient.getState().calls.get(mockCallId)?.localVideoStreams.length !== 0
    );

    testData.mockCall.localVideoStreams = [];
    testData.mockCall.emit('localVideoStreamsUpdated', {
      added: [],
      removed: [{ source: {} as VideoDeviceInfo, mediaStreamType: 'Video' } as LocalVideoStream]
    });
    expect(testData.mockStatefulCallClient.getState().calls.get(mockCallId)?.localVideoStreams.length).toBe(0);
  });

  test('should update state when participant added in `remoteParticipantsUpdated` and subscribe to it', async () => {
    const testData = {} as TestData;
    createClientAndAgentMocks(testData);
    await createMockCallAndEmitCallsUpdated(testData);
    await createMockParticipantAndEmitParticipantUpdated(testData);
    expect(testData.mockStatefulCallClient.getState().calls.get(mockCallId)?.remoteParticipants.size).toBe(1);
    expect(testData.mockRemoteParticipant.emitter.eventNames().length).not.toBe(0);
  });

  test('should update state when participant removed in `remoteParticipantsUpdated` and unsubscribe toit', async () => {
    const testData = {} as TestData;
    createClientAndAgentMocks(testData);
    await createMockCallAndEmitCallsUpdated(testData);
    await createMockParticipantAndEmitParticipantUpdated(testData);

    testData.mockCall.remoteParticipants = [];
    testData.mockCall.emit('remoteParticipantsUpdated', {
      added: [],
      removed: [testData.mockRemoteParticipant]
    });

    await waitWithBreakCondition(
      () => testData.mockStatefulCallClient.getState().calls.get(mockCallId)?.remoteParticipants.size === 0
    );
    expect(testData.mockStatefulCallClient.getState().calls.get(mockCallId)?.remoteParticipants.size).toBe(0);
    expect(testData.mockRemoteParticipant.emitter.eventNames().length).toBe(0);
  });

  test('should update state when participant `stateChanged`', async () => {
    const testData = {} as TestData;
    createClientAndAgentMocks(testData);
    await createMockCallAndEmitCallsUpdated(testData);
    await createMockParticipantAndEmitParticipantUpdated(testData);

    testData.mockRemoteParticipant.state = 'Idle';
    testData.mockRemoteParticipant.emit('stateChanged');

    const participantKey = toFlatCommunicationIdentifier(testData.mockRemoteParticipant.identifier);
    await waitWithBreakCondition(
      () =>
        testData.mockStatefulCallClient.getState().calls.get(mockCallId)?.remoteParticipants.get(participantKey)
          ?.state === 'Idle'
    );
    expect(
      testData.mockStatefulCallClient.getState().calls.get(mockCallId)?.remoteParticipants.get(participantKey)?.state
    ).toBe('Idle');
  });

  test('should update state when participant `isMutedChanged`', async () => {
    const testData = {} as TestData;
    createClientAndAgentMocks(testData);
    await createMockCallAndEmitCallsUpdated(testData);
    await createMockParticipantAndEmitParticipantUpdated(testData);

    const oldIsMuted = testData.mockRemoteParticipant.isMuted;
    testData.mockRemoteParticipant.isMuted = !oldIsMuted;
    testData.mockRemoteParticipant.emit('isMutedChanged');

    const participantKey = toFlatCommunicationIdentifier(testData.mockRemoteParticipant.identifier);
    await waitWithBreakCondition(
      () =>
        testData.mockStatefulCallClient.getState().calls.get(mockCallId)?.remoteParticipants.get(participantKey)
          ?.isMuted === !oldIsMuted
    );
    expect(
      testData.mockStatefulCallClient.getState().calls.get(mockCallId)?.remoteParticipants.get(participantKey)?.isMuted
    ).toBe(!oldIsMuted);
  });

  test('should update state when participant `displayNameChanged`', async () => {
    const testData = {} as TestData;
    createClientAndAgentMocks(testData);
    await createMockCallAndEmitCallsUpdated(testData);
    await createMockParticipantAndEmitParticipantUpdated(testData);

    testData.mockRemoteParticipant.displayName = 'z';
    testData.mockRemoteParticipant.emit('displayNameChanged');

    const participantKey = toFlatCommunicationIdentifier(testData.mockRemoteParticipant.identifier);
    await waitWithBreakCondition(
      () =>
        testData.mockStatefulCallClient.getState().calls.get(mockCallId)?.remoteParticipants.get(participantKey)
          ?.displayName === 'z'
    );
    expect(
      testData.mockStatefulCallClient.getState().calls.get(mockCallId)?.remoteParticipants.get(participantKey)
        ?.displayName
    ).toBe('z');
  });

  test('should update state when participant `isSpeakingChanged`', async () => {
    const testData = {} as TestData;
    createClientAndAgentMocks(testData);
    await createMockCallAndEmitCallsUpdated(testData);
    await createMockParticipantAndEmitParticipantUpdated(testData);

    const oldIsSpeaking = testData.mockRemoteParticipant.isSpeaking;
    testData.mockRemoteParticipant.isSpeaking = !oldIsSpeaking;
    testData.mockRemoteParticipant.emit('isSpeakingChanged');

    const participantKey = toFlatCommunicationIdentifier(testData.mockRemoteParticipant.identifier);
    await waitWithBreakCondition(
      () =>
        testData.mockStatefulCallClient.getState().calls.get(mockCallId)?.remoteParticipants.get(participantKey)
          ?.isSpeaking === !oldIsSpeaking
    );
    expect(
      testData.mockStatefulCallClient.getState().calls.get(mockCallId)?.remoteParticipants.get(participantKey)
        ?.isSpeaking
    ).toBe(!oldIsSpeaking);
  });

  test('should update state when participant added remote video `videoStreamsUpdated`', async () => {
    const testData = {} as TestData;
    createClientAndAgentMocks(testData);
    await createMockCallAndEmitCallsUpdated(testData);
    await createMockParticipantAndEmitParticipantUpdated(testData);
    await createMockRemoteVideoStreamAndEmitVideoStreamsUpdated(false, 'Video', 1, testData);

    const participantKey = toFlatCommunicationIdentifier(testData.mockRemoteParticipant.identifier);
    await waitWithBreakCondition(
      () =>
        testData.mockStatefulCallClient.getState().calls.get(mockCallId)?.remoteParticipants.get(participantKey)
          ?.videoStreams.size !== 0
    );
    expect(
      testData.mockStatefulCallClient.getState().calls.get(mockCallId)?.remoteParticipants.get(participantKey)
        ?.videoStreams.size
    ).toBe(1);
  });

  test('should update state when participant removed remote video `videoStreamsUpdated`', async () => {
    const testData = {} as TestData;
    createClientAndAgentMocks(testData);
    await createMockCallAndEmitCallsUpdated(testData);
    await createMockParticipantAndEmitParticipantUpdated(testData);
    await createMockRemoteVideoStreamAndEmitVideoStreamsUpdated(false, 'Video', 1, testData);

    const participantKey = toFlatCommunicationIdentifier(testData.mockRemoteParticipant.identifier);
    await waitWithBreakCondition(
      () =>
        testData.mockStatefulCallClient.getState().calls.get(mockCallId)?.remoteParticipants.get(participantKey)
          ?.videoStreams.size !== 0
    );

    testData.mockRemoteParticipant.videoStreams = [];
    testData.mockRemoteParticipant.emit('videoStreamsUpdated', {
      added: [],
      removed: [testData.mockRemoteVideoStream]
    });

    await waitWithBreakCondition(
      () =>
        testData.mockStatefulCallClient.getState().calls.get(mockCallId)?.remoteParticipants.get(participantKey)
          ?.videoStreams.size === 0
    );
    expect(
      testData.mockStatefulCallClient.getState().calls.get(mockCallId)?.remoteParticipants.get(participantKey)
        ?.videoStreams.size
    ).toBe(0);
  });

  test('should update state when remote video stream emits `isAvailableChanged`', async () => {
    const testData = {} as TestData;
    createClientAndAgentMocks(testData);
    await createMockCallAndEmitCallsUpdated(testData);
    await createMockParticipantAndEmitParticipantUpdated(testData);
    await createMockRemoteVideoStreamAndEmitVideoStreamsUpdated(false, 'Video', 1, testData);

    const participantKey = toFlatCommunicationIdentifier(testData.mockRemoteParticipant.identifier);
    await waitWithBreakCondition(
      () =>
        testData.mockStatefulCallClient.getState().calls.get(mockCallId)?.remoteParticipants.get(participantKey)
          ?.videoStreams.size !== 0
    );

    testData.mockRemoteVideoStream.isAvailable = true;
    testData.mockRemoteVideoStream.emit('isAvailableChanged');

    await waitWithBreakCondition(
      () =>
        testData.mockStatefulCallClient
          .getState()
          .calls.get(mockCallId)
          ?.remoteParticipants.get(participantKey)
          ?.videoStreams.get(1)?.isAvailable === true
    );
    expect(
      testData.mockStatefulCallClient
        .getState()
        .calls.get(mockCallId)
        ?.remoteParticipants.get(participantKey)
        ?.videoStreams.get(1)?.isAvailable
    ).toBe(true);
  });

  test('should move participant to ended when participant is removed', async () => {
    const testData = {} as TestData;
    createClientAndAgentMocks(testData);
    await createMockCallAndEmitCallsUpdated(testData);
    await createMockParticipantAndEmitParticipantUpdated(testData);

    await waitWithBreakCondition(
      () => testData.mockStatefulCallClient.getState().calls.get(mockCallId)?.remoteParticipants.size !== 0
    );

    expect(testData.mockStatefulCallClient.getState().calls.get(mockCallId)?.remoteParticipants.size).toBe(1);

    testData.mockCall.remoteParticipants = [];
    testData.mockRemoteParticipant.callEndReason = { code: 1 };
    testData.mockCall.emit('remoteParticipantsUpdated', { added: [], removed: [testData.mockRemoteParticipant] });

    await waitWithBreakCondition(
      () => testData.mockStatefulCallClient.getState().calls.get(mockCallId)?.remoteParticipants.size === 0
    );

    const participantKey = toFlatCommunicationIdentifier(testData.mockRemoteParticipant.identifier);
    expect(testData.mockStatefulCallClient.getState().calls.get(mockCallId)?.remoteParticipants.size).toBe(0);
    expect(testData.mockStatefulCallClient.getState().calls.get(mockCallId)?.remoteParticipantsEnded.size).toBe(1);
    expect(
      testData.mockStatefulCallClient.getState().calls.get(mockCallId)?.remoteParticipantsEnded.get(participantKey)
        ?.callEndReason?.code
    ).toBe(1);
  });

  test('should render the stream and add to state when createView is called', async () => {
    const testData = {} as TestData;
    createClientAndAgentMocks(testData);
    await createMockCallAndEmitCallsUpdated(testData);
    await createMockParticipantAndEmitParticipantUpdated(testData);
    await createMockRemoteVideoStreamAndEmitVideoStreamsUpdated(false, 'Video', 1, testData);

    testData.mockCall.localVideoStreams = [{} as LocalVideoStream];
    testData.mockCall.emit('localVideoStreamsUpdated', {
      added: [{} as LocalVideoStream],
      removed: []
    });

    await waitWithBreakCondition(
      () =>
        testData.mockStatefulCallClient
          .getState()
          .calls.get(mockCallId)
          ?.remoteParticipants.get(toFlatCommunicationIdentifier(testData.mockRemoteParticipant.identifier))
          ?.videoStreams.size !== 0
    );

    await waitWithBreakCondition(
      () => testData.mockStatefulCallClient.getState().calls.get(mockCallId)?.localVideoStreams.length !== 0
    );

    const remoteVideoStream = testData.mockStatefulCallClient
      .getState()
      .calls.get(mockCallId)
      ?.remoteParticipants.get(toFlatCommunicationIdentifier(testData.mockRemoteParticipant.identifier))
      ?.videoStreams.get(1);
    if (!remoteVideoStream) {
      expect(remoteVideoStream).toBeDefined();
    } else {
      testData.mockStatefulCallClient.createView(
        mockCallId,
        { kind: 'communicationUser', communicationUserId: mockParticipantCommunicationUserId },
        remoteVideoStream
      );
    }

    const localVideoStream = testData.mockStatefulCallClient.getState().calls.get(mockCallId)?.localVideoStreams[0];
    if (!localVideoStream) {
      expect(localVideoStream).toBeDefined();
    } else {
      testData.mockStatefulCallClient.createView(mockCallId, undefined, localVideoStream);
    }

    await waitWithBreakCondition(
      () =>
        testData.mockStatefulCallClient
          .getState()
          .calls.get(mockCallId)
<<<<<<< HEAD
          ?.remoteParticipants.get(getRemoteParticipantKey(testData.mockRemoteParticipant.identifier))
          ?.videoStreams.get(1)?.view !== undefined
=======
          ?.remoteParticipants.get(toFlatCommunicationIdentifier(testData.mockRemoteParticipant.identifier))
          ?.videoStreams.get(1)?.videoStreamRendererView !== undefined
>>>>>>> 7cb95263
    );

    await waitWithBreakCondition(
      () =>
        testData.mockStatefulCallClient
          .getState()
          .calls.get(mockCallId)
<<<<<<< HEAD
          ?.remoteParticipants.get(getRemoteParticipantKey(testData.mockRemoteParticipant.identifier))
          ?.videoStreams.get(1)?.view !== undefined
=======
          ?.remoteParticipants.get(toFlatCommunicationIdentifier(testData.mockRemoteParticipant.identifier))
          ?.videoStreams.get(1)?.videoStreamRendererView !== undefined
>>>>>>> 7cb95263
    );

    expect(
      testData.mockStatefulCallClient
        .getState()
        .calls.get(mockCallId)
<<<<<<< HEAD
        ?.remoteParticipants.get(getRemoteParticipantKey(testData.mockRemoteParticipant.identifier))
        ?.videoStreams.get(1)?.view
=======
        ?.remoteParticipants.get(toFlatCommunicationIdentifier(testData.mockRemoteParticipant.identifier))
        ?.videoStreams.get(1)?.videoStreamRendererView
>>>>>>> 7cb95263
    ).toBeDefined();

    expect(testData.mockStatefulCallClient.getState().calls.get(mockCallId)?.localVideoStreams[0].view).toBeDefined();
  });

  test('should stop rendering the stream and remove from state when disposeView is called', async () => {
    const testData = {} as TestData;
    createClientAndAgentMocks(testData);
    await createMockCallAndEmitCallsUpdated(testData);
    await createMockParticipantAndEmitParticipantUpdated(testData);
    await createMockRemoteVideoStreamAndEmitVideoStreamsUpdated(false, 'Video', 1, testData);

    testData.mockCall.localVideoStreams = [{} as LocalVideoStream];
    testData.mockCall.emit('localVideoStreamsUpdated', {
      added: [{} as LocalVideoStream],
      removed: []
    });

    await waitWithBreakCondition(
      () =>
        testData.mockStatefulCallClient
          .getState()
          .calls.get(mockCallId)
          ?.remoteParticipants.get(toFlatCommunicationIdentifier(testData.mockRemoteParticipant.identifier))
          ?.videoStreams.size !== 0
    );

    await waitWithBreakCondition(
      () => testData.mockStatefulCallClient.getState().calls.get(mockCallId)?.localVideoStreams.length !== 0
    );

    const remoteVideoStream = testData.mockStatefulCallClient
      .getState()
      .calls.get(mockCallId)
      ?.remoteParticipants.get(toFlatCommunicationIdentifier(testData.mockRemoteParticipant.identifier))
      ?.videoStreams.get(1);
    if (!remoteVideoStream) {
      expect(remoteVideoStream).toBeDefined();
      return;
    } else {
      testData.mockStatefulCallClient.createView(
        mockCallId,
        { kind: 'communicationUser', communicationUserId: mockParticipantCommunicationUserId },
        remoteVideoStream
      );
    }

    const localVideoStream = testData.mockStatefulCallClient.getState().calls.get(mockCallId)?.localVideoStreams[0];
    if (!localVideoStream) {
      expect(localVideoStream).toBeDefined();
      return;
    } else {
      testData.mockStatefulCallClient.createView(mockCallId, undefined, localVideoStream);
    }

    await waitWithBreakCondition(
      () =>
        testData.mockStatefulCallClient
          .getState()
          .calls.get(mockCallId)
<<<<<<< HEAD
          ?.remoteParticipants.get(getRemoteParticipantKey(testData.mockRemoteParticipant.identifier))
          ?.videoStreams.get(1)?.view !== undefined
=======
          ?.remoteParticipants.get(toFlatCommunicationIdentifier(testData.mockRemoteParticipant.identifier))
          ?.videoStreams.get(1)?.videoStreamRendererView !== undefined
>>>>>>> 7cb95263
    );

    await waitWithBreakCondition(
      () =>
        testData.mockStatefulCallClient
          .getState()
          .calls.get(mockCallId)
<<<<<<< HEAD
          ?.remoteParticipants.get(getRemoteParticipantKey(testData.mockRemoteParticipant.identifier))
          ?.videoStreams.get(1)?.view !== undefined
=======
          ?.remoteParticipants.get(toFlatCommunicationIdentifier(testData.mockRemoteParticipant.identifier))
          ?.videoStreams.get(1)?.videoStreamRendererView !== undefined
>>>>>>> 7cb95263
    );

    expect(
      testData.mockStatefulCallClient
        .getState()
        .calls.get(mockCallId)
<<<<<<< HEAD
        ?.remoteParticipants.get(getRemoteParticipantKey(testData.mockRemoteParticipant.identifier))
        ?.videoStreams.get(1)?.view
=======
        ?.remoteParticipants.get(toFlatCommunicationIdentifier(testData.mockRemoteParticipant.identifier))
        ?.videoStreams.get(1)?.videoStreamRendererView
>>>>>>> 7cb95263
    ).toBeDefined();

    expect(testData.mockStatefulCallClient.getState().calls.get(mockCallId)?.localVideoStreams[0]?.view).toBeDefined();

    testData.mockStatefulCallClient.disposeView(
      mockCallId,
      { kind: 'communicationUser', communicationUserId: mockParticipantCommunicationUserId },
      remoteVideoStream
    );
    testData.mockStatefulCallClient.disposeView(mockCallId, undefined, localVideoStream);

    await waitWithBreakCondition(
      () =>
        testData.mockStatefulCallClient
          .getState()
          .calls.get(mockCallId)
<<<<<<< HEAD
          ?.remoteParticipants.get(getRemoteParticipantKey(testData.mockRemoteParticipant.identifier))
          ?.videoStreams.get(1)?.view === undefined
=======
          ?.remoteParticipants.get(toFlatCommunicationIdentifier(testData.mockRemoteParticipant.identifier))
          ?.videoStreams.get(1)?.videoStreamRendererView === undefined
>>>>>>> 7cb95263
    );

    await waitWithBreakCondition(
      () => testData.mockStatefulCallClient.getState().calls.get(mockCallId)?.localVideoStreams[0]?.view === undefined
    );

    expect(
      testData.mockStatefulCallClient
        .getState()
        .calls.get(mockCallId)
<<<<<<< HEAD
        ?.remoteParticipants.get(getRemoteParticipantKey(testData.mockRemoteParticipant.identifier))
        ?.videoStreams.get(1)?.view
=======
        ?.remoteParticipants.get(toFlatCommunicationIdentifier(testData.mockRemoteParticipant.identifier))
        ?.videoStreams.get(1)?.videoStreamRendererView
>>>>>>> 7cb95263
    ).not.toBeDefined();

    expect(
      testData.mockStatefulCallClient.getState().calls.get(mockCallId)?.localVideoStreams[0].view
    ).not.toBeDefined();
  });

  test('should stop rendering the stream and remove from state when call ends', async () => {
    const testData = {} as TestData;
    createClientAndAgentMocks(testData);
    await createMockCallAndEmitCallsUpdated(testData);
    await createMockParticipantAndEmitParticipantUpdated(testData);
    await createMockRemoteVideoStreamAndEmitVideoStreamsUpdated(false, 'Video', 1, testData);

    testData.mockCall.localVideoStreams = [{} as LocalVideoStream];
    testData.mockCall.emit('localVideoStreamsUpdated', {
      added: [{} as LocalVideoStream],
      removed: []
    });

    await waitWithBreakCondition(
      () =>
        testData.mockStatefulCallClient
          .getState()
          .calls.get(mockCallId)
          ?.remoteParticipants.get(toFlatCommunicationIdentifier(testData.mockRemoteParticipant.identifier))
          ?.videoStreams.size !== 0
    );

    await waitWithBreakCondition(
      () => testData.mockStatefulCallClient.getState().calls.get(mockCallId)?.localVideoStreams.length !== 0
    );

    const remoteVideoStream = testData.mockStatefulCallClient
      .getState()
      .calls.get(mockCallId)
      ?.remoteParticipants.get(toFlatCommunicationIdentifier(testData.mockRemoteParticipant.identifier))
      ?.videoStreams.get(1);
    if (!remoteVideoStream) {
      expect(remoteVideoStream).toBeDefined();
      return;
    } else {
      testData.mockStatefulCallClient.createView(
        mockCallId,
        { kind: 'communicationUser', communicationUserId: mockParticipantCommunicationUserId },
        remoteVideoStream
      );
    }

    const localVideoStream = testData.mockStatefulCallClient.getState().calls.get(mockCallId)?.localVideoStreams[0];
    if (!localVideoStream) {
      expect(localVideoStream).toBeDefined();
      return;
    } else {
      testData.mockStatefulCallClient.createView(mockCallId, undefined, localVideoStream);
    }

    await waitWithBreakCondition(
      () =>
        testData.mockStatefulCallClient
          .getState()
          .calls.get(mockCallId)
<<<<<<< HEAD
          ?.remoteParticipants.get(getRemoteParticipantKey(testData.mockRemoteParticipant.identifier))
          ?.videoStreams.get(1)?.view !== undefined
=======
          ?.remoteParticipants.get(toFlatCommunicationIdentifier(testData.mockRemoteParticipant.identifier))
          ?.videoStreams.get(1)?.videoStreamRendererView !== undefined
>>>>>>> 7cb95263
    );

    await waitWithBreakCondition(
      () => testData.mockStatefulCallClient.getState().calls.get(mockCallId)?.localVideoStreams[0]?.view !== undefined
    );

    expect(testData.mockStatefulCallClient.getState().calls.get(mockCallId)?.localVideoStreams[0]?.view).toBeDefined();

    expect(
      testData.mockStatefulCallClient
        .getState()
        .calls.get(mockCallId)
<<<<<<< HEAD
        ?.remoteParticipants.get(getRemoteParticipantKey(testData.mockRemoteParticipant.identifier))
        ?.videoStreams.get(1)?.view
=======
        ?.remoteParticipants.get(toFlatCommunicationIdentifier(testData.mockRemoteParticipant.identifier))
        ?.videoStreams.get(1)?.videoStreamRendererView
>>>>>>> 7cb95263
    ).toBeDefined();

    testData.mockCallAgent.calls = [];
    testData.mockCallAgent.emit('callsUpdated', {
      added: [],
      removed: [testData.mockCall]
    });

    await waitWithBreakCondition(() => testData.mockStatefulCallClient.getState().calls.size === 0);

    expect(
      testData.mockStatefulCallClient
        .getState()
<<<<<<< HEAD
        .callsEnded[0]?.remoteParticipants.get(getRemoteParticipantKey(testData.mockRemoteParticipant.identifier))
        ?.videoStreams.get(1)?.view
=======
        .callsEnded[0]?.remoteParticipants.get(toFlatCommunicationIdentifier(testData.mockRemoteParticipant.identifier))
        ?.videoStreams.get(1)?.videoStreamRendererView
>>>>>>> 7cb95263
    ).not.toBeDefined();

    expect(
      testData.mockStatefulCallClient.getState().calls.get(mockCallId)?.localVideoStreams[0]?.view
    ).not.toBeDefined();
  });

  test('should detect if call already has recording active', async () => {
    const testData = {} as TestData;
    createClientAndAgentMocks(testData);
    const mockCall = createMockCall(mockCallId);
    const featureCache = new Map<any, any>();
    featureCache.set(Features.Recording, addMockEmitter({ name: 'Default', isRecordingActive: true }));
    mockCall.api = createMockApiFeatures(featureCache);
    await createMockCallAndEmitCallsUpdated(testData, undefined, mockCall);

    await waitWithBreakCondition(
      () => testData.mockStatefulCallClient.getState().calls.get(mockCallId)?.recording.isRecordingActive === true
    );

    expect(testData.mockStatefulCallClient.getState().calls.get(mockCallId)?.recording.isRecordingActive).toBe(true);
  });

  test('should detect if call already has transcription active', async () => {
    const testData = {} as TestData;
    createClientAndAgentMocks(testData);
    const mockCall = createMockCall(mockCallId);
    const featureCache = new Map<any, any>();
    featureCache.set(Features.Transcription, addMockEmitter({ name: 'Default', isTranscriptionActive: true }));
    mockCall.api = createMockApiFeatures(featureCache);
    await createMockCallAndEmitCallsUpdated(testData, undefined, mockCall);

    await waitWithBreakCondition(
      () =>
        testData.mockStatefulCallClient.getState().calls.get(mockCallId)?.transcription.isTranscriptionActive === true
    );

    expect(testData.mockStatefulCallClient.getState().calls.get(mockCallId)?.transcription.isTranscriptionActive).toBe(
      true
    );
  });

  test('should detect recording changes in call', async () => {
    const testData = {} as TestData;
    createClientAndAgentMocks(testData);
    const mockCall = createMockCall(mockCallId);
    const featureCache = new Map<any, any>();
    featureCache.set(Features.Recording, addMockEmitter({ name: 'Default', isRecordingActive: true }));
    mockCall.api = createMockApiFeatures(featureCache);
    await createMockCallAndEmitCallsUpdated(testData, undefined, mockCall);

    await waitWithBreakCondition(
      () => testData.mockStatefulCallClient.getState().calls.get(mockCallId)?.recording.isRecordingActive === true
    );

    expect(testData.mockStatefulCallClient.getState().calls.get(mockCallId)?.recording.isRecordingActive).toBe(true);

    const recording = featureCache.get(Features.Recording);
    recording.isRecordingActive = false;
    recording.emitter.emit('isRecordingActiveChanged');

    await waitWithBreakCondition(
      () => testData.mockStatefulCallClient.getState().calls.get(mockCallId)?.recording.isRecordingActive === false
    );

    expect(testData.mockStatefulCallClient.getState().calls.get(mockCallId)?.recording.isRecordingActive).toBe(false);
  });

  test('should detect transcription changes in call', async () => {
    const testData = {} as TestData;
    createClientAndAgentMocks(testData);
    const mockCall = createMockCall(mockCallId);
    const featureCache = new Map<any, any>();
    featureCache.set(Features.Transcription, addMockEmitter({ name: 'Default', isTranscriptionActive: true }));
    mockCall.api = createMockApiFeatures(featureCache);
    await createMockCallAndEmitCallsUpdated(testData, undefined, mockCall);

    await waitWithBreakCondition(
      () =>
        testData.mockStatefulCallClient.getState().calls.get(mockCallId)?.transcription.isTranscriptionActive === true
    );

    expect(testData.mockStatefulCallClient.getState().calls.get(mockCallId)?.transcription.isTranscriptionActive).toBe(
      true
    );

    const transcription = featureCache.get(Features.Transcription);
    transcription.isTranscriptionActive = false;
    transcription.emitter.emit('isTranscriptionActiveChanged');

    await waitWithBreakCondition(
      () =>
        testData.mockStatefulCallClient.getState().calls.get(mockCallId)?.transcription.isTranscriptionActive === false
    );

    expect(testData.mockStatefulCallClient.getState().calls.get(mockCallId)?.transcription.isTranscriptionActive).toBe(
      false
    );
  });

  test('should unsubscribe to recording changes when call ended', async () => {
    const testData = {} as TestData;
    createClientAndAgentMocks(testData);
    const mockCall = createMockCall(mockCallId);
    const featureCache = new Map<any, any>();
    featureCache.set(Features.Recording, addMockEmitter({ name: 'Default', isRecordingActive: true }));
    mockCall.api = createMockApiFeatures(featureCache);
    await createMockCallAndEmitCallsUpdated(testData, undefined, mockCall);

    await waitWithBreakCondition(
      () => testData.mockStatefulCallClient.getState().calls.get(mockCallId)?.recording.isRecordingActive === true
    );

    expect(
      () => testData.mockStatefulCallClient.getState().calls.get(mockCallId)?.recording.isRecordingActive === true
    );

    expect(testData.mockStatefulCallClient.getState().calls.get(mockCallId)?.recording.isRecordingActive).toBe(true);

    testData.mockCallAgent.calls = [];
    testData.mockCallAgent.emit('callsUpdated', {
      added: [],
      removed: [testData.mockCall]
    });

    await waitWithBreakCondition(() => testData.mockStatefulCallClient.getState().calls.size === 0);

    const recording = featureCache.get(Features.Recording);
    expect(recording.emitter.eventNames().length).toBe(0);
  });

  test('should unsubscribe to transcription changes when call ended', async () => {
    const testData = {} as TestData;
    createClientAndAgentMocks(testData);
    const mockCall = createMockCall(mockCallId);
    const featureCache = new Map<any, any>();
    featureCache.set(Features.Transcription, addMockEmitter({ name: 'Default', isTranscriptionActive: true }));
    mockCall.api = createMockApiFeatures(featureCache);
    await createMockCallAndEmitCallsUpdated(testData, undefined, mockCall);

    await waitWithBreakCondition(
      () =>
        testData.mockStatefulCallClient.getState().calls.get(mockCallId)?.transcription.isTranscriptionActive === true
    );

    expect(testData.mockStatefulCallClient.getState().calls.get(mockCallId)?.transcription.isTranscriptionActive).toBe(
      true
    );

    testData.mockCallAgent.calls = [];
    testData.mockCallAgent.emit('callsUpdated', {
      added: [],
      removed: [testData.mockCall]
    });

    await waitWithBreakCondition(() => testData.mockStatefulCallClient.getState().calls.size === 0);

    const transcription = featureCache.get(Features.Transcription);
    expect(transcription.emitter.eventNames().length).toBe(0);
  });

  test('should detect transfer requests in call', async () => {
    const testData = {} as TestData;
    createClientAndAgentMocks(testData);
    const mockCall = createMockCall(mockCallId);
    const transfer = addMockEmitter({ name: 'Default' });
    const featureCache = new Map<any, any>();
    featureCache.set(Features.Transfer, transfer);
    mockCall.api = createMockApiFeatures(featureCache);
    await createMockCallAndEmitCallsUpdated(testData, undefined, mockCall);

    await waitWithBreakCondition(() => testData.mockStatefulCallClient.getState().calls.get(mockCallId) !== undefined);

    transfer.emit('transferRequested', { targetParticipant: { communicationUserId: 'a', kind: 'communicationUser' } });
    await waitWithBreakCondition(
      () =>
        testData.mockStatefulCallClient.getState().calls.get(mockCallId)?.transfer.receivedTransferRequests.length !== 0
    );

    expect(
      testData.mockStatefulCallClient.getState().calls.get(mockCallId)?.transfer.receivedTransferRequests.length
    ).toBe(1);
  });

  test('should unsubscribe to transfer requests when call ended', async () => {
    const testData = {} as TestData;
    createClientAndAgentMocks(testData);
    const mockCall = createMockCall(mockCallId);
    const featureCache = new Map<any, any>();
    featureCache.set(Features.Transfer, addMockEmitter({ name: 'Default' }));
    mockCall.api = createMockApiFeatures(featureCache);
    await createMockCallAndEmitCallsUpdated(testData, undefined, mockCall);

    await waitWithBreakCondition(() => testData.mockStatefulCallClient.getState().calls.get(mockCallId) !== undefined);

    testData.mockCallAgent.calls = [];
    testData.mockCallAgent.emit('callsUpdated', {
      added: [],
      removed: [testData.mockCall]
    });

    await waitWithBreakCondition(() => testData.mockStatefulCallClient.getState().calls.size === 0);

    const transfer = featureCache.get(Features.Transfer);
    expect(transfer.emitter.eventNames().length).toBe(0);
  });

  test('should surface screenshare screen when available in state', async () => {
    const testData = {} as TestData;
    createClientAndAgentMocks(testData);
    await createMockCallAndEmitCallsUpdated(testData);
    await createMockParticipantAndEmitParticipantUpdated(testData);
    await createMockRemoteVideoStreamAndEmitVideoStreamsUpdated(true, 'ScreenSharing', 1, testData);

    await waitWithBreakCondition(
      () =>
        testData.mockStatefulCallClient
          .getState()
          .calls.get(mockCallId)
          ?.remoteParticipants.get(toFlatCommunicationIdentifier(testData.mockRemoteParticipant.identifier))
          ?.videoStreams.size !== 0
    );

    expect(
      testData.mockStatefulCallClient.getState().calls.get(mockCallId)?.screenShareRemoteParticipant
    ).toBeDefined();
  });

  test('should stop surfacing screenshare screen when not available in state', async () => {
    const testData = {} as TestData;
    createClientAndAgentMocks(testData);
    await createMockCallAndEmitCallsUpdated(testData);
    await createMockParticipantAndEmitParticipantUpdated(testData);
    await createMockRemoteVideoStreamAndEmitVideoStreamsUpdated(true, 'ScreenSharing', 1, testData);

    await waitWithBreakCondition(
      () =>
        testData.mockStatefulCallClient
          .getState()
          .calls.get(mockCallId)
          ?.remoteParticipants.get(toFlatCommunicationIdentifier(testData.mockRemoteParticipant.identifier))
          ?.videoStreams.size !== 0
    );

    testData.mockRemoteVideoStream.isAvailable = false;
    testData.mockRemoteParticipant.emit('videoStreamsUpdated', {
      added: [testData.mockRemoteVideoStream],
      removed: []
    });

    expect(
      testData.mockStatefulCallClient.getState().calls.get(mockCallId)?.screenShareRemoteParticipant
    ).not.toBeDefined();
  });

  test('should not delete existing active screenshare screen when another stream is set unavailable', async () => {
    const testData = {} as TestData;
    createClientAndAgentMocks(testData);
    await createMockCallAndEmitCallsUpdated(testData);
    await createMockParticipantAndEmitParticipantUpdated(testData);
    await createMockRemoteVideoStreamAndEmitVideoStreamsUpdated(true, 'ScreenSharing', 1, testData);

    const secondMockParticipantId = 'aaaaaaaaaaaaaa';
    const participant2 = createMockRemoteParticipant(secondMockParticipantId);
    testData.mockCall.emit('remoteParticipantsUpdated', {
      added: [participant2],
      removed: []
    });

    await waitWithBreakCondition(
      () => testData.mockStatefulCallClient.getState().calls.get(mockCallId)?.remoteParticipants.size === 2
    );

    // Add a second inactive screenshare and ensure it doesn't overwrite the first one
    const mockRemoteVideoStream2 = createMockRemoteVideoStream(false);
    mockRemoteVideoStream2.mediaStreamType = 'ScreenSharing';
    mockRemoteVideoStream2.isAvailable = false;
    mockRemoteVideoStream2.id = 1;
    participant2.videoStreams = [mockRemoteVideoStream2];
    participant2.emit('videoStreamsUpdated', {
      added: [mockRemoteVideoStream2],
      removed: []
    });

    await waitWithBreakCondition(
      () =>
        testData.mockStatefulCallClient
          .getState()
          .calls.get(mockCallId)
          ?.remoteParticipants.get(toFlatCommunicationIdentifier({ communicationUserId: secondMockParticipantId }))
          ?.videoStreams.size !== 0
    );

    expect(
      testData.mockStatefulCallClient.getState().calls.get(mockCallId)?.screenShareRemoteParticipant
    ).toBeDefined();
    expect(testData.mockStatefulCallClient.getState().calls.get(mockCallId)?.screenShareRemoteParticipant).toBe(
      toFlatCommunicationIdentifier(testData.mockRemoteParticipant.identifier)
    );
  });

  test('should not overwrite another stream of another participant if the stream ids are the same', async () => {
    const testData = {} as TestData;
    createClientAndAgentMocks(testData);
    await createMockCallAndEmitCallsUpdated(testData);
    await createMockParticipantAndEmitParticipantUpdated(testData);

    // Participant with stream id 1
    const mockRemoteVideoStream = createMockRemoteVideoStream(false);
    mockRemoteVideoStream.id = 1;
    testData.mockRemoteParticipant.videoStreams = [mockRemoteVideoStream];
    testData.mockRemoteParticipant.emit('videoStreamsUpdated', {
      added: [mockRemoteVideoStream],
      removed: []
    });

    await waitWithBreakCondition(
      () =>
        testData.mockStatefulCallClient
          .getState()
          .calls.get(mockCallId)
          ?.remoteParticipants.get(toFlatCommunicationIdentifier(testData.mockRemoteParticipant.identifier))
          ?.videoStreams.size !== 0
    );

    // Second participant with stream id 1
    const mockRemoteParticipant2 = createMockRemoteParticipant('aaaaaaaaaaaa');
    testData.mockCall.remoteParticipants = [testData.mockRemoteParticipant, mockRemoteParticipant2];
    testData.mockCall.emit('remoteParticipantsUpdated', {
      added: [mockRemoteParticipant2],
      removed: []
    });

    await waitWithBreakCondition(
      () => testData.mockStatefulCallClient.getState().calls.get(mockCallId)?.remoteParticipants.size !== 0
    );

    const mockRemoteVideoStream2 = createMockRemoteVideoStream(false);
    mockRemoteVideoStream2.id = 1;
    mockRemoteParticipant2.videoStreams = [mockRemoteVideoStream2];
    mockRemoteParticipant2.emit('videoStreamsUpdated', {
      added: [mockRemoteVideoStream2],
      removed: []
    });

    await waitWithBreakCondition(
      () =>
        testData.mockStatefulCallClient
          .getState()
          .calls.get(mockCallId)
          ?.remoteParticipants.get(toFlatCommunicationIdentifier(mockRemoteParticipant2.identifier))?.videoStreams
          .size !== 0
    );

    // Remove second participant's stream with id 1, this should not affect participant 1
    mockRemoteParticipant2.videoStreams = [];
    mockRemoteParticipant2.emit('videoStreamsUpdated', {
      added: [],
      removed: [mockRemoteVideoStream2]
    });

    await waitWithBreakCondition(
      () =>
        testData.mockStatefulCallClient
          .getState()
          .calls.get(mockCallId)
          ?.remoteParticipants.get(toFlatCommunicationIdentifier(mockRemoteParticipant2.identifier))?.videoStreams
          .size === 0
    );

    // Participant 1 should still be able to start video as their stream was not removed
    await testData.mockStatefulCallClient.createView(
      mockCallId,
      { kind: 'communicationUser', communicationUserId: mockParticipantCommunicationUserId },
      convertSdkRemoteStreamToDeclarativeRemoteStream(mockRemoteVideoStream)
    );

    expect(
      testData.mockStatefulCallClient
        .getState()
        .calls.get(mockCallId)
        ?.remoteParticipants.get(toFlatCommunicationIdentifier(testData.mockRemoteParticipant.identifier))
        ?.videoStreams.get(1)
    ).toBeDefined();
    expect(
      testData.mockStatefulCallClient
        .getState()
        .calls.get(mockCallId)
        ?.remoteParticipants.get(toFlatCommunicationIdentifier(testData.mockRemoteParticipant.identifier))
        ?.videoStreams.get(1)?.videoStreamRendererView
    ).toBeDefined();
  });
});<|MERGE_RESOLUTION|>--- conflicted
+++ resolved
@@ -608,40 +608,25 @@
         testData.mockStatefulCallClient
           .getState()
           .calls.get(mockCallId)
-<<<<<<< HEAD
-          ?.remoteParticipants.get(getRemoteParticipantKey(testData.mockRemoteParticipant.identifier))
+          ?.remoteParticipants.get(toFlatCommunicationIdentifier(testData.mockRemoteParticipant.identifier))
           ?.videoStreams.get(1)?.view !== undefined
-=======
+    );
+
+    await waitWithBreakCondition(
+      () =>
+        testData.mockStatefulCallClient
+          .getState()
+          .calls.get(mockCallId)
           ?.remoteParticipants.get(toFlatCommunicationIdentifier(testData.mockRemoteParticipant.identifier))
-          ?.videoStreams.get(1)?.videoStreamRendererView !== undefined
->>>>>>> 7cb95263
-    );
-
-    await waitWithBreakCondition(
-      () =>
-        testData.mockStatefulCallClient
-          .getState()
-          .calls.get(mockCallId)
-<<<<<<< HEAD
-          ?.remoteParticipants.get(getRemoteParticipantKey(testData.mockRemoteParticipant.identifier))
           ?.videoStreams.get(1)?.view !== undefined
-=======
-          ?.remoteParticipants.get(toFlatCommunicationIdentifier(testData.mockRemoteParticipant.identifier))
-          ?.videoStreams.get(1)?.videoStreamRendererView !== undefined
->>>>>>> 7cb95263
     );
 
     expect(
       testData.mockStatefulCallClient
         .getState()
         .calls.get(mockCallId)
-<<<<<<< HEAD
-        ?.remoteParticipants.get(getRemoteParticipantKey(testData.mockRemoteParticipant.identifier))
+        ?.remoteParticipants.get(toFlatCommunicationIdentifier(testData.mockRemoteParticipant.identifier))
         ?.videoStreams.get(1)?.view
-=======
-        ?.remoteParticipants.get(toFlatCommunicationIdentifier(testData.mockRemoteParticipant.identifier))
-        ?.videoStreams.get(1)?.videoStreamRendererView
->>>>>>> 7cb95263
     ).toBeDefined();
 
     expect(testData.mockStatefulCallClient.getState().calls.get(mockCallId)?.localVideoStreams[0].view).toBeDefined();
@@ -702,40 +687,25 @@
         testData.mockStatefulCallClient
           .getState()
           .calls.get(mockCallId)
-<<<<<<< HEAD
-          ?.remoteParticipants.get(getRemoteParticipantKey(testData.mockRemoteParticipant.identifier))
+          ?.remoteParticipants.get(toFlatCommunicationIdentifier(testData.mockRemoteParticipant.identifier))
           ?.videoStreams.get(1)?.view !== undefined
-=======
+    );
+
+    await waitWithBreakCondition(
+      () =>
+        testData.mockStatefulCallClient
+          .getState()
+          .calls.get(mockCallId)
           ?.remoteParticipants.get(toFlatCommunicationIdentifier(testData.mockRemoteParticipant.identifier))
-          ?.videoStreams.get(1)?.videoStreamRendererView !== undefined
->>>>>>> 7cb95263
-    );
-
-    await waitWithBreakCondition(
-      () =>
-        testData.mockStatefulCallClient
-          .getState()
-          .calls.get(mockCallId)
-<<<<<<< HEAD
-          ?.remoteParticipants.get(getRemoteParticipantKey(testData.mockRemoteParticipant.identifier))
           ?.videoStreams.get(1)?.view !== undefined
-=======
-          ?.remoteParticipants.get(toFlatCommunicationIdentifier(testData.mockRemoteParticipant.identifier))
-          ?.videoStreams.get(1)?.videoStreamRendererView !== undefined
->>>>>>> 7cb95263
     );
 
     expect(
       testData.mockStatefulCallClient
         .getState()
         .calls.get(mockCallId)
-<<<<<<< HEAD
-        ?.remoteParticipants.get(getRemoteParticipantKey(testData.mockRemoteParticipant.identifier))
+        ?.remoteParticipants.get(toFlatCommunicationIdentifier(testData.mockRemoteParticipant.identifier))
         ?.videoStreams.get(1)?.view
-=======
-        ?.remoteParticipants.get(toFlatCommunicationIdentifier(testData.mockRemoteParticipant.identifier))
-        ?.videoStreams.get(1)?.videoStreamRendererView
->>>>>>> 7cb95263
     ).toBeDefined();
 
     expect(testData.mockStatefulCallClient.getState().calls.get(mockCallId)?.localVideoStreams[0]?.view).toBeDefined();
@@ -752,13 +722,8 @@
         testData.mockStatefulCallClient
           .getState()
           .calls.get(mockCallId)
-<<<<<<< HEAD
-          ?.remoteParticipants.get(getRemoteParticipantKey(testData.mockRemoteParticipant.identifier))
+          ?.remoteParticipants.get(toFlatCommunicationIdentifier(testData.mockRemoteParticipant.identifier))
           ?.videoStreams.get(1)?.view === undefined
-=======
-          ?.remoteParticipants.get(toFlatCommunicationIdentifier(testData.mockRemoteParticipant.identifier))
-          ?.videoStreams.get(1)?.videoStreamRendererView === undefined
->>>>>>> 7cb95263
     );
 
     await waitWithBreakCondition(
@@ -769,13 +734,8 @@
       testData.mockStatefulCallClient
         .getState()
         .calls.get(mockCallId)
-<<<<<<< HEAD
-        ?.remoteParticipants.get(getRemoteParticipantKey(testData.mockRemoteParticipant.identifier))
+        ?.remoteParticipants.get(toFlatCommunicationIdentifier(testData.mockRemoteParticipant.identifier))
         ?.videoStreams.get(1)?.view
-=======
-        ?.remoteParticipants.get(toFlatCommunicationIdentifier(testData.mockRemoteParticipant.identifier))
-        ?.videoStreams.get(1)?.videoStreamRendererView
->>>>>>> 7cb95263
     ).not.toBeDefined();
 
     expect(
@@ -838,13 +798,8 @@
         testData.mockStatefulCallClient
           .getState()
           .calls.get(mockCallId)
-<<<<<<< HEAD
-          ?.remoteParticipants.get(getRemoteParticipantKey(testData.mockRemoteParticipant.identifier))
+          ?.remoteParticipants.get(toFlatCommunicationIdentifier(testData.mockRemoteParticipant.identifier))
           ?.videoStreams.get(1)?.view !== undefined
-=======
-          ?.remoteParticipants.get(toFlatCommunicationIdentifier(testData.mockRemoteParticipant.identifier))
-          ?.videoStreams.get(1)?.videoStreamRendererView !== undefined
->>>>>>> 7cb95263
     );
 
     await waitWithBreakCondition(
@@ -857,13 +812,8 @@
       testData.mockStatefulCallClient
         .getState()
         .calls.get(mockCallId)
-<<<<<<< HEAD
-        ?.remoteParticipants.get(getRemoteParticipantKey(testData.mockRemoteParticipant.identifier))
+        ?.remoteParticipants.get(toFlatCommunicationIdentifier(testData.mockRemoteParticipant.identifier))
         ?.videoStreams.get(1)?.view
-=======
-        ?.remoteParticipants.get(toFlatCommunicationIdentifier(testData.mockRemoteParticipant.identifier))
-        ?.videoStreams.get(1)?.videoStreamRendererView
->>>>>>> 7cb95263
     ).toBeDefined();
 
     testData.mockCallAgent.calls = [];
@@ -877,13 +827,8 @@
     expect(
       testData.mockStatefulCallClient
         .getState()
-<<<<<<< HEAD
-        .callsEnded[0]?.remoteParticipants.get(getRemoteParticipantKey(testData.mockRemoteParticipant.identifier))
+        .callsEnded[0]?.remoteParticipants.get(toFlatCommunicationIdentifier(testData.mockRemoteParticipant.identifier))
         ?.videoStreams.get(1)?.view
-=======
-        .callsEnded[0]?.remoteParticipants.get(toFlatCommunicationIdentifier(testData.mockRemoteParticipant.identifier))
-        ?.videoStreams.get(1)?.videoStreamRendererView
->>>>>>> 7cb95263
     ).not.toBeDefined();
 
     expect(
@@ -1273,7 +1218,7 @@
         .getState()
         .calls.get(mockCallId)
         ?.remoteParticipants.get(toFlatCommunicationIdentifier(testData.mockRemoteParticipant.identifier))
-        ?.videoStreams.get(1)?.videoStreamRendererView
+        ?.videoStreams.get(1)?.view
     ).toBeDefined();
   });
 });