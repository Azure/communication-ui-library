--- conflicted
+++ resolved
@@ -58,16 +58,8 @@
       get Recording(): CallFeatureApiFactory<RecordingCallFeature> {
         return { callApiCtor: MockRecordingCallFeatureImpl };
       },
-<<<<<<< HEAD
-      get Transfer(): CallFeatureApiFactory<TransferCallFeature> {
-        return { callApiCtor: MockTransferCallFeatureImpl };
-      },
-      get Transcription(): CallFeatureApiFactory<TranscriptionCallFeature> {
-        return { callApiCtor: MockTranscriptionCallFeatureImpl };
-=======
       get Transcription(): CallFeatureFactoryType<TranscriptionCallFeature> {
         return MockTranscriptionCallFeatureImpl;
->>>>>>> 693bb11e
       },
       get Diagnostics(): CallFeatureApiFactory<UserFacingDiagnosticsFeature> {
         return { callApiCtor: StubDiagnosticsCallFeatureImpl };
