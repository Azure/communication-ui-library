--- conflicted
+++ resolved
@@ -100,16 +100,12 @@
       agent.testHelperPushCall(createMockCall());
       expect(await waitWithBreakCondition(() => Object.keys(client.getState().calls).length === 1)).toBe(true);
       expect(await waitWithBreakCondition(() => Object.keys(client.getState().callsEnded).length === 0)).toBe(true);
-<<<<<<< HEAD
-      expect(listener.onChangeCalledCount).toBe(2);
-=======
       // Expecting different results for different flavors, 1 for stable and 2 for beta.
       /* @conditional-compile-remove(breakout-rooms) */ /* @conditional-compile-remove(media-access) */
       expect(listener.onChangeCalledCount).toBe(2);
       /* @conditional-compile-remove(breakout-rooms) */ /* @conditional-compile-remove(media-access) */
       return;
       expect(listener.onChangeCalledCount).toBe(1);
->>>>>>> c1330b42
     }
     {
       const listener = new StateChangeListener(client);
