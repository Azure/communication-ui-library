// Copyright (c) Microsoft Corporation.
// Licensed under the MIT license.

import {
  AudioDeviceInfo,
  CallDirection,
  CallEndReason,
  CallerInfo,
  CallState as CallStatus,
  DeviceAccess,
  MediaStreamType,
  RemoteParticipantState as RemoteParticipantStatus,
  ScalingMode,
  TransferErrorCode,
  TransferState,
  VideoDeviceInfo
} from '@azure/communication-calling';
import {
  CommunicationUserIdentifier,
  CommunicationUserKind,
  MicrosoftTeamsUserKind,
  PhoneNumberIdentifier,
  PhoneNumberKind,
  UnknownIdentifierKind
} from '@azure/communication-common';

/**
 * State only version of {@link @azure/communication-calling#TransferRequestedEventArgs}. At the time of writing
 * Transfer Call is experimental. Not tested and not ready for consumption.
 */
export interface TransferRequest {
  targetParticipant: CommunicationUserKind | PhoneNumberKind | MicrosoftTeamsUserKind;
}

/**
 * State only version of {@link @azure/communication-calling#Transfer}. At the time of writing Transfer Call is
 * experimental. Not tested and not ready for consumption.
 */
export interface Transfer {
  /**
   * Added by Declarative and used internally.
   */
  id: number;
  /**
   * Added by {@link StatefulClientClient}, stores the targetParticipant passed to
   * {@link @azure/communication-calling#TransferCallFeature.transfer}
   */
  targetParticipant: CommunicationUserIdentifier | PhoneNumberIdentifier;
  /**
   * Proxy of {@link @azure/communication-calling#Transfer.state}.
   */
  state: TransferState;
  /**
   * Proxy of {@link @azure/communication-calling#Transfer.error}.
   */
  error?: TransferErrorCode;
}

/**
 * Holds all the state found in {@link @azure/communication-calling#TransferCallFeature} and
 * {@link @azure/communication-calling#Transfer}. At the time of writing Transfer Call is experimental. Not tested and
 * not ready for consumption.
 */
export interface TransferCallFeature {
  /**
   * These are requests received in the {@link @azure/communication-calling#TransferCallFeature}'s 'transferRequested'
   * event. Only MAX_TRANSFER_REQUEST_LENGTH number of TransferRequest are kept in this array with the older ones being
   * replaced by newer ones. To accept/reject a transfer request, the {@link @azure/communication-calling#Call} must be
   * used (TODO: do we want to provide an API?).
   */
  receivedTransferRequests: TransferRequest[];
  /**
   * These are requests initiated by the local user using {@link StatefulCallClient.transfer}. Only
   * MAX_TRANSFER_REQUEST_LENGTH number of TransferRequest are kept in this array with the older ones being replaced by
   * newer ones.
   */
  requestedTransfers: Transfer[];
}

/**
 * State only version of {@link @azure/communication-calling#CallAgent} except calls is moved to be a child directly of
 * {@link CallClientState} and not included here. The reason to have CallAgent's state proxied is to provide access to
 * displayName. We don't flatten CallAgent.displayName and put it in CallClientState because it would be ambiguious that
 * displayName is actually reliant on the creation/existence of CallAgent to be available.
 */
export interface CallAgentState {
  /**
   * Proxy of {@link @azure/communication-calling#CallAgent.displayName}.
   */
  displayName?: string;
}

/**
 * State only version of {@link @azure/communication-calling#TranscriptionCallFeature}. {@link StatefulCallClient} will
 * automatically listen for transcription state of the call and update the state exposed by {@link StatefulCallClient}
 * accordingly.
 */
export interface TranscriptionCallFeature {
  /**
   * Proxy of {@link @azure/communication-calling#TranscriptionCallFeature.isTranscriptionActive}.
   */
  isTranscriptionActive: boolean;
}

/**
 * State only version of {@link @azure/communication-calling#RecordingCallFeature}. {@link StatefulCallClient} will
 * automatically listen for recording state of the call and update the state exposed by {@link StatefulCallClient} accordingly.
 */
export interface RecordingCallFeature {
  /**
   * Proxy of {@link @azure/communication-calling#RecordingCallFeature.isRecordingActive}.
   */
  isRecordingActive: boolean;
}

/**
 * State only version of {@link @azure/communication-calling#LocalVideoStream}.
 */
export interface LocalVideoStreamState {
  /**
   * Proxy of {@link @azure/communication-calling#LocalVideoStream.source}.
   */
  source: VideoDeviceInfo;
  /**
   * Proxy of {@link @azure/communication-calling#LocalVideoStream.mediaStreamType}.
   */
  mediaStreamType: MediaStreamType;
  /**
   * {@link VideoStreamRendererView} that is managed by createView/disposeView in {@link StatefulCallClient}
   * API. This can be undefined if the stream has not yet been rendered and defined after createView creates the view.
   */
  view?: VideoStreamRendererViewState;
}

/**
 * State only version of {@link @azure/communication-calling#RemoteVideoStream}.
 */
export interface RemoteVideoStreamState {
  /**
   * Proxy of {@link @azure/communication-calling#RemoteVideoStream.id}.
   */
  id: number;
  /**
   * Proxy of {@link @azure/communication-calling#RemoteVideoStream.mediaStreamType}.
   */
  mediaStreamType: MediaStreamType;
  /**
   * Proxy of {@link @azure/communication-calling#RemoteVideoStream.isAvailable}.
   */
  isAvailable: boolean;
  /**
   * {@link VideoStreamRendererView} that is managed by createView/disposeView in {@link StatefulCallClient}
   * API. This can be undefined if the stream has not yet been rendered and defined after createView creates the view.
   */
  view?: VideoStreamRendererViewState;
}

/**
 * State only version of {@link @azure/communication-calling#VideoStreamRendererView}. Currently no API is provided to
 * modify scalingMode after the stream as been rendered by {@link StatefulCallClient}. In order to change scalingMode
 * stop rendering the stream and re-start it using the desired scalingMode. This property is added to the state exposed
 * by {@link StatefulCallClient} by {@link StatefulCallClient.createView} and removed by
 * {@link StatefulCallClient.disposeView}.
 */
export interface VideoStreamRendererViewState {
  /**
   * Proxy of {@link @azure/communication-calling#VideoStreamRendererView.scalingMode}.
   */
  scalingMode: ScalingMode;
  /**
   * Proxy of {@link @azure/communication-calling#VideoStreamRendererView.isMirrored}.
   */
  isMirrored: boolean;
  /**
   * Proxy of {@link @azure/communication-calling#VideoStreamRendererView.target}.
   */
  target: HTMLElement;
}

/**
 * State only version of {@link @azure/communication-calling#RemoteParticipant}. {@link StatefulCallClient} will
 * automatically retrieve RemoteParticipants and add their state to the state exposed by {@link StatefulCallClient}.
 */
export interface RemoteParticipantState {
  /**
   * Proxy of {@link @azure/communication-calling#RemoteParticipant.identifier}.
   */
  identifier: CommunicationUserKind | PhoneNumberKind | MicrosoftTeamsUserKind | UnknownIdentifierKind;
  /**
   * Proxy of {@link @azure/communication-calling#RemoteParticipant.displayName}.
   */
  displayName?: string;
  /**
   * Proxy of {@link @azure/communication-calling#RemoteParticipant.state}.
   */
  state: RemoteParticipantStatus;
  /**
   * Proxy of {@link @azure/communication-calling#RemoteParticipant.callEndReason}.
   */
  callEndReason?: CallEndReason;
  /**
   * Proxy of {@link @azure/communication-calling#RemoteParticipant.videoStreams} as an object with
   * {@link RemoteVideoStream} fields keyed by {@link @azure/communication-calling#RemoteVideoStream.id}.
   */
  videoStreams: { [key: number]: RemoteVideoStreamState };
  /**
   * Proxy of {@link @azure/communication-calling#RemoteParticipant.isMuted}.
   */
  isMuted: boolean;
  /**
   * Proxy of {@link @azure/communication-calling#RemoteParticipant.isSpeaking}.
   */
  isSpeaking: boolean;
}

/**
 * State only version of {@link @azure/communication-calling#Call}. {@link StatefulCallClient} will automatically
 * retrieve Call's state and add it to the state exposed by {@link StatefulCallClient}.
 */
export interface CallState {
  /**
   * Proxy of {@link @azure/communication-calling#Call.id}.
   */
  id: string;
  /**
   * Proxy of {@link @azure/communication-calling#Call.callerInfo}.
   */
  callerInfo: CallerInfo;
  /**
   * Proxy of {@link @azure/communication-calling#Call.state}.
   */
  state: CallStatus;
  /**
   * Proxy of {@link @azure/communication-calling#Call.callEndReason}.
   */
  callEndReason?: CallEndReason;
  /**
   * Proxy of {@link @azure/communication-calling#Call.direction}.
   */
  direction: CallDirection;
  /**
   * Proxy of {@link @azure/communication-calling#Call.isMuted}.
   */
  isMuted: boolean;
  /**
   * Proxy of {@link @azure/communication-calling#Call.isScreenSharingOn}.
   */
  isScreenSharingOn: boolean;
  /**
   * Proxy of {@link @azure/communication-calling#Call.localVideoStreams}.
   */
  localVideoStreams: LocalVideoStreamState[];
  /**
   * Proxy of {@link @azure/communication-calling#Call.remoteParticipants}.
   * Object with {@link RemoteParticipant} fields keyed by flattened {@link RemoteParticipantState.identifier}.
   * To obtain a flattened {@link RemoteParticipantState.identifier}, use
   * {@link @azure/communication-react#toFlatCommunicationIdentifier}.
   */
  remoteParticipants: { [keys: string]: RemoteParticipantState };
  /**
   * Stores remote participants that have left the call so that the callEndReason could be retrieved.
   * Object with {@link RemoteParticipant} fields keyed by flattened {@link RemoteParticipantState.identifier}.
   * To obtain a flattened {@link RemoteParticipantState.identifier}, use
   * {@link @azure/communication-react#toFlatCommunicationIdentifier}.
   */
  remoteParticipantsEnded: { [keys: string]: RemoteParticipantState };
  /**
   * Proxy of {@link @azure/communication-calling#TranscriptionCallFeature}.
   */
  transcription: TranscriptionCallFeature;
  /**
   * Proxy of {@link @azure/communication-calling#RecordingCallFeature}.
   */
  recording: RecordingCallFeature;
  /**
   * Proxy of {@link @azure/communication-calling#TransferCallFeature} with some differences see
   * {@link TransferCallFeature} for details.
   */
  transfer: TransferCallFeature;
  /**
   * Stores the currently active screenshare participant's key. If there is no screenshare active, then this will be
   * undefined. You can use this key to access the remoteParticipant data in {@link CallState.remoteParticipants} object.
   *
   * Note this only applies to ScreenShare in RemoteParticipant. A local ScreenShare being active will not affect this
   * property.
   *
   * This property is added by the stateful layer and is not a proxy of SDK state
   */
  screenShareRemoteParticipant: string | undefined;
  /**
   * Stores the local date when the call started on the client. This property is added by the stateful layer and is not
   * a proxy of SDK state.
   */
  startTime: Date;
  /**
   * Stores the local date when the call ended on the client. This property is added by the stateful layer and is not
   * a proxy of SDK state.
   */
  endTime: Date | undefined;
}

/**
 * State only version of {@link @azure/communication-calling#IncomingCall}. {@link StatefulCallClient} will
 * automatically detect incoming calls and add their state to the state exposed by {@link StatefulCallClient}.
 */
export interface IncomingCallState {
  /**
   * Proxy of {@link @azure/communication-calling#IncomingCall.id}.
   */
  id: string;
  /**
   * Proxy of {@link @azure/communication-calling#IncomingCall.callerInfo}.
   */
  callerInfo: CallerInfo;
  /**
   * Set to the state returned by 'callEnded' event on {@link @azure/communication-calling#IncomingCall} when received.
   * This property is added by the stateful layer and is not a proxy of SDK state.
   */
  callEndReason?: CallEndReason;
  /**
   * Stores the local date when the call started on the client. This property is added by the stateful layer and is not
   * a proxy of SDK state.
   */
  startTime: Date;
  /**
   * Stores the local date when the call ended on the client. This property is added by the stateful layer and is not a
   * proxy of SDK state. It is undefined if the call is not ended yet.
   */
  endTime: Date | undefined;
}

/**
 * This type is meant to encapsulate all the state inside {@link @azure/communication-calling#DeviceManager}. For
 * optional parameters they may not be available until permission is granted by the user. The cameras, microphones,
 * speakers, and deviceAccess states will be empty until the corresponding
 * {@link @azure/communication-calling#DeviceManager}'s getCameras, getMicrophones, getSpeakers, and askDevicePermission
 * APIs are called and completed.
 */
export type DeviceManagerState = {
  /**
   * Proxy of {@link @azure/communication-calling#DeviceManager.isSpeakerSelectionAvailable}.
   */
  isSpeakerSelectionAvailable: boolean;
  /**
   * Proxy of {@link @azure/communication-calling#DeviceManager.selectedMicrophone}.
   */
  selectedMicrophone?: AudioDeviceInfo;
  /**
   * Proxy of {@link @azure/communication-calling#DeviceManager.selectedSpeaker}.
   */
  selectedSpeaker?: AudioDeviceInfo;
  /**
   * Stores the selected camera device info. This is added by the stateful layer and does not exist in the Calling SDK.
   * It is meant as a convenience to the developer. It must be explicitly set before it has any value and does not
   * persist across instances of the {@link StatefulCallClient}. The developer controls entirely what this value holds
   * at any time.
   */
  selectedCamera?: VideoDeviceInfo;
  /**
   * Stores any cameras data returned from {@link @azure/communication-calling#DeviceManager.getCameras}.
   */
  cameras: VideoDeviceInfo[];
  /**
   * Stores any microphones data returned from {@link @azure/communication-calling#DeviceManager.getMicrophones}.
   */
  microphones: AudioDeviceInfo[];
  /**
   * Stores any speakers data returned from {@link @azure/communication-calling#DeviceManager.getSpeakers}.
   */
  speakers: AudioDeviceInfo[];
  /**
   * Stores deviceAccess data returned from {@link @azure/communication-calling#DeviceManager.askDevicePermission}.
   */
  deviceAccess?: DeviceAccess;
  /**
   * Stores created views that are not associated with any CallState (when {@link StatefulCallClient.createView} is
   * called with undefined callId, undefined participantId, and defined LocalVideoStream).
   *
   * The values in this array are generated internally when {@link StatefulCallClient.createView} is called and are
   * considered immutable.
   */
  unparentedViews: LocalVideoStreamState[];
};

/**
 * Container for all of the state data proxied by {@link StatefulCallClient}. The calls, callsEnded, incomingCalls, and
 * incomingCallsEnded states will be automatically provided if a callAgent has been created. The deviceManager will be
 * empty initially until populated see {@link DeviceManagerState}. The userId state is provided as a convenience for the
 * developer and is completely controled and set by the developer.
 */
export interface CallClientState {
  /**
   * Proxy of {@link @azure/communication-calling#CallAgent.calls} as an object with CallState {@link CallState} fields.
   * It is keyed by {@link @azure/communication-calling#Call.id}. Please note that
   * {@link @azure/communication-calling#Call.id} could change. You should not cache the id itself but the entire
   * {@link @azure/communication-calling#Call} and then use the id contained to look up data in this map.
   */
  calls: { [key: string]: CallState };
  /**
   * Calls that have ended are stored here so the callEndReason could be checked. It is an array of CallState
   * {@link CallState}. Calls are pushed on to the array as they end, meaning this is sorted by endTime ascending. Only
   * {@link MAX_CALL_HISTORY_LENGTH} number of Calls are kept in this array with the older ones being replaced by newer
   * ones.
   */
  callsEnded: CallState[];
  /**
   * Proxy of {@link @azure/communication-calling#IncomingCall} as an object with IncomingCall {@link IncomingCall} fields.
   * It is keyed by {@link @azure/communication-calling#IncomingCall.id}.
   */
  incomingCalls: { [key: string]: IncomingCallState };
  /**
   * Incoming Calls that have ended are stored here so the callEndReason could be checked. It is a array of IncomingCall
   * {@link IncomingCall} received in the event 'incomingCall' emitted by
   * {@link @azure/communication-calling#CallAgent}. IncomingCalls are pushed on to the array as they end, meaning this
   * is sorted by endTime ascending. Only MAX_CALL_HISTORY_LENGTH number of IncomingCalls are kept in this array with
   * the older ones being replaced by newer ones.
   */
  incomingCallsEnded: IncomingCallState[];
  /**
   * Proxy of {@link @azure/communication-calling#DeviceManager}. Please review {@link DeviceManagerState}.
   */
  deviceManager: DeviceManagerState;
  /**
   * Proxy of {@link @azure/communication-calling#CallAgent}. Please review {@link CallAgentState}.
   */
  callAgent: CallAgentState | undefined;
  /**
   * Stores a userId. This is not used by the {@link StatefulCallClient} and is provided here as a convenience for the
   * developer for easier access to userId. Must be passed in at initialization of the {@link StatefulCallClient}.
   * Completely controlled by the developer.
   */
  userId: CommunicationUserKind;
  /**
   * Stores the latest error for each API method.
   *
   * See documentation of {@Link CallErrors} for details.
   */
  latestErrors: CallErrors;
}

/**
 * Errors teed from API calls to the Calling SDK.
 *
 * Each property in the object stores the latest error for a particular SDK API method.
 *
 * Errors from this object can be cleared using the {@link newClearCallErrorsModifier}.
 * Additionally, errors are automatically cleared when:
 * - The state is cleared.
 * - Subsequent calls to related API methods succeed.
 * See documentation of individual stateful client methods for details on when errors may be automatically cleared.
 */
export type CallErrors = {
<<<<<<< HEAD
  [target in CallErrorTargets]: Error;
=======
  [target in CallErrorTarget]: Error;
>>>>>>> 8605636f
};

/**
 * Error thrown from failed stateful API methods.
 */
export class CallError extends Error {
  /**
   * The API method target that failed.
   */
<<<<<<< HEAD
  public target: CallErrorTargets;
=======
  public target: CallErrorTarget;
>>>>>>> 8605636f
  /**
   * Error thrown by the failed SDK method.
   */
  public inner: Error;

<<<<<<< HEAD
  constructor(target: CallErrorTargets, inner: Error) {
=======
  constructor(target: CallErrorTarget, inner: Error) {
>>>>>>> 8605636f
    super();
    this.target = target;
    this.inner = inner;
    this.name = 'CallError';
    this.message = `${this.target}: ${this.inner.message}`;
  }
}

/**
 * String literal type for all permissible keys in {@Link CallErrors}.
 */
<<<<<<< HEAD
export type CallErrorTargets =
=======
export type CallErrorTarget =
>>>>>>> 8605636f
  | 'Call.addParticipant'
  | 'Call.api'
  | 'Call.hangUp'
  | 'Call.hold'
  | 'Call.mute'
  | 'Call.off'
  | 'Call.on'
  | 'Call.removeParticipant'
  | 'Call.resume'
  | 'Call.sendDtmf'
  | 'Call.startScreenSharing'
  | 'Call.startVideo'
  | 'Call.stopScreenSharing'
  | 'Call.stopVideo'
  | 'Call.unmute'
  | 'CallAgent.dispose'
  | 'CallAgent.join'
  | 'CallAgent.off'
  | 'CallAgent.on'
  | 'CallAgent.startCall'
  | 'CallClient.createCallAgent'
  | 'CallClient.getDeviceManager'
  | 'DeviceManager.askDevicePermission'
  | 'DeviceManager.getCameras'
  | 'DeviceManager.getMicrophones'
  | 'DeviceManager.getSpeakers'
  | 'DeviceManager.off'
  | 'DeviceManager.on'
  | 'DeviceManager.selectMicrophone'
  | 'DeviceManager.selectSpeaker';<|MERGE_RESOLUTION|>--- conflicted
+++ resolved
@@ -450,11 +450,7 @@
  * See documentation of individual stateful client methods for details on when errors may be automatically cleared.
  */
 export type CallErrors = {
-<<<<<<< HEAD
-  [target in CallErrorTargets]: Error;
-=======
   [target in CallErrorTarget]: Error;
->>>>>>> 8605636f
 };
 
 /**
@@ -464,21 +460,13 @@
   /**
    * The API method target that failed.
    */
-<<<<<<< HEAD
-  public target: CallErrorTargets;
-=======
   public target: CallErrorTarget;
->>>>>>> 8605636f
   /**
    * Error thrown by the failed SDK method.
    */
   public inner: Error;
 
-<<<<<<< HEAD
-  constructor(target: CallErrorTargets, inner: Error) {
-=======
   constructor(target: CallErrorTarget, inner: Error) {
->>>>>>> 8605636f
     super();
     this.target = target;
     this.inner = inner;
@@ -490,11 +478,7 @@
 /**
  * String literal type for all permissible keys in {@Link CallErrors}.
  */
-<<<<<<< HEAD
-export type CallErrorTargets =
-=======
 export type CallErrorTarget =
->>>>>>> 8605636f
   | 'Call.addParticipant'
   | 'Call.api'
   | 'Call.hangUp'
