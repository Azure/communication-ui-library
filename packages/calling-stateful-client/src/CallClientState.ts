--- conflicted
+++ resolved
@@ -304,8 +304,6 @@
 
 /* @conditional-compile-remove(together-mode) */
 /**
-<<<<<<< HEAD
-=======
  * Represents the seating positions of participants in Together Mode.
  *
  * @beta
@@ -314,7 +312,6 @@
 
 /* @conditional-compile-remove(together-mode) */
 /**
->>>>>>> 639e5040
  * Interface representing the streams in Together Mode.
  *
  * @beta
@@ -338,11 +335,7 @@
   /**
    * Proxy of {@link @azure/communication-calling#TogetherModeCallFeature.TogetherModeSeatingMap}.
    */
-<<<<<<< HEAD
-  seatingPositions: Record<string, TogetherModeSeatingPositionState>;
-=======
   seatingPositions: TogetherModeParticipantSeatingState;
->>>>>>> 639e5040
 }
 
 /**
