// Copyright (c) Microsoft Corporation.
// Licensed under the MIT license.

import {
  AudioDeviceInfo,
  CallDirection,
  CallEndReason,
  CallerInfo,
  CallState as CallStatus,
  DeviceAccess,
  MediaStreamType,
  RemoteParticipantState as RemoteParticipantStatus,
  ScalingMode,
  TransferErrorCode,
  TransferState,
  VideoDeviceInfo
} from '@azure/communication-calling';
import {
  CommunicationUserIdentifier,
  CommunicationUserKind,
  MicrosoftTeamsUserKind,
  PhoneNumberIdentifier,
  PhoneNumberKind,
  UnknownIdentifierKind
} from '@azure/communication-common';

/**
 * State only version of {@Link @azure/communication-calling#TransferRequestedEventArgs}. At the time of writing
 * Transfer Call is experimental. Not tested and not ready for consumption.
 */
export interface TransferRequest {
  targetParticipant: CommunicationUserKind | PhoneNumberKind | MicrosoftTeamsUserKind;
}

/**
 * State only version of {@Link @azure/communication-calling#Transfer}. At the time of writing Transfer Call is
 * experimental. Not tested and not ready for consumption.
 */
export interface Transfer {
  /**
   * Added by Declarative and used internally.
   */
  id: number;
  /**
   * Added by Declarative, stores the targetParticipant passed to
   * {@Link @azure/communication-calling#TransferCallFeature.transfer}
   */
  targetParticipant: CommunicationUserIdentifier | PhoneNumberIdentifier;
  /**
   * Proxy of {@Link @azure/communication-calling#Transfer.state}.
   */
  state: TransferState;
  /**
   * Proxy of {@Link @azure/communication-calling#Transfer.error}.
   */
  error?: TransferErrorCode;
}

/**
 * Holds all the state found in {@Link @azure/communication-calling#TransferCallFeature} and
 * {@Link @azure/communication-calling#Transfer}. At the time of writing Transfer Call is experimental. Not tested and
 * not ready for consumption.
 */
export interface TransferCallFeature {
  /**
   * These are requests received in the {@Link @azure/communication-calling#TransferCallFeature}'s 'transferRequested'
   * event. Only MAX_TRANSFER_REQUEST_LENGTH number of TransferRequest are kept in this array with the older ones being
   * replaced by newer ones. To accept/reject a transfer request, the {@Link @azure/communication-calling#Call} must be
   * used (TODO: do we want to provide an API?).
   */
  receivedTransferRequests: TransferRequest[];
  /**
   * These are requests initiated by the local user using {@Link StatefulCallClient.transfer}. Only
   * MAX_TRANSFER_REQUEST_LENGTH number of TransferRequest are kept in this array with the older ones being replaced by
   * newer ones.
   */
  requestedTransfers: Transfer[];
}

/**
 * State only version of {@Link @azure/communication-calling#CallAgent} except calls is moved to be a child directly of
 * {@Link CallClientState}. The reason to have CallAgent's state proxied is to provide access to displayName. We don't
 * flatten CallAgent.displayName and put it in CallClientState because it would be ambiguious that displayName is
 * actually reliant on the creation/existence of CallAgent to be available.
 */
export interface CallAgentState {
  /**
   * Proxy of {@Link @azure/communication-calling#CallAgent.displayName}.
   */
  displayName?: string;
}

/**
 * State only version of {@Link @azure/communication-calling#TranscriptionCallFeature}.
 */
export interface TranscriptionCallFeature {
  /**
   * Proxy of {@Link @azure/communication-calling#TranscriptionCallFeature.isTranscriptionActive}.
   */
  isTranscriptionActive: boolean;
}

/**
 * State only version of {@Link @azure/communication-calling#RecordingCallFeature}.
 */
export interface RecordingCallFeature {
  /**
   * Proxy of {@Link @azure/communication-calling#RecordingCallFeature.isRecordingActive}.
   */
  isRecordingActive: boolean;
}

/**
 * State only version of {@Link @azure/communication-calling#LocalVideoStream}.
 */
export interface LocalVideoStreamState {
  /**
   * Proxy of {@Link @azure/communication-calling#LocalVideoStream.source}.
   */
  source: VideoDeviceInfo;
  /**
   * Proxy of {@Link @azure/communication-calling#LocalVideoStream.mediaStreamType}.
   */
  mediaStreamType: MediaStreamType;
  /**
   * {@Link VideoStreamRendererView} that is managed by createView/disposeView in {@Link StatefulCallClient}
   * API. This can be undefined if the stream has not yet been rendered and defined after createView creates the view.
   */
  view?: VideoStreamRendererViewState;
}

/**
 * State only version of {@Link @azure/communication-calling#RemoteVideoStream}.
 */
export interface RemoteVideoStreamState {
  /**
   * Proxy of {@Link @azure/communication-calling#RemoteVideoStream.id}.
   */
  id: number;
  /**
   * Proxy of {@Link @azure/communication-calling#RemoteVideoStream.mediaStreamType}.
   */
  mediaStreamType: MediaStreamType;
  /**
   * Proxy of {@Link @azure/communication-calling#RemoteVideoStream.isAvailable}.
   */
  isAvailable: boolean;
  /**
   * {@Link VideoStreamRendererView} that is managed by createView/disposeView in {@Link StatefulCallClient}
   * API. This can be undefined if the stream has not yet been rendered and defined after createView creates the view.
   */
  view?: VideoStreamRendererViewState;
}

/**
 * State only version of {@Link @azure/communication-calling#VideoStreamRendererView}. TODO: Do we want to provide an
 * API for updateScalingMode? There is a way to change scaling mode which is to stop the video and start it again with
 * the desired scaling mode option.
 */
export interface VideoStreamRendererViewState {
  /**
   * Proxy of {@Link @azure/communication-calling#VideoStreamRendererView.scalingMode}.
   */
  scalingMode: ScalingMode;
  /**
   * Proxy of {@Link @azure/communication-calling#VideoStreamRendererView.isMirrored}.
   */
  isMirrored: boolean;
  /**
   * Proxy of {@Link @azure/communication-calling#VideoStreamRendererView.target}.
   */
  target: HTMLElement;
}

/**
 * State only version of {@Link @azure/communication-calling#RemoteParticipant}.
 */
export interface RemoteParticipantState {
  /**
   * Proxy of {@Link @azure/communication-calling#RemoteParticipant.identifier}.
   */
  identifier: CommunicationUserKind | PhoneNumberKind | MicrosoftTeamsUserKind | UnknownIdentifierKind;
  /**
   * Proxy of {@Link @azure/communication-calling#RemoteParticipant.displayName}.
   */
  displayName?: string;
  /**
   * Proxy of {@Link @azure/communication-calling#RemoteParticipant.state}.
   */
  state: RemoteParticipantStatus;
  /**
   * Proxy of {@Link @azure/communication-calling#RemoteParticipant.callEndReason}.
   */
  callEndReason?: CallEndReason;
  /**
   * Proxy of {@Link @azure/communication-calling#RemoteParticipant.videoStreams} as a map of
   * {@Link @azure/communication-calling#RemoteVideoStream.id} to {@Link RemoteVideoStream}.
   */
  videoStreams: Map<number, RemoteVideoStreamState>;
  /**
   * Proxy of {@Link @azure/communication-calling#RemoteParticipant.isMuted}.
   */
  isMuted: boolean;
  /**
   * Proxy of {@Link @azure/communication-calling#RemoteParticipant.isSpeaking}.
   */
  isSpeaking: boolean;
}

/**
 * State only version of {@Link @azure/communication-calling#Call}.
 */
export interface CallState {
  /**
   * Proxy of {@Link @azure/communication-calling#Call.id}
   */
  id: string;
  /**
   * Proxy of {@Link @azure/communication-calling#Call.callerInfo}
   */
  callerInfo: CallerInfo;
  /**
   * Proxy of {@Link @azure/communication-calling#Call.state}
   */
  state: CallStatus;
  /**
   * Proxy of {@Link @azure/communication-calling#Call.callEndReason}
   */
  callEndReason?: CallEndReason;
  /**
   * Proxy of {@Link @azure/communication-calling#Call.direction}
   */
  direction: CallDirection;
  /**
   * Proxy of {@Link @azure/communication-calling#Call.isMuted}.
   */
  isMuted: boolean;
  /**
   * Proxy of {@Link @azure/communication-calling#Call.isScreenSharingOn}.
   */
  isScreenSharingOn: boolean;
  /**
   * Proxy of {@Link @azure/communication-calling#Call.localVideoStreams}.
   */
  localVideoStreams: LocalVideoStreamState[];
  /**
   * Proxy of {@Link @azure/communication-calling#Call.remoteParticipants}. Map of identifier
   * {@Link @azure/communication-react#string} to {@Link RemoteParticipant}
   */
  remoteParticipants: Map<string, RemoteParticipantState>;
  /**
   * Stores remote participants that have left the call so that the callEndReason could be retrieved. Map of identifier
   * {@Link @azure/communication-react#string} to {@Link RemoteParticipant}
   */
  remoteParticipantsEnded: Map<string, RemoteParticipantState>;
  /**
   * Proxy of {@Link @azure/communication-calling#TranscriptionCallFeature}.
   */
  transcription: TranscriptionCallFeature;
  /**
   * Proxy of {@Link @azure/communication-calling#RecordingCallFeature}.
   */
  recording: RecordingCallFeature;
  /**
   * Proxy of {@Link @azure/communication-calling#TransferCallFeature} with some differences see
   * {@Link TransferCallFeature} for details.
   */
  transfer: TransferCallFeature;
  /**
   * Stores the currently active screenshare participant's key. If there is no screenshare active, then this will be
   * undefined. You can use this key to access the remoteParticipant data in {@Link CallState#remoteParticipants} map.
   *
   * Note this only applies to ScreenShare in RemoteParticipant. A local ScreenShare being active will not affect this
   * property.
   */
  screenShareRemoteParticipant: string | undefined;
  /**
   * Stores the local date when the call started on the client. This is not originally in the SDK but provided by the
   * Declarative layer.
   */
  startTime: Date;
  /**
   * Stores the local date when the call ended on the client. This is not originally in the SDK but provided by the
   * Declarative layer. It is undefined if the call is not ended yet.
   */
  endTime: Date | undefined;
}

/**
 * State only version of {@Link @azure/communication-calling#IncomingCall}. CallEndReason is added by the declarative
 * layer based on received events.
 */
export interface IncomingCallState {
  /**
   * Proxy of {@Link @azure/communication-calling#IncomingCall.id}.
   */
  id: string;
  /**
   * Proxy of {@Link @azure/communication-calling#IncomingCall.callerInfo}.
   */
  callerInfo: CallerInfo;
  /**
   * Set to the state returned by 'callEnded' event on {@Link @azure/communication-calling#IncomingCall} when received.
   */
  callEndReason?: CallEndReason;
  /**
   * Stores the local date when the call started on the client. This is not originally in the SDK but provided by the
   * Declarative layer.
   */
  startTime: Date;
  /**
   * Stores the local date when the call ended on the client. This is not originally in the SDK but provided by the
   * Declarative layer. It is undefined if the call is not ended yet.
   */
  endTime: Date | undefined;
}

/**
 * This type is meant to encapsulate all the state inside {@Link @azure/communication-calling#DeviceManager}. For
 * optional parameters they may not be available until permission is granted by the user.
 */
export type DeviceManagerState = {
  /**
   * Proxy of {@Link @azure/communication-calling#DeviceManager.isSpeakerSelectionAvailable}.
   */
  isSpeakerSelectionAvailable: boolean;
  /**
   * Proxy of {@Link @azure/communication-calling#DeviceManager.selectedMicrophone}.
   */
  selectedMicrophone?: AudioDeviceInfo;
  /**
   * Proxy of {@Link @azure/communication-calling#DeviceManager.selectedSpeaker}.
   */
  selectedSpeaker?: AudioDeviceInfo;
  /**
   * Stores the selected camera device info. This is provided by the stateful layer and does not exist in the Calling
   * SDK. It must be explicitly set before use and does not persist across instances of the stateful client.
   */
  selectedCamera?: VideoDeviceInfo;
  /**
   * Stores any cameras data returned from {@Link @azure/communication-calling#DeviceManager.getCameras}.
   */
  cameras: VideoDeviceInfo[];
  /**
   * Stores any microphones data returned from {@Link @azure/communication-calling#DeviceManager.getMicrophones}.
   */
  microphones: AudioDeviceInfo[];
  /**
   * Stores any speakers data returned from {@Link @azure/communication-calling#DeviceManager.getSpeakers}.
   */
  speakers: AudioDeviceInfo[];
  /**
   * Stores deviceAccess data returned from {@Link @azure/communication-calling#DeviceManager.askDevicePermission}.
   */
  deviceAccess?: DeviceAccess;
  /**
<<<<<<< HEAD
   * Stores created views that are not associated with any Call state (when {@Link StatefulCallClient#createView} is
   * called with undefined callId and defined LocalVideoStream). The LocalVideoStream key will be the original
   * reference that createView is called with. The value will be a new LocalVideoStream different than the one used as
   * they key with an up-to date status and view.
=======
   * Stores created views that are not associated with any CallState state (when
   * {@Link StatefulCallClient#createView} is called with undefined callId and LocalVideoStream).
>>>>>>> c9279b6b
   */
  unparentedViews: Map<LocalVideoStreamState, LocalVideoStreamState>;
};

/**
 * Container for all of the state data proxied by {@Link StatefulCallClient}. Calls is a map of CallState.id to CallState
 * {@Link CallState}.
 */
export interface CallClientState {
  /**
   * Proxy of {@Link @azure/communication-calling#CallAgent.calls} as a map of CallState {@Link CallState}. It is keyed by
   * CallState.id.
   */
  calls: Map<string, CallState>;
  /**
   * Calls that have ended are stored here so the callEndReason could be checked. It is an array of CallState {@Link CallState}.
   * Calls are pushed on to the array as they end, meaning this is sorted by endTime ascending. Only
   * MAX_CALL_HISTORY_LENGTH number of Calls are kept in this array with the older ones being replaced by newer ones.
   */
  callsEnded: CallState[];
  /**
   * Proxy of {@Link @azure/communication-calling#IncomingCall} as a map of IncomingCall {@Link IncomingCall} received
   * in the event 'incomingCall' emitted by {@Link @azure/communication-calling#CallAgent}. It is keyed by
   * IncomingCall.id.
   */
  incomingCalls: Map<string, IncomingCallState>;
  /**
   * Incoming Calls that have ended are stored here so the callEndReason could be checked. It is a array of IncomingCall
   * {@Link IncomingCall} received in the event 'incomingCall' emitted by
   * {@Link @azure/communication-calling#CallAgent}. IncomingCalls are pushed on to the array as they end, meaning this
   * is sorted by endTime ascending. Only MAX_CALL_HISTORY_LENGTH number of IncomingCalls are kept in this array with
   * the older ones being replaced by newer ones.
   */
  incomingCallsEnded: IncomingCallState[];
  /**
   * Proxy of {@Link @azure/communication-calling#DeviceManager} and its events.
   */
  deviceManager: DeviceManagerState;
  /**
   * Proxy of {@Link @azure/communication-calling#CallAgent} without the calls property. Provides access to displayName
   * but only available if CallAgent has been created.
   */
  callAgent: CallAgentState | undefined;
  /**
   * Stores a userId. This is not used by the stateful client and is provided here as a convenience for the
   * developer for easier access to userId. Must be passed in at initialization of the stateful client.
   */
  userId: string;
}<|MERGE_RESOLUTION|>--- conflicted
+++ resolved
@@ -354,15 +354,10 @@
    */
   deviceAccess?: DeviceAccess;
   /**
-<<<<<<< HEAD
-   * Stores created views that are not associated with any Call state (when {@Link StatefulCallClient#createView} is
+   * Stores created views that are not associated with any CallState (when {@Link StatefulCallClient#createView} is
    * called with undefined callId and defined LocalVideoStream). The LocalVideoStream key will be the original
    * reference that createView is called with. The value will be a new LocalVideoStream different than the one used as
    * they key with an up-to date status and view.
-=======
-   * Stores created views that are not associated with any CallState state (when
-   * {@Link StatefulCallClient#createView} is called with undefined callId and LocalVideoStream).
->>>>>>> c9279b6b
    */
   unparentedViews: Map<LocalVideoStreamState, LocalVideoStreamState>;
 };
