--- conflicted
+++ resolved
@@ -534,20 +534,12 @@
    * Proxy of {@link @azure/communication-calling#SpotlightCallFeature.spotlightedParticipants}.
    */
   spotlight?: SpotlightState;
-  /* @conditional-compile-remove(remote-ufd) */
-  /**
-   * The diagnostic status of RemoteParticipant{@link @azure/communication-calling#RemoteDiagnostics}.
-   */
-<<<<<<< HEAD
-  diagnostics?: Record<string, RemoteDiagnosticState>;
   /* @conditional-compile-remove(media-access) */
   /**
    * Proxy of {@link @azure/communication-calling#Call.MediaAccessCallFeature.MediaAccess}.
    */
   mediaAccess?: MediaAccessState;
-=======
   diagnostics?: Partial<Record<RemoteDiagnosticType, RemoteDiagnosticState>>;
->>>>>>> b3a5ca66
 }
 
 /**
