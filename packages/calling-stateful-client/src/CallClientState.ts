// Copyright (c) Microsoft Corporation.
// Licensed under the MIT License.

import {
  AudioDeviceInfo,
  CallDirection,
  CallEndReason,
  CallerInfo,
  CallState as CallStatus,
  DeviceAccess,
  DominantSpeakersInfo,
  LatestMediaDiagnostics,
  LatestNetworkDiagnostics,
  MediaStreamType,
  RemoteParticipantState as RemoteParticipantStatus,
  ScalingMode,
  VideoDeviceInfo
} from '@azure/communication-calling';
/* @conditional-compile-remove(capabilities) */
import { CapabilitiesChangeInfo, ParticipantCapabilities } from '@azure/communication-calling';
/* @conditional-compile-remove(close-captions) */
import { CaptionsResultType } from '@azure/communication-calling';
/* @conditional-compile-remove(video-background-effects) */
import { VideoEffectName } from '@azure/communication-calling';
/* @conditional-compile-remove(teams-identity-support) */
import { CallKind } from '@azure/communication-calling';
/* @conditional-compile-remove(unsupported-browser) */
import { EnvironmentInfo } from '@azure/communication-calling';
/* @conditional-compile-remove(rooms) */ /* @conditional-compile-remove(capabilities) */
import { ParticipantRole } from '@azure/communication-calling';
import { CommunicationIdentifierKind } from '@azure/communication-common';
/* @conditional-compile-remove(reaction) */
import { ReactionMessage } from '@azure/communication-calling';
/* @conditional-compile-remove(spotlight) */
import { SpotlightedParticipant } from '@azure/communication-calling';

/**
 * State only version of {@link @azure/communication-calling#CallAgent} except calls is moved to be a child directly of
 * {@link CallClientState} and not included here. The reason to have CallAgent's state proxied is to provide access to
 * displayName. We don't flatten CallAgent.displayName and put it in CallClientState because it would be ambiguious that
 * displayName is actually reliant on the creation/existence of CallAgent to be available.
 *
 * @public
 */
export interface CallAgentState {
  /**
   * Proxy of {@link @azure/communication-calling#CallAgent.displayName}.
   */
  displayName?: string;
}

/* @conditional-compile-remove(close-captions) */
/**
 * @public
 */
export interface CaptionsInfo {
  /**
   * The state in which this caption data can be classified.
   */
  resultType: CaptionsResultType;
  /**
   * The information of the call participant who spoke the captioned text.
   */
  speaker: CallerInfo;
  /**
   * The language that the spoken words were interpretted as. Corresponds to the language specified in startCaptions / setSpokenLanguage.
   */
  spokenLanguage: string;
  /**
   * The caption text.
   */
  captionText: string;
  /**
   * Timestamp of when the captioned words were initially spoken.
   */
  timestamp: Date;
  /**
   * The language that the captions are presented in. Corresponds to the captionLanguage specified in startCaptions / setCaptionLanguage.
   */
  captionLanguage?: string;
  /**
   * The original spoken caption text prior to translating to subtitle language
   */
  spokenText?: string;
}

/* @conditional-compile-remove(close-captions) */
/**
 * @public
 */
export interface CaptionsCallFeatureState {
  /**
   * supported spoken languages
   */
  supportedSpokenLanguages: string[];
  /**
   * array of received captions
   */
  captions: CaptionsInfo[];
  /**
   * whether captions is on/off
   */
  isCaptionsFeatureActive: boolean;
  /**
   * whether start captions button is clicked or now
   */
  startCaptionsInProgress: boolean;
  /**
   * supported caption languages
   */
  supportedCaptionLanguages: string[];
  /**
   * current spoken language
   */
  currentSpokenLanguage: string;
  /**
   * current caption language
   */
  currentCaptionLanguage: string;
}

/**
 * State only version of {@link @azure/communication-calling#TranscriptionCallFeature}. {@link StatefulCallClient} will
 * automatically listen for transcription state of the call and update the state exposed by {@link StatefulCallClient}
 * accordingly.
 *
 * @public
 */
export interface TranscriptionCallFeatureState {
  /**
   * Proxy of {@link @azure/communication-calling#TranscriptionCallFeature.isTranscriptionActive}.
   */
  isTranscriptionActive: boolean;
}

/* @conditional-compile-remove(capabilities) */
/**
 * State only version of {@link @azure/communication-calling#CapabilitiesFeature}
 *
 * @public
 */
export interface CapabilitiesFeatureState {
  /**
   * Proxy of {@link @azure/communication-calling#CapabilitiesFeature.capabilities}.
   */
  capabilities: ParticipantCapabilities;
  /**
   * Proxy of the latest {@link @azure/communication-calling#CapabilitiesChangeInfo}
   */
  latestCapabilitiesChangeInfo: CapabilitiesChangeInfo;
}

/* @conditional-compile-remove(spotlight) */
/**
 * State only version of {@link @azure/communication-calling#SpotlightCallFeature}
 *
 * @beta
 */
export interface SpotlightCallFeatureState {
  /**
   * Ordered array of spotlighted participants in call
   */
  spotlightedParticipants: SpotlightedParticipant[];
}

/* @conditional-compile-remove(spotlight) */
/**
 * Spotlight state with order
 *
 * @beta
 */
export interface SpotlightState {
  /**
   * Order position of spotlight in call
   */
  spotlightedOrderPosition?: number;
}

/**
 * State only version of {@link @azure/communication-calling#RecordingCallFeature}. {@link StatefulCallClient} will
 * automatically listen for recording state of the call and update the state exposed by {@link StatefulCallClient} accordingly.
 *
 * @public
 */
export interface RecordingCallFeatureState {
  /**
   * Proxy of {@link @azure/communication-calling#RecordingCallFeature.isRecordingActive}.
   */
  isRecordingActive: boolean;
}

/* @conditional-compile-remove(ppt-live) */
/**
 * State only version of {@link @azure/communication-calling#PPTLiveCallFeature}. {@link StatefulCallClient} will
 * automatically listen for pptLive on the call and update the state exposed by {@link StatefulCallClient} accordingly.
 *
 * @public
 */
export interface PPTLiveCallFeatureState {
  /**
   * Proxy of {@link @azure/communication-calling#PPTLiveCallFeature.isActive}.
   */
  isActive: boolean;
}

/* @conditional-compile-remove(raise-hand) */
/**
 * State only version of {@link @azure/communication-calling#RaiseHandCallFeature}. {@link StatefulCallClient} will
 * automatically listen for raised hands on the call and update the state exposed by {@link StatefulCallClient} accordingly.
 *
 * @public
 */
export interface RaiseHandCallFeatureState {
  /**
   * Proxy of {@link @azure/communication-calling#RaiseHandCallFeature.raisedHands}.
   */
  raisedHands: RaisedHandState[];
  /**
   * Contains information for local participant from list {@link @azure/communication-calling#RaiseHandCallFeature.raisedHands}.
   */
  localParticipantRaisedHand?: RaisedHandState;
}

/* @conditional-compile-remove(raise-hand) */
/**
 * Raised hand state with order
 *
 * @public
 */
export type RaisedHandState = {
  raisedHandOrderPosition: number;
};

/* @conditional-compile-remove(reaction) */
/**
 * State only version of {@link @azure/communication-calling#Call.ReactionMessage} with UI helper props receivedAt.
 * Reaction state with a timestamp which helps UI to decide to render the reaction accordingly.
 *
 * @beta
 */
export type ReactionState = {
  /**
   * Reaction message from the meeting {@link @azure/communication-calling#Call.ReactionMessage}
   */
  reactionMessage: ReactionMessage;
  /**
   * Received timestamp of the reaction message in a meeting.
   */
  receivedAt: Date;
};

/**
 * State only version of {@link @azure/communication-calling#LocalVideoStream}.
 *
 * @public
 */
export interface LocalVideoStreamState {
  /**
   * Proxy of {@link @azure/communication-calling#LocalVideoStream.source}.
   */
  source: VideoDeviceInfo;
  /**
   * Proxy of {@link @azure/communication-calling#LocalVideoStream.mediaStreamType}.
   */
  mediaStreamType: MediaStreamType;
  /**
   * {@link VideoStreamRendererView} that is managed by createView/disposeView in {@link StatefulCallClient}
   * API. This can be undefined if the stream has not yet been rendered and defined after createView creates the view.
   */
  view?: VideoStreamRendererViewState;
  /* @conditional-compile-remove(video-background-effects) */
  /**
   * Stores the state of the video effects.
   * @public
   */
  videoEffects?: LocalVideoStreamVideoEffectsState;
}

/* @conditional-compile-remove(video-background-effects) */
/**
 * State only version of a LocalVideoStream's {@link @azure/communication-calling#VideoEffectsFeature}.
 *
 * @public
 */
export interface LocalVideoStreamVideoEffectsState {
  /**
   * List of effects if any are active.
   */
  activeEffects?: VideoEffectName[];
}

/* @conditional-compile-remove(optimal-video-count) */
/**
 * State only version of Optimal Video Count Feature {@link @azure/communication-calling#OptimalVideoCountCallFeature}.
 *
 * @public
 */
export interface OptimalVideoCountFeatureState {
  /**
   * State of the current optimal video count.
   */
  maxRemoteVideoStreams: number;
}

/**
 * State only version of {@link @azure/communication-calling#RemoteVideoStream}.
 *
 * @public
 */
export interface RemoteVideoStreamState {
  /**
   * Proxy of {@link @azure/communication-calling#RemoteVideoStream.id}.
   */
  id: number;
  /**
   * Proxy of {@link @azure/communication-calling#RemoteVideoStream.mediaStreamType}.
   */
  mediaStreamType: MediaStreamType;
  /**
   * Proxy of {@link @azure/communication-calling#RemoteVideoStream.isAvailable}.
   */
  isAvailable: boolean;
  /**
   * Proxy of {@link @azure/communication-calling#RemoteVideoStream.isReceiving}.
   * @beta
   */
  /* @conditional-compile-remove(video-stream-is-receiving-flag) */
  isReceiving: boolean;
  /**
   * {@link VideoStreamRendererView} that is managed by createView/disposeView in {@link StatefulCallClient}
   * API. This can be undefined if the stream has not yet been rendered and defined after createView creates the view.
   */
  view?: VideoStreamRendererViewState;
  /* @conditional-compile-remove(pinned-participants) */
  /**
   * Proxy of {@link @azure/communication-calling#RemoteVideoStream.size}.
   */
  streamSize?: { width: number; height: number };
}

/**
 * State only version of {@link @azure/communication-calling#VideoStreamRendererView}. This property is added to the state exposed
 * by {@link StatefulCallClient} by {@link StatefulCallClient.createView} and removed by {@link StatefulCallClient.disposeView}.
 *
 * @public
 */
export interface VideoStreamRendererViewState {
  /**
   * Proxy of {@link @azure/communication-calling#VideoStreamRendererView.scalingMode}.
   */
  scalingMode: ScalingMode;
  /**
   * Proxy of {@link @azure/communication-calling#VideoStreamRendererView.isMirrored}.
   */
  isMirrored: boolean;
  /**
   * Proxy of {@link @azure/communication-calling#VideoStreamRendererView.target}.
   */
  target: HTMLElement;
}

/**
 * State only version of {@link @azure/communication-calling#RemoteParticipant}. {@link StatefulCallClient} will
 * automatically retrieve RemoteParticipants and add their state to the state exposed by {@link StatefulCallClient}.
 *
 * @public
 */
export interface RemoteParticipantState {
  /**
   * Proxy of {@link @azure/communication-calling#RemoteParticipant.identifier}.
   */
  identifier: CommunicationIdentifierKind;
  /**
   * Proxy of {@link @azure/communication-calling#RemoteParticipant.displayName}.
   */
  displayName?: string;
  /**
   * Proxy of {@link @azure/communication-calling#RemoteParticipant.state}.
   */
  state: RemoteParticipantStatus;
  /**
   * Proxy of {@link @azure/communication-calling#RemoteParticipant.callEndReason}.
   */
  callEndReason?: CallEndReason;
  /**
   * Proxy of {@link @azure/communication-calling#RemoteParticipant.videoStreams} as an object with
   * {@link RemoteVideoStream} fields keyed by {@link @azure/communication-calling#RemoteVideoStream.id}.
   */
  videoStreams: { [key: number]: RemoteVideoStreamState };
  /**
   * Proxy of {@link @azure/communication-calling#RemoteParticipant.isMuted}.
   */
  isMuted: boolean;
  /**
   * Proxy of {@link @azure/communication-calling#RemoteParticipant.isSpeaking}.
   */
  isSpeaking: boolean;
  /* @conditional-compile-remove(rooms) */
  /**
   * Proxy of {@link @azure/communication-calling#RemoteParticipant.role}.
   */
  role?: ParticipantRole;
  /* @conditional-compile-remove(raise-hand) */
  /**
   * Proxy of {@link @azure/communication-calling#Call.RaisedHand.raisedHands}.
   */
  raisedHand?: RaisedHandState;
<<<<<<< HEAD

  /* @conditional-compile-remove(ppt-live) */
  /**
   * Proxy of {@link @azure/communication-calling#Call.PPTLive.target}.
   */
  htmlStream?: HTMLElement;
=======
  /* @conditional-compile-remove(reaction) */
  /**
   * Proxy of {@link @azure/communication-calling#Call.ReactionMessage} with
   * UI helper props receivedAt which indicates the timestamp when the message was received.
   *
   * @beta
   */
  reactionState?: ReactionState;
  /* @conditional-compile-remove(spotlight) */
  /**
   * Proxy of {@link @azure/communication-calling#SpotlightCallFeature.spotlightedParticipants}.
   */
  spotlighted?: SpotlightState;
>>>>>>> cefe2d72
}

/**
 * State only version of {@link @azure/communication-calling#Call}. {@link StatefulCallClient} will automatically
 * retrieve Call's state and add it to the state exposed by {@link StatefulCallClient}.
 *
 * @public
 */
export interface CallState {
  /**
   * Proxy of {@link @azure/communication-calling#Call.id}.
   */
  id: string;
  /* @conditional-compile-remove(teams-identity-support) */
  /**
   * Type of the call.
   */
  kind: CallKind;
  /**
   * Proxy of {@link @azure/communication-calling#Call.callerInfo}.
   */
  callerInfo: CallerInfo;
  /**
   * Proxy of {@link @azure/communication-calling#Call.state}.
   */
  state: CallStatus;
  /**
   * Proxy of {@link @azure/communication-calling#Call.callEndReason}.
   */
  callEndReason?: CallEndReason;
  /**
   * Proxy of {@link @azure/communication-calling#Call.direction}.
   */
  direction: CallDirection;
  /**
   * Proxy of {@link @azure/communication-calling#Call.isMuted}.
   */
  isMuted: boolean;
  /**
   * Proxy of {@link @azure/communication-calling#Call.isScreenSharingOn}.
   */
  isScreenSharingOn: boolean;
  /**
   * Proxy of {@link @azure/communication-calling#DominantSpeakersInfo }.
   */
  dominantSpeakers?: DominantSpeakersInfo;
  /**
   * Proxy of {@link @azure/communication-calling#Call.localVideoStreams}.
   */
  localVideoStreams: LocalVideoStreamState[];
  /**
   * Proxy of {@link @azure/communication-calling#Call.remoteParticipants}.
   * Object with {@link RemoteParticipant} fields keyed by flattened {@link RemoteParticipantState.identifier}.
   * To obtain a flattened {@link RemoteParticipantState.identifier}, use
   * {@link @azure/communication-react#toFlatCommunicationIdentifier}.
   */
  remoteParticipants: { [keys: string]: RemoteParticipantState };
  /**
   * Stores remote participants that have left the call so that the callEndReason could be retrieved.
   * Object with {@link RemoteParticipant} fields keyed by flattened {@link RemoteParticipantState.identifier}.
   * To obtain a flattened {@link RemoteParticipantState.identifier}, use
   * {@link @azure/communication-react#toFlatCommunicationIdentifier}.
   */
  remoteParticipantsEnded: { [keys: string]: RemoteParticipantState };
  /**
   * Proxy of {@link @azure/communication-calling#TranscriptionCallFeature}.
   */
  transcription: TranscriptionCallFeatureState;
  /* @conditional-compile-remove(close-captions) */
  /**
   * Proxy of {@link @azure/communication-calling#TranscriptionCallFeature}.
   */
  captionsFeature: CaptionsCallFeatureState;
  /* @conditional-compile-remove(optimal-video-count) */
  /**
   * Proxy of {@link @azure/communication-calling#OptimalVideoCountCallFeature}.
   */
  optimalVideoCount: OptimalVideoCountFeatureState;
  /**
   * Proxy of {@link @azure/communication-calling#RecordingCallFeature}.
   */
  recording: RecordingCallFeatureState;
  /* @conditional-compile-remove(ppt-live) */
  /**
   * Proxy of {@link @azure/communication-calling#RaiseHandCallFeature}.
   */
  pptLive: PPTLiveCallFeatureState;
  /**
  /* @conditional-compile-remove(raise-hand) */
  /**
   * Proxy of {@link @azure/communication-calling#RaiseHandCallFeature}.
   */
  raiseHand: RaiseHandCallFeatureState;
  /* @conditional-compile-remove(reaction) */
  /**
   * Proxy of {@link @azure/communication-calling#Call.ReactionMessage} with
   * UI helper props receivedAt which indicates the timestamp when the message was received.
   *
   * @beta
   */
  localParticipantReaction?: ReactionState;
  /**
   * Stores the currently active screenshare participant's key. If there is no screenshare active, then this will be
   * undefined. You can use this key to access the remoteParticipant data in {@link CallState.remoteParticipants} object.
   *
   * Note this only applies to ScreenShare in RemoteParticipant. A local ScreenShare being active will not affect this
   * property.
   *
   * This property is added by the stateful layer and is not a proxy of SDK state
   */
  screenShareRemoteParticipant?: string;
  /* @conditional-compile-remove(ppt-live) */
  /**
   * Stores the currently active pptlive participant's key. If there is no screenshare active, then this will be
   * undefined. You can use this key to access the remoteParticipant data in {@link CallState.remoteParticipants} object.
   *
   * Note this only applies to PPTLive in RemoteParticipant.
   *
   * This property is added by the stateful layer and is not a proxy of SDK state
   */
  htmlShareRemoteParticipant?: string;
  /**
   * Stores the local date when the call started on the client. This property is added by the stateful layer and is not
   * a proxy of SDK state.
   */
  startTime: Date;
  /**
   * Stores the local date when the call ended on the client. This property is added by the stateful layer and is not
   * a proxy of SDK state.
   */
  endTime: Date | undefined;

  /**
   * Stores the latest call diagnostics.
   */
  diagnostics: DiagnosticsCallFeatureState;
  /* @conditional-compile-remove(rooms) */ /* @conditional-compile-remove(capabilities) */
  /**
   * Proxy of {@link @azure/communication-calling#Call.role}.
   */
  role?: ParticipantRole;

  /* @conditional-compile-remove(total-participant-count) */
  /**
   * Proxy of {@link @azure/communication-calling#Call.totalParticipantCount}.
   */
  totalParticipantCount?: number;
  /* @conditional-compile-remove(call-transfer) */
  /**
   * Transfer state of call
   */
  transfer: TransferFeatureState;
  /* @conditional-compile-remove(capabilities) */
  /**
   * Proxy of {@link @azure/communication-calling#CapabilitiesFeature}.
   */
  capabilitiesFeature?: CapabilitiesFeatureState;
  /* @conditional-compile-remove(hide-attendee-name) */
  /**
   * Hide attendee names in teams meeting
   */
  hideAttendeeNames?: boolean;
  /* @conditional-compile-remove(spotlight) */
  /**
   * Proxy of {@link @azure/communication-calling#SpotlightCallFeature}.
   */
  spotlight?: SpotlightCallFeatureState;
}

/* @conditional-compile-remove(call-transfer) */
/**
 * Transfer feature state
 *
 * @beta
 */
export interface TransferFeatureState {
  /**
   * Accepted transfer requests
   */
  acceptedTransfers: { [key: string]: AcceptedTransfer };
}

/* @conditional-compile-remove(call-transfer) */
/**
 * Transfer feature state
 *
 * @beta
 */
export interface AcceptedTransfer {
  /**
   * Stores call id of accepted transfer
   */
  callId: string;
  /**
   * Stores timestamp when transfer was accepted
   */
  timestamp: Date;
}

/**
 * State only version of {@link @azure/communication-calling#IncomingCall}. {@link StatefulCallClient} will
 * automatically detect incoming calls and add their state to the state exposed by {@link StatefulCallClient}.
 *
 * @public
 */
export interface IncomingCallState {
  /**
   * Proxy of {@link @azure/communication-calling#IncomingCall.id}.
   */
  id: string;
  /**
   * Proxy of {@link @azure/communication-calling#IncomingCall.callerInfo}.
   */
  callerInfo: CallerInfo;
  /**
   * Set to the state returned by 'callEnded' event on {@link @azure/communication-calling#IncomingCall} when received.
   * This property is added by the stateful layer and is not a proxy of SDK state.
   */
  callEndReason?: CallEndReason;
  /**
   * Stores the local date when the call started on the client. This property is added by the stateful layer and is not
   * a proxy of SDK state.
   */
  startTime: Date;
  /**
   * Stores the local date when the call ended on the client. This property is added by the stateful layer and is not a
   * proxy of SDK state. It is undefined if the call is not ended yet.
   */
  endTime?: Date;
}

/**
 * This type is meant to encapsulate all the state inside {@link @azure/communication-calling#DeviceManager}. For
 * optional parameters they may not be available until permission is granted by the user. The cameras, microphones,
 * speakers, and deviceAccess states will be empty until the corresponding
 * {@link @azure/communication-calling#DeviceManager}'s getCameras, getMicrophones, getSpeakers, and askDevicePermission
 * APIs are called and completed.
 *
 * @public
 */
export type DeviceManagerState = {
  /**
   * Proxy of {@link @azure/communication-calling#DeviceManager.isSpeakerSelectionAvailable}.
   */
  isSpeakerSelectionAvailable: boolean;
  /**
   * Proxy of {@link @azure/communication-calling#DeviceManager.selectedMicrophone}.
   */
  selectedMicrophone?: AudioDeviceInfo;
  /**
   * Proxy of {@link @azure/communication-calling#DeviceManager.selectedSpeaker}.
   */
  selectedSpeaker?: AudioDeviceInfo;
  /**
   * Stores the selected camera device info. This is added by the stateful layer and does not exist in the Calling SDK.
   * It is meant as a convenience to the developer. It must be explicitly set before it has any value and does not
   * persist across instances of the {@link StatefulCallClient}. The developer controls entirely what this value holds
   * at any time.
   */
  selectedCamera?: VideoDeviceInfo;
  /**
   * Stores any cameras data returned from {@link @azure/communication-calling#DeviceManager.getCameras}.
   */
  cameras: VideoDeviceInfo[];
  /**
   * Stores any microphones data returned from {@link @azure/communication-calling#DeviceManager.getMicrophones}.
   */
  microphones: AudioDeviceInfo[];
  /**
   * Stores any speakers data returned from {@link @azure/communication-calling#DeviceManager.getSpeakers}.
   */
  speakers: AudioDeviceInfo[];
  /**
   * Stores deviceAccess data returned from {@link @azure/communication-calling#DeviceManager.askDevicePermission}.
   */
  deviceAccess?: DeviceAccess;
  /**
   * Stores created views that are not associated with any CallState (when {@link StatefulCallClient.createView} is
   * called with undefined callId, undefined participantId, and defined LocalVideoStream).
   *
   * The values in this array are generated internally when {@link StatefulCallClient.createView} is called and are
   * considered immutable.
   */
  unparentedViews: LocalVideoStreamState[];
};

/**
 * Container for all of the state data proxied by {@link StatefulCallClient}. The calls, callsEnded, incomingCalls, and
 * incomingCallsEnded states will be automatically provided if a callAgent has been created. The deviceManager will be
 * empty initially until populated see {@link DeviceManagerState}. The userId state is provided as a convenience for the
 * developer and is completely controled and set by the developer.
 *
 * @public
 */
export interface CallClientState {
  /**
   * Proxy of {@link @azure/communication-calling#CallAgent.calls} as an object with CallState {@link CallState} fields.
   * It is keyed by {@link @azure/communication-calling#Call.id}. Please note that
   * {@link @azure/communication-calling#Call.id} could change. You should not cache the id itself but the entire
   * {@link @azure/communication-calling#Call} and then use the id contained to look up data in this map.
   */
  calls: { [key: string]: CallState };
  /**
   * Calls that have ended are stored here so the callEndReason could be checked.
   * It is an object with {@link @azure/communication-calling#Call.id} keys and {@link CallState} values.
   *
   * Only {@link MAX_CALL_HISTORY_LENGTH} Calls are kept in the history. Oldest calls are evicted if required.
   */
  callsEnded: { [key: string]: CallState };
  /**
   * Proxy of {@link @azure/communication-calling#IncomingCall} as an object with {@link IncomingCall} fields.
   * It is keyed by {@link @azure/communication-calling#IncomingCall.id}.
   */
  incomingCalls: { [key: string]: IncomingCallState };
  /**
   * Incoming Calls that have ended are stored here so the callEndReason could be checked.
   * It is an as an object with {@link @azure/communication-calling#Call.id} keys and {@link IncomingCall} values.
   *
   * Only {@link MAX_CALL_HISTORY_LENGTH} Calls are kept in the history. Oldest calls are evicted if required.
   */
  incomingCallsEnded: { [key: string]: IncomingCallState };
  /**
   * Proxy of {@link @azure/communication-calling#DeviceManager}. Please review {@link DeviceManagerState}.
   */
  deviceManager: DeviceManagerState;
  /**
   * Proxy of {@link @azure/communication-calling#CallAgent}. Please review {@link CallAgentState}.
   */
  callAgent?: CallAgentState;
  /**
   * Stores a userId. This is not used by the {@link StatefulCallClient} and is provided here as a convenience for the
   * developer for easier access to userId. Must be passed in at initialization of the {@link StatefulCallClient}.
   * Completely controlled by the developer.
   */
  userId: CommunicationIdentifierKind;
  /**
   * Stores the latest error for each API method.
   *
   * See documentation of {@Link CallErrors} for details.
   */
  latestErrors: CallErrors;
  /* @conditional-compile-remove(PSTN-calls) */
  /**
   * A phone number in E.164 format that will be used to represent callers identity.
   * For example, using the alternateCallerId to add a participant using PSTN, this number will
   * be used as the caller id in the PSTN call.
   */
  alternateCallerId?: string;
  /* @conditional-compile-remove(unsupported-browser) */
  /**
   * state to track the environment that the stateful client was made in is supported
   */
  environmentInfo?: EnvironmentInfo;
}

/**
 * Errors teed from API calls to the Calling SDK.
 *
 * Each property in the object stores the latest error for a particular SDK API method.
 *
 * Errors from this object can be cleared using the {@link newClearCallErrorsModifier}.
 * Additionally, errors are automatically cleared when:
 * - The state is cleared.
 * - Subsequent calls to related API methods succeed.
 * See documentation of individual stateful client methods for details on when errors may be automatically cleared.
 *
 * @public
 */
export type CallErrors = {
  [target in CallErrorTarget]: CallError;
};

/**
 * Error thrown from failed stateful API methods.
 *
 * @public
 */
export class CallError extends Error {
  /**
   * The API method target that failed.
   */
  public target: CallErrorTarget;
  /**
   * Error thrown by the failed SDK method.
   */
  public innerError: Error;
  /**
   * Timestamp added to the error by the stateful layer.
   */
  public timestamp: Date;

  constructor(target: CallErrorTarget, innerError: Error, timestamp?: Date) {
    super();
    this.target = target;
    this.innerError = innerError;
    // Testing note: It is easier to mock Date::now() than the Date() constructor.
    this.timestamp = timestamp ?? new Date(Date.now());
    this.name = 'CallError';
    this.message = `${this.target}: ${this.innerError.message}`;
  }
}

/**
 * String literal type for all permissible keys in {@Link CallErrors}.
 *
 * @public
 */
export type CallErrorTarget =
  | 'Call.addParticipant'
  | 'Call.dispose'
  | 'Call.feature'
  | 'Call.hangUp'
  | 'Call.hold'
  | 'Call.mute'
  | 'Call.muteIncomingAudio'
  | 'Call.off'
  | 'Call.on'
  | 'Call.removeParticipant'
  | 'Call.resume'
  | 'Call.sendDtmf'
  | 'Call.startAudio'
  | 'Call.startScreenSharing'
  | 'Call.startVideo'
  | 'Call.stopScreenSharing'
  | 'Call.stopAudio'
  | 'Call.stopVideo'
  | 'Call.unmute'
  | 'Call.unmuteIncomingAudio'
  | 'CallAgent.dispose'
  | 'CallAgent.feature'
  | 'CallAgent.join'
  | 'CallAgent.off'
  | 'CallAgent.on'
  | 'CallAgent.startCall'
  | 'CallClient.createCallAgent'
  | 'CallClient.createTeamsCallAgent'
  | 'CallClient.feature'
  | 'CallClient.getDeviceManager'
  | /* @conditional-compile-remove(calling-beta-sdk) */ 'CallClient.getEnvironmentInfo'
  | 'DeviceManager.askDevicePermission'
  | 'DeviceManager.getCameras'
  | 'DeviceManager.getMicrophones'
  | 'DeviceManager.getSpeakers'
  | 'DeviceManager.off'
  | 'DeviceManager.on'
  | 'DeviceManager.selectMicrophone'
  | 'DeviceManager.selectSpeaker'
  | 'IncomingCall.accept'
  | 'IncomingCall.reject'
  | /* @conditional-compile-remove(calling-beta-sdk) */ /* @conditional-compile-remove(teams-identity-support) */ 'TeamsCall.addParticipant'
  | 'VideoEffectsFeature.startEffects'
  | /* @conditional-compile-remove(calling-beta-sdk) */ 'CallAgent.handlePushNotification'
  | /* @conditional-compile-remove(calling-beta-sdk) */ 'Call.admit'
  | /* @conditional-compile-remove(calling-beta-sdk) */ 'Call.rejectParticipant'
  | /* @conditional-compile-remove(calling-beta-sdk) */ 'Call.admitAll'
  | /* @conditional-compile-remove(calling-beta-sdk) */ 'Call.muteAllRemoteParticipants'
  | 'Call.setConstraints';

/**
 * State only proxy for {@link @azure/communication-calling#DiagnosticsCallFeature}.
 *
 * @public
 */
export interface DiagnosticsCallFeatureState {
  /**
   * Stores diagnostics related to network conditions.
   */
  network: NetworkDiagnosticsState;

  /**
   * Stores diagnostics related to media quality.
   */
  media: MediaDiagnosticsState;
}

/**
 * State only proxy for {@link @azure/communication-calling#NetworkDiagnostics}.
 *
 * @public
 */
export interface NetworkDiagnosticsState {
  latest: LatestNetworkDiagnostics;
}

/**
 * State only proxy for {@link @azure/communication-calling#MediaDiagnostics}.
 *
 * @public
 */
export interface MediaDiagnosticsState {
  latest: LatestMediaDiagnostics;
}<|MERGE_RESOLUTION|>--- conflicted
+++ resolved
@@ -405,14 +405,12 @@
    * Proxy of {@link @azure/communication-calling#Call.RaisedHand.raisedHands}.
    */
   raisedHand?: RaisedHandState;
-<<<<<<< HEAD
 
   /* @conditional-compile-remove(ppt-live) */
   /**
    * Proxy of {@link @azure/communication-calling#Call.PPTLive.target}.
    */
   htmlStream?: HTMLElement;
-=======
   /* @conditional-compile-remove(reaction) */
   /**
    * Proxy of {@link @azure/communication-calling#Call.ReactionMessage} with
@@ -426,7 +424,6 @@
    * Proxy of {@link @azure/communication-calling#SpotlightCallFeature.spotlightedParticipants}.
    */
   spotlighted?: SpotlightState;
->>>>>>> cefe2d72
 }
 
 /**
