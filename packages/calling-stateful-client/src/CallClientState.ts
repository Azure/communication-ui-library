// Copyright (c) Microsoft Corporation.
// Licensed under the MIT License.

import {
  AudioDeviceInfo,
  CallDirection,
  CallEndReason,
  CallerInfo,
  CallState as CallStatus,
  DeviceAccess,
  DominantSpeakersInfo,
  IncomingCallKind,
  LatestMediaDiagnostics,
  LatestNetworkDiagnostics,
  MediaStreamType,
  ParticipantRole,
  RemoteParticipantState as RemoteParticipantStatus,
  ScalingMode,
  VideoDeviceInfo
} from '@azure/communication-calling';
/* @conditional-compile-remove(breakout-rooms) */
import { BreakoutRoom, BreakoutRoomsSettings } from '@azure/communication-calling';
/* @conditional-compile-remove(remote-ufd) */
import type {
  ServerDiagnosticType,
  MediaDiagnosticType,
  NetworkDiagnosticType,
  DiagnosticValueType,
  DiagnosticQuality,
  DiagnosticFlag
} from '@azure/communication-calling';
import { TeamsCallInfo } from '@azure/communication-calling';
import { CallInfo } from '@azure/communication-calling';
import { CapabilitiesChangeInfo, ParticipantCapabilities } from '@azure/communication-calling';
import { CaptionsResultType } from '@azure/communication-calling';
import { CaptionsKind } from '@azure/communication-calling';
import { VideoEffectName } from '@azure/communication-calling';
import { CallKind } from '@azure/communication-calling';
import { EnvironmentInfo } from '@azure/communication-calling';
import { CommunicationIdentifierKind } from '@azure/communication-common';
import { ReactionMessage } from '@azure/communication-calling';
import { SpotlightedParticipant } from '@azure/communication-calling';
/* @conditional-compile-remove(local-recording-notification) */
import { LocalRecordingInfo, RecordingInfo } from '@azure/communication-calling';

/**
 * State only version of {@link @azure/communication-calling#CallAgent} except calls is moved to be a child directly of
 * {@link CallClientState} and not included here. The reason to have CallAgent's state proxied is to provide access to
 * displayName. We don't flatten CallAgent.displayName and put it in CallClientState because it would be ambiguious that
 * displayName is actually reliant on the creation/existence of CallAgent to be available.
 *
 * @public
 */
export interface CallAgentState {
  /**
   * Proxy of {@link @azure/communication-calling#CallAgent.displayName}.
   */
  displayName?: string;
}

/**
 * @public
 */
export interface CaptionsInfo {
  /**
   * The state in which this caption data can be classified.
   */
  resultType: CaptionsResultType;
  /**
   * The information of the call participant who spoke the captioned text.
   */
  speaker: CallerInfo;
  /**
   * The language that the spoken words were interpretted as. Corresponds to the language specified in startCaptions / setSpokenLanguage.
   */
  spokenLanguage: string;
  /**
   * The caption text.
   */
  captionText: string;
  /**
   * Timestamp of when the captioned words were initially spoken.
   */
  timestamp: Date;
  /**
   * The language that the captions are presented in. Corresponds to the captionLanguage specified in startCaptions / setCaptionLanguage.
   */
  captionLanguage?: string;
  /**
   * The original spoken caption text prior to translating to subtitle language
   */
  spokenText?: string;
}

/**
 * @public
 */
export interface CaptionsCallFeatureState {
  /**
   * supported spoken languages
   */
  supportedSpokenLanguages: string[];
  /**
   * array of received captions
   */
  captions: CaptionsInfo[];
  /**
   * whether captions is on/off
   */
  isCaptionsFeatureActive: boolean;
  /**
   * whether start captions button is clicked or now
   */
  startCaptionsInProgress: boolean;
  /**
   * supported caption languages
   */
  supportedCaptionLanguages: string[];
  /**
   * current spoken language
   */
  currentSpokenLanguage: string;
  /**
   * current caption language
   */
  currentCaptionLanguage: string;

  /**
   * current caption kind: teams or acs captions
   */
  captionsKind: CaptionsKind;
}

/**
 * State only version of {@link @azure/communication-calling#TranscriptionCallFeature}. {@link StatefulCallClient} will
 * automatically listen for transcription state of the call and update the state exposed by {@link StatefulCallClient}
 * accordingly.
 *
 * @public
 */
export interface TranscriptionCallFeatureState {
  /**
   * Proxy of {@link @azure/communication-calling#TranscriptionCallFeature.isTranscriptionActive}.
   */
  isTranscriptionActive: boolean;
}

/**
 * State only version of {@link @azure/communication-calling#CapabilitiesFeature}
 *
 * @public
 */
export interface CapabilitiesFeatureState {
  /**
   * Proxy of {@link @azure/communication-calling#CapabilitiesFeature.capabilities}.
   */
  capabilities: ParticipantCapabilities;
  /**
   * Proxy of the latest {@link @azure/communication-calling#CapabilitiesChangeInfo}
   */
  latestCapabilitiesChangeInfo: CapabilitiesChangeInfo;
}

/**
 * State only version of {@link @azure/communication-calling#SpotlightCallFeature}
 *
 * @public
 */
export interface SpotlightCallFeatureState {
  /**
   * Ordered array of spotlighted participants in call
   */
  spotlightedParticipants: SpotlightedParticipant[];
  /**
   * Local participant spotlight
   */
  localParticipantSpotlight?: SpotlightState;
  /**
   * Proxy of {@link @azure/communication-calling#SpotlightCallFeature.maxParticipantsToSpotlight}.
   */
  maxParticipantsToSpotlight: number;
}

/**
 * Spotlight state with order
 *
 * @public
 */
export interface SpotlightState {
  /**
   * Order position of spotlight in call
   */
  spotlightedOrderPosition?: number;
}

/* @conditional-compile-remove(breakout-rooms) */
/**
 * Breakout rooms state
 *
 * @public
 */
export interface BreakoutRoomsState {
  assignedBreakoutRoom?: BreakoutRoom;
  breakoutRoomSettings?: BreakoutRoomsSettings;
  breakoutRoomOriginCallId?: string;
  breakoutRoomDisplayName?: string;
}

/**
 * State only version of {@link @azure/communication-calling#RecordingCallFeature}. {@link StatefulCallClient} will
 * automatically listen for recording state of the call and update the state exposed by {@link StatefulCallClient} accordingly.
 *
 * @public
 */
export interface RecordingCallFeatureState {
  /**
   * Proxy of {@link @azure/communication-calling#RecordingCallFeature.isRecordingActive}.
   */
  isRecordingActive: boolean;
  /* @conditional-compile-remove(local-recording-notification) */
  /**
   * Contains list of information of started recordings
   * Proxy of {@link @azure/communication-calling#RecordingCallFeature.recordings}.
   */
  activeRecordings?: RecordingInfo[];
  /* @conditional-compile-remove(local-recording-notification) */
  /**
   * Contains list of information of stopped recordings
   */
  lastStoppedRecording?: RecordingInfo[];
}

/* @conditional-compile-remove(local-recording-notification) */
/**
 * State only version of {@link @azure/communication-calling#LocalRecordingCallFeature}. {@link StatefulCallClient} will
 * automatically listen for local recording state of the call and update the state exposed by {@link StatefulCallClient} accordingly.
 *
 * @beta
 */
export interface LocalRecordingCallFeatureState {
  /**
   * Proxy of {@link @azure/communication-calling#LocalRecordingCallFeature.isRecordingActive}.
   */
  isLocalRecordingActive: boolean;
  /**
   * Contains list of information of started recordings
   * Proxy of {@link @azure/communication-calling#LocalRecordingCallFeature.recordings}.
   */
  activeLocalRecordings?: LocalRecordingInfo[];
  /**
   * Contains list of information of stopped recordings
   */
  lastStoppedLocalRecording?: LocalRecordingInfo[];
}

/**
 * State only version of {@link @azure/communication-calling#RaiseHandCallFeature}. {@link StatefulCallClient} will
 * automatically listen for raised hands on the call and update the state exposed by {@link StatefulCallClient} accordingly.
 *
 * @public
 */
export interface RaiseHandCallFeatureState {
  /**
   * Proxy of {@link @azure/communication-calling#RaiseHandCallFeature.raisedHands}.
   */
  raisedHands: RaisedHandState[];
  /**
   * Contains information for local participant from list {@link @azure/communication-calling#RaiseHandCallFeature.raisedHands}.
   */
  localParticipantRaisedHand?: RaisedHandState;
}

/* @conditional-compile-remove(together-mode) */
/**
 * @beta
 */
export type CallFeatureStreamName = 'togetherMode';

/* @conditional-compile-remove(together-mode) */
/**
 * @beta
 */
export interface CallFeatureStreamState extends RemoteVideoStreamState {
  feature?: CallFeatureStreamName;
}

/* @conditional-compile-remove(together-mode) */
/**
 * State only version of {@link @azure/communication-calling#TogetherModeSeatingMap}.
 * @beta
 *
 * Represents the seating position of a participant in Together Mode.
 */
export interface TogetherModeSeatingPositionState {
  // The top left offset from the top of the together mode view.
  top: number;
  // The left offset position from the left of the together mode view.
  left: number;
  //  The width of the seating area
  width: number;
  // The height of the seating area.
  height: number;
}

/* @conditional-compile-remove(together-mode) */
/**
 * Represents the seating positions of participants in Together Mode.
 *
 * @beta
 */
export type TogetherModeParticipantSeatingState = Record<string, TogetherModeSeatingPositionState>;

/* @conditional-compile-remove(together-mode) */
/**
 * Interface representing the streams in Together Mode.
 *
 * @beta
 */
export interface TogetherModeStreamsState {
  mainVideoStream?: CallFeatureStreamState;
}

/* @conditional-compile-remove(together-mode) */
/**
 * State only version of {@link @azure/communication-calling#TogetherModeCallFeature}. {@link StatefulCallClient} will
 * automatically listen for raised hands on the call and update the state exposed by {@link StatefulCallClient} accordingly.
 * @beta
 */
export interface TogetherModeCallFeatureState {
  isActive: boolean;
  /**
   * Proxy of {@link @azure/communication-calling#TogetherModeCallFeature.togetherModeStream}.
   */
  streams: TogetherModeStreamsState;
  /**
   * Proxy of {@link @azure/communication-calling#TogetherModeCallFeature.TogetherModeSeatingMap}.
   */
  seatingPositions: TogetherModeParticipantSeatingState;
}

/**
 * State only version of {@link @azure/communication-calling#PPTLiveCallFeature}. {@link StatefulCallClient} will
 * automatically listen for pptLive on the call and update the state exposed by {@link StatefulCallClient} accordingly.
 *
 * @public
 */
export interface PPTLiveCallFeatureState {
  /**
   * Proxy of {@link @azure/communication-calling#PPTLiveCallFeature.isActive}.
   */
  isActive: boolean;
}
/**
 * Raised hand state with order
 *
 * @public
 */
export type RaisedHandState = {
  raisedHandOrderPosition: number;
};

/**
 * State only version of {@link @azure/communication-calling#Call.ReactionMessage} with UI helper props receivedOn.
 * Reaction state with a timestamp which helps UI to decide to render the reaction accordingly.
 *
 * @public
 */
export type ReactionState = {
  /**
   * Reaction message from the meeting {@link @azure/communication-calling#Call.ReactionMessage}
   */
  reactionMessage: ReactionMessage;
  /**
   * Received timestamp of the reaction message in a meeting.
   */
  receivedOn: Date;
};

/**
 * State only version of {@link @azure/communication-calling#LocalVideoStream}.
 *
 * @public
 */
export interface LocalVideoStreamState {
  /**
   * Proxy of {@link @azure/communication-calling#LocalVideoStream.source}.
   */
  source: VideoDeviceInfo;
  /**
   * Proxy of {@link @azure/communication-calling#LocalVideoStream.mediaStreamType}.
   */
  mediaStreamType: MediaStreamType;
  /**
   * {@link VideoStreamRendererView} that is managed by createView/disposeView in {@link StatefulCallClient}
   * API. This can be undefined if the stream has not yet been rendered and defined after createView creates the view.
   */
  view?: VideoStreamRendererViewState;

  /**
   * Stores the state of the video effects.
   * @public
   */
  videoEffects?: LocalVideoStreamVideoEffectsState;
}

/**
 * State only version of a LocalVideoStream's {@link @azure/communication-calling#VideoEffectsFeature}.
 *
 * @public
 */
export interface LocalVideoStreamVideoEffectsState {
  /**
   * List of effects if any are active.
   */
  activeEffects?: VideoEffectName[];
}

/**
 * State only version of Optimal Video Count Feature {@link @azure/communication-calling#OptimalVideoCountCallFeature}.
 *
 * @public
 */
export interface OptimalVideoCountFeatureState {
  /**
   * State of the current optimal video count.
   */
  maxRemoteVideoStreams: number;
}

/**
 * State only version of {@link @azure/communication-calling#RemoteVideoStream}.
 *
 * @public
 */
export interface RemoteVideoStreamState {
  /**
   * Proxy of {@link @azure/communication-calling#RemoteVideoStream.id}.
   */
  id: number;
  /**
   * Proxy of {@link @azure/communication-calling#RemoteVideoStream.mediaStreamType}.
   */
  mediaStreamType: MediaStreamType;
  /**
   * Proxy of {@link @azure/communication-calling#RemoteVideoStream.isAvailable}.
   */
  isAvailable: boolean;
  /**
   * Proxy of {@link @azure/communication-calling#RemoteVideoStream.isReceiving}.
   * @public
   */
  isReceiving: boolean;
  /**
   * {@link VideoStreamRendererView} that is managed by createView/disposeView in {@link StatefulCallClient}
   * API. This can be undefined if the stream has not yet been rendered and defined after createView creates the view.
   */
  view?: VideoStreamRendererViewState;
  /**
   * Proxy of {@link @azure/communication-calling#RemoteVideoStream.size}.
   */
  streamSize?: { width: number; height: number };
}

/**
 * State only version of {@link @azure/communication-calling#VideoStreamRendererView}. This property is added to the state exposed
 * by {@link StatefulCallClient} by {@link StatefulCallClient.createView} and removed by {@link StatefulCallClient.disposeView}.
 *
 * @public
 */
export interface VideoStreamRendererViewState {
  /**
   * Proxy of {@link @azure/communication-calling#VideoStreamRendererView.scalingMode}.
   */
  scalingMode: ScalingMode;
  /**
   * Proxy of {@link @azure/communication-calling#VideoStreamRendererView.isMirrored}.
   */
  isMirrored: boolean;
  /**
   * Proxy of {@link @azure/communication-calling#VideoStreamRendererView.target}.
   */
  target: HTMLElement;
}

/* @conditional-compile-remove(media-access) */
/**
 * Media access state
 * @alpha
 */
export interface MediaAccessState {
  /**
<<<<<<< HEAD
   * is audio permitted
   */
  isAudioPermitted: boolean;
  /**
   * is video permitted
=======
   * Whether the audio is forcibly muted
   */
  isAudioPermitted: boolean;
  /**
   * Whether the video is forcibly muted
>>>>>>> f0bedd72
   */
  isVideoPermitted: boolean;
}

/**
 * State only version of {@link @azure/communication-calling#RemoteParticipant}. {@link StatefulCallClient} will
 * automatically retrieve RemoteParticipants and add their state to the state exposed by {@link StatefulCallClient}.
 *
 * @public
 */
export interface RemoteParticipantState {
  /**
   * Proxy of {@link @azure/communication-calling#RemoteParticipant.identifier}.
   */
  identifier: CommunicationIdentifierKind;
  /**
   * Proxy of {@link @azure/communication-calling#RemoteParticipant.displayName}.
   */
  displayName?: string;
  /**
   * Proxy of {@link @azure/communication-calling#RemoteParticipant.state}.
   */
  state: RemoteParticipantStatus;
  /**
   * Proxy of {@link @azure/communication-calling#RemoteParticipant.callEndReason}.
   */
  callEndReason?: CallEndReason;
  /**
   * Proxy of {@link @azure/communication-calling#RemoteParticipant.videoStreams} as an object with
   * {@link RemoteVideoStream} fields keyed by {@link @azure/communication-calling#RemoteVideoStream.id}.
   */
  videoStreams: { [key: number]: RemoteVideoStreamState };
  /**
   * Proxy of {@link @azure/communication-calling#RemoteParticipant.isMuted}.
   */
  isMuted: boolean;
  /**
   * Proxy of {@link @azure/communication-calling#RemoteParticipant.isSpeaking}.
   */
  isSpeaking: boolean;
  /**
   * Proxy of {@link @azure/communication-calling#RemoteParticipant.role}.
   */
  role?: ParticipantRole;
  /**
   * Proxy of {@link @azure/communication-calling#Call.RaisedHand.raisedHands}.
   */
  raisedHand?: RaisedHandState;
  /**
   * Proxy of {@link @azure/communication-calling#Call.PPTLive.target}.
   *
   * @public
   */
  contentSharingStream?: HTMLElement;
  /**
   * Proxy of {@link @azure/communication-calling#Call.ReactionMessage} with
   * UI helper props receivedOn which indicates the timestamp when the message was received.
   *
   * @public
   */
  reactionState?: ReactionState;
  /**
   * Proxy of {@link @azure/communication-calling#SpotlightCallFeature.spotlightedParticipants}.
   */
  spotlight?: SpotlightState;
  /* @conditional-compile-remove(media-access) */
  /**
   * Proxy of {@link @azure/communication-calling#Call.MediaAccessCallFeature.MediaAccess}.
   */
  mediaAccess?: MediaAccessState;
  /* @conditional-compile-remove(remote-ufd) */
  /**
   * The diagnostic status of RemoteParticipant{@link @azure/communication-calling#RemoteDiagnostics}.
   */
  diagnostics?: Partial<Record<RemoteDiagnosticType, RemoteDiagnosticState>>;
}

/**
 * State only version of {@link @azure/communication-calling#Call}. {@link StatefulCallClient} will automatically
 * retrieve Call's state and add it to the state exposed by {@link StatefulCallClient}.
 *
 * @public
 */
export interface CallState {
  /**
   * Proxy of {@link @azure/communication-calling#Call.id}.
   */
  id: string;

  /**
   * Type of the call.
   */
  kind: CallKind;
  /**
   * Proxy of {@link @azure/communication-calling#Call.callerInfo}.
   */
  callerInfo: CallerInfo;
  /**
   * Proxy of {@link @azure/communication-calling#Call.state}.
   */
  state: CallStatus;
  /**
   * Proxy of {@link @azure/communication-calling#Call.callEndReason}.
   */
  callEndReason?: CallEndReason;
  /**
   * Proxy of {@link @azure/communication-calling#Call.direction}.
   */
  direction: CallDirection;
  /**
   * Proxy of {@link @azure/communication-calling#Call.isMuted}.
   */
  isMuted: boolean;
  /**
   * Proxy of {@link @azure/communication-calling#Call.isScreenSharingOn}.
   */
  isScreenSharingOn: boolean;
  /**
   * Proxy of {@link @azure/communication-calling#DominantSpeakersInfo }.
   */
  dominantSpeakers?: DominantSpeakersInfo;
  /**
   * Proxy of {@link @azure/communication-calling#Call.localVideoStreams}.
   */
  localVideoStreams: LocalVideoStreamState[];
  /**
   * Proxy of {@link @azure/communication-calling#Call.remoteParticipants}.
   * Object with {@link RemoteParticipant} fields keyed by flattened {@link RemoteParticipantState.identifier}.
   * To obtain a flattened {@link RemoteParticipantState.identifier}, use
   * {@link @azure/communication-react#toFlatCommunicationIdentifier}.
   */
  remoteParticipants: { [keys: string]: RemoteParticipantState };
  /**
   * Stores remote participants that have left the call so that the callEndReason could be retrieved.
   * Object with {@link RemoteParticipant} fields keyed by flattened {@link RemoteParticipantState.identifier}.
   * To obtain a flattened {@link RemoteParticipantState.identifier}, use
   * {@link @azure/communication-react#toFlatCommunicationIdentifier}.
   */
  remoteParticipantsEnded: { [keys: string]: RemoteParticipantState };
  /**
   * Proxy of {@link @azure/communication-calling#TranscriptionCallFeature}.
   */
  transcription: TranscriptionCallFeatureState;
  /**
   * Proxy of {@link @azure/communication-calling#TranscriptionCallFeature}.
   */
  captionsFeature: CaptionsCallFeatureState;
  /**
   * Proxy of {@link @azure/communication-calling#OptimalVideoCountCallFeature}.
   */
  optimalVideoCount: OptimalVideoCountFeatureState;
  /**
   * Proxy of {@link @azure/communication-calling#RecordingCallFeature}.
   */
  recording: RecordingCallFeatureState;
  /* @conditional-compile-remove(local-recording-notification) */
  /**
   * Proxy of {@link @azure/communication-calling#LocalRecordingCallFeature}.
   */
  localRecording: LocalRecordingCallFeatureState;
  /**
   * Proxy of {@link @azure/communication-calling#PPTLiveCallFeature}.
   *
   *@public
   */
  pptLive: PPTLiveCallFeatureState;
  /**
   * Proxy of {@link @azure/communication-calling#RaiseHandCallFeature}.
   */
  raiseHand: RaiseHandCallFeatureState;
  /* @conditional-compile-remove(together-mode) */
  /**
   * Proxy of {@link @azure/communication-calling#TogetherModeCallFeature}.
   * @beta
   */
  togetherMode: TogetherModeCallFeatureState;
  /**
   * Proxy of {@link @azure/communication-calling#Call.ReactionMessage} with
   * UI helper props receivedOn which indicates the timestamp when the message was received.
   *
   * @public
   */
  localParticipantReaction?: ReactionState;
  /**
   * Stores the currently active screenshare participant's key. If there is no screenshare active, then this will be
   * undefined. You can use this key to access the remoteParticipant data in {@link CallState.remoteParticipants} object.
   *
   * Note this only applies to ScreenShare in RemoteParticipant. A local ScreenShare being active will not affect this
   * property.
   *
   * This property is added by the stateful layer and is not a proxy of SDK state
   */
  screenShareRemoteParticipant?: string;
  /**
   * Stores the currently active pptlive participant's key. Will be reused by White board etc. If there is no screenshare active, then this will be
   * undefined. You can use this key to access the remoteParticipant data in {@link CallState.remoteParticipants} object.
   *
   * Note this only applies to PPTLive in RemoteParticipant.
   *
   * This property is added by the stateful layer and is not a proxy of SDK state
   *
   * @public
   */
  contentSharingRemoteParticipant?: string;
  /**
   * Stores the local date when the call started on the client. This property is added by the stateful layer and is not
   * a proxy of SDK state.
   */
  startTime: Date;
  /**
   * Stores the local date when the call ended on the client. This property is added by the stateful layer and is not
   * a proxy of SDK state.
   */
  endTime: Date | undefined;

  /**
   * Stores the latest call diagnostics.
   */
  diagnostics: DiagnosticsCallFeatureState;
  /**
   * Proxy of {@link @azure/communication-calling#Call.role}.
   */
  role?: ParticipantRole;

  /* @conditional-compile-remove(total-participant-count) */
  /**
   * Proxy of {@link @azure/communication-calling#Call.totalParticipantCount}.
   */
  totalParticipantCount?: number;
  /**
   * Transfer state of call
   */
  transfer: TransferFeatureState;

  /**
   * Proxy of {@link @azure/communication-calling#CapabilitiesFeature}.
   */
  capabilitiesFeature?: CapabilitiesFeatureState;
  /**
   * Hide attendee names in teams meeting
   */
  hideAttendeeNames?: boolean;
  /**
   * Proxy of {@link @azure/communication-calling#SpotlightCallFeature}.
   */
  spotlight?: SpotlightCallFeatureState;
  /**
   * Proxy of {@link @azure/communication-calling#Call.info}.
   */
  info?: TeamsCallInfo | /* @conditional-compile-remove(calling-beta-sdk) */ CallInfo;

  /**
   * Proxy of {@link @azure/communication-calling#TeamsMeetingAudioConferencingCallFeature}.
   */
  meetingConference?: { conferencePhones: ConferencePhoneInfo[] };

  /* @conditional-compile-remove(breakout-rooms) */
  /**
   * Proxy of {@link @azure/communication-calling#BreakoutRoomsFeature}.
   */
  breakoutRooms?: BreakoutRoomsState;
}

/**
 * Transfer feature state
 *
 * @public
 */
export interface TransferFeatureState {
  /**
   * Accepted transfer requests
   */
  acceptedTransfers: { [key: string]: AcceptedTransfer };
}

/**
 * Transfer feature state
 *
 * @public
 */
export interface AcceptedTransfer {
  /**
   * Stores call id of accepted transfer
   */
  callId: string;
  /**
   * Stores timestamp when transfer was accepted
   */
  timestamp: Date;
}

/**
 * State to track the types {@link CallInfo} and {@link TeamsCallInfo}
 * @public
 */
export interface CallInfoState {
  /**
   * GroupId of the call that you joined
   */
  groupId?: string;
  /**
   * The teams meeting thread id
   */
  threadId?: string;
  /**
   * participant id of the local user
   */
  participantId: string;
  /**
   * Differentiator between the Call and TeamsCall types
   */
  kind: IncomingCallKind;
}

/**
 * State only version of {@link @azure/communication-calling#IncomingCall}. {@link StatefulCallClient} will
 * automatically detect incoming calls and add their state to the state exposed by {@link StatefulCallClient}.
 *
 * @public
 */
export interface IncomingCallState {
  /**
   * Proxy of {@link @azure/communication-calling#IncomingCall.id}.
   */
  id: string;
  /**
   * Proxy of {@link @azure/communication-calling#IncomingCall.callInfo}.
   */
  info: CallInfoState;
  /**
   * Proxy of {@link @azure/communication-calling#IncomingCall.callerInfo}.
   */
  callerInfo: CallerInfo;
  /**
   * Set to the state returned by 'callEnded' event on {@link @azure/communication-calling#IncomingCall} when received.
   * This property is added by the stateful layer and is not a proxy of SDK state.
   */
  callEndReason?: CallEndReason;
  /**
   * Stores the local date when the call started on the client. This property is added by the stateful layer and is not
   * a proxy of SDK state.
   */
  startTime: Date;
  /**
   * Stores the local date when the call ended on the client. This property is added by the stateful layer and is not a
   * proxy of SDK state. It is undefined if the call is not ended yet.
   */
  endTime?: Date;
}

/**
 * State only version of {@link @azure/communication-calling#TeamsIncomingCall}
 * @public
 */
export interface TeamsIncomingCallState {
  /**
   * Proxy of {@link @azure/communication-calling#TeamsIncomingCall.id}.
   */
  id: string;
  /**
   * Proxy of {@link @azure/communication-calling#TeamsIncomingCall.teamsCallInfo}.
   */
  info: CallInfoState;
  /**
   * Proxy of {@link @azure/communication-calling#TeamsIncomingCall.callerInfo}.
   */
  callerInfo: CallerInfo;
  /**
   * Set to the state returned by 'callEnded' event on {@link @azure/communication-calling#IncomingCall} when received.
   * This property is added by the stateful layer and is not a proxy of SDK state.
   */
  callEndReason?: CallEndReason;
  /**
   * Stores the local date when the call started on the client. This property is added by the stateful layer and is not
   * a proxy of SDK state.
   */
  startTime: Date;
  /**
   * Stores the local date when the call ended on the client. This property is added by the stateful layer and is not a
   * proxy of SDK state. It is undefined if the call is not ended yet.
   */
  endTime?: Date;
}

/**
 * This type is meant to encapsulate all the state inside {@link @azure/communication-calling#DeviceManager}. For
 * optional parameters they may not be available until permission is granted by the user. The cameras, microphones,
 * speakers, and deviceAccess states will be empty until the corresponding
 * {@link @azure/communication-calling#DeviceManager}'s getCameras, getMicrophones, getSpeakers, and askDevicePermission
 * APIs are called and completed.
 *
 * @public
 */
export type DeviceManagerState = {
  /**
   * Proxy of {@link @azure/communication-calling#DeviceManager.isSpeakerSelectionAvailable}.
   */
  isSpeakerSelectionAvailable: boolean;
  /**
   * Proxy of {@link @azure/communication-calling#DeviceManager.selectedMicrophone}.
   */
  selectedMicrophone?: AudioDeviceInfo;
  /**
   * Proxy of {@link @azure/communication-calling#DeviceManager.selectedSpeaker}.
   */
  selectedSpeaker?: AudioDeviceInfo;
  /**
   * Stores the selected camera device info. This is added by the stateful layer and does not exist in the Calling SDK.
   * It is meant as a convenience to the developer. It must be explicitly set before it has any value and does not
   * persist across instances of the {@link StatefulCallClient}. The developer controls entirely what this value holds
   * at any time.
   */
  selectedCamera?: VideoDeviceInfo;
  /**
   * Stores any cameras data returned from {@link @azure/communication-calling#DeviceManager.getCameras}.
   */
  cameras: VideoDeviceInfo[];
  /**
   * Stores any microphones data returned from {@link @azure/communication-calling#DeviceManager.getMicrophones}.
   */
  microphones: AudioDeviceInfo[];
  /**
   * Stores any speakers data returned from {@link @azure/communication-calling#DeviceManager.getSpeakers}.
   */
  speakers: AudioDeviceInfo[];
  /**
   * Stores deviceAccess data returned from {@link @azure/communication-calling#DeviceManager.askDevicePermission}.
   */
  deviceAccess?: DeviceAccess;
  /**
   * Stores created views that are not associated with any CallState (when {@link StatefulCallClient.createView} is
   * called with undefined callId, undefined participantId, and defined LocalVideoStream).
   *
   * The values in this array are generated internally when {@link StatefulCallClient.createView} is called and are
   * considered immutable.
   */
  unparentedViews: LocalVideoStreamState[];
};

/**
 * Container for all of the state data proxied by {@link StatefulCallClient}. The calls, callsEnded, incomingCalls, and
 * incomingCallsEnded states will be automatically provided if a callAgent has been created. The deviceManager will be
 * empty initially until populated see {@link DeviceManagerState}. The userId state is provided as a convenience for the
 * developer and is completely controled and set by the developer.
 *
 * @public
 */
export interface CallClientState {
  /**
   * Proxy of {@link @azure/communication-calling#CallAgent.calls} as an object with CallState {@link CallState} fields.
   * It is keyed by {@link @azure/communication-calling#Call.id}. Please note that
   * {@link @azure/communication-calling#Call.id} could change. You should not cache the id itself but the entire
   * {@link @azure/communication-calling#Call} and then use the id contained to look up data in this map.
   */
  calls: { [key: string]: CallState };
  /**
   * Calls that have ended are stored here so the callEndReason could be checked.
   * It is an object with {@link @azure/communication-calling#Call.id} keys and {@link CallState} values.
   *
   * Only {@link MAX_CALL_HISTORY_LENGTH} Calls are kept in the history. Oldest calls are evicted if required.
   */
  callsEnded: { [key: string]: CallState };
  /**
   * Proxy of {@link @azure/communication-calling#IncomingCall} as an object with {@link IncomingCall} fields.
   * It is keyed by {@link @azure/communication-calling#IncomingCall.id}.
   */
  incomingCalls: {
    [key: string]: IncomingCallState | TeamsIncomingCallState;
  };
  /**
   * Incoming Calls that have ended are stored here so the callEndReason could be checked.
   * It is an as an object with {@link @azure/communication-calling#Call.id} keys and {@link IncomingCall} values.
   *
   * Only {@link MAX_CALL_HISTORY_LENGTH} Calls are kept in the history. Oldest calls are evicted if required.
   */
  incomingCallsEnded: {
    [key: string]: IncomingCallState | TeamsIncomingCallState;
  };
  /**
   * Proxy of {@link @azure/communication-calling#DeviceManager}. Please review {@link DeviceManagerState}.
   */
  deviceManager: DeviceManagerState;
  /**
   * Proxy of {@link @azure/communication-calling#CallAgent}. Please review {@link CallAgentState}.
   */
  callAgent?: CallAgentState;
  /**
   * Stores a userId. This is not used by the {@link StatefulCallClient} and is provided here as a convenience for the
   * developer for easier access to userId. Must be passed in at initialization of the {@link StatefulCallClient}.
   * Completely controlled by the developer.
   */
  userId: CommunicationIdentifierKind;
  /**
   * Stores the latest error for each API method.
   *
   * See documentation of {@Link CallErrors} for details.
   */
  latestErrors: CallErrors;
  /* @conditional-compile-remove(breakout-rooms) */
  /**
   * Stores the latest notifications.
   *
   * See documentation of {@Link CallNotifications} for details.
   */
  latestNotifications: CallNotifications;
  /**
   * A phone number in E.164 format that will be used to represent callers identity.
   * For example, using the alternateCallerId to add a participant using PSTN, this number will
   * be used as the caller id in the PSTN call.
   */
  alternateCallerId?: string;
  /**
   * state to track the environment that the stateful client was made in is supported
   */
  environmentInfo?: EnvironmentInfo;
}

/**
 * Errors teed from API calls to the Calling SDK.
 *
 * Each property in the object stores the latest error for a particular SDK API method.
 *
 * Errors from this object can be cleared using the {@link newClearCallErrorsModifier}.
 * Additionally, errors are automatically cleared when:
 * - The state is cleared.
 * - Subsequent calls to related API methods succeed.
 * See documentation of individual stateful client methods for details on when errors may be automatically cleared.
 *
 * @public
 */
export type CallErrors = {
  [target in CallErrorTarget]: CallError;
};

/**
 * Error thrown from failed stateful API methods.
 *
 * @public
 */
export class CallError extends Error {
  /**
   * The API method target that failed.
   */
  public target: CallErrorTarget;
  /**
   * Error thrown by the failed SDK method.
   */
  public innerError: Error;
  /**
   * Timestamp added to the error by the stateful layer.
   */
  public timestamp: Date;

  constructor(target: CallErrorTarget, innerError: Error, timestamp?: Date) {
    super();
    this.target = target;
    this.innerError = innerError;
    // Testing note: It is easier to mock Date::now() than the Date() constructor.
    this.timestamp = timestamp ?? new Date(Date.now());
    this.name = 'CallError';
    this.message = `${this.target}: ${this.innerError.message}`;
  }
}

/**
 * String literal type for all permissible keys in {@Link CallErrors}.
 *
 * @public
 */
export type CallErrorTarget =
  | 'Call.addParticipant'
  | 'Call.dispose'
  | 'Call.feature'
  | 'Call.hangUp'
  | 'Call.hold'
  | 'Call.mute'
  | 'Call.muteIncomingAudio'
  | 'Call.off'
  | 'Call.on'
  | 'Call.removeParticipant'
  | 'Call.resume'
  | 'Call.sendDtmf'
  | 'Call.startAudio'
  | 'Call.startScreenSharing'
  | 'Call.startVideo'
  | 'Call.stopScreenSharing'
  | 'Call.stopAudio'
  | 'Call.stopVideo'
  | 'Call.unmute'
  | 'Call.unmuteIncomingAudio'
  | 'CallAgent.dispose'
  | 'CallAgent.feature'
  | 'CallAgent.join'
  | 'CallAgent.off'
  | 'CallAgent.on'
  | 'CallAgent.startCall'
  | 'CallClient.createCallAgent'
  | 'CallClient.createTeamsCallAgent'
  | 'CallClient.feature'
  | 'CallClient.getDeviceManager'
  | 'CallClient.getEnvironmentInfo'
  | 'DeviceManager.askDevicePermission'
  | 'DeviceManager.getCameras'
  | 'DeviceManager.getMicrophones'
  | 'DeviceManager.getSpeakers'
  | 'DeviceManager.off'
  | 'DeviceManager.on'
  | 'DeviceManager.selectMicrophone'
  | 'DeviceManager.selectSpeaker'
  | 'IncomingCall.accept'
  | 'IncomingCall.reject'
  | 'TeamsCall.addParticipant'
  | 'VideoEffectsFeature.startEffects'
  | /* @conditional-compile-remove(calling-beta-sdk) */ 'CallAgent.handlePushNotification'
  | /* @conditional-compile-remove(calling-beta-sdk) */ 'Call.admit'
  | /* @conditional-compile-remove(calling-beta-sdk) */ 'Call.rejectParticipant'
  | /* @conditional-compile-remove(calling-beta-sdk) */ 'Call.admitAll'
  | 'Call.mutedByOthers'
  | 'Call.muteAllRemoteParticipants'
  | 'Call.setConstraints';

/* @conditional-compile-remove(breakout-rooms) */
/**
 * @public
 */
export type CallNotifications = {
  [target in NotificationTarget]: CallNotification;
};

/* @conditional-compile-remove(breakout-rooms) */
/**
 * @public
 */
export interface CallNotification {
  target: NotificationTarget;

  timestamp: Date;
}

/* @conditional-compile-remove(breakout-rooms) */
/** @public */
export type NotificationTarget =
  | 'assignedBreakoutRoomOpened'
  | 'assignedBreakoutRoomOpenedPromptJoin'
  | 'assignedBreakoutRoomChanged'
  | 'breakoutRoomJoined'
  | 'breakoutRoomClosingSoon';

/**
 * State only proxy for {@link @azure/communication-calling#DiagnosticsCallFeature}.
 *
 * @public
 */
export interface DiagnosticsCallFeatureState {
  /**
   * Stores diagnostics related to network conditions.
   */
  network: NetworkDiagnosticsState;

  /**
   * Stores diagnostics related to media quality.
   */
  media: MediaDiagnosticsState;
}

/* @conditional-compile-remove(remote-ufd) */
/**
 * All type names for {@link @azure/communication-calling#RemoteDiagnosticState}.
 *
 * @beta
 */
export type RemoteDiagnosticType = NetworkDiagnosticType | MediaDiagnosticType | ServerDiagnosticType;

/* @conditional-compile-remove(remote-ufd) */
/**
 * State only proxy for {@link @azure/communication-calling#DiagnosticsCallFeature}.
 *
 * @beta
 */
export declare type RemoteDiagnosticState = {
  readonly diagnostic: RemoteDiagnosticType;
  readonly value: DiagnosticQuality | DiagnosticFlag;
  readonly valueType: DiagnosticValueType;
};

/**
 * State only proxy for {@link @azure/communication-calling#NetworkDiagnostics}.
 *
 * @public
 */
export interface NetworkDiagnosticsState {
  latest: LatestNetworkDiagnostics;
}

/**
 * State only proxy for {@link @azure/communication-calling#MediaDiagnostics}.
 *
 * @public
 */
export interface MediaDiagnosticsState {
  latest: LatestMediaDiagnostics;
}

/**
 * @public
 * Information for conference phone info
 */
export interface ConferencePhoneInfo {
  /**
   * Phone number for the conference
   */
  phoneNumber: string;
  /**
   * Conference id for the conference
   */
  conferenceId: string;
  /**
   * Is toll free phone number
   */
  isTollFree: boolean;
  /**
   * phone number country
   */
  country?: string;
  /**
   * phone number city
   */
  city?: string;
}<|MERGE_RESOLUTION|>--- conflicted
+++ resolved
@@ -489,19 +489,11 @@
  */
 export interface MediaAccessState {
   /**
-<<<<<<< HEAD
-   * is audio permitted
+   * Whether the audio is forcibly muted
    */
   isAudioPermitted: boolean;
   /**
-   * is video permitted
-=======
-   * Whether the audio is forcibly muted
-   */
-  isAudioPermitted: boolean;
-  /**
    * Whether the video is forcibly muted
->>>>>>> f0bedd72
    */
   isVideoPermitted: boolean;
 }
