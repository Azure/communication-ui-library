--- conflicted
+++ resolved
@@ -488,11 +488,7 @@
   | 'CallClient.createCallAgent'
   | 'CallClient.feature'
   | 'CallClient.getDeviceManager'
-<<<<<<< HEAD
-  | 'CallClient.getEnvironmentInfo'
-=======
   | /* @conditional-compile-remove(calling-beta-sdk) */ 'CallClient.getEnvironmentInfo'
->>>>>>> bc91818a
   | 'DeviceManager.askDevicePermission'
   | 'DeviceManager.getCameras'
   | 'DeviceManager.getMicrophones'
