--- conflicted
+++ resolved
@@ -538,20 +538,12 @@
    * Proxy of {@link @azure/communication-calling#SpotlightCallFeature.spotlightedParticipants}.
    */
   spotlight?: SpotlightState;
-  /* @conditional-compile-remove(remote-ufd) */
-  /**
-   * The diagnostic status of RemoteParticipant{@link @azure/communication-calling#RemoteDiagnostics}.
-   */
-<<<<<<< HEAD
-  diagnostics?: Record<string, RemoteDiagnosticState>;
   /* @conditional-compile-remove(meida-access) */
   /**
-   * Proxy of {@link @azure/communication-calling#Call.MediaAccess.mediaAccesses}.
+   * Proxy of {@link @azure/communication-calling#Call.MediaAccess.mediaAccesses}.W
    */
   mediaAccess?: MediaAccessState;
-=======
   diagnostics?: Partial<Record<RemoteDiagnosticType, RemoteDiagnosticState>>;
->>>>>>> b3a5ca66
 }
 
 /**
