--- conflicted
+++ resolved
@@ -33,19 +33,13 @@
     this._spotlightFeature.off('spotlightChanged', this.spotlightChanged);
   };
 
-<<<<<<< HEAD
   private spotlightChanged = (args: { added: SpotlightedParticipant[]; removed: SpotlightedParticipant[] }): void => {
-    this._context.setSpotlight(this._callIdRef.callId, this._spotlightFeature.getSpotlightedParticipants());
-    for (const addedParticipant of args.added) {
-=======
-  private spotlightChanged = (): void => {
     this._context.setSpotlight(
       this._callIdRef.callId,
       this._spotlightFeature.getSpotlightedParticipants(),
       this._spotlightFeature.maxParticipantsToSpotlight
     );
-    for (const addedParticipant of this._spotlightFeature.getSpotlightedParticipants()) {
->>>>>>> f8f58c02
+    for (const addedParticipant of args.added) {
       this._context.setParticipantSpotlighted(this._callIdRef.callId, addedParticipant);
     }
     for (const removedParticipant of args.removed) {
