// Copyright (c) Microsoft Corporation.
// Licensed under the MIT license.

import {
  CreateViewOptions,
  LocalVideoStream,
  VideoStreamRenderer,
  VideoStreamRendererView
} from '@azure/communication-calling';
import { CommunicationIdentifierKind } from '@azure/communication-common';
import { LocalVideoStreamState, RemoteVideoStreamState } from './CallClientState';
import { CallContext } from './CallContext';
import {
  convertSdkLocalStreamToDeclarativeLocalStream,
  convertSdkRemoteStreamToDeclarativeRemoteStream,
  convertFromSDKToDeclarativeVideoStreamRendererView
} from './Converter';
import { InternalCallContext } from './InternalCallContext';
import { toFlatCommunicationIdentifier, _logEvent } from '@internal/acs-ui-common';
import { callingStatefulLogger, EventNames } from './Logger';

/**
 * Return result from {@link StatefulCallClient.createView}.
 *
 * @public
 */
export type CreateViewResult = {
  renderer: VideoStreamRenderer;
  view: VideoStreamRendererView;
};

async function createViewRemoteVideo(
  context: CallContext,
  internalContext: InternalCallContext,
  callId: string,
  participantId: CommunicationIdentifierKind | string,
  stream: RemoteVideoStreamState,
  options?: CreateViewOptions
): Promise<CreateViewResult | undefined> {
  // Render RemoteVideoStream that is part of a Call
  const streamId = stream.id;
  const streamType = stream.mediaStreamType;
  let participantKey;
  if (typeof participantId === 'string') {
    participantKey = participantId;
  } else {
    participantKey = toFlatCommunicationIdentifier(participantId);
  }
  const streamLogInfo = { callId, participantKey, streamId, streamType };

  _logEvent(callingStatefulLogger, {
    name: EventNames.CREATING_REMOTE_VIEW,
    level: 'info',
    message: 'Start creating view for remote video.',
    data: streamLogInfo
  });
  const renderInfo = internalContext.getRemoteRenderInfoForParticipant(callId, participantKey, streamId);

  if (!renderInfo) {
    _logEvent(callingStatefulLogger, {
      name: EventNames.REMOTE_STREAM_NOT_FOUND,
      level: 'error',
      message: 'RemoteVideoStream not found in state.',
      data: streamLogInfo
    });
    console.warn('RemoteVideoStream not found in state');
    return;
  }

  if (renderInfo.status === 'Rendered') {
    _logEvent(callingStatefulLogger, {
      name: EventNames.REMOTE_STREAM_ALREADY_RENDERED,
      level: 'warning',
      message: 'RemoteVideoStream is already rendered.',
      data: streamLogInfo
    });
    console.warn('RemoteVideoStream is already rendered');
    return;
  }

  if (renderInfo.status === 'Rendering') {
    // Do not log to console here as this is a very common situation due to UI rerenders while
    // the video rendering is in progress.
    _logEvent(callingStatefulLogger, {
      name: EventNames.REMOTE_STREAM_RENDERING,
      level: 'warning',
      message: 'RemoteVideoStream is rendering.',
      data: streamLogInfo
    });
    return;
  }

  // "Stopping" only happens if the stream was in "rendering" but `disposeView` was called.
  // Now that `createView` has been re-called, we can flip the state back to "rendering".
  if (renderInfo.status === 'Stopping') {
    _logEvent(callingStatefulLogger, {
      name: EventNames.REMOTE_STREAM_STOPPING,
      level: 'warning',
      message: 'RemoteVideoStream was marked as stopping by dispose view. Resetting state to "Rendering".',
      data: streamLogInfo
    });
    internalContext.setRemoteRenderInfo(
      callId,
      participantKey,
      streamId,
      renderInfo.stream,
      'Rendering',
      renderInfo.renderer
    );
    return;
  }

  const renderer = new VideoStreamRenderer(renderInfo.stream);

  internalContext.setRemoteRenderInfo(callId, participantKey, streamId, renderInfo.stream, 'Rendering', undefined);

  let view;
  try {
    view = await renderer.createView(options);
  } catch (e) {
    _logEvent(callingStatefulLogger, {
      name: EventNames.CREATE_REMOTE_STREAM_FAIL,
      level: 'error',
      message: 'Failed to create remote view',
      data: streamLogInfo
    });
    internalContext.setRemoteRenderInfo(callId, participantKey, streamId, renderInfo.stream, 'NotRendered', undefined);
    throw e;
  }

  // Since render could take some time, we need to check if the stream is still valid and if we received a signal to
  // stop rendering.
  const refreshedRenderInfo = internalContext.getRemoteRenderInfoForParticipant(callId, participantKey, streamId);
  if (!refreshedRenderInfo) {
    // RenderInfo was removed. This should not happen unless stream was removed from the call so dispose the renderer
    // and clean up state.
    _logEvent(callingStatefulLogger, {
      name: EventNames.REMOTE_RENDER_INFO_NOT_FOUND,
      level: 'error',
      message: 'Cannot find remote render info after create the view.',
      data: streamLogInfo
    });
    renderer.dispose();
    context.setRemoteVideoStreamRendererView(callId, participantKey, streamId, undefined);
    return;
  }

  if (refreshedRenderInfo.status === 'Stopping') {
    // Stop render was called on this stream after we had started rendering. We will dispose this view and do not
    // put the view into the state.
    _logEvent(callingStatefulLogger, {
      name: EventNames.REMOTE_CREATED_STREAM_STOPPING,
      level: 'warning',
      message: 'Render info status is stopping, dispose renderer.',
      data: streamLogInfo
    });
    renderer.dispose();
    internalContext.setRemoteRenderInfo(
      callId,
      participantKey,
      streamId,
      refreshedRenderInfo.stream,
      'NotRendered',
      undefined
    );
    context.setRemoteVideoStreamRendererView(callId, participantKey, streamId, undefined);
    return;
  }

  // Else the stream still exists and status is not telling us to stop rendering. Complete the render process by
  // updating the state.
  internalContext.setRemoteRenderInfo(
    callId,
    participantKey,
    streamId,
    refreshedRenderInfo.stream,
    'Rendered',
    renderer
  );
  context.setRemoteVideoStreamRendererView(
    callId,
    participantKey,
    streamId,
    convertFromSDKToDeclarativeVideoStreamRendererView(view)
  );
  _logEvent(callingStatefulLogger, {
    name: EventNames.REMOTE_VIEW_RENDER_SUCCEED,
    level: 'info',
    message: `Successfully render the remote view.`,
    data: {
      streamLogInfo
    }
  });

  return {
    renderer,
    view
  };
}

async function createViewLocalVideo(
  context: CallContext,
  internalContext: InternalCallContext,
  callId: string,
  options?: CreateViewOptions
): Promise<CreateViewResult | undefined> {
  // Render LocalVideoStream that is part of a Call
  const renderInfo = internalContext.getLocalRenderInfo(callId);

  const streamType = renderInfo?.stream.mediaStreamType;

  const streamLogInfo = { callId, streamType };

  _logEvent(callingStatefulLogger, {
    name: EventNames.START_LOCAL_STREAM_RENDERING,
    level: 'info',
    message: 'Start creating view for local video.',
    data: streamLogInfo
  });

  if (!renderInfo) {
    _logEvent(callingStatefulLogger, {
      name: EventNames.LOCAL_STREAM_NOT_FOUND,
      level: 'error',
      message: 'LocalVideoStream not found in state.',
      data: { callId }
    });
    console.warn('LocalVideoStream not found in state');
    return;
  }

  if (renderInfo.status === 'Rendered') {
    _logEvent(callingStatefulLogger, {
      name: EventNames.LOCAL_STREAM_ALREADY_RENDERED,
      level: 'warning',
      message: 'LocalVideoStream is already rendered.',
      data: streamLogInfo
    });
    console.warn('LocalVideoStream is already rendered');
    return;
  }

  if (renderInfo.status === 'Rendering') {
    // Do not log to console here as this is a very common situation due to UI rerenders while
    // the video rendering is in progress.
    _logEvent(callingStatefulLogger, {
      name: EventNames.LOCAL_STREAM_RENDERING,
      level: 'warning',
      message: 'LocalVideoStream is rendering.',
      data: streamLogInfo
    });
    return;
  }

  // "Stopping" only happens if the stream was in "rendering" but `disposeView` was called.
  // Now that `createView` has been re-called, we can flip the state back to "rendering".
  if (renderInfo.status === 'Stopping') {
    _logEvent(callingStatefulLogger, {
      name: EventNames.LOCAL_STREAM_STOPPING,
      level: 'warning',
      message: 'LocalVideoStream was marked as stopping by dispose view. Resetting state to "Rendering".',
      data: streamLogInfo
    });
    internalContext.setLocalRenderInfo(callId, renderInfo.stream, 'Rendering', renderInfo.renderer);
    return;
  }

  const renderer = new VideoStreamRenderer(renderInfo.stream);

  internalContext.setLocalRenderInfo(callId, renderInfo.stream, 'Rendering', renderer);

  let view;
  try {
    view = await renderer.createView(options);
  } catch (e) {
    _logEvent(callingStatefulLogger, {
      name: EventNames.CREATE_LOCAL_STREAM_FAIL,
      level: 'error',
      message: 'Failed to create view.',
      data: {
        error: e,
        streamType,
        callId
      }
    });
    internalContext.setLocalRenderInfo(callId, renderInfo.stream, 'NotRendered', undefined);
    throw e;
  }

  // Since render could take some time, we need to check if the stream is still valid and if we received a signal to
  // stop rendering.
  const refreshedRenderInfo = internalContext.getLocalRenderInfo(callId);
  if (!refreshedRenderInfo) {
    // RenderInfo was removed. This should not happen unless stream was removed from the call so dispose the renderer
    // and clean up the state.
    _logEvent(callingStatefulLogger, {
      name: EventNames.LOCAL_RENDER_INFO_NOT_FOUND,
      level: 'error',
      message: 'Cannot find local render info after create the view. ',
      data: streamLogInfo
    });
    renderer.dispose();
    context.setLocalVideoStreamRendererView(callId, undefined);
    return;
  }

  if (refreshedRenderInfo.status === 'Stopping') {
    // Stop render was called on this stream after we had started rendering. We will dispose this view and do not
    // put the view into the state.
    _logEvent(callingStatefulLogger, {
      name: EventNames.LOCAL_CREATED_STREAM_STOPPING,
      level: 'warning',
      message: 'Render info status is stopping, dispose renderer.',
      data: streamLogInfo
    });
    renderer.dispose();
    internalContext.setLocalRenderInfo(callId, refreshedRenderInfo.stream, 'NotRendered', undefined);
    context.setLocalVideoStreamRendererView(callId, undefined);
    return;
  }

  // Else The stream still exists and status is not telling us to stop rendering. Complete the render process by
  // updating the state.
  internalContext.setLocalRenderInfo(callId, refreshedRenderInfo.stream, 'Rendered', renderer);
  context.setLocalVideoStreamRendererView(callId, convertFromSDKToDeclarativeVideoStreamRendererView(view));
  _logEvent(callingStatefulLogger, {
    name: EventNames.LOCAL_VIEW_RENDER_SUCCEED,
    level: 'info',
    message: `Successfully render the local view.`,
    data: streamLogInfo
  });

  return {
    renderer,
    view
  };
}

async function createViewUnparentedVideo(
  context: CallContext,
  internalContext: InternalCallContext,
  stream: LocalVideoStreamState,
  options?: CreateViewOptions
): Promise<CreateViewResult | undefined> {
  const renderInfo = internalContext.getUnparentedRenderInfo(stream);

  if (renderInfo && renderInfo.status === 'Rendered') {
    console.warn('Unparented LocalVideoStream is already rendered');
    return;
  }

  if (renderInfo && renderInfo.status === 'Rendering') {
    // Do not log to console here as this is a very common situation due to UI rerenders while
    // the video rendering is in progress.
    return;
  }

  if (renderInfo && renderInfo.status === 'Stopping') {
    console.warn('Unparented LocalVideoStream is in the middle of stopping');
    return;
  }

  const localVideoStream = new LocalVideoStream(stream.source);
  const renderer = new VideoStreamRenderer(localVideoStream);

  internalContext.setUnparentedRenderInfo(stream, localVideoStream, 'Rendering', undefined);

  let view: VideoStreamRendererView;
  try {
    view = await renderer.createView(options);
  } catch (e) {
    // Special case for unparented views. Since they are not tied to anything and created by us based on the calls to
    // this function we'll delete it to clean up the data since keeping it around doesn't help us and if developer wants
    // to create a new view they can check that the view is not rendered and call this function again.
    internalContext.deleteUnparentedRenderInfo(stream);
    throw e;
  }

  // Since render could take some time, we need to check if the stream is still valid and if we received a signal to
  // stop rendering.
  const refreshedRenderInfo = internalContext.getUnparentedRenderInfo(stream);
  if (!refreshedRenderInfo) {
    // Unparented stream's RenderInfo was deleted. Currently this shouldn't happen but if it does we'll just dispose the
    // renderer and clean up state. If developer wanted the stream they could call this function again and that should
    // generate new working state via this function.
    renderer.dispose();
    context.deleteDeviceManagerUnparentedView(stream);
    return;
  }

  if (refreshedRenderInfo.status === 'Stopping') {
    // Stop render was called on this stream after we had started rendering. We will dispose this view and do not
    // put the view into the state. Special case for unparented views, delete them from state when stopped to free up
    // the memory since we were the ones generating this and not tied to any Call state.
    internalContext.deleteUnparentedRenderInfo(stream);
    context.deleteDeviceManagerUnparentedView(stream);
    return;
  }
  // Else the stream still exists and status is not telling us to stop rendering. Complete the render process by
  // updating the state.
  internalContext.setUnparentedRenderInfo(stream, localVideoStream, 'Rendered', renderer);
  internalContext.subscribeToUnparentedViewVideoEffects(localVideoStream, context);
  context.setDeviceManagerUnparentedView(stream, convertFromSDKToDeclarativeVideoStreamRendererView(view));

  return {
    renderer,
    view
  };
}

function disposeViewRemoteVideo(
  context: CallContext,
  internalContext: InternalCallContext,
  callId: string,
  participantId: CommunicationIdentifierKind | string,
  stream: RemoteVideoStreamState
): void {
  const streamId = stream.id;
  const streamType = stream.mediaStreamType;
  let participantKey;
  if (typeof participantId === 'string') {
    participantKey = participantId;
  } else {
    participantKey = toFlatCommunicationIdentifier(participantId);
  }

  const streamLogInfo = { callId, participantKey, streamId, streamType };

  _logEvent(callingStatefulLogger, {
    name: EventNames.START_DISPOSE_REMOTE_STREAM,
    level: 'info',
    message: 'Start disposing remote stream.',
    data: streamLogInfo
  });

  context.setRemoteVideoStreamRendererView(callId, participantKey, streamId, undefined);

  const renderInfo = internalContext.getRemoteRenderInfoForParticipant(callId, participantKey, streamId);
  if (!renderInfo) {
    _logEvent(callingStatefulLogger, {
      name: EventNames.REMOTE_DISPOSE_INFO_NOT_FOUND,
      level: 'error',
      message: 'Cannot find render info when disposing remote stream.',
      data: streamLogInfo
    });
    return;
  }

  // Nothing to dispose of or clean up -- we can safely exit early here.
  if (renderInfo.status === 'NotRendered') {
    _logEvent(callingStatefulLogger, {
      name: EventNames.REMOTE_STREAM_ALREADY_DISPOSED,
      level: 'info',
      message: 'RemoteVideoStream is already disposed.',
      data: streamLogInfo
    });
    return;
  }

  // Status is already marked as "stopping" so we can exit early here. This is because stopping only occurs
  // when the stream is being created in createView but hasn't been completed being created yet. The createView
  // method will see the "stopping" status and perform the cleanup
  if (renderInfo.status === 'Stopping') {
    _logEvent(callingStatefulLogger, {
      name: EventNames.REMOTE_STREAM_STOPPING,
      level: 'info',
      message: 'Remote stream is already stopping.',
      data: streamLogInfo
    });
    return;
  }

  // If the stream is in the middle of being rendered (i.e. has state "Rendering"), we need the status as
  // "stopping" without performing any cleanup. This will tell the `createView` method that it should stop
  // rendering and clean up the state once the view has finished being created.
  if (renderInfo.status === 'Rendering') {
    _logEvent(callingStatefulLogger, {
      name: EventNames.REMOTE_STREAM_STOPPING,
      level: 'info',
      message: 'Remote stream is still rendering. Changing status to stopping.',
      data: streamLogInfo
    });
    internalContext.setRemoteRenderInfo(callId, participantKey, streamId, renderInfo.stream, 'Stopping', undefined);
    return;
  }

  // Else the state must be in the "Rendered" state, so we can dispose the renderer and clean up the state.
  internalContext.setRemoteRenderInfo(callId, participantKey, streamId, renderInfo.stream, 'NotRendered', undefined);

  if (renderInfo.renderer) {
    _logEvent(callingStatefulLogger, {
      name: EventNames.DISPOSING_REMOTE_RENDERER,
      level: 'info',
      message: 'Disposing remote view renderer.',
      data: streamLogInfo
    });
    renderInfo.renderer.dispose();
  } else {
    _logEvent(callingStatefulLogger, {
      name: EventNames.REMOTE_RENDERER_NOT_FOUND,
      level: 'error',
      message: 'Cannot find remote view renderer.',
      data: streamLogInfo
    });
  }
}

function disposeViewLocalVideo(context: CallContext, internalContext: InternalCallContext, callId: string): void {
  const renderInfo = internalContext.getLocalRenderInfo(callId);
  const streamType = renderInfo?.stream.mediaStreamType;
  const streamLogInfo = { callId, streamType };

  _logEvent(callingStatefulLogger, {
    name: EventNames.START_DISPOSE_LOCAL_STREAM,
    level: 'info',
    message: 'Start disposing local stream.',
    data: streamLogInfo
  });

<<<<<<< HEAD
  const renderInfo = internalContext.getLocalRenderInfo(callId);
=======
>>>>>>> 6b625ed9
  if (!renderInfo) {
    _logEvent(callingStatefulLogger, {
      name: EventNames.LOCAL_DISPOSE_INFO_NOT_FOUND,
      level: 'error',
      message: 'Cannot find render info when disposing local stream.',
      data: streamLogInfo
    });
    return;
  }

  // Nothing to dispose of or clean up -- we can safely exit early here.
  if (renderInfo.status === 'NotRendered') {
    _logEvent(callingStatefulLogger, {
      name: EventNames.LOCAL_STREAM_ALREADY_DISPOSED,
      level: 'info',
      message: 'LocalVideoStream is already disposed.',
      data: streamLogInfo
    });
    return;
  }

  // Status is already marked as "stopping" so we can exit early here. This is because stopping only occurs
  // when the stream is being created in createView but hasn't been completed being created yet. The createView
  // method will see the "stopping" status and perform the cleanup
  if (renderInfo.status === 'Stopping') {
    _logEvent(callingStatefulLogger, {
      name: EventNames.LOCAL_STREAM_STOPPING,
      level: 'info',
      message: 'Local stream is already stopping.',
      data: streamLogInfo
    });
    return;
  }

  // If the stream is in the middle of being rendered (i.e. has state "Rendering"), we need the status as
  // "stopping" without performing any cleanup. This will tell the `createView` method that it should stop
  // rendering and clean up the state once the view has finished being created.
  if (renderInfo.status === 'Rendering') {
    _logEvent(callingStatefulLogger, {
      name: EventNames.REMOTE_STREAM_STOPPING,
      level: 'info',
      message: 'Remote stream is still rendering. Changing status to stopping.',
      data: streamLogInfo
    });
    internalContext.setLocalRenderInfo(callId, renderInfo.stream, 'Stopping', renderInfo.renderer);
    return;
  }

  if (renderInfo.renderer) {
    _logEvent(callingStatefulLogger, {
      name: EventNames.DISPOSING_LOCAL_RENDERER,
      level: 'info',
      message: 'Disposing local view renderer.',
      data: streamLogInfo
    });
    renderInfo.renderer.dispose();

    // We will after disposing of the renderer tell the internal context and context that the
    // local view is gone so we need to update their states.
    internalContext.setLocalRenderInfo(callId, renderInfo.stream, 'NotRendered', undefined);
    context.setLocalVideoStreamRendererView(callId, undefined);
  } else {
    _logEvent(callingStatefulLogger, {
      name: EventNames.LOCAL_RENDERER_NOT_FOUND,
      level: 'error',
      message: 'Cannot find renderer when disposing local stream.',
      data: streamLogInfo
    });
  }
}

function disposeViewUnparentedVideo(
  context: CallContext,
  internalContext: InternalCallContext,
  stream: LocalVideoStreamState
): void {
  const streamType = stream.mediaStreamType;
  const streamLogInfo = { streamType };

  _logEvent(callingStatefulLogger, {
    name: EventNames.START_DISPOSE_LOCAL_STREAM,
    level: 'info',
    message: 'Start disposing unparented local stream.',
    data: streamLogInfo
  });

  context.deleteDeviceManagerUnparentedView(stream);

  const renderInfo = internalContext.getUnparentedRenderInfo(stream);
  if (!renderInfo) {
    _logEvent(callingStatefulLogger, {
      name: EventNames.LOCAL_DISPOSE_INFO_NOT_FOUND,
      level: 'error',
      message: 'Cannot find render info when disposing unparented local stream.',
      data: streamLogInfo
    });
    return;
  }

  if (renderInfo.status === 'Rendering') {
    _logEvent(callingStatefulLogger, {
      name: EventNames.LOCAL_STREAM_STOPPING,
      level: 'info',
      message: 'Unparented local stream is still rendering. Changing status to stopping.',
      data: streamLogInfo
    });
    internalContext.setUnparentedRenderInfo(stream, renderInfo.stream, 'Stopping', undefined);
  } else {
    internalContext.deleteUnparentedRenderInfo(stream);
  }

  if (renderInfo.renderer) {
    _logEvent(callingStatefulLogger, {
      name: EventNames.DISPOSING_LOCAL_RENDERER,
      level: 'info',
      message: 'Disposing unparented local view renderer.',
      data: streamLogInfo
    });
    renderInfo.renderer.dispose();
  } else {
    _logEvent(callingStatefulLogger, {
      name: EventNames.LOCAL_RENDERER_NOT_FOUND,
      level: 'error',
      message: 'Cannot find renderer when disposing unparented local stream.',
      data: streamLogInfo
    });
  }
}

/**
 * @private
 */
export function createView(
  context: CallContext,
  internalContext: InternalCallContext,
  callId: string | undefined,
  participantId: CommunicationIdentifierKind | string | undefined,
  stream: LocalVideoStreamState | RemoteVideoStreamState,
  options?: CreateViewOptions
): Promise<CreateViewResult | undefined> {
  const streamType = stream.mediaStreamType;

  if ('id' in stream && callId && participantId) {
    // Render RemoteVideoStream that is part of a Call
    return createViewRemoteVideo(context, internalContext, callId, participantId, stream, options);
  } else if (!('id' in stream) && callId) {
    // Render LocalVideoStream that is part of a Call
    return createViewLocalVideo(context, internalContext, callId, options);
  } else if (!('id' in stream) && !callId) {
    // Render LocalVideoStream that is not part of a Call
    // Because it is not part of the call we don't tee errors to state naturally (e.g. via a Call Client function such as startVideo).
    // We do not have a startLocalPreviewVideo function, so as a workaround we ensure any errors are propagated here.
    return context.withAsyncErrorTeedToState(
      async () => await createViewUnparentedVideo(context, internalContext, stream, options),
      'Call.startVideo'
    )();
  } else {
    _logEvent(callingStatefulLogger, {
      name: EventNames.CREATE_STREAM_INVALID_PARAMS,
      level: 'warning',
      message: 'Create View invalid combination of parameters.',
      data: { streamType }
    });
    return Promise.resolve(undefined);
  }
}

/**
 * @private
 */
export function disposeView(
  context: CallContext,
  internalContext: InternalCallContext,
  callId: string | undefined,
  participantId: CommunicationIdentifierKind | string | undefined,
  stream: LocalVideoStreamState | RemoteVideoStreamState
): void {
  const streamType = stream.mediaStreamType;
  if ('id' in stream && callId && participantId) {
    // Stop rendering RemoteVideoStream that is part of a Call
    disposeViewRemoteVideo(context, internalContext, callId, participantId, stream);
  } else if (!('id' in stream) && callId) {
    // Stop rendering LocalVideoStream that is part of a Call
    disposeViewLocalVideo(context, internalContext, callId);
  } else if (!('id' in stream) && !callId) {
    // Stop rendering LocalVideoStream that is not part of a Call
    // Because it is not part of the call we don't tee errors to state naturally (e.g. via a Call Client function such as startVideo).
    // We do not have a stopLocalPreviewVideo function, so as a workaround we ensure any errors are propagated here.
    context.withErrorTeedToState(
      () => disposeViewUnparentedVideo(context, internalContext, stream),
      'Call.stopVideo'
    )();
  } else {
    _logEvent(callingStatefulLogger, {
      name: EventNames.DISPOSE_STREAM_INVALID_PARAMS,
      level: 'warning',
      message: 'Dispose View invalid combination of parameters.',
      data: { streamType }
    });
    return;
  }
}

/**
 * @private
 * Only stops videos that are tied to a Call.
 */
export function disposeAllViewsFromCall(
  context: CallContext,
  internalContext: InternalCallContext,
  callId: string
): void {
  const callStreams = internalContext.getRemoteRenderInfoForCall(callId);
  if (callStreams) {
    for (const [participantKey, participantStreams] of callStreams.entries()) {
      for (const [_, remoteStreamAndRenderer] of participantStreams.entries()) {
        // We don't want to accept SDK stream as parameter but we also don't cache the declarative stream so we have to
        // convert the SDK stream to declarative stream which is not pretty so this could use some further refactoring.
        disposeView(
          context,
          internalContext,
          callId,
          participantKey,
          convertSdkRemoteStreamToDeclarativeRemoteStream(remoteStreamAndRenderer.stream)
        );
      }
    }
  }
  const localStreamAndRenderer = internalContext.getLocalRenderInfo(callId);
  if (localStreamAndRenderer && localStreamAndRenderer.renderer) {
    // We don't want to accept SDK stream as parameter but we also don't cache the declarative stream so we have to
    // convert the SDK stream to declarative stream which is not pretty so this could use some further refactoring.
    disposeView(
      context,
      internalContext,
      callId,
      undefined,
      convertSdkLocalStreamToDeclarativeLocalStream(localStreamAndRenderer.stream)
    );
  }
}

/**
 * @private
 */
export function disposeAllViews(context: CallContext, internalContext: InternalCallContext): void {
  const callIds = internalContext.getCallIds();
  for (const callId of callIds) {
    disposeAllViewsFromCall(context, internalContext, callId);
  }
}<|MERGE_RESOLUTION|>--- conflicted
+++ resolved
@@ -517,10 +517,6 @@
     data: streamLogInfo
   });
 
-<<<<<<< HEAD
-  const renderInfo = internalContext.getLocalRenderInfo(callId);
-=======
->>>>>>> 6b625ed9
   if (!renderInfo) {
     _logEvent(callingStatefulLogger, {
       name: EventNames.LOCAL_DISPOSE_INFO_NOT_FOUND,
