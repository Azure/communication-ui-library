--- conflicted
+++ resolved
@@ -19,17 +19,12 @@
 import { toFlatCommunicationIdentifier } from '@internal/acs-ui-common';
 import { callingStatefulLogger } from './Logger';
 
-<<<<<<< HEAD
-/** @public */
-export type VideoStreamRendererAndView = {
-=======
 /**
  * Return result from {@link StatefulCallClient.createView}.
  *
  * @public
  */
 export type CreateViewResult = {
->>>>>>> 5e2c418e
   renderer: VideoStreamRenderer;
   view: VideoStreamRendererView;
 };
@@ -41,11 +36,7 @@
   participantId: CommunicationIdentifierKind | string,
   stream: RemoteVideoStreamState,
   options?: CreateViewOptions
-<<<<<<< HEAD
-): Promise<VideoStreamRendererAndView | undefined> {
-=======
 ): Promise<CreateViewResult | undefined> {
->>>>>>> 5e2c418e
   // Render RemoteVideoStream that is part of a Call
   const streamId = stream.id;
   let participantKey;
@@ -151,11 +142,7 @@
   internalContext: InternalCallContext,
   callId: string,
   options?: CreateViewOptions
-<<<<<<< HEAD
-): Promise<VideoStreamRendererAndView | undefined> {
-=======
 ): Promise<CreateViewResult | undefined> {
->>>>>>> 5e2c418e
   callingStatefulLogger.info('Start creating view for local video');
   // Render LocalVideoStream that is part of a Call
   const renderInfo = internalContext.getLocalRenderInfo(callId);
@@ -237,11 +224,7 @@
   internalContext: InternalCallContext,
   stream: LocalVideoStreamState,
   options?: CreateViewOptions
-<<<<<<< HEAD
-): Promise<VideoStreamRendererAndView | undefined> {
-=======
 ): Promise<CreateViewResult | undefined> {
->>>>>>> 5e2c418e
   const renderInfo = internalContext.getUnparentedRenderInfo(stream);
 
   if (renderInfo && renderInfo.status === 'Rendered') {
@@ -409,11 +392,7 @@
   participantId: CommunicationIdentifierKind | string | undefined,
   stream: LocalVideoStreamState | RemoteVideoStreamState,
   options?: CreateViewOptions
-<<<<<<< HEAD
-): Promise<VideoStreamRendererAndView | undefined> {
-=======
 ): Promise<CreateViewResult | undefined> {
->>>>>>> 5e2c418e
   if ('id' in stream && callId && participantId) {
     // Render RemoteVideoStream that is part of a Call
     return createViewRemoteVideo(context, internalContext, callId, participantId, stream, options);
