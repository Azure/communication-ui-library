// Copyright (c) Microsoft Corporation.
// Licensed under the MIT license.

import { CreateViewOptions, LocalVideoStream, VideoStreamRenderer } from '@azure/communication-calling';
import {
  CommunicationUserKind,
  MicrosoftTeamsUserKind,
  PhoneNumberKind,
  UnknownIdentifierKind
} from '@azure/communication-common';
import { LocalVideoStream as StatefulLocalVideoStream, RemoteVideoStream } from './CallClientState';
import { CallContext } from './CallContext';
import {
  convertSdkLocalStreamToDeclarativeLocalStream,
  convertSdkRemoteStreamToDeclarativeRemoteStream,
  convertFromSDKToDeclarativeVideoStreamRendererView,
  getRemoteParticipantKey
} from './Converter';
import { InternalCallContext } from './InternalCallContext';

// TODO: How can we make this configurable?
export const MAX_UNPARENTED_VIEWS_LENGTH = 10;

export async function createView(
  context: CallContext,
  internalContext: InternalCallContext,
  callId: string | undefined,
  participantId:
    | CommunicationUserKind
    | PhoneNumberKind
    | MicrosoftTeamsUserKind
    | UnknownIdentifierKind
    | string
    | undefined,
  stream: StatefulLocalVideoStream | RemoteVideoStream,
  options?: CreateViewOptions
): Promise<void> {
  if ('id' in stream && callId && participantId) {
    // Render RemoteVideoStream that is part of a Call
    const streamId = stream.id;
    let participantKey;
    if (typeof participantId === 'string') {
      participantKey = participantId;
    } else {
      participantKey = getRemoteParticipantKey(participantId);
    }
    const remoteStreamAndRenderer = internalContext.getRemoteStreamAndRendererForParticipant(
      callId,
      participantKey,
      streamId
    );

    if (!remoteStreamAndRenderer || remoteStreamAndRenderer.renderer) {
      // TODO: How to standarize all errors
      throw new Error('RemoteVideoStream not found or Stream is already rendered');
    }

    const renderer = new VideoStreamRenderer(remoteStreamAndRenderer.stream);
    const view = await renderer.createView(options);

    context.setRemoteVideoStreamRendererView(
      callId,
      participantKey,
      streamId,
      convertFromSDKToDeclarativeVideoStreamRendererView(view)
    );
    internalContext.setRemoteStreamAndRenderer(
      callId,
      participantKey,
      streamId,
      remoteStreamAndRenderer.stream,
      renderer
    );
  } else if (!('id' in stream) && callId) {
    // Render LocalVideoStream that is part of a Call
    const localStreamAndRenderer = internalContext.getLocalStreamAndRenderer(callId);

    if (!localStreamAndRenderer || localStreamAndRenderer.renderer) {
      // TODO: How to standarize all errors
      // throw new Error('LocalVideoStream not found or Stream is already rendered');
      return;
    }

    const renderer = new VideoStreamRenderer(localStreamAndRenderer.stream);
    const view = await renderer.createView(options);

    context.setLocalVideoStreamRendererView(callId, convertFromSDKToDeclarativeVideoStreamRendererView(view));
    internalContext.setLocalStreamAndRenderer(callId, localStreamAndRenderer.stream, renderer);
  } else if (!('id' in stream) && !callId) {
    // Render LocalVideoStream that is not part of a Call
    if (context.getState().deviceManager.unparentedViews.length >= MAX_UNPARENTED_VIEWS_LENGTH) {
      // TODO: How to standarize all errors
      throw new Error('Max amount of unparented views reached ' + MAX_UNPARENTED_VIEWS_LENGTH.toString());
    }
    const localVideoStream = new LocalVideoStream(stream.source);
    const renderer = new VideoStreamRenderer(localVideoStream);
    const view = await renderer.createView(options);
    context.setDeviceManagerUnparentedView(convertFromSDKToDeclarativeVideoStreamRendererView(view));
    internalContext.setUnparentedStreamAndRenderer(stream, renderer);
  } else {
    // TODO: How to standarize all errors
    throw new Error('Invalid combination of parameters');
  }
}

export function disposeView(
  context: CallContext,
  internalContext: InternalCallContext,
  callId: string | undefined,
  participantId:
    | CommunicationUserKind
    | PhoneNumberKind
    | MicrosoftTeamsUserKind
    | UnknownIdentifierKind
    | string
    | undefined,
  stream: StatefulLocalVideoStream | RemoteVideoStream
): void {
  if ('id' in stream && callId && participantId) {
    // Stop rendering RemoteVideoStream that is part of a Call
    const streamId = stream.id;
    let participantKey;
    if (typeof participantId === 'string') {
      participantKey = participantId;
    } else {
      participantKey = getRemoteParticipantKey(participantId);
    }
    const remoteStreamAndRenderer = internalContext.getRemoteStreamAndRendererForParticipant(
      callId,
      participantKey,
      streamId
    );

    if (!remoteStreamAndRenderer || !remoteStreamAndRenderer.renderer) {
      return;
    }

    remoteStreamAndRenderer.renderer.dispose();

    context.setRemoteVideoStreamRendererView(callId, participantKey, streamId, undefined);
    internalContext.setRemoteStreamAndRenderer(
      callId,
      participantKey,
      streamId,
      remoteStreamAndRenderer.stream,
      undefined
    );
  } else if (!('id' in stream) && callId) {
    // Stop rendering LocalVideoStream that is part of a Call
    const localStreamAndRenderer = internalContext.getLocalStreamAndRenderer(callId);

    if (!localStreamAndRenderer || !localStreamAndRenderer.renderer) {
      return;
    }

    localStreamAndRenderer.renderer.dispose();
    context.setLocalVideoStreamRendererView(callId, undefined);
    internalContext.setLocalStreamAndRenderer(callId, localStreamAndRenderer.stream, undefined);
  } else if (!('id' in stream) && !callId) {
    // Stop rendering LocalVideoStream that is not part of a Call
    const index = internalContext.findInUnparentedStreamAndRenderers(stream);
    if (index === -1) {
      return;
    }

    const unparentedRenderer = internalContext.getUnparentedStreamAndRenderer(index);
    unparentedRenderer.renderer.dispose();
    context.removeDeviceManagerUnparentedView(index);
    internalContext.removeUnparentedStreamAndRenderer(index);
  } else {
    return;
  }
}

// Only stops videos that are tied to a Call.
<<<<<<< HEAD
export function stopRenderAllVideosForCall(
=======
export function disposeAllViewsFromCall(
>>>>>>> 23af2789
  context: CallContext,
  internalContext: InternalCallContext,
  callId: string
): void {
<<<<<<< HEAD
  const callStreams = internalContext.getRemoteStreamAndRenderersForCall(callId);
  if (callStreams) {
    for (const [participantKey, participantStreams] of callStreams.entries()) {
      for (const [_, remoteStreamAndRenderer] of participantStreams.entries()) {
        // We don't want to accept SDK stream as parameter but we also don't cache the declarative stream so we have to
        // convert the SDK stream to declarative stream which is not pretty so this could use some further refactoring.
        stopRenderVideo(
          context,
          internalContext,
          callId,
          participantKey,
          convertSdkRemoteStreamToDeclarativeRemoteStream(remoteStreamAndRenderer.stream)
        );
      }
    }
  }
  const localStreamAndRenderer = internalContext.getLocalStreamAndRenderer(callId);
  if (localStreamAndRenderer && localStreamAndRenderer.renderer) {
    // We don't want to accept SDK stream as parameter but we also don't cache the declarative stream so we have to
    // convert the SDK stream to declarative stream which is not pretty so this could use some further refactoring.
    stopRenderVideo(
      context,
      internalContext,
      callId,
      undefined,
      convertSdkLocalStreamToDeclarativeLocalStream(localStreamAndRenderer.stream)
    );
  }
}

export function stopRenderAllVideosForAllCalls(context: CallContext, internalContext: InternalCallContext): void {
  const remoteStreamAndRenderers = internalContext.getRemoteStreamAndRenderersAll();
  for (const [callId] of remoteStreamAndRenderers.entries()) {
    stopRenderAllVideosForCall(context, internalContext, callId);
=======
  const streams = internalContext.getRemoteVideoStreams(callId);
  if (streams) {
    for (const [streamId] of streams.entries()) {
      const stream = internalContext.getRemoteVideoStream(callId, streamId);
      if (stream) {
        // We don't want to accept SDK stream as parameter but we also don't cache the declarative stream so we have to
        // convert the SDK stream to declarative stream which is not pretty so this could use some further refactoring.
        disposeView(context, internalContext, callId, convertSdkRemoteStreamToDeclarativeRemoteStream(stream));
      }
    }
  }
  // We don't want to accept SDK stream as parameter but we also don't cache the declarative stream so we have to
  // convert the SDK stream to declarative stream which is not pretty so this could use some further refactoring.
  const localVideoStream = internalContext.getLocalVideoStream(callId);
  if (localVideoStream) {
    disposeView(context, internalContext, callId, convertSdkLocalStreamToDeclarativeLocalStream(localVideoStream));
  }
}

// stops all videos from all calls
export function disposeAllViews(context: CallContext, internalContext: InternalCallContext): void {
  const remoteVideoStreams = internalContext.getRemoteVideoStreamsAll();
  for (const [callId] of remoteVideoStreams) {
    disposeAllViewsFromCall(context, internalContext, callId);
>>>>>>> 23af2789
  }
}<|MERGE_RESOLUTION|>--- conflicted
+++ resolved
@@ -13,10 +13,10 @@
 import {
   convertSdkLocalStreamToDeclarativeLocalStream,
   convertSdkRemoteStreamToDeclarativeRemoteStream,
-  convertFromSDKToDeclarativeVideoStreamRendererView,
-  getRemoteParticipantKey
+  convertFromSDKToDeclarativeVideoStreamRendererView
 } from './Converter';
 import { InternalCallContext } from './InternalCallContext';
+import { toFlatCommunicationIdentifier } from 'acs-ui-common';
 
 // TODO: How can we make this configurable?
 export const MAX_UNPARENTED_VIEWS_LENGTH = 10;
@@ -42,7 +42,7 @@
     if (typeof participantId === 'string') {
       participantKey = participantId;
     } else {
-      participantKey = getRemoteParticipantKey(participantId);
+      participantKey = toFlatCommunicationIdentifier(participantId);
     }
     const remoteStreamAndRenderer = internalContext.getRemoteStreamAndRendererForParticipant(
       callId,
@@ -123,7 +123,7 @@
     if (typeof participantId === 'string') {
       participantKey = participantId;
     } else {
-      participantKey = getRemoteParticipantKey(participantId);
+      participantKey = toFlatCommunicationIdentifier(participantId);
     }
     const remoteStreamAndRenderer = internalContext.getRemoteStreamAndRendererForParticipant(
       callId,
@@ -173,23 +173,18 @@
 }
 
 // Only stops videos that are tied to a Call.
-<<<<<<< HEAD
-export function stopRenderAllVideosForCall(
-=======
 export function disposeAllViewsFromCall(
->>>>>>> 23af2789
   context: CallContext,
   internalContext: InternalCallContext,
   callId: string
 ): void {
-<<<<<<< HEAD
   const callStreams = internalContext.getRemoteStreamAndRenderersForCall(callId);
   if (callStreams) {
     for (const [participantKey, participantStreams] of callStreams.entries()) {
       for (const [_, remoteStreamAndRenderer] of participantStreams.entries()) {
         // We don't want to accept SDK stream as parameter but we also don't cache the declarative stream so we have to
         // convert the SDK stream to declarative stream which is not pretty so this could use some further refactoring.
-        stopRenderVideo(
+        disposeView(
           context,
           internalContext,
           callId,
@@ -203,7 +198,7 @@
   if (localStreamAndRenderer && localStreamAndRenderer.renderer) {
     // We don't want to accept SDK stream as parameter but we also don't cache the declarative stream so we have to
     // convert the SDK stream to declarative stream which is not pretty so this could use some further refactoring.
-    stopRenderVideo(
+    disposeView(
       context,
       internalContext,
       callId,
@@ -213,35 +208,9 @@
   }
 }
 
-export function stopRenderAllVideosForAllCalls(context: CallContext, internalContext: InternalCallContext): void {
+export function disposeAllViews(context: CallContext, internalContext: InternalCallContext): void {
   const remoteStreamAndRenderers = internalContext.getRemoteStreamAndRenderersAll();
   for (const [callId] of remoteStreamAndRenderers.entries()) {
-    stopRenderAllVideosForCall(context, internalContext, callId);
-=======
-  const streams = internalContext.getRemoteVideoStreams(callId);
-  if (streams) {
-    for (const [streamId] of streams.entries()) {
-      const stream = internalContext.getRemoteVideoStream(callId, streamId);
-      if (stream) {
-        // We don't want to accept SDK stream as parameter but we also don't cache the declarative stream so we have to
-        // convert the SDK stream to declarative stream which is not pretty so this could use some further refactoring.
-        disposeView(context, internalContext, callId, convertSdkRemoteStreamToDeclarativeRemoteStream(stream));
-      }
-    }
-  }
-  // We don't want to accept SDK stream as parameter but we also don't cache the declarative stream so we have to
-  // convert the SDK stream to declarative stream which is not pretty so this could use some further refactoring.
-  const localVideoStream = internalContext.getLocalVideoStream(callId);
-  if (localVideoStream) {
-    disposeView(context, internalContext, callId, convertSdkLocalStreamToDeclarativeLocalStream(localVideoStream));
-  }
-}
-
-// stops all videos from all calls
-export function disposeAllViews(context: CallContext, internalContext: InternalCallContext): void {
-  const remoteVideoStreams = internalContext.getRemoteVideoStreamsAll();
-  for (const [callId] of remoteVideoStreams) {
     disposeAllViewsFromCall(context, internalContext, callId);
->>>>>>> 23af2789
   }
 }