// Copyright (c) Microsoft Corporation.
// Licensed under the MIT license.

import {
  CreateViewOptions,
  LocalVideoStream,
  RemoteVideoStream,
  VideoStreamRenderer,
  VideoStreamRendererView
} from '@azure/communication-calling';
import { CommunicationIdentifierKind } from '@azure/communication-common';
import { LocalVideoStreamState, RemoteVideoStreamState } from './CallClientState';
import { CallContext } from './CallContext';
import {
  convertSdkLocalStreamToDeclarativeLocalStream,
  convertSdkRemoteStreamToDeclarativeRemoteStream,
  convertFromSDKToDeclarativeVideoStreamRendererView
} from './Converter';
import { InternalCallContext } from './InternalCallContext';
import { toFlatCommunicationIdentifier, _logEvent } from '@internal/acs-ui-common';
import { EventNames } from './Logger';
import { _logStreamEvent } from './StreamUtilsLogging';

/**
 * Return result from {@link StatefulCallClient.createView}.
 *
 * @public
 */
export type CreateViewResult = {
  renderer: VideoStreamRenderer;
  view: VideoStreamRendererView;
};

async function createViewVideo(
  context: CallContext,
  internalContext: InternalCallContext,
  callId: string,
  stream?: RemoteVideoStreamState | LocalVideoStreamState,
  participantId?: CommunicationIdentifierKind | string,
  options?: CreateViewOptions
): Promise<CreateViewResult | undefined> {
  // we can only have 3 types of createView
  let streamEventType: 'createViewLocal' | 'createViewRemote' | 'createViewUnparented';

  // we will reuse these for local as well but we need to make sure the remote stream is passed in like before.
  let streamId;
  let streamType;

  if (participantId) {
    streamEventType = 'createViewRemote';
  } else if (callId) {
    streamEventType = 'createViewLocal';
  } else {
    // TODO update for when unparented view.
    throw new Error('unparented createView not implemented yet here');
    streamEventType = 'createViewUnparented';
  }

  if (stream) {
    streamType = stream.mediaStreamType;
    streamId = (stream as RemoteVideoStream).id;
  }

  // we want to check to see if there is a participantId this will tell us whether its a local stream or a remote one.
  let participantKey;
  if (streamEventType === 'createViewRemote' && participantId) {
    if (typeof participantId === 'string') {
      participantKey = participantId;
    } else {
      participantKey = toFlatCommunicationIdentifier(participantId);
    }
  }

  const streamLogInfo = { callId, participantKey, streamId, streamType, streamEventType };

  // make different logging announcement based on whether or not we are starting a local or remote
  _logStreamEvent(EventNames.CREATING_VIEW, streamLogInfo);

  // if we have a participant Id and a stream get the remote info, else get the local render info from state.
  const renderInfo =
    streamEventType === 'createViewRemote'
      ? internalContext.getRemoteRenderInfoForParticipant(callId, participantKey, streamId)
      : internalContext.getLocalRenderInfo(callId);

  if (!renderInfo) {
    _logStreamEvent(EventNames.STREAM_NOT_FOUND, streamLogInfo);
    return;
  }

  if (renderInfo.status === 'Rendered') {
    _logStreamEvent(EventNames.STREAM_ALREADY_RENDERED, streamLogInfo);
    return;
  }

  if (renderInfo.status === 'Rendering') {
    // Do not log to console here as this is a very common situation due to UI rerenders while
    // the video rendering is in progress.
    _logStreamEvent(EventNames.STREAM_RENDERING, streamLogInfo);
    return;
  }

  // "Stopping" only happens if the stream was in "rendering" but `disposeView` was called.
  // Now that `createView` has been re-called, we can flip the state back to "rendering".
  if (renderInfo.status === 'Stopping') {
    if (streamEventType === 'createViewRemote') {
      _logStreamEvent(EventNames.STREAM_STOPPING, streamLogInfo);
      internalContext.setRemoteRenderInfo(
        callId,
        participantKey,
        streamId,
        renderInfo.stream as RemoteVideoStream,
        'Rendering',
        renderInfo.renderer
      );
    } else if (streamEventType === 'createViewLocal') {
      _logStreamEvent(EventNames.STREAM_STOPPING, streamLogInfo);
      internalContext.setLocalRenderInfo(
        callId,
        renderInfo.stream as LocalVideoStream,
        'Rendering',
        renderInfo.renderer
      );
    }
    return;
  }

  const renderer = new VideoStreamRenderer(renderInfo.stream);

  streamEventType === 'createViewRemote'
    ? internalContext.setRemoteRenderInfo(
        callId,
        participantKey,
        streamId,
        renderInfo.stream as RemoteVideoStream,
        'Rendering',
        undefined
      )
    : internalContext.setLocalRenderInfo(callId, renderInfo.stream as LocalVideoStream, 'Rendering', renderer);

  let view;
  try {
    view = await renderer.createView(options);
  } catch (e) {
    if (streamEventType === 'createViewRemote') {
      _logStreamEvent(EventNames.CREATE_STREAM_FAIL, streamLogInfo);
      internalContext.setRemoteRenderInfo(
        callId,
        participantKey,
        streamId,
        renderInfo.stream as RemoteVideoStream,
        'NotRendered',
        undefined
      );
    } else if (streamEventType === 'createViewLocal') {
      _logStreamEvent(EventNames.CREATE_STREAM_FAIL, streamLogInfo, e);
      internalContext.setLocalRenderInfo(callId, renderInfo.stream as LocalVideoStream, 'NotRendered', undefined);
    }
    throw e;
  }

  // Since render could take some time, we need to check if the stream is still valid and if we received a signal to
  // stop rendering.
  const refreshedRenderInfo =
    streamEventType === 'createViewRemote'
      ? internalContext.getRemoteRenderInfoForParticipant(callId, participantKey, streamId)
      : internalContext.getLocalRenderInfo(callId);

  if (!refreshedRenderInfo) {
    // RenderInfo was removed. This should not happen unless stream was removed from the call so dispose the renderer
    // and clean up the state.
    _logStreamEvent(EventNames.RENDER_INFO_NOT_FOUND, streamLogInfo);
    renderer.dispose();
    streamEventType === 'createViewRemote'
      ? context.setRemoteVideoStreamRendererView(callId, participantKey, streamId, undefined)
      : context.setLocalVideoStreamRendererView(callId, undefined);
    return;
  }

  if (refreshedRenderInfo.status === 'Stopping') {
    // Stop render was called on this stream after we had started rendering. We will dispose this view and do not
    // put the view into the state.
    streamEventType === 'createViewRemote';
    _logStreamEvent(EventNames.CREATED_STREAM_STOPPING, streamLogInfo);
    renderer.dispose();
    if (streamEventType === 'createViewRemote') {
      internalContext.setRemoteRenderInfo(
        callId,
        participantKey,
        streamId,
        refreshedRenderInfo.stream as RemoteVideoStream,
        'NotRendered',
        undefined
      );
      context.setRemoteVideoStreamRendererView(callId, participantKey, streamId, undefined);
    } else if (streamEventType === 'createViewLocal') {
      internalContext.setLocalRenderInfo(
        callId,
        refreshedRenderInfo.stream as LocalVideoStream,
        'NotRendered',
        undefined
      );
      context.setLocalVideoStreamRendererView(callId, undefined);
    }
    return;
  }

  // Else the stream still exists and status is not telling us to stop rendering. Complete the render process by
  // updating the state.
  if (streamEventType === 'createViewRemote') {
    internalContext.setRemoteRenderInfo(
      callId,
      participantKey,
      streamId,
      refreshedRenderInfo.stream as RemoteVideoStream,
      'Rendered',
      renderer
    );
    context.setRemoteVideoStreamRendererView(
      callId,
      participantKey,
      streamId,
      convertFromSDKToDeclarativeVideoStreamRendererView(view)
    );
    _logStreamEvent(EventNames.VIEW_RENDER_SUCCEED, streamLogInfo);
  } else if (streamEventType === 'createViewLocal') {
    internalContext.setLocalRenderInfo(callId, refreshedRenderInfo.stream as LocalVideoStream, 'Rendered', renderer);
    context.setLocalVideoStreamRendererView(callId, convertFromSDKToDeclarativeVideoStreamRendererView(view));
    _logStreamEvent(EventNames.VIEW_RENDER_SUCCEED, streamLogInfo);
  }

  return {
    renderer,
    view
  };
}

async function createViewUnparentedVideo(
  context: CallContext,
  internalContext: InternalCallContext,
  stream: LocalVideoStreamState,
  options?: CreateViewOptions
): Promise<CreateViewResult | undefined> {
  const renderInfo = internalContext.getUnparentedRenderInfo(stream);

  if (renderInfo && renderInfo.status === 'Rendered') {
    console.warn('Unparented LocalVideoStream is already rendered');
    return;
  }

  if (renderInfo && renderInfo.status === 'Rendering') {
    // Do not log to console here as this is a very common situation due to UI rerenders while
    // the video rendering is in progress.
    return;
  }

  if (renderInfo && renderInfo.status === 'Stopping') {
    console.warn('Unparented LocalVideoStream is in the middle of stopping');
    return;
  }

  const localVideoStream = new LocalVideoStream(stream.source);
  const renderer = new VideoStreamRenderer(localVideoStream);

  internalContext.setUnparentedRenderInfo(stream, localVideoStream, 'Rendering', undefined);

  let view: VideoStreamRendererView;
  try {
    view = await renderer.createView(options);
  } catch (e) {
    // Special case for unparented views. Since they are not tied to anything and created by us based on the calls to
    // this function we'll delete it to clean up the data since keeping it around doesn't help us and if developer wants
    // to create a new view they can check that the view is not rendered and call this function again.
    internalContext.deleteUnparentedRenderInfo(stream);
    throw e;
  }

  // Since render could take some time, we need to check if the stream is still valid and if we received a signal to
  // stop rendering.
  const refreshedRenderInfo = internalContext.getUnparentedRenderInfo(stream);
  if (!refreshedRenderInfo) {
    // Unparented stream's RenderInfo was deleted. Currently this shouldn't happen but if it does we'll just dispose the
    // renderer and clean up state. If developer wanted the stream they could call this function again and that should
    // generate new working state via this function.
    renderer.dispose();
    context.deleteDeviceManagerUnparentedView(stream);
    return;
  }

  if (refreshedRenderInfo.status === 'Stopping') {
    // Stop render was called on this stream after we had started rendering. We will dispose this view and do not
    // put the view into the state. Special case for unparented views, delete them from state when stopped to free up
    // the memory since we were the ones generating this and not tied to any Call state.
    internalContext.deleteUnparentedRenderInfo(stream);
    context.deleteDeviceManagerUnparentedView(stream);
    return;
  }

  // Else the stream still exists and status is not telling us to stop rendering. Complete the render process by
  // updating the state.
  internalContext.setUnparentedRenderInfo(stream, localVideoStream, 'Rendered', renderer);
  context.setDeviceManagerUnparentedView(stream, convertFromSDKToDeclarativeVideoStreamRendererView(view));

  return {
    renderer,
    view
  };
}

function disposeViewVideo(
  context: CallContext,
  internalContext: InternalCallContext,
  callId: string,
  stream: RemoteVideoStreamState | LocalVideoStreamState,
  participantId?: CommunicationIdentifierKind | string
): void {
<<<<<<< HEAD
  // we can only have 3 types of createView
  let disposeViewType: 'local' | 'remote' | 'unparented';
=======
  const streamId = stream.id;
  const streamType = stream.mediaStreamType;
  let participantKey;
  if (typeof participantId === 'string') {
    participantKey = participantId;
  } else {
    participantKey = toFlatCommunicationIdentifier(participantId);
  }

  const streamLogInfo = { callId, participantKey, streamId, streamType, streamEventType: 'disposeViewRemote' };

  _logStreamEvent(EventNames.START_DISPOSE_STREAM, streamLogInfo);
>>>>>>> 9ec1a3f6

  // we will reuse these for local as well but we need to make sure the remote stream is passed in like before.
  let streamId;
  let streamType;

<<<<<<< HEAD
  if (participantId) {
    disposeViewType = 'remote';
  } else if (callId) {
    disposeViewType = 'local';
  } else {
    // TODO update for when unparented view.
    disposeViewType = 'local';
  }

  if (stream) {
    streamType = stream.mediaStreamType;
    if (disposeViewType === 'remote') {
      streamId = (stream as RemoteVideoStream).id;
    }
  }

  // we want to check to see if there is a participantId this will tell us whether its a local stream or a remote one.
  let participantKey;
  if (disposeViewType === 'remote' && participantId) {
    if (typeof participantId === 'string') {
      participantKey = participantId;
    } else {
      participantKey = toFlatCommunicationIdentifier(participantId);
    }
=======
  const renderInfo = internalContext.getRemoteRenderInfoForParticipant(callId, participantKey, streamId);
  if (!renderInfo) {
    _logStreamEvent(EventNames.DISPOSE_INFO_NOT_FOUND, streamLogInfo);
    return;
  }

  // Nothing to dispose of or clean up -- we can safely exit early here.
  if (renderInfo.status === 'NotRendered') {
    _logStreamEvent(EventNames.STREAM_ALREADY_DISPOSED, streamLogInfo);
    return;
  }

  // Status is already marked as "stopping" so we can exit early here. This is because stopping only occurs
  // when the stream is being created in createView but hasn't been completed being created yet. The createView
  // method will see the "stopping" status and perform the cleanup
  if (renderInfo.status === 'Stopping') {
    _logStreamEvent(EventNames.STREAM_STOPPING, streamLogInfo);
    return;
>>>>>>> 9ec1a3f6
  }
  const streamLogInfo = { callId, participantKey, streamId, streamType };

<<<<<<< HEAD
  disposeViewType === 'remote'
    ? _logDisposeStreamEvent(EventNames.START_DISPOSE_REMOTE_STREAM, streamLogInfo)
    : _logDisposeStreamEvent(EventNames.START_DISPOSE_LOCAL_STREAM, streamLogInfo);

  if (disposeViewType === 'remote') {
    context.setRemoteVideoStreamRendererView(callId, participantKey, streamId, undefined);
=======
  // If the stream is in the middle of being rendered (i.e. has state "Rendering"), we need the status as
  // "stopping" without performing any cleanup. This will tell the `createView` method that it should stop
  // rendering and clean up the state once the view has finished being created.
  if (renderInfo.status === 'Rendering') {
    _logStreamEvent(EventNames.STREAM_STOPPING, streamLogInfo);
    internalContext.setRemoteRenderInfo(callId, participantKey, streamId, renderInfo.stream, 'Stopping', undefined);
    return;
  }

  if (renderInfo.renderer) {
    _logStreamEvent(EventNames.DISPOSING_RENDERER, streamLogInfo);
    renderInfo.renderer.dispose();
    // Else the state must be in the "Rendered" state, so we can dispose the renderer and clean up the state.
    internalContext.setRemoteRenderInfo(callId, participantKey, streamId, renderInfo.stream, 'NotRendered', undefined);
  } else {
    _logStreamEvent(EventNames.RENDERER_NOT_FOUND, streamLogInfo);
>>>>>>> 9ec1a3f6
  }

<<<<<<< HEAD
  const renderInfo =
    disposeViewType === 'remote'
      ? internalContext.getRemoteRenderInfoForParticipant(callId, participantKey, streamId)
      : internalContext.getLocalRenderInfo(callId);

  if (!renderInfo) {
    disposeViewType === 'remote'
      ? _logDisposeStreamEvent(EventNames.REMOTE_DISPOSE_INFO_NOT_FOUND, streamLogInfo)
      : _logDisposeStreamEvent(EventNames.LOCAL_DISPOSE_INFO_NOT_FOUND, streamLogInfo);
=======
function disposeViewLocalVideo(context: CallContext, internalContext: InternalCallContext, callId: string): void {
  const renderInfo = internalContext.getLocalRenderInfo(callId);
  const streamType = renderInfo?.stream.mediaStreamType;
  const streamLogInfo = { callId, streamType, streamEventType: 'disposeViewLocal' };

  _logStreamEvent(EventNames.START_DISPOSE_STREAM, streamLogInfo);

  if (!renderInfo) {
    _logStreamEvent(EventNames.DISPOSE_INFO_NOT_FOUND, streamLogInfo);
>>>>>>> 9ec1a3f6
    return;
  }

  // Nothing to dispose of or clean up -- we can safely exit early here.
  if (renderInfo.status === 'NotRendered') {
<<<<<<< HEAD
    disposeViewType === 'remote'
      ? _logDisposeStreamEvent(EventNames.REMOTE_STREAM_ALREADY_DISPOSED, streamLogInfo)
      : _logDisposeStreamEvent(EventNames.LOCAL_STREAM_ALREADY_DISPOSED, streamLogInfo);
=======
    _logStreamEvent(EventNames.STREAM_ALREADY_DISPOSED, streamLogInfo);
>>>>>>> 9ec1a3f6
    return;
  }

  // Status is already marked as "stopping" so we can exit early here. This is because stopping only occurs
  // when the stream is being created in createView but hasn't been completed being created yet. The createView
  // method will see the "stopping" status and perform the cleanup
  if (renderInfo.status === 'Stopping') {
<<<<<<< HEAD
    disposeViewType === 'remote'
      ? _logDisposeStreamEvent(EventNames.REMOTE_STREAM_STOPPING, streamLogInfo)
      : _logDisposeStreamEvent(EventNames.LOCAL_STREAM_STOPPING, streamLogInfo);
=======
    _logStreamEvent(EventNames.STREAM_STOPPING, streamLogInfo);
>>>>>>> 9ec1a3f6
    return;
  }

  // If the stream is in the middle of being rendered (i.e. has state "Rendering"), we need the status as
  // "stopping" without performing any cleanup. This will tell the `createView` method that it should stop
  // rendering and clean up the state once the view has finished being created.
  if (renderInfo.status === 'Rendering') {
<<<<<<< HEAD
    disposeViewType === 'remote'
      ? _logDisposeStreamEvent(EventNames.REMOTE_STREAM_STOPPING, streamLogInfo)
      : _logDisposeStreamEvent(EventNames.LOCAL_STREAM_STOPPING, streamLogInfo);
    disposeViewType === 'remote'
      ? internalContext.setRemoteRenderInfo(
          callId,
          participantKey,
          streamId,
          renderInfo.stream as RemoteVideoStream,
          'Stopping',
          undefined
        )
      : internalContext.setLocalRenderInfo(
          callId,
          renderInfo.stream as LocalVideoStream,
          'Stopping',
          renderInfo.renderer
        );
=======
    _logStreamEvent(EventNames.STREAM_STOPPING, streamLogInfo);
    internalContext.setLocalRenderInfo(callId, renderInfo.stream, 'Stopping', renderInfo.renderer);
>>>>>>> 9ec1a3f6
    return;
  }

  if (renderInfo.renderer) {
<<<<<<< HEAD
    disposeViewType === 'remote'
      ? _logDisposeStreamEvent(EventNames.DISPOSING_REMOTE_RENDERER, streamLogInfo)
      : _logDisposeStreamEvent(EventNames.DISPOSING_LOCAL_RENDERER, streamLogInfo);
=======
    _logStreamEvent(EventNames.DISPOSING_RENDERER, streamLogInfo);
>>>>>>> 9ec1a3f6
    renderInfo.renderer.dispose();
    // Else the state must be in the "Rendered" state, so we can dispose the renderer and clean up the state.
    if (disposeViewType === 'remote') {
      internalContext.setRemoteRenderInfo(
        callId,
        participantKey,
        streamId,
        renderInfo.stream as RemoteVideoStream,
        'NotRendered',
        undefined
      );
    } else if (disposeViewType === 'local') {
      internalContext.setLocalRenderInfo(callId, renderInfo.stream as LocalVideoStream, 'NotRendered', undefined);
      context.setLocalVideoStreamRendererView(callId, undefined);
    }
  } else {
<<<<<<< HEAD
    disposeViewType === 'remote'
      ? _logDisposeStreamEvent(EventNames.REMOTE_RENDERER_NOT_FOUND, streamLogInfo)
      : _logDisposeStreamEvent(EventNames.LOCAL_RENDERER_NOT_FOUND, streamLogInfo);
=======
    _logStreamEvent(EventNames.RENDERER_NOT_FOUND, streamLogInfo);
>>>>>>> 9ec1a3f6
  }
}

function disposeViewUnparentedVideo(
  context: CallContext,
  internalContext: InternalCallContext,
  stream: LocalVideoStreamState
): void {
  const streamType = stream.mediaStreamType;
  const streamLogInfo = { streamType, streamEventType: 'disposeViewUnparented' };

  _logStreamEvent(EventNames.START_DISPOSE_STREAM, streamLogInfo);

  context.deleteDeviceManagerUnparentedView(stream);

  const renderInfo = internalContext.getUnparentedRenderInfo(stream);
  if (!renderInfo) {
    _logStreamEvent(EventNames.DISPOSE_INFO_NOT_FOUND, streamLogInfo);
    return;
  }

  if (renderInfo.status === 'Rendering') {
    _logStreamEvent(EventNames.STREAM_STOPPING, streamLogInfo);
    internalContext.setUnparentedRenderInfo(stream, renderInfo.stream, 'Stopping', undefined);
  } else {
    internalContext.deleteUnparentedRenderInfo(stream);
  }

  if (renderInfo.renderer) {
    _logStreamEvent(EventNames.DISPOSING_RENDERER, streamLogInfo);
    renderInfo.renderer.dispose();
  } else {
    _logStreamEvent(EventNames.RENDERER_NOT_FOUND, streamLogInfo);
  }
}

/**
 * @private
 */
export function createView(
  context: CallContext,
  internalContext: InternalCallContext,
  callId: string | undefined,
  participantId: CommunicationIdentifierKind | string | undefined,
  stream: LocalVideoStreamState | RemoteVideoStreamState,
  options?: CreateViewOptions
): Promise<CreateViewResult | undefined> {
  const streamType = stream.mediaStreamType;

  if (callId) {
    return createViewVideo(context, internalContext, callId, stream, participantId, options);
  } else if (!('id' in stream) && !callId) {
    // Render LocalVideoStream that is not part of a Call
    // Because it is not part of the call we don't tee errors to state naturally (e.g. via a Call Client function such as startVideo).
    // We do not have a startLocalPreviewVideo function, so as a workaround we ensure any errors are propagated here.
    return context.withAsyncErrorTeedToState(
      async () => await createViewUnparentedVideo(context, internalContext, stream, options),
      'Call.startVideo'
    )();
  } else {
    _logStreamEvent(EventNames.CREATE_STREAM_INVALID_PARAMS, { streamType });
    return Promise.resolve(undefined);
  }
}

/**
 * @private
 */
export function disposeView(
  context: CallContext,
  internalContext: InternalCallContext,
  callId: string | undefined,
  participantId: CommunicationIdentifierKind | string | undefined,
  stream: LocalVideoStreamState | RemoteVideoStreamState
): void {
  const streamType = stream.mediaStreamType;
  if (callId) {
    disposeViewVideo(context, internalContext, callId, stream, participantId);
    //   // Stop rendering RemoteVideoStream that is part of a Call
    //   disposeViewRemoteVideo(context, internalContext, callId, participantId, stream);
    // } else if (!('id' in stream) && callId) {
    //   // Stop rendering LocalVideoStream that is part of a Call
    //   disposeViewLocalVideo(context, internalContext, callId);
  } else if (!('id' in stream) && !callId) {
    // Stop rendering LocalVideoStream that is not part of a Call
    // Because it is not part of the call we don't tee errors to state naturally (e.g. via a Call Client function such as startVideo).
    // We do not have a stopLocalPreviewVideo function, so as a workaround we ensure any errors are propagated here.
    context.withErrorTeedToState(
      () => disposeViewUnparentedVideo(context, internalContext, stream),
      'Call.stopVideo'
    )();
  } else {
    _logStreamEvent(EventNames.DISPOSE_STREAM_INVALID_PARAMS, { streamType });
    return;
  }
}

/**
 * @private
 * Only stops videos that are tied to a Call.
 */
export function disposeAllViewsFromCall(
  context: CallContext,
  internalContext: InternalCallContext,
  callId: string
): void {
  const callStreams = internalContext.getRemoteRenderInfoForCall(callId);
  if (callStreams) {
    for (const [participantKey, participantStreams] of callStreams.entries()) {
      for (const [_, remoteStreamAndRenderer] of participantStreams.entries()) {
        // We don't want to accept SDK stream as parameter but we also don't cache the declarative stream so we have to
        // convert the SDK stream to declarative stream which is not pretty so this could use some further refactoring.
        disposeView(
          context,
          internalContext,
          callId,
          participantKey,
          convertSdkRemoteStreamToDeclarativeRemoteStream(remoteStreamAndRenderer.stream)
        );
      }
    }
  }
  const localStreamAndRenderer = internalContext.getLocalRenderInfo(callId);
  if (localStreamAndRenderer && localStreamAndRenderer.renderer) {
    // We don't want to accept SDK stream as parameter but we also don't cache the declarative stream so we have to
    // convert the SDK stream to declarative stream which is not pretty so this could use some further refactoring.
    disposeView(
      context,
      internalContext,
      callId,
      undefined,
      convertSdkLocalStreamToDeclarativeLocalStream(localStreamAndRenderer.stream)
    );
  }
}

/**
 * @private
 */
export function disposeAllViews(context: CallContext, internalContext: InternalCallContext): void {
  const callIds = internalContext.getCallIds();
  for (const callId of callIds) {
    disposeAllViewsFromCall(context, internalContext, callId);
  }
}<|MERGE_RESOLUTION|>--- conflicted
+++ resolved
@@ -313,63 +313,65 @@
   stream: RemoteVideoStreamState | LocalVideoStreamState,
   participantId?: CommunicationIdentifierKind | string
 ): void {
-<<<<<<< HEAD
   // we can only have 3 types of createView
-  let disposeViewType: 'local' | 'remote' | 'unparented';
-=======
-  const streamId = stream.id;
-  const streamType = stream.mediaStreamType;
-  let participantKey;
-  if (typeof participantId === 'string') {
-    participantKey = participantId;
-  } else {
-    participantKey = toFlatCommunicationIdentifier(participantId);
-  }
-
-  const streamLogInfo = { callId, participantKey, streamId, streamType, streamEventType: 'disposeViewRemote' };
-
-  _logStreamEvent(EventNames.START_DISPOSE_STREAM, streamLogInfo);
->>>>>>> 9ec1a3f6
+  let streamEventType: 'disposeViewLocal' | 'remote' | 'unparented';
 
   // we will reuse these for local as well but we need to make sure the remote stream is passed in like before.
   let streamId;
   let streamType;
 
-<<<<<<< HEAD
   if (participantId) {
-    disposeViewType = 'remote';
+    streamEventType = 'remote';
   } else if (callId) {
-    disposeViewType = 'local';
+    streamEventType = 'local';
   } else {
     // TODO update for when unparented view.
-    disposeViewType = 'local';
+    streamEventType = 'local';
   }
 
   if (stream) {
     streamType = stream.mediaStreamType;
-    if (disposeViewType === 'remote') {
+    if (streamEventType === 'remote') {
       streamId = (stream as RemoteVideoStream).id;
     }
   }
 
   // we want to check to see if there is a participantId this will tell us whether its a local stream or a remote one.
   let participantKey;
-  if (disposeViewType === 'remote' && participantId) {
+  if (streamEventType === 'remote' && participantId) {
     if (typeof participantId === 'string') {
       participantKey = participantId;
     } else {
       participantKey = toFlatCommunicationIdentifier(participantId);
     }
-=======
-  const renderInfo = internalContext.getRemoteRenderInfoForParticipant(callId, participantKey, streamId);
+  }
+  const streamLogInfo = { callId, participantKey, streamId, streamType };
+
+  streamEventType === 'remote'
+    ? _logDisposeStreamEvent(EventNames.START_DISPOSE_REMOTE_STREAM, streamLogInfo)
+    : _logDisposeStreamEvent(EventNames.START_DISPOSE_LOCAL_STREAM, streamLogInfo);
+
+  if (streamEventType === 'remote') {
+    context.setRemoteVideoStreamRendererView(callId, participantKey, streamId, undefined);
+  }
+
+  const renderInfo =
+    streamEventType === 'remote'
+      ? internalContext.getRemoteRenderInfoForParticipant(callId, participantKey, streamId)
+      : internalContext.getLocalRenderInfo(callId);
+
   if (!renderInfo) {
-    _logStreamEvent(EventNames.DISPOSE_INFO_NOT_FOUND, streamLogInfo);
+    streamEventType === 'remote'
+      ? _logDisposeStreamEvent(EventNames.REMOTE_DISPOSE_INFO_NOT_FOUND, streamLogInfo)
+      : _logDisposeStreamEvent(EventNames.LOCAL_DISPOSE_INFO_NOT_FOUND, streamLogInfo);
     return;
   }
 
   // Nothing to dispose of or clean up -- we can safely exit early here.
   if (renderInfo.status === 'NotRendered') {
-    _logStreamEvent(EventNames.STREAM_ALREADY_DISPOSED, streamLogInfo);
+    streamEventType === 'remote'
+      ? _logDisposeStreamEvent(EventNames.REMOTE_STREAM_ALREADY_DISPOSED, streamLogInfo)
+      : _logDisposeStreamEvent(EventNames.LOCAL_STREAM_ALREADY_DISPOSED, streamLogInfo);
     return;
   }
 
@@ -377,98 +379,20 @@
   // when the stream is being created in createView but hasn't been completed being created yet. The createView
   // method will see the "stopping" status and perform the cleanup
   if (renderInfo.status === 'Stopping') {
-    _logStreamEvent(EventNames.STREAM_STOPPING, streamLogInfo);
-    return;
->>>>>>> 9ec1a3f6
-  }
-  const streamLogInfo = { callId, participantKey, streamId, streamType };
-
-<<<<<<< HEAD
-  disposeViewType === 'remote'
-    ? _logDisposeStreamEvent(EventNames.START_DISPOSE_REMOTE_STREAM, streamLogInfo)
-    : _logDisposeStreamEvent(EventNames.START_DISPOSE_LOCAL_STREAM, streamLogInfo);
-
-  if (disposeViewType === 'remote') {
-    context.setRemoteVideoStreamRendererView(callId, participantKey, streamId, undefined);
-=======
+    streamEventType === 'remote'
+      ? _logDisposeStreamEvent(EventNames.REMOTE_STREAM_STOPPING, streamLogInfo)
+      : _logDisposeStreamEvent(EventNames.LOCAL_STREAM_STOPPING, streamLogInfo);
+    return;
+  }
+
   // If the stream is in the middle of being rendered (i.e. has state "Rendering"), we need the status as
   // "stopping" without performing any cleanup. This will tell the `createView` method that it should stop
   // rendering and clean up the state once the view has finished being created.
   if (renderInfo.status === 'Rendering') {
-    _logStreamEvent(EventNames.STREAM_STOPPING, streamLogInfo);
-    internalContext.setRemoteRenderInfo(callId, participantKey, streamId, renderInfo.stream, 'Stopping', undefined);
-    return;
-  }
-
-  if (renderInfo.renderer) {
-    _logStreamEvent(EventNames.DISPOSING_RENDERER, streamLogInfo);
-    renderInfo.renderer.dispose();
-    // Else the state must be in the "Rendered" state, so we can dispose the renderer and clean up the state.
-    internalContext.setRemoteRenderInfo(callId, participantKey, streamId, renderInfo.stream, 'NotRendered', undefined);
-  } else {
-    _logStreamEvent(EventNames.RENDERER_NOT_FOUND, streamLogInfo);
->>>>>>> 9ec1a3f6
-  }
-
-<<<<<<< HEAD
-  const renderInfo =
-    disposeViewType === 'remote'
-      ? internalContext.getRemoteRenderInfoForParticipant(callId, participantKey, streamId)
-      : internalContext.getLocalRenderInfo(callId);
-
-  if (!renderInfo) {
-    disposeViewType === 'remote'
-      ? _logDisposeStreamEvent(EventNames.REMOTE_DISPOSE_INFO_NOT_FOUND, streamLogInfo)
-      : _logDisposeStreamEvent(EventNames.LOCAL_DISPOSE_INFO_NOT_FOUND, streamLogInfo);
-=======
-function disposeViewLocalVideo(context: CallContext, internalContext: InternalCallContext, callId: string): void {
-  const renderInfo = internalContext.getLocalRenderInfo(callId);
-  const streamType = renderInfo?.stream.mediaStreamType;
-  const streamLogInfo = { callId, streamType, streamEventType: 'disposeViewLocal' };
-
-  _logStreamEvent(EventNames.START_DISPOSE_STREAM, streamLogInfo);
-
-  if (!renderInfo) {
-    _logStreamEvent(EventNames.DISPOSE_INFO_NOT_FOUND, streamLogInfo);
->>>>>>> 9ec1a3f6
-    return;
-  }
-
-  // Nothing to dispose of or clean up -- we can safely exit early here.
-  if (renderInfo.status === 'NotRendered') {
-<<<<<<< HEAD
-    disposeViewType === 'remote'
-      ? _logDisposeStreamEvent(EventNames.REMOTE_STREAM_ALREADY_DISPOSED, streamLogInfo)
-      : _logDisposeStreamEvent(EventNames.LOCAL_STREAM_ALREADY_DISPOSED, streamLogInfo);
-=======
-    _logStreamEvent(EventNames.STREAM_ALREADY_DISPOSED, streamLogInfo);
->>>>>>> 9ec1a3f6
-    return;
-  }
-
-  // Status is already marked as "stopping" so we can exit early here. This is because stopping only occurs
-  // when the stream is being created in createView but hasn't been completed being created yet. The createView
-  // method will see the "stopping" status and perform the cleanup
-  if (renderInfo.status === 'Stopping') {
-<<<<<<< HEAD
-    disposeViewType === 'remote'
+    streamEventType === 'remote'
       ? _logDisposeStreamEvent(EventNames.REMOTE_STREAM_STOPPING, streamLogInfo)
       : _logDisposeStreamEvent(EventNames.LOCAL_STREAM_STOPPING, streamLogInfo);
-=======
-    _logStreamEvent(EventNames.STREAM_STOPPING, streamLogInfo);
->>>>>>> 9ec1a3f6
-    return;
-  }
-
-  // If the stream is in the middle of being rendered (i.e. has state "Rendering"), we need the status as
-  // "stopping" without performing any cleanup. This will tell the `createView` method that it should stop
-  // rendering and clean up the state once the view has finished being created.
-  if (renderInfo.status === 'Rendering') {
-<<<<<<< HEAD
-    disposeViewType === 'remote'
-      ? _logDisposeStreamEvent(EventNames.REMOTE_STREAM_STOPPING, streamLogInfo)
-      : _logDisposeStreamEvent(EventNames.LOCAL_STREAM_STOPPING, streamLogInfo);
-    disposeViewType === 'remote'
+    streamEventType === 'remote'
       ? internalContext.setRemoteRenderInfo(
           callId,
           participantKey,
@@ -483,24 +407,16 @@
           'Stopping',
           renderInfo.renderer
         );
-=======
-    _logStreamEvent(EventNames.STREAM_STOPPING, streamLogInfo);
-    internalContext.setLocalRenderInfo(callId, renderInfo.stream, 'Stopping', renderInfo.renderer);
->>>>>>> 9ec1a3f6
     return;
   }
 
   if (renderInfo.renderer) {
-<<<<<<< HEAD
-    disposeViewType === 'remote'
+    streamEventType === 'remote'
       ? _logDisposeStreamEvent(EventNames.DISPOSING_REMOTE_RENDERER, streamLogInfo)
       : _logDisposeStreamEvent(EventNames.DISPOSING_LOCAL_RENDERER, streamLogInfo);
-=======
-    _logStreamEvent(EventNames.DISPOSING_RENDERER, streamLogInfo);
->>>>>>> 9ec1a3f6
     renderInfo.renderer.dispose();
     // Else the state must be in the "Rendered" state, so we can dispose the renderer and clean up the state.
-    if (disposeViewType === 'remote') {
+    if (streamEventType === 'remote') {
       internalContext.setRemoteRenderInfo(
         callId,
         participantKey,
@@ -509,18 +425,14 @@
         'NotRendered',
         undefined
       );
-    } else if (disposeViewType === 'local') {
+    } else if (streamEventType === 'local') {
       internalContext.setLocalRenderInfo(callId, renderInfo.stream as LocalVideoStream, 'NotRendered', undefined);
       context.setLocalVideoStreamRendererView(callId, undefined);
     }
   } else {
-<<<<<<< HEAD
-    disposeViewType === 'remote'
+    streamEventType === 'remote'
       ? _logDisposeStreamEvent(EventNames.REMOTE_RENDERER_NOT_FOUND, streamLogInfo)
       : _logDisposeStreamEvent(EventNames.LOCAL_RENDERER_NOT_FOUND, streamLogInfo);
-=======
-    _logStreamEvent(EventNames.RENDERER_NOT_FOUND, streamLogInfo);
->>>>>>> 9ec1a3f6
   }
 }
 
