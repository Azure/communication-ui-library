--- conflicted
+++ resolved
@@ -86,12 +86,8 @@
     remoteParticipants: {},
     remoteParticipantsEnded: {},
     recording: { isRecordingActive: false },
-<<<<<<< HEAD
     /* @conditional-compile-remove(local-recording-notification) */
     localRecording: { isLocalRecordingActive: false },
-    /* @conditional-compile-remove(raise-hand) */
-=======
->>>>>>> 8cd47c24
     raiseHand: { raisedHands: [] },
     /* @conditional-compile-remove(reaction) */
     localParticipantReaction: undefined,
