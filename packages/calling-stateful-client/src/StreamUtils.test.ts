--- conflicted
+++ resolved
@@ -13,17 +13,7 @@
 import { Call, LocalVideoStream, RemoteParticipant, RemoteVideoStream } from './CallClientState';
 import { CallContext } from './CallContext';
 import { InternalCallContext } from './InternalCallContext';
-<<<<<<< HEAD
-import { startRenderVideo, stopRenderVideo, stopRenderVideoAll, stopRenderVideoAllCalls } from './StreamUtils';
-=======
-import {
-  MAX_UNPARENTED_VIEWS_LENGTH,
-  createView,
-  disposeView,
-  disposeAllViewsFromCall,
-  disposeAllViews
-} from './StreamUtils';
->>>>>>> f67518ba
+import { createView, disposeView, disposeAllViewsFromCall, disposeAllViews } from './StreamUtils';
 import { createMockRemoteVideoStream } from './TestUtils';
 
 jest.mock('@azure/communication-calling', () => {
@@ -164,15 +154,14 @@
     ).toBeDefined();
   });
 
-<<<<<<< HEAD
-  test('stores the correct state and start rendering when startRenderVideo is called on local stream', async () => {
+  test('stores the correct state and start rendering when createView is called on local stream', async () => {
     const { context, internalContext } = createContexts();
     const call = createMockCall(mockCallId);
     addMockLocalStream(call);
     context.setCall(call);
     addSdkLocalStream(internalContext, mockCallId);
 
-    await startRenderVideo(context, internalContext, mockCallId, {} as LocalVideoStream);
+    await createView(context, internalContext, mockCallId, {} as LocalVideoStream);
 
     expect(internalContext.getLocalVideoStream(mockCallId)).toBeDefined();
     expect(internalContext.getLocalVideoStreamRenderer(mockCallId)).toBeDefined();
@@ -180,10 +169,7 @@
     expect(context.getState().calls.get(mockCallId)?.localVideoStreams[0].viewAndStatus.view).toBeDefined();
   });
 
-  test('cleans up state and stop rendering when stopRenderVideo is called on remote stream', async () => {
-=======
   test('cleans up state and stop rendering when disposeView is called on remote stream', async () => {
->>>>>>> f67518ba
     const { context, internalContext } = createContexts();
     const call = createMockCall(mockCallId);
     const remoteVideoStream = addMockRemoteStreamAndParticipant(call, mockParticipantKey, mockStreamId);
@@ -371,54 +357,16 @@
     ).not.toBeDefined();
   });
 
-<<<<<<< HEAD
   test('is able to render LocalVideoStream not tied to a call and store in unparented state', async () => {
     const { context, internalContext } = createContexts();
     const localVideoStream = {
       source: { name: 'a', id: 'a', deviceType: 'Unknown' }
     } as LocalVideoStream;
-    await startRenderVideo(context, internalContext, undefined, localVideoStream);
+    await createView(context, internalContext, undefined, localVideoStream);
     expect(internalContext.getUnparentedStreamAndRenderer(localVideoStream)).toBeDefined();
     expect(context.getState().deviceManager.unparentedViews.get(localVideoStream)).toBeDefined();
     expect(context.getState().deviceManager.unparentedViews.get(localVideoStream)?.status).toBe('Completed');
     expect(context.getState().deviceManager.unparentedViews.get(localVideoStream)?.view).toBeDefined();
-=======
-  test('stores the correct state and start rendering when createView is called on local stream', async () => {
-    const { context, internalContext } = createContexts();
-    const call = createMockCall(mockCallId);
-    addMockLocalStream(call);
-    context.setCall(call);
-    addSdkLocalStream(internalContext, mockCallId);
-
-    await createView(context, internalContext, mockCallId, {} as LocalVideoStream);
-
-    expect(internalContext.getLocalVideoStream(mockCallId)).toBeDefined();
-    expect(internalContext.getLocalVideoStreamRenderer(mockCallId)).toBeDefined();
-    expect(context.getState().calls.get(mockCallId)?.localVideoStreams[0].videoStreamRendererView).toBeDefined();
-  });
-
-  test('cleans up state and stop rendering when disposeView is called on remote stream', async () => {
-    const { context, internalContext } = createContexts();
-    const call = createMockCall(mockCallId);
-    addMockLocalStream(call);
-    context.setCall(call);
-    addSdkLocalStream(internalContext, mockCallId);
-
-    await createView(context, internalContext, mockCallId, {} as LocalVideoStream);
-
-    disposeView(context, internalContext, mockCallId, {} as LocalVideoStream);
-
-    expect(internalContext.getLocalVideoStreamRenderer(mockCallId)).not.toBeDefined();
-    expect(context.getState().calls.get(mockCallId)?.localVideoStreams[0].videoStreamRendererView).not.toBeDefined();
-  });
-
-  test('is able to render LocalVideoStream not tied to a call and store in unparented state', async () => {
-    const { context, internalContext } = createContexts();
-    await createView(context, internalContext, undefined, {
-      source: { name: 'a', id: 'a', deviceType: 'Unknown' }
-    } as LocalVideoStream);
-    expect(internalContext.getUnparentedStreamAndRenderer(0)).toBeDefined();
-    expect(context.getState().deviceManager.unparentedViews[0]).toBeDefined();
   });
 
   test('is able to render LocalVideoStream not tied to a call and stop rendering it by reference find', async () => {
@@ -429,25 +377,6 @@
 
     await createView(context, internalContext, undefined, localVideoStream);
     disposeView(context, internalContext, undefined, localVideoStream);
-
-    expect(internalContext.getUnparentedStreamAndRenderer(0)).not.toBeDefined();
-    expect(context.getState().deviceManager.unparentedViews[0]).not.toBeDefined();
->>>>>>> f67518ba
-  });
-
-  test('is able to render LocalVideoStream not tied to a call and stop rendering it by reference find', async () => {
-    const { context, internalContext } = createContexts();
-    const localVideoStream = {
-      source: { name: 'a', id: 'a', deviceType: 'Unknown' }
-    } as LocalVideoStream;
-
-<<<<<<< HEAD
-    await startRenderVideo(context, internalContext, undefined, localVideoStream);
-    stopRenderVideo(context, internalContext, undefined, localVideoStream);
-=======
-    await createView(context, internalContext, undefined, differentReferenceLocalVideoStream);
-    disposeView(context, internalContext, undefined, localVideoStream);
->>>>>>> f67518ba
 
     expect(internalContext.getUnparentedStreamAndRenderer(localVideoStream)).not.toBeDefined();
     expect(context.getState().deviceManager.unparentedViews.get(localVideoStream)).not.toBeDefined();
@@ -464,45 +393,11 @@
       mediaStreamType: 'Video'
     } as LocalVideoStream;
 
-<<<<<<< HEAD
-    await startRenderVideo(context, internalContext, undefined, localVideoStream);
-    stopRenderVideo(context, internalContext, undefined, incorrectVideoStream);
+    await createView(context, internalContext, undefined, localVideoStream);
+    disposeView(context, internalContext, undefined, incorrectVideoStream);
 
     expect(internalContext.getUnparentedStreamAndRenderer(localVideoStream)).toBeDefined();
     expect(context.getState().deviceManager.unparentedViews.get(localVideoStream)?.status).toBe('Completed');
     expect(context.getState().deviceManager.unparentedViews.get(localVideoStream)?.view).toBeDefined();
-=======
-    await createView(context, internalContext, undefined, localVideoStream);
-    let gotException = false;
-    try {
-      disposeView(context, internalContext, undefined, incorrectVideoStream);
-    } catch (e) {
-      gotException = true;
-    }
-
-    expect(gotException).toBeTruthy();
-    expect(internalContext.getUnparentedStreamAndRenderer(0)).toBeDefined();
-    expect(context.getState().deviceManager.unparentedViews[0]).toBeDefined();
-  });
-
-  test('is able to render LocalVideoStream not tied to a call but not exceed MAX_UNPARENTED_VIEWS_LENGTH', async () => {
-    const { context, internalContext } = createContexts();
-
-    let gotException = false;
-    for (let i = 0; i < MAX_UNPARENTED_VIEWS_LENGTH * 2; i++) {
-      const localVideoStream = {
-        source: { name: i.toString(), id: i.toString(), deviceType: 'Unknown' },
-        mediaStreamType: 'Video'
-      } as LocalVideoStream;
-      try {
-        await createView(context, internalContext, undefined, localVideoStream);
-      } catch (e) {
-        gotException = true;
-      }
-    }
-
-    expect(gotException).toBeTruthy();
-    expect(context.getState().deviceManager.unparentedViews.length).toBe(MAX_UNPARENTED_VIEWS_LENGTH);
->>>>>>> f67518ba
   });
 });