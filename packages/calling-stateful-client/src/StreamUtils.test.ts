// Copyright (c) Microsoft Corporation.
// Licensed under the MIT License.

import {
  CallerInfo,
  CreateViewOptions,
  VideoStreamRenderer,
  VideoStreamRendererView,
  LocalVideoStream as SdkLocalVideoStream,
  RemoteVideoStream as SdkRemoteVideoStream,
  VideoDeviceInfo
} from '@azure/communication-calling';
/* @conditional-compile-remove(teams-identity-support) */
import { CallKind } from '@azure/communication-calling';
import { CommunicationUserKind } from '@azure/communication-common';
import { CallState, LocalVideoStreamState, RemoteParticipantState, RemoteVideoStreamState } from './CallClientState';
import { CallContext } from './CallContext';
import { InternalCallContext } from './InternalCallContext';
import { createView, disposeView, disposeAllViewsFromCall, disposeAllViews } from './StreamUtils';
import { createMockLocalVideoStream, createMockRemoteVideoStream } from './TestUtils';
import { toFlatCommunicationIdentifier } from '@internal/acs-ui-common';

jest.mock('@azure/communication-calling', () => {
  return {
    CallClient: jest.fn().mockImplementation(() => {
      return {};
    }),
    // eslint-disable-next-line @typescript-eslint/no-unused-vars
    LocalVideoStream: jest.fn().mockImplementation((info: VideoDeviceInfo) => {
      return createMockLocalVideoStream();
    }),
    // eslint-disable-next-line @typescript-eslint/no-unused-vars
    VideoStreamRenderer: jest.fn().mockImplementation((videoStream: SdkLocalVideoStream | SdkRemoteVideoStream) => {
      return {
        // eslint-disable-next-line @typescript-eslint/no-unused-vars
        createView: (options?: CreateViewOptions) => {
          return Promise.resolve<VideoStreamRendererView>({} as VideoStreamRendererView);
        },
        // eslint-disable-next-line @typescript-eslint/no-empty-function
        dispose: () => {}
      };
    }),
    Features: {
      VideoEffects: undefined
    }
  };
});

const mockCallId = 'callId';
const mockCallId2 = 'callId2';
const mockParticipantIdentifier = {
  kind: 'communicationUser',
  communicationUserId: 'participantKey'
} as CommunicationUserKind;
const mockParticipantIdentifier2 = {
  kind: 'communicationUser',
  communicationUserId: 'participantKey2'
} as CommunicationUserKind;
const mockStreamId = 1;
const mockStreamId2 = 2;

interface TestData {
  context: CallContext;
  internalContext: InternalCallContext;
}

function createMockCall(mockCallId: string): CallState {
  const call: CallState = {
    /* @conditional-compile-remove(teams-identity-support) */
    kind: 'Call' as CallKind,
    id: mockCallId,
    callerInfo: {} as CallerInfo,
    state: 'None',
    diagnostics: {
      network: {
        latest: {}
      },
      media: {
        latest: {}
      }
    },
    direction: 'Incoming',
    isMuted: true,
    isScreenSharingOn: false,
    localVideoStreams: [],
    remoteParticipants: {},
    remoteParticipantsEnded: {},
    recording: { isRecordingActive: false },
    /* @conditional-compile-remove(raise-hand) */
    raiseHand: { raisedHands: [] },
    /* @conditional-compile-remove(reaction) */
    localParticipantReaction: undefined,
    transcription: { isTranscriptionActive: false },
    screenShareRemoteParticipant: undefined,
    startTime: new Date(),
    endTime: undefined,
    dominantSpeakers: undefined,
    /* @conditional-compile-remove(close-captions) */
    captionsFeature: {
      captions: [],
      supportedSpokenLanguages: [],
      supportedCaptionLanguages: [],
      currentCaptionLanguage: '',
      currentSpokenLanguage: '',
      isCaptionsFeatureActive: false,
      startCaptionsInProgress: false
    },
    /* @conditional-compile-remove(call-transfer) */
    transfer: {
      acceptedTransfers: {}
    },
    /* @conditional-compile-remove(optimal-video-count) */
    optimalVideoCount: {
      maxRemoteVideoStreams: 4
    },
<<<<<<< HEAD
    pptLive: { isActive: false }
=======
    /* @conditional-compile-remove(ppt-live) */
    pptLive: { isActivated: false }
>>>>>>> 17a8401f
  };
  return call;
}

function addMockRemoteStreamAndParticipant(
  call: CallState,
  identifier: CommunicationUserKind,
  streamId: number
): RemoteVideoStreamState {
  const participant: RemoteParticipantState = {
    identifier: identifier,
    state: 'Connected',
    videoStreams: {},
    isMuted: true,
    isSpeaking: false
  };
  const remoteVideoStream: RemoteVideoStreamState = {
    id: streamId,
    mediaStreamType: 'Video',
    isAvailable: true,
    /* @conditional-compile-remove(video-stream-is-receiving-flag) */
    isReceiving: true,
    view: undefined
  };
  participant.videoStreams[streamId] = remoteVideoStream;
  call.remoteParticipants[toFlatCommunicationIdentifier(identifier)] = participant;
  return remoteVideoStream;
}

function createContexts(): TestData {
  const context = new CallContext({ kind: 'communicationUser', communicationUserId: '' });
  const internalContext = new InternalCallContext();

  return {
    context: context,
    internalContext: internalContext
  };
}

function addSdkRemoteStream(
  internalContext: InternalCallContext,
  callId: string,
  identifier: CommunicationUserKind,
  streamId: number
): void {
  const sdkRemoteVideoStream = createMockRemoteVideoStream(streamId);
  sdkRemoteVideoStream.isAvailable = true;
  internalContext.setRemoteRenderInfo(
    callId,
    toFlatCommunicationIdentifier(identifier),
    streamId,
    sdkRemoteVideoStream,
    'NotRendered',
    undefined
  );
}

function addMockLocalStream(call: CallState): void {
  call.localVideoStreams.push({ mediaStreamType: 'Video' } as LocalVideoStreamState);
}

function addSdkLocalStream(internalContext: InternalCallContext, callId: string): void {
  internalContext.setLocalRenderInfo(
    callId,
    'Video',
    new SdkLocalVideoStream({} as VideoDeviceInfo),
    'NotRendered',
    undefined
  );
}

describe('stream utils', () => {
  test('stores the correct state and start rendering when createView is called on remote stream', async () => {
    const { context, internalContext } = createContexts();
    const call = createMockCall(mockCallId);
    const remoteVideoStream = addMockRemoteStreamAndParticipant(call, mockParticipantIdentifier, mockStreamId);
    context.setCall(call);
    addSdkRemoteStream(internalContext, mockCallId, mockParticipantIdentifier, mockStreamId);

    await createView(context, internalContext, mockCallId, mockParticipantIdentifier, remoteVideoStream);

    expect(
      internalContext.getRemoteRenderInfoForParticipant(
        mockCallId,
        toFlatCommunicationIdentifier(mockParticipantIdentifier),
        mockStreamId
      )?.renderer
    ).toBeDefined();
    expect(
      internalContext.getRemoteRenderInfoForParticipant(
        mockCallId,
        toFlatCommunicationIdentifier(mockParticipantIdentifier),
        mockStreamId
      )?.status
    ).toBe('Rendered');
    expect(
      context.getState().calls[mockCallId]?.remoteParticipants[toFlatCommunicationIdentifier(mockParticipantIdentifier)]
        ?.videoStreams[mockStreamId]?.view
    ).toBeDefined();
  });

  test('stores the correct state and start rendering when createView is called on local stream', async () => {
    const { context, internalContext } = createContexts();
    const call = createMockCall(mockCallId);
    addMockLocalStream(call);
    context.setCall(call);
    addSdkLocalStream(internalContext, mockCallId);

    // participantId is undefined since when createView is invoked without a participant Id
    // it is supposed to be creating the view for the local participant.
    await createView(context, internalContext, mockCallId, undefined, {
      mediaStreamType: 'Video'
    } as LocalVideoStreamState);

    expect(internalContext.getLocalRenderInfo(mockCallId, 'Video')).toBeDefined();
    expect(internalContext.getLocalRenderInfo(mockCallId, 'Video')?.stream).toBeDefined();
    expect(internalContext.getLocalRenderInfo(mockCallId, 'Video')?.renderer).toBeDefined();
    expect(internalContext.getLocalRenderInfo(mockCallId, 'Video')?.status).toBe('Rendered');
    expect(context.getState().calls[mockCallId]?.localVideoStreams[0].view).toBeDefined();
  });

  test('cleans up state and stop rendering when disposeView is called on remote stream', async () => {
    const { context, internalContext } = createContexts();
    const call = createMockCall(mockCallId);
    const remoteVideoStream = addMockRemoteStreamAndParticipant(call, mockParticipantIdentifier, mockStreamId);
    context.setCall(call);
    addSdkRemoteStream(internalContext, mockCallId, mockParticipantIdentifier, mockStreamId);

    await createView(context, internalContext, mockCallId, mockParticipantIdentifier, remoteVideoStream);

    disposeView(context, internalContext, mockCallId, mockParticipantIdentifier, remoteVideoStream);

    expect(
      internalContext.getRemoteRenderInfoForParticipant(
        mockCallId,
        toFlatCommunicationIdentifier(mockParticipantIdentifier),
        mockStreamId
      )?.renderer
    ).not.toBeDefined();
    expect(
      internalContext.getRemoteRenderInfoForParticipant(
        mockCallId,
        toFlatCommunicationIdentifier(mockParticipantIdentifier),
        mockStreamId
      )?.status
    ).toBe('NotRendered');
    expect(
      context.getState().calls[mockCallId]?.remoteParticipants[toFlatCommunicationIdentifier(mockParticipantIdentifier)]
        ?.videoStreams[mockStreamId]?.view
    ).not.toBeDefined();
  });

  test('cleans up state and stop rendering when disposeAllViewsFromCall is called on multiple remote streams', async () => {
    const { context, internalContext } = createContexts();
    const call = createMockCall(mockCallId);
    const remoteVideoStream = addMockRemoteStreamAndParticipant(call, mockParticipantIdentifier, mockStreamId);
    const remoteVideoStream2 = addMockRemoteStreamAndParticipant(call, mockParticipantIdentifier2, mockStreamId2);
    context.setCall(call);
    addSdkRemoteStream(internalContext, mockCallId, mockParticipantIdentifier, mockStreamId);
    addSdkRemoteStream(internalContext, mockCallId, mockParticipantIdentifier2, mockStreamId2);

    await createView(context, internalContext, mockCallId, mockParticipantIdentifier, remoteVideoStream);
    await createView(context, internalContext, mockCallId, mockParticipantIdentifier2, remoteVideoStream2);

    expect(
      internalContext.getRemoteRenderInfoForParticipant(
        mockCallId,
        toFlatCommunicationIdentifier(mockParticipantIdentifier),
        mockStreamId
      )?.renderer
    ).toBeDefined();
    expect(
      internalContext.getRemoteRenderInfoForParticipant(
        mockCallId,
        toFlatCommunicationIdentifier(mockParticipantIdentifier2),
        mockStreamId2
      )?.renderer
    ).toBeDefined();
    expect(
      internalContext.getRemoteRenderInfoForParticipant(
        mockCallId,
        toFlatCommunicationIdentifier(mockParticipantIdentifier),
        mockStreamId
      )?.status
    ).toBe('Rendered');
    expect(
      context.getState().calls[mockCallId]?.remoteParticipants[toFlatCommunicationIdentifier(mockParticipantIdentifier)]
        ?.videoStreams[mockStreamId]?.view
    ).toBeDefined();
    expect(
      internalContext.getRemoteRenderInfoForParticipant(
        mockCallId,
        toFlatCommunicationIdentifier(mockParticipantIdentifier2),
        mockStreamId2
      )?.status
    ).toBe('Rendered');
    expect(
      context.getState().calls[mockCallId]?.remoteParticipants[
        toFlatCommunicationIdentifier(mockParticipantIdentifier2)
      ]?.videoStreams[mockStreamId2]?.view
    ).toBeDefined();

    disposeAllViewsFromCall(context, internalContext, mockCallId);

    expect(
      internalContext.getRemoteRenderInfoForParticipant(
        mockCallId,
        toFlatCommunicationIdentifier(mockParticipantIdentifier),
        mockStreamId
      )?.renderer
    ).not.toBeDefined();
    expect(
      internalContext.getRemoteRenderInfoForParticipant(
        mockCallId,
        toFlatCommunicationIdentifier(mockParticipantIdentifier2),
        mockStreamId2
      )?.renderer
    ).not.toBeDefined();
    expect(
      internalContext.getRemoteRenderInfoForParticipant(
        mockCallId,
        toFlatCommunicationIdentifier(mockParticipantIdentifier),
        mockStreamId
      )?.status
    ).toBe('NotRendered');
    expect(
      context.getState().calls[mockCallId]?.remoteParticipants[toFlatCommunicationIdentifier(mockParticipantIdentifier)]
        ?.videoStreams[mockStreamId]?.view
    ).not.toBeDefined();
    expect(
      internalContext.getRemoteRenderInfoForParticipant(
        mockCallId,
        toFlatCommunicationIdentifier(mockParticipantIdentifier2),
        mockStreamId2
      )?.status
    ).toBe('NotRendered');
    expect(
      context.getState().calls[mockCallId]?.remoteParticipants[
        toFlatCommunicationIdentifier(mockParticipantIdentifier2)
      ]?.videoStreams[mockStreamId2]?.view
    ).not.toBeDefined();
  });

  test('cleans up state and stop rendering if disposeAllViews called on multiple remote streams', async () => {
    const { context, internalContext } = createContexts();
    const call = createMockCall(mockCallId);
    const remoteVideoStream = addMockRemoteStreamAndParticipant(call, mockParticipantIdentifier, mockStreamId);
    const call2 = createMockCall(mockCallId2);
    const remoteVideoStream2 = addMockRemoteStreamAndParticipant(call2, mockParticipantIdentifier2, mockStreamId2);
    context.setCall(call);
    context.setCall(call2);
    addSdkRemoteStream(internalContext, mockCallId, mockParticipantIdentifier, mockStreamId);
    addSdkRemoteStream(internalContext, mockCallId2, mockParticipantIdentifier2, mockStreamId2);

    await createView(context, internalContext, mockCallId, mockParticipantIdentifier, remoteVideoStream);
    await createView(context, internalContext, mockCallId2, mockParticipantIdentifier2, remoteVideoStream2);

    expect(
      internalContext.getRemoteRenderInfoForParticipant(
        mockCallId,
        toFlatCommunicationIdentifier(mockParticipantIdentifier),
        mockStreamId
      )?.renderer
    ).toBeDefined();
    expect(
      internalContext.getRemoteRenderInfoForParticipant(
        mockCallId2,
        toFlatCommunicationIdentifier(mockParticipantIdentifier2),
        mockStreamId2
      )?.renderer
    ).toBeDefined();
    expect(
      internalContext.getRemoteRenderInfoForParticipant(
        mockCallId,
        toFlatCommunicationIdentifier(mockParticipantIdentifier),
        mockStreamId
      )?.status
    ).toBe('Rendered');
    expect(
      context.getState().calls[mockCallId]?.remoteParticipants[toFlatCommunicationIdentifier(mockParticipantIdentifier)]
        ?.videoStreams[mockStreamId]?.view
    ).toBeDefined();
    expect(
      internalContext.getRemoteRenderInfoForParticipant(
        mockCallId2,
        toFlatCommunicationIdentifier(mockParticipantIdentifier2),
        mockStreamId2
      )?.status
    ).toBe('Rendered');
    expect(
      context.getState().calls[mockCallId2]?.remoteParticipants[
        toFlatCommunicationIdentifier(mockParticipantIdentifier2)
      ]?.videoStreams[mockStreamId2]?.view
    ).toBeDefined();

    disposeAllViews(context, internalContext);

    expect(
      internalContext.getRemoteRenderInfoForParticipant(
        mockCallId,
        toFlatCommunicationIdentifier(mockParticipantIdentifier),
        mockStreamId
      )?.renderer
    ).not.toBeDefined();
    expect(
      internalContext.getRemoteRenderInfoForParticipant(
        mockCallId2,
        toFlatCommunicationIdentifier(mockParticipantIdentifier2),
        mockStreamId2
      )?.renderer
    ).not.toBeDefined();
    expect(
      internalContext.getRemoteRenderInfoForParticipant(
        mockCallId,
        toFlatCommunicationIdentifier(mockParticipantIdentifier),
        mockStreamId
      )?.status
    ).toBe('NotRendered');
    expect(
      context.getState().calls[mockCallId]?.remoteParticipants[toFlatCommunicationIdentifier(mockParticipantIdentifier)]
        ?.videoStreams[mockStreamId]?.view
    ).not.toBeDefined();
    expect(
      internalContext.getRemoteRenderInfoForParticipant(
        mockCallId2,
        toFlatCommunicationIdentifier(mockParticipantIdentifier2),
        mockStreamId2
      )?.status
    ).toBe('NotRendered');
    expect(
      context.getState().calls[mockCallId2]?.remoteParticipants[
        toFlatCommunicationIdentifier(mockParticipantIdentifier2)
      ]?.videoStreams[mockStreamId2]?.view
    ).not.toBeDefined();
  });

  test('is able to render LocalVideoStream not tied to a call and store in unparented state', async () => {
    const { context, internalContext } = createContexts();
    const localVideoStream = {
      source: { name: 'a', id: 'a', deviceType: 'Unknown' }
    } as LocalVideoStreamState;
    await createView(context, internalContext, undefined, undefined, localVideoStream);
    expect(internalContext.getUnparentedRenderInfo(localVideoStream)).toBeDefined();
    expect(internalContext.getUnparentedRenderInfo(localVideoStream)?.status).toBe('Rendered');

    const views = context.getState().deviceManager.unparentedViews;
    expect(views.length).toBe(1);
    expect(views[0].view).toBeDefined();
  });

  test('is able to render LocalVideoStream not tied to a call and stop rendering it by reference find', async () => {
    const { context, internalContext } = createContexts();
    const localVideoStream = {
      source: { name: 'a', id: 'a', deviceType: 'Unknown' }
    } as LocalVideoStreamState;

    await createView(context, internalContext, undefined, undefined, localVideoStream);
    disposeView(context, internalContext, undefined, undefined, localVideoStream);

    expect(internalContext.getUnparentedRenderInfo(localVideoStream)).not.toBeDefined();
    expect(context.getState().deviceManager.unparentedViews.length).toBe(0);
  });

  test('is able to render LocalVideoStream not tied to a call and not stop when incorrect stream used', async () => {
    const { context, internalContext } = createContexts();
    const localVideoStream = {
      source: { name: 'a', id: 'a', deviceType: 'Unknown' },
      mediaStreamType: 'Video'
    } as LocalVideoStreamState;
    const incorrectVideoStream = {
      source: { name: 'b', id: 'b', deviceType: 'Unknown' },
      mediaStreamType: 'ScreenSharing'
    } as LocalVideoStreamState;

    await createView(context, internalContext, undefined, undefined, localVideoStream);
    disposeView(context, internalContext, undefined, undefined, incorrectVideoStream);

    expect(internalContext.getUnparentedRenderInfo(localVideoStream)).toBeDefined();
    expect(internalContext.getUnparentedRenderInfo(localVideoStream)?.status).toBe('Rendered');

    const views = context.getState().deviceManager.unparentedViews;
    expect(views.length).toBe(1);
    expect(views[0].view).toBeDefined();
  });

  test('context state correctly has startVideo error when unparentedView throws an error creating a video stream', async () => {
    // Ensure that calling sdk's createView will throw an error for this test
    const mockedVideoStreamRenderer = VideoStreamRenderer as jest.Mock;
    mockedVideoStreamRenderer.mockImplementationOnce(() => {
      return {
        // eslint-disable-next-line @typescript-eslint/no-unused-vars
        createView: (_options?: CreateViewOptions) => {
          throw new Error('MOCK ERROR THROWN FOR TESTING');
        }
      };
    });
    // initialize variables for test
    const { context, internalContext } = createContexts();
    const localVideoStream = {
      source: { name: 'a', id: 'a', deviceType: 'Unknown' },
      mediaStreamType: 'Video'
    } as LocalVideoStreamState;

    // ensure no errors we are testing for exist already
    expect(context.getState().latestErrors['Call.startVideo']).toBeUndefined();

    // Act
    try {
      await createView(context, internalContext, undefined, undefined, localVideoStream);
    } catch (e) {
      expect(e).toBeDefined();
    }

    // Assert
    expect(context.getState().latestErrors['Call.startVideo']).toBeDefined();
  });
});<|MERGE_RESOLUTION|>--- conflicted
+++ resolved
@@ -113,12 +113,8 @@
     optimalVideoCount: {
       maxRemoteVideoStreams: 4
     },
-<<<<<<< HEAD
-    pptLive: { isActive: false }
-=======
     /* @conditional-compile-remove(ppt-live) */
     pptLive: { isActivated: false }
->>>>>>> 17a8401f
   };
   return call;
 }
