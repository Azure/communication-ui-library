// Copyright (c) Microsoft Corporation.
// Licensed under the MIT license.

import {
  CallerInfo,
  CreateViewOptions,
  VideoStreamRendererView,
  LocalVideoStream as SdkLocalVideoStream,
  RemoteVideoStream as SdkRemoteVideoStream,
  VideoDeviceInfo
} from '@azure/communication-calling';
import { CommunicationUserKind } from '@azure/communication-common';
import { Call, LocalVideoStreamState, RemoteParticipantState, RemoteVideoStreamState } from './CallClientState';
import { CallContext } from './CallContext';
import { InternalCallContext } from './InternalCallContext';
import { createView, disposeView, disposeAllViewsFromCall, disposeAllViews } from './StreamUtils';
import { createMockRemoteVideoStream } from './TestUtils';
import { toFlatCommunicationIdentifier } from 'acs-ui-common';

jest.mock('@azure/communication-calling', () => {
  return {
    CallClient: jest.fn().mockImplementation(() => {
      return {};
    }),
    // eslint-disable-next-line @typescript-eslint/no-unused-vars
    LocalVideoStream: jest.fn().mockImplementation((info: VideoDeviceInfo) => {
      return {
        source: () => {
          return {} as VideoDeviceInfo;
        },
        mediaStreamType: () => {
          return 'Video';
        },
        // eslint-disable-next-line @typescript-eslint/no-unused-vars
        switchSource: (videoDeviceInfo: VideoDeviceInfo) => {
          return Promise.resolve();
        }
      };
    }),
    // eslint-disable-next-line @typescript-eslint/no-unused-vars
    VideoStreamRenderer: jest.fn().mockImplementation((videoStream: SdkLocalVideoStream | SdkRemoteVideoStream) => {
      return {
        // eslint-disable-next-line @typescript-eslint/no-unused-vars
        createView: (options?: CreateViewOptions) => {
          return Promise.resolve<VideoStreamRendererView>({} as VideoStreamRendererView);
        },
        // eslint-disable-next-line @typescript-eslint/no-empty-function
        dispose: () => {}
      };
    })
  };
});

const mockCallId = 'callId';
const mockCallId2 = 'callId2';
const mockParticipantIdentifier = {
  kind: 'communicationUser',
  communicationUserId: 'participantKey'
} as CommunicationUserKind;
const mockParticipantIdentifier2 = {
  kind: 'communicationUser',
  communicationUserId: 'participantKey2'
} as CommunicationUserKind;
const mockStreamId = 1;
const mockStreamId2 = 2;

interface TestData {
  context: CallContext;
  internalContext: InternalCallContext;
}

function createMockCall(mockCallId: string): Call {
  const call: Call = {
    id: mockCallId,
    callerInfo: {} as CallerInfo,
    state: 'None',
    direction: 'Incoming',
    isMuted: true,
    isScreenSharingOn: false,
    localVideoStreams: [],
    remoteParticipants: new Map<string, RemoteParticipantState>(),
    remoteParticipantsEnded: new Map<string, RemoteParticipantState>(),
    recording: { isRecordingActive: false },
    transcription: { isTranscriptionActive: false },
    transfer: { receivedTransferRequests: [], requestedTransfers: [] },
    screenShareRemoteParticipant: undefined,
    startTime: new Date(),
    endTime: undefined
  };
  return call;
}

function addMockRemoteStreamAndParticipant(
  call: Call,
  identifier: CommunicationUserKind,
  streamId: number
): RemoteVideoStreamState {
  const participant: RemoteParticipantState = {
    identifier: identifier,
    state: 'Connected',
    videoStreams: new Map<number, RemoteVideoStreamState>(),
    isMuted: true,
    isSpeaking: false
  };
  const remoteVideoStream: RemoteVideoStreamState = {
    id: streamId,
    mediaStreamType: 'Video',
    isAvailable: true,
    view: undefined
  };
  participant.videoStreams.set(streamId, remoteVideoStream);
  call.remoteParticipants.set(toFlatCommunicationIdentifier(identifier), participant);
  return remoteVideoStream;
}

function createContexts(): TestData {
  const context = new CallContext('');
  const internalContext = new InternalCallContext();

  return {
    context: context,
    internalContext: internalContext
  };
}

function addSdkRemoteStream(
  internalContext: InternalCallContext,
  callId: string,
  identifier: CommunicationUserKind,
  streamId: number
): void {
  const sdkRemoteVideoStream = createMockRemoteVideoStream(true);
  sdkRemoteVideoStream.id = streamId;
  internalContext.setRemoteRenderInfo(
    callId,
    toFlatCommunicationIdentifier(identifier),
    streamId,
    sdkRemoteVideoStream,
    'NotRendered',
    undefined
  );
}

function addMockLocalStream(call: Call): void {
<<<<<<< HEAD
  call.localVideoStreams.push({ view: undefined } as LocalVideoStream);
=======
  call.localVideoStreams.push({} as LocalVideoStreamState);
>>>>>>> 4fba9ed0
}

function addSdkLocalStream(internalContext: InternalCallContext, callId: string): void {
  internalContext.setLocalRenderInfo(callId, new SdkLocalVideoStream({} as VideoDeviceInfo), 'NotRendered', undefined);
}

describe('stream utils', () => {
  test('stores the correct state and start rendering when createView is called on remote stream', async () => {
    const { context, internalContext } = createContexts();
    const call = createMockCall(mockCallId);
    const remoteVideoStream = addMockRemoteStreamAndParticipant(call, mockParticipantIdentifier, mockStreamId);
    context.setCall(call);
    addSdkRemoteStream(internalContext, mockCallId, mockParticipantIdentifier, mockStreamId);

    await createView(context, internalContext, mockCallId, mockParticipantIdentifier, remoteVideoStream);

    expect(
      internalContext.getRemoteRenderInfoForParticipant(
        mockCallId,
        toFlatCommunicationIdentifier(mockParticipantIdentifier),
        mockStreamId
      )?.renderer
    ).toBeDefined();
    expect(
      internalContext.getRemoteRenderInfoForParticipant(
        mockCallId,
        toFlatCommunicationIdentifier(mockParticipantIdentifier),
        mockStreamId
      )?.status
    ).toBe('Rendered');
    expect(
      context
        .getState()
        .calls.get(mockCallId)
        ?.remoteParticipants.get(toFlatCommunicationIdentifier(mockParticipantIdentifier))
        ?.videoStreams.get(mockStreamId)?.view
    ).toBeDefined();
  });

  test('stores the correct state and start rendering when createView is called on local stream', async () => {
    const { context, internalContext } = createContexts();
    const call = createMockCall(mockCallId);
    addMockLocalStream(call);
    context.setCall(call);
    addSdkLocalStream(internalContext, mockCallId);

    await createView(context, internalContext, mockCallId, mockParticipantIdentifier, {} as LocalVideoStream);

    expect(internalContext.getLocalRenderInfo(mockCallId)).toBeDefined();
    expect(internalContext.getLocalRenderInfo(mockCallId)?.stream).toBeDefined();
    expect(internalContext.getLocalRenderInfo(mockCallId)?.renderer).toBeDefined();
    expect(internalContext.getLocalRenderInfo(mockCallId)?.status).toBe('Rendered');
    expect(context.getState().calls.get(mockCallId)?.localVideoStreams[0].view).toBeDefined();
  });

  test('cleans up state and stop rendering when disposeView is called on remote stream', async () => {
    const { context, internalContext } = createContexts();
    const call = createMockCall(mockCallId);
    const remoteVideoStream = addMockRemoteStreamAndParticipant(call, mockParticipantIdentifier, mockStreamId);
    context.setCall(call);
    addSdkRemoteStream(internalContext, mockCallId, mockParticipantIdentifier, mockStreamId);

    await createView(context, internalContext, mockCallId, mockParticipantIdentifier, remoteVideoStream);

    disposeView(context, internalContext, mockCallId, mockParticipantIdentifier, remoteVideoStream);

    expect(
      internalContext.getRemoteRenderInfoForParticipant(
        mockCallId,
        toFlatCommunicationIdentifier(mockParticipantIdentifier),
        mockStreamId
      )?.renderer
    ).not.toBeDefined();
    expect(
      internalContext.getRemoteRenderInfoForParticipant(
        mockCallId,
        toFlatCommunicationIdentifier(mockParticipantIdentifier),
        mockStreamId
      )?.status
    ).toBe('NotRendered');
    expect(
      context
        .getState()
        .calls.get(mockCallId)
        ?.remoteParticipants.get(toFlatCommunicationIdentifier(mockParticipantIdentifier))
        ?.videoStreams.get(mockStreamId)?.view
    ).not.toBeDefined();
  });

  test('cleans up state and stop rendering when disposeAllViewsFromCall is called on multiple remote streams', async () => {
    const { context, internalContext } = createContexts();
    const call = createMockCall(mockCallId);
    const remoteVideoStream = addMockRemoteStreamAndParticipant(call, mockParticipantIdentifier, mockStreamId);
    const remoteVideoStream2 = addMockRemoteStreamAndParticipant(call, mockParticipantIdentifier2, mockStreamId2);
    context.setCall(call);
    addSdkRemoteStream(internalContext, mockCallId, mockParticipantIdentifier, mockStreamId);
    addSdkRemoteStream(internalContext, mockCallId, mockParticipantIdentifier2, mockStreamId2);

    await createView(context, internalContext, mockCallId, mockParticipantIdentifier, remoteVideoStream);
    await createView(context, internalContext, mockCallId, mockParticipantIdentifier2, remoteVideoStream2);

    expect(
      internalContext.getRemoteRenderInfoForParticipant(
        mockCallId,
        toFlatCommunicationIdentifier(mockParticipantIdentifier),
        mockStreamId
      )?.renderer
    ).toBeDefined();
    expect(
      internalContext.getRemoteRenderInfoForParticipant(
        mockCallId,
        toFlatCommunicationIdentifier(mockParticipantIdentifier2),
        mockStreamId2
      )?.renderer
    ).toBeDefined();
    expect(
      internalContext.getRemoteRenderInfoForParticipant(
        mockCallId,
        toFlatCommunicationIdentifier(mockParticipantIdentifier),
        mockStreamId
      )?.status
    ).toBe('Rendered');
    expect(
      context
        .getState()
        .calls.get(mockCallId)
        ?.remoteParticipants.get(toFlatCommunicationIdentifier(mockParticipantIdentifier))
        ?.videoStreams.get(mockStreamId)?.view
    ).toBeDefined();
    expect(
      internalContext.getRemoteRenderInfoForParticipant(
        mockCallId,
        toFlatCommunicationIdentifier(mockParticipantIdentifier2),
        mockStreamId2
      )?.status
    ).toBe('Rendered');
    expect(
      context
        .getState()
        .calls.get(mockCallId)
        ?.remoteParticipants.get(toFlatCommunicationIdentifier(mockParticipantIdentifier2))
        ?.videoStreams.get(mockStreamId2)?.view
    ).toBeDefined();

    disposeAllViewsFromCall(context, internalContext, mockCallId);

    expect(
      internalContext.getRemoteRenderInfoForParticipant(
        mockCallId,
        toFlatCommunicationIdentifier(mockParticipantIdentifier),
        mockStreamId
      )?.renderer
    ).not.toBeDefined();
    expect(
      internalContext.getRemoteRenderInfoForParticipant(
        mockCallId,
        toFlatCommunicationIdentifier(mockParticipantIdentifier2),
        mockStreamId2
      )?.renderer
    ).not.toBeDefined();
    expect(
      internalContext.getRemoteRenderInfoForParticipant(
        mockCallId,
        toFlatCommunicationIdentifier(mockParticipantIdentifier),
        mockStreamId
      )?.status
    ).toBe('NotRendered');
    expect(
      context
        .getState()
        .calls.get(mockCallId)
        ?.remoteParticipants.get(toFlatCommunicationIdentifier(mockParticipantIdentifier))
        ?.videoStreams.get(mockStreamId)?.view
    ).not.toBeDefined();
    expect(
      internalContext.getRemoteRenderInfoForParticipant(
        mockCallId,
        toFlatCommunicationIdentifier(mockParticipantIdentifier2),
        mockStreamId2
      )?.status
    ).toBe('NotRendered');
    expect(
      context
        .getState()
        .calls.get(mockCallId)
        ?.remoteParticipants.get(toFlatCommunicationIdentifier(mockParticipantIdentifier2))
        ?.videoStreams.get(mockStreamId2)?.view
    ).not.toBeDefined();
  });

  test('cleans up state and stop rendering if disposeAllViews called on multiple remote streams', async () => {
    const { context, internalContext } = createContexts();
    const call = createMockCall(mockCallId);
    const remoteVideoStream = addMockRemoteStreamAndParticipant(call, mockParticipantIdentifier, mockStreamId);
    const call2 = createMockCall(mockCallId2);
    const remoteVideoStream2 = addMockRemoteStreamAndParticipant(call2, mockParticipantIdentifier2, mockStreamId2);
    context.setCall(call);
    context.setCall(call2);
    addSdkRemoteStream(internalContext, mockCallId, mockParticipantIdentifier, mockStreamId);
    addSdkRemoteStream(internalContext, mockCallId2, mockParticipantIdentifier2, mockStreamId2);

    await createView(context, internalContext, mockCallId, mockParticipantIdentifier, remoteVideoStream);
    await createView(context, internalContext, mockCallId2, mockParticipantIdentifier2, remoteVideoStream2);

    expect(
      internalContext.getRemoteRenderInfoForParticipant(
        mockCallId,
        toFlatCommunicationIdentifier(mockParticipantIdentifier),
        mockStreamId
      )?.renderer
    ).toBeDefined();
    expect(
      internalContext.getRemoteRenderInfoForParticipant(
        mockCallId2,
        toFlatCommunicationIdentifier(mockParticipantIdentifier2),
        mockStreamId2
      )?.renderer
    ).toBeDefined();
    expect(
      internalContext.getRemoteRenderInfoForParticipant(
        mockCallId,
        toFlatCommunicationIdentifier(mockParticipantIdentifier),
        mockStreamId
      )?.status
    ).toBe('Rendered');
    expect(
      context
        .getState()
        .calls.get(mockCallId)
        ?.remoteParticipants.get(toFlatCommunicationIdentifier(mockParticipantIdentifier))
        ?.videoStreams.get(mockStreamId)?.view
    ).toBeDefined();
    expect(
      internalContext.getRemoteRenderInfoForParticipant(
        mockCallId2,
        toFlatCommunicationIdentifier(mockParticipantIdentifier2),
        mockStreamId2
      )?.status
    ).toBe('Rendered');
    expect(
      context
        .getState()
        .calls.get(mockCallId2)
        ?.remoteParticipants.get(toFlatCommunicationIdentifier(mockParticipantIdentifier2))
        ?.videoStreams.get(mockStreamId2)?.view
    ).toBeDefined();

    disposeAllViews(context, internalContext);

    expect(
      internalContext.getRemoteRenderInfoForParticipant(
        mockCallId,
        toFlatCommunicationIdentifier(mockParticipantIdentifier),
        mockStreamId
      )?.renderer
    ).not.toBeDefined();
    expect(
      internalContext.getRemoteRenderInfoForParticipant(
        mockCallId2,
        toFlatCommunicationIdentifier(mockParticipantIdentifier2),
        mockStreamId2
      )?.renderer
    ).not.toBeDefined();
    expect(
      internalContext.getRemoteRenderInfoForParticipant(
        mockCallId,
        toFlatCommunicationIdentifier(mockParticipantIdentifier),
        mockStreamId
      )?.status
    ).toBe('NotRendered');
    expect(
      context
        .getState()
        .calls.get(mockCallId)
        ?.remoteParticipants.get(toFlatCommunicationIdentifier(mockParticipantIdentifier))
        ?.videoStreams.get(mockStreamId)?.view
    ).not.toBeDefined();
    expect(
      internalContext.getRemoteRenderInfoForParticipant(
        mockCallId2,
        toFlatCommunicationIdentifier(mockParticipantIdentifier2),
        mockStreamId2
      )?.status
    ).toBe('NotRendered');
    expect(
      context
        .getState()
        .calls.get(mockCallId2)
        ?.remoteParticipants.get(toFlatCommunicationIdentifier(mockParticipantIdentifier2))
        ?.videoStreams.get(mockStreamId2)?.view
    ).not.toBeDefined();
  });

<<<<<<< HEAD
  test('is able to render LocalVideoStream not tied to a call and store in unparented state', async () => {
    const { context, internalContext } = createContexts();
    const localVideoStream = {
      source: { name: 'a', id: 'a', deviceType: 'Unknown' }
    } as LocalVideoStream;
=======
  test('stores the correct state and start rendering when createView is called on local stream', async () => {
    const { context, internalContext } = createContexts();
    const call = createMockCall(mockCallId);
    addMockLocalStream(call);
    context.setCall(call);
    addSdkLocalStream(internalContext, mockCallId);

    await createView(context, internalContext, mockCallId, undefined, {} as LocalVideoStreamState);

    expect(internalContext.getLocalStreamAndRenderer(mockCallId)?.renderer).toBeDefined();
    expect(context.getState().calls.get(mockCallId)?.localVideoStreams[0].videoStreamRendererView).toBeDefined();
  });

  test('cleans up state and stop rendering when disposeView is called on remote stream', async () => {
    const { context, internalContext } = createContexts();
    const call = createMockCall(mockCallId);
    addMockLocalStream(call);
    context.setCall(call);
    addSdkLocalStream(internalContext, mockCallId);

    await createView(context, internalContext, mockCallId, undefined, {} as LocalVideoStreamState);

    disposeView(context, internalContext, mockCallId, undefined, {} as LocalVideoStreamState);

    expect(internalContext.getLocalStreamAndRenderer(mockCallId)?.renderer).not.toBeDefined();
    expect(context.getState().calls.get(mockCallId)?.localVideoStreams[0].videoStreamRendererView).not.toBeDefined();
  });

  test('is able to render LocalVideoStream not tied to a call and store in unparented state', async () => {
    const { context, internalContext } = createContexts();
    await createView(context, internalContext, undefined, undefined, {
      source: { name: 'a', id: 'a', deviceType: 'Unknown' }
    } as LocalVideoStreamState);
    expect(internalContext.getUnparentedStreamAndRenderer(0)).toBeDefined();
    expect(context.getState().deviceManager.unparentedViews[0]).toBeDefined();
  });

  test('is able to render LocalVideoStream not tied to a call and stop rendering it by reference find', async () => {
    const { context, internalContext } = createContexts();
    const localVideoStream = {
      source: { name: 'a', id: 'a', deviceType: 'Unknown' }
    } as LocalVideoStreamState;

>>>>>>> 4fba9ed0
    await createView(context, internalContext, undefined, undefined, localVideoStream);
    expect(internalContext.getUnparentedRenderInfo(localVideoStream)).toBeDefined();
    expect(internalContext.getUnparentedRenderInfo(localVideoStream)?.status).toBe('Rendered');
    expect(context.getState().deviceManager.unparentedViews.get(localVideoStream)).toBeDefined();
    expect(context.getState().deviceManager.unparentedViews.get(localVideoStream)?.view).toBeDefined();
  });

  test('is able to render LocalVideoStream not tied to a call and stop rendering it by reference find', async () => {
    const { context, internalContext } = createContexts();
    const localVideoStream = {
<<<<<<< HEAD
      source: { name: 'a', id: 'a', deviceType: 'Unknown' }
    } as LocalVideoStream;
=======
      source: { name: 'a', id: 'a', deviceType: 'Unknown' },
      mediaStreamType: 'Video'
    } as LocalVideoStreamState;
    const differentReferenceLocalVideoStream = {
      source: { name: 'a', id: 'a', deviceType: 'Unknown' },
      mediaStreamType: 'Video'
    } as LocalVideoStreamState;
>>>>>>> 4fba9ed0

    await createView(context, internalContext, undefined, undefined, localVideoStream);
    disposeView(context, internalContext, undefined, undefined, localVideoStream);

    expect(internalContext.getUnparentedRenderInfo(localVideoStream)).not.toBeDefined();
    expect(context.getState().deviceManager.unparentedViews.get(localVideoStream)?.view).not.toBeDefined();
  });

  test('is able to render LocalVideoStream not tied to a call and not stop when incorrect stream used', async () => {
    const { context, internalContext } = createContexts();
    const localVideoStream = {
      source: { name: 'a', id: 'a', deviceType: 'Unknown' },
      mediaStreamType: 'Video'
    } as LocalVideoStreamState;
    const incorrectVideoStream = {
      source: { name: 'b', id: 'b', deviceType: 'Unknown' },
      mediaStreamType: 'Video'
    } as LocalVideoStreamState;

    await createView(context, internalContext, undefined, undefined, localVideoStream);
    disposeView(context, internalContext, undefined, undefined, incorrectVideoStream);

<<<<<<< HEAD
    expect(internalContext.getUnparentedRenderInfo(localVideoStream)).toBeDefined();
    expect(internalContext.getUnparentedRenderInfo(localVideoStream)?.status).toBe('Rendered');
    expect(context.getState().deviceManager.unparentedViews.get(localVideoStream)?.view).toBeDefined();
=======
    expect(internalContext.getUnparentedStreamAndRenderer(0)).toBeDefined();
    expect(context.getState().deviceManager.unparentedViews[0]).toBeDefined();
  });

  test('is able to render LocalVideoStream not tied to a call but not exceed MAX_UNPARENTED_VIEWS_LENGTH', async () => {
    const { context, internalContext } = createContexts();

    let gotException = false;
    for (let i = 0; i < MAX_UNPARENTED_VIEWS_LENGTH * 2; i++) {
      const localVideoStream = {
        source: { name: i.toString(), id: i.toString(), deviceType: 'Unknown' },
        mediaStreamType: 'Video'
      } as LocalVideoStreamState;
      try {
        await createView(context, internalContext, undefined, undefined, localVideoStream);
      } catch (e) {
        gotException = true;
      }
    }

    expect(gotException).toBeTruthy();
    expect(context.getState().deviceManager.unparentedViews.length).toBe(MAX_UNPARENTED_VIEWS_LENGTH);
>>>>>>> 4fba9ed0
  });
});<|MERGE_RESOLUTION|>--- conflicted
+++ resolved
@@ -142,11 +142,7 @@
 }
 
 function addMockLocalStream(call: Call): void {
-<<<<<<< HEAD
-  call.localVideoStreams.push({ view: undefined } as LocalVideoStream);
-=======
-  call.localVideoStreams.push({} as LocalVideoStreamState);
->>>>>>> 4fba9ed0
+  call.localVideoStreams.push({ view: undefined } as LocalVideoStreamState);
 }
 
 function addSdkLocalStream(internalContext: InternalCallContext, callId: string): void {
@@ -193,7 +189,7 @@
     context.setCall(call);
     addSdkLocalStream(internalContext, mockCallId);
 
-    await createView(context, internalContext, mockCallId, mockParticipantIdentifier, {} as LocalVideoStream);
+    await createView(context, internalContext, mockCallId, mockParticipantIdentifier, {} as LocalVideoStreamState);
 
     expect(internalContext.getLocalRenderInfo(mockCallId)).toBeDefined();
     expect(internalContext.getLocalRenderInfo(mockCallId)?.stream).toBeDefined();
@@ -440,57 +436,11 @@
     ).not.toBeDefined();
   });
 
-<<<<<<< HEAD
   test('is able to render LocalVideoStream not tied to a call and store in unparented state', async () => {
-    const { context, internalContext } = createContexts();
-    const localVideoStream = {
-      source: { name: 'a', id: 'a', deviceType: 'Unknown' }
-    } as LocalVideoStream;
-=======
-  test('stores the correct state and start rendering when createView is called on local stream', async () => {
-    const { context, internalContext } = createContexts();
-    const call = createMockCall(mockCallId);
-    addMockLocalStream(call);
-    context.setCall(call);
-    addSdkLocalStream(internalContext, mockCallId);
-
-    await createView(context, internalContext, mockCallId, undefined, {} as LocalVideoStreamState);
-
-    expect(internalContext.getLocalStreamAndRenderer(mockCallId)?.renderer).toBeDefined();
-    expect(context.getState().calls.get(mockCallId)?.localVideoStreams[0].videoStreamRendererView).toBeDefined();
-  });
-
-  test('cleans up state and stop rendering when disposeView is called on remote stream', async () => {
-    const { context, internalContext } = createContexts();
-    const call = createMockCall(mockCallId);
-    addMockLocalStream(call);
-    context.setCall(call);
-    addSdkLocalStream(internalContext, mockCallId);
-
-    await createView(context, internalContext, mockCallId, undefined, {} as LocalVideoStreamState);
-
-    disposeView(context, internalContext, mockCallId, undefined, {} as LocalVideoStreamState);
-
-    expect(internalContext.getLocalStreamAndRenderer(mockCallId)?.renderer).not.toBeDefined();
-    expect(context.getState().calls.get(mockCallId)?.localVideoStreams[0].videoStreamRendererView).not.toBeDefined();
-  });
-
-  test('is able to render LocalVideoStream not tied to a call and store in unparented state', async () => {
-    const { context, internalContext } = createContexts();
-    await createView(context, internalContext, undefined, undefined, {
-      source: { name: 'a', id: 'a', deviceType: 'Unknown' }
-    } as LocalVideoStreamState);
-    expect(internalContext.getUnparentedStreamAndRenderer(0)).toBeDefined();
-    expect(context.getState().deviceManager.unparentedViews[0]).toBeDefined();
-  });
-
-  test('is able to render LocalVideoStream not tied to a call and stop rendering it by reference find', async () => {
     const { context, internalContext } = createContexts();
     const localVideoStream = {
       source: { name: 'a', id: 'a', deviceType: 'Unknown' }
     } as LocalVideoStreamState;
-
->>>>>>> 4fba9ed0
     await createView(context, internalContext, undefined, undefined, localVideoStream);
     expect(internalContext.getUnparentedRenderInfo(localVideoStream)).toBeDefined();
     expect(internalContext.getUnparentedRenderInfo(localVideoStream)?.status).toBe('Rendered');
@@ -501,18 +451,8 @@
   test('is able to render LocalVideoStream not tied to a call and stop rendering it by reference find', async () => {
     const { context, internalContext } = createContexts();
     const localVideoStream = {
-<<<<<<< HEAD
       source: { name: 'a', id: 'a', deviceType: 'Unknown' }
-    } as LocalVideoStream;
-=======
-      source: { name: 'a', id: 'a', deviceType: 'Unknown' },
-      mediaStreamType: 'Video'
     } as LocalVideoStreamState;
-    const differentReferenceLocalVideoStream = {
-      source: { name: 'a', id: 'a', deviceType: 'Unknown' },
-      mediaStreamType: 'Video'
-    } as LocalVideoStreamState;
->>>>>>> 4fba9ed0
 
     await createView(context, internalContext, undefined, undefined, localVideoStream);
     disposeView(context, internalContext, undefined, undefined, localVideoStream);
@@ -535,33 +475,8 @@
     await createView(context, internalContext, undefined, undefined, localVideoStream);
     disposeView(context, internalContext, undefined, undefined, incorrectVideoStream);
 
-<<<<<<< HEAD
     expect(internalContext.getUnparentedRenderInfo(localVideoStream)).toBeDefined();
     expect(internalContext.getUnparentedRenderInfo(localVideoStream)?.status).toBe('Rendered');
     expect(context.getState().deviceManager.unparentedViews.get(localVideoStream)?.view).toBeDefined();
-=======
-    expect(internalContext.getUnparentedStreamAndRenderer(0)).toBeDefined();
-    expect(context.getState().deviceManager.unparentedViews[0]).toBeDefined();
-  });
-
-  test('is able to render LocalVideoStream not tied to a call but not exceed MAX_UNPARENTED_VIEWS_LENGTH', async () => {
-    const { context, internalContext } = createContexts();
-
-    let gotException = false;
-    for (let i = 0; i < MAX_UNPARENTED_VIEWS_LENGTH * 2; i++) {
-      const localVideoStream = {
-        source: { name: i.toString(), id: i.toString(), deviceType: 'Unknown' },
-        mediaStreamType: 'Video'
-      } as LocalVideoStreamState;
-      try {
-        await createView(context, internalContext, undefined, undefined, localVideoStream);
-      } catch (e) {
-        gotException = true;
-      }
-    }
-
-    expect(gotException).toBeTruthy();
-    expect(context.getState().deviceManager.unparentedViews.length).toBe(MAX_UNPARENTED_VIEWS_LENGTH);
->>>>>>> 4fba9ed0
   });
 });