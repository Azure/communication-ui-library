// Copyright (c) Microsoft Corporation.
// Licensed under the MIT license.

import {
  CallerInfo,
  CreateViewOptions,
  VideoStreamRendererView,
  LocalVideoStream as SdkLocalVideoStream,
  RemoteVideoStream as SdkRemoteVideoStream,
  VideoDeviceInfo
} from '@azure/communication-calling';
import { CommunicationUserKind } from '@azure/communication-common';
<<<<<<< HEAD
import { CallState, LocalVideoStream, RemoteParticipant, RemoteVideoStream } from './CallClientState';
=======
import { Call, LocalVideoStreamState, RemoteParticipantState, RemoteVideoStreamState } from './CallClientState';
>>>>>>> 85bd0386
import { CallContext } from './CallContext';
import { InternalCallContext } from './InternalCallContext';
import {
  MAX_UNPARENTED_VIEWS_LENGTH,
  createView,
  disposeView,
  disposeAllViewsFromCall,
  disposeAllViews
} from './StreamUtils';
import { createMockRemoteVideoStream } from './TestUtils';
import { toFlatCommunicationIdentifier } from 'acs-ui-common';

jest.mock('@azure/communication-calling', () => {
  return {
    CallClient: jest.fn().mockImplementation(() => {
      return {};
    }),
    // eslint-disable-next-line @typescript-eslint/no-unused-vars
    LocalVideoStream: jest.fn().mockImplementation((info: VideoDeviceInfo) => {
      return {
        source: () => {
          return {} as VideoDeviceInfo;
        },
        mediaStreamType: () => {
          return 'Video';
        },
        // eslint-disable-next-line @typescript-eslint/no-unused-vars
        switchSource: (videoDeviceInfo: VideoDeviceInfo) => {
          return Promise.resolve();
        }
      };
    }),
    // eslint-disable-next-line @typescript-eslint/no-unused-vars
    VideoStreamRenderer: jest.fn().mockImplementation((videoStream: SdkLocalVideoStream | SdkRemoteVideoStream) => {
      return {
        // eslint-disable-next-line @typescript-eslint/no-unused-vars
        createView: (options?: CreateViewOptions) => {
          return Promise.resolve<VideoStreamRendererView>({} as VideoStreamRendererView);
        },
        // eslint-disable-next-line @typescript-eslint/no-empty-function
        dispose: () => {}
      };
    })
  };
});

const mockCallId = 'callId';
const mockCallId2 = 'callId2';
const mockParticipantIdentifier = {
  kind: 'communicationUser',
  communicationUserId: 'participantKey'
} as CommunicationUserKind;
const mockParticipantIdentifier2 = {
  kind: 'communicationUser',
  communicationUserId: 'participantKey2'
} as CommunicationUserKind;
const mockStreamId = 1;
const mockStreamId2 = 2;

interface TestData {
  context: CallContext;
  internalContext: InternalCallContext;
}

function createMockCall(mockCallId: string): CallState {
  const call: CallState = {
    id: mockCallId,
    callerInfo: {} as CallerInfo,
    state: 'None',
    direction: 'Incoming',
    isMuted: true,
    isScreenSharingOn: false,
    localVideoStreams: [],
    remoteParticipants: new Map<string, RemoteParticipantState>(),
    remoteParticipantsEnded: new Map<string, RemoteParticipantState>(),
    recording: { isRecordingActive: false },
    transcription: { isTranscriptionActive: false },
    transfer: { receivedTransferRequests: [], requestedTransfers: [] },
    screenShareRemoteParticipant: undefined,
    startTime: new Date(),
    endTime: undefined
  };
  return call;
}

<<<<<<< HEAD
function addMockRemoteStreamAndParticipant(call: CallState, key: string, id: number): RemoteVideoStream {
  const participant: RemoteParticipant = {
    identifier: {} as CommunicationUserKind,
=======
function addMockRemoteStreamAndParticipant(
  call: Call,
  identifier: CommunicationUserKind,
  streamId: number
): RemoteVideoStreamState {
  const participant: RemoteParticipantState = {
    identifier: identifier,
>>>>>>> 85bd0386
    state: 'Connected',
    videoStreams: new Map<number, RemoteVideoStreamState>(),
    isMuted: true,
    isSpeaking: false
  };
  const remoteVideoStream: RemoteVideoStreamState = {
    id: streamId,
    mediaStreamType: 'Video',
    isAvailable: true,
    videoStreamRendererView: undefined
  };
  participant.videoStreams.set(streamId, remoteVideoStream);
  call.remoteParticipants.set(toFlatCommunicationIdentifier(identifier), participant);
  return remoteVideoStream;
}

function createContexts(): TestData {
  const context = new CallContext('');
  const internalContext = new InternalCallContext();

  return {
    context: context,
    internalContext: internalContext
  };
}

function addSdkRemoteStream(
  internalContext: InternalCallContext,
  callId: string,
  identifier: CommunicationUserKind,
  streamId: number
): void {
  const sdkRemoteVideoStream = createMockRemoteVideoStream(true);
  sdkRemoteVideoStream.id = streamId;
  internalContext.setRemoteStreamAndRenderer(
    callId,
    toFlatCommunicationIdentifier(identifier),
    streamId,
    sdkRemoteVideoStream,
    undefined
  );
}

<<<<<<< HEAD
function addMockLocalStream(call: CallState): void {
  call.localVideoStreams.push({} as LocalVideoStream);
=======
function addMockLocalStream(call: Call): void {
  call.localVideoStreams.push({} as LocalVideoStreamState);
>>>>>>> 85bd0386
}

function addSdkLocalStream(internalContext: InternalCallContext, callId: string): void {
  internalContext.setLocalStreamAndRenderer(callId, new SdkLocalVideoStream({} as VideoDeviceInfo), undefined);
}

describe('stream utils', () => {
  test('stores the correct state and start rendering when createView is called on remote stream', async () => {
    const { context, internalContext } = createContexts();
    const call = createMockCall(mockCallId);
    const remoteVideoStream = addMockRemoteStreamAndParticipant(call, mockParticipantIdentifier, mockStreamId);
    context.setCall(call);
    addSdkRemoteStream(internalContext, mockCallId, mockParticipantIdentifier, mockStreamId);

    await createView(context, internalContext, mockCallId, mockParticipantIdentifier, remoteVideoStream);

    expect(
      internalContext.getRemoteStreamAndRendererForParticipant(
        mockCallId,
        toFlatCommunicationIdentifier(mockParticipantIdentifier),
        mockStreamId
      )?.renderer
    ).toBeDefined();
    expect(
      context
        .getState()
        .calls.get(mockCallId)
        ?.remoteParticipants.get(toFlatCommunicationIdentifier(mockParticipantIdentifier))
        ?.videoStreams.get(mockStreamId)?.videoStreamRendererView
    ).toBeDefined();
  });

  test('cleans up state and stop rendering when disposeView is called on remote stream', async () => {
    const { context, internalContext } = createContexts();
    const call = createMockCall(mockCallId);
    const remoteVideoStream = addMockRemoteStreamAndParticipant(call, mockParticipantIdentifier, mockStreamId);
    context.setCall(call);
    addSdkRemoteStream(internalContext, mockCallId, mockParticipantIdentifier, mockStreamId);

    await createView(context, internalContext, mockCallId, mockParticipantIdentifier, remoteVideoStream);

    disposeView(context, internalContext, mockCallId, mockParticipantIdentifier, remoteVideoStream);

    expect(
      internalContext.getRemoteStreamAndRendererForParticipant(
        mockCallId,
        toFlatCommunicationIdentifier(mockParticipantIdentifier),
        mockStreamId
      )?.renderer
    ).not.toBeDefined();
    expect(
      context
        .getState()
        .calls.get(mockCallId)
        ?.remoteParticipants.get(toFlatCommunicationIdentifier(mockParticipantIdentifier))
        ?.videoStreams.get(mockStreamId)?.videoStreamRendererView
    ).not.toBeDefined();
  });

  test('cleans up state and stop rendering when disposeAllViewsFromCall is called on multiple remote streams', async () => {
    const { context, internalContext } = createContexts();
    const call = createMockCall(mockCallId);
    const remoteVideoStream = addMockRemoteStreamAndParticipant(call, mockParticipantIdentifier, mockStreamId);
    const remoteVideoStream2 = addMockRemoteStreamAndParticipant(call, mockParticipantIdentifier2, mockStreamId2);
    context.setCall(call);
    addSdkRemoteStream(internalContext, mockCallId, mockParticipantIdentifier, mockStreamId);
    addSdkRemoteStream(internalContext, mockCallId, mockParticipantIdentifier2, mockStreamId2);

    await createView(context, internalContext, mockCallId, mockParticipantIdentifier, remoteVideoStream);
    await createView(context, internalContext, mockCallId, mockParticipantIdentifier2, remoteVideoStream2);

    expect(
      internalContext.getRemoteStreamAndRendererForParticipant(
        mockCallId,
        toFlatCommunicationIdentifier(mockParticipantIdentifier),
        mockStreamId
      )?.renderer
    ).toBeDefined();
    expect(
      internalContext.getRemoteStreamAndRendererForParticipant(
        mockCallId,
        toFlatCommunicationIdentifier(mockParticipantIdentifier2),
        mockStreamId2
      )?.renderer
    ).toBeDefined();
    expect(
      context
        .getState()
        .calls.get(mockCallId)
        ?.remoteParticipants.get(toFlatCommunicationIdentifier(mockParticipantIdentifier))
        ?.videoStreams.get(mockStreamId)?.videoStreamRendererView
    ).toBeDefined();
    expect(
      context
        .getState()
        .calls.get(mockCallId)
        ?.remoteParticipants.get(toFlatCommunicationIdentifier(mockParticipantIdentifier2))
        ?.videoStreams.get(mockStreamId2)?.videoStreamRendererView
    ).toBeDefined();

    disposeAllViewsFromCall(context, internalContext, mockCallId);

    expect(
      internalContext.getRemoteStreamAndRendererForParticipant(
        mockCallId,
        toFlatCommunicationIdentifier(mockParticipantIdentifier),
        mockStreamId
      )?.renderer
    ).not.toBeDefined();
    expect(
      internalContext.getRemoteStreamAndRendererForParticipant(
        mockCallId,
        toFlatCommunicationIdentifier(mockParticipantIdentifier2),
        mockStreamId2
      )?.renderer
    ).not.toBeDefined();
    expect(
      context
        .getState()
        .calls.get(mockCallId)
        ?.remoteParticipants.get(toFlatCommunicationIdentifier(mockParticipantIdentifier))
        ?.videoStreams.get(mockStreamId)?.videoStreamRendererView
    ).not.toBeDefined();
    expect(
      context
        .getState()
        .calls.get(mockCallId)
        ?.remoteParticipants.get(toFlatCommunicationIdentifier(mockParticipantIdentifier2))
        ?.videoStreams.get(mockStreamId2)?.videoStreamRendererView
    ).not.toBeDefined();
  });

  test('cleans up state and stop rendering if disposeAllViews called on multiple remote streams', async () => {
    const { context, internalContext } = createContexts();
    const call = createMockCall(mockCallId);
    const remoteVideoStream = addMockRemoteStreamAndParticipant(call, mockParticipantIdentifier, mockStreamId);
    const call2 = createMockCall(mockCallId2);
    const remoteVideoStream2 = addMockRemoteStreamAndParticipant(call2, mockParticipantIdentifier2, mockStreamId2);
    context.setCall(call);
    context.setCall(call2);
    addSdkRemoteStream(internalContext, mockCallId, mockParticipantIdentifier, mockStreamId);
    addSdkRemoteStream(internalContext, mockCallId2, mockParticipantIdentifier2, mockStreamId2);

    await createView(context, internalContext, mockCallId, mockParticipantIdentifier, remoteVideoStream);
    await createView(context, internalContext, mockCallId2, mockParticipantIdentifier2, remoteVideoStream2);

    expect(
      internalContext.getRemoteStreamAndRendererForParticipant(
        mockCallId,
        toFlatCommunicationIdentifier(mockParticipantIdentifier),
        mockStreamId
      )?.renderer
    ).toBeDefined();
    expect(
      internalContext.getRemoteStreamAndRendererForParticipant(
        mockCallId2,
        toFlatCommunicationIdentifier(mockParticipantIdentifier2),
        mockStreamId2
      )?.renderer
    ).toBeDefined();
    expect(
      context
        .getState()
        .calls.get(mockCallId)
        ?.remoteParticipants.get(toFlatCommunicationIdentifier(mockParticipantIdentifier))
        ?.videoStreams.get(mockStreamId)?.videoStreamRendererView
    ).toBeDefined();
    expect(
      context
        .getState()
        .calls.get(mockCallId2)
        ?.remoteParticipants.get(toFlatCommunicationIdentifier(mockParticipantIdentifier2))
        ?.videoStreams.get(mockStreamId2)?.videoStreamRendererView
    ).toBeDefined();

    disposeAllViews(context, internalContext);

    expect(
      internalContext.getRemoteStreamAndRendererForParticipant(
        mockCallId,
        toFlatCommunicationIdentifier(mockParticipantIdentifier),
        mockStreamId
      )?.renderer
    ).not.toBeDefined();
    expect(
      internalContext.getRemoteStreamAndRendererForParticipant(
        mockCallId2,
        toFlatCommunicationIdentifier(mockParticipantIdentifier2),
        mockStreamId2
      )?.renderer
    ).not.toBeDefined();
    expect(
      context
        .getState()
        .calls.get(mockCallId)
        ?.remoteParticipants.get(toFlatCommunicationIdentifier(mockParticipantIdentifier))
        ?.videoStreams.get(mockStreamId)?.videoStreamRendererView
    ).not.toBeDefined();
    expect(
      context
        .getState()
        .calls.get(mockCallId2)
        ?.remoteParticipants.get(toFlatCommunicationIdentifier(mockParticipantIdentifier2))
        ?.videoStreams.get(mockStreamId2)?.videoStreamRendererView
    ).not.toBeDefined();
  });

  test('stores the correct state and start rendering when createView is called on local stream', async () => {
    const { context, internalContext } = createContexts();
    const call = createMockCall(mockCallId);
    addMockLocalStream(call);
    context.setCall(call);
    addSdkLocalStream(internalContext, mockCallId);

    await createView(context, internalContext, mockCallId, undefined, {} as LocalVideoStreamState);

    expect(internalContext.getLocalStreamAndRenderer(mockCallId)?.renderer).toBeDefined();
    expect(context.getState().calls.get(mockCallId)?.localVideoStreams[0].videoStreamRendererView).toBeDefined();
  });

  test('cleans up state and stop rendering when disposeView is called on remote stream', async () => {
    const { context, internalContext } = createContexts();
    const call = createMockCall(mockCallId);
    addMockLocalStream(call);
    context.setCall(call);
    addSdkLocalStream(internalContext, mockCallId);

    await createView(context, internalContext, mockCallId, undefined, {} as LocalVideoStreamState);

    disposeView(context, internalContext, mockCallId, undefined, {} as LocalVideoStreamState);

    expect(internalContext.getLocalStreamAndRenderer(mockCallId)?.renderer).not.toBeDefined();
    expect(context.getState().calls.get(mockCallId)?.localVideoStreams[0].videoStreamRendererView).not.toBeDefined();
  });

  test('is able to render LocalVideoStream not tied to a call and store in unparented state', async () => {
    const { context, internalContext } = createContexts();
    await createView(context, internalContext, undefined, undefined, {
      source: { name: 'a', id: 'a', deviceType: 'Unknown' }
    } as LocalVideoStreamState);
    expect(internalContext.getUnparentedStreamAndRenderer(0)).toBeDefined();
    expect(context.getState().deviceManager.unparentedViews[0]).toBeDefined();
  });

  test('is able to render LocalVideoStream not tied to a call and stop rendering it by reference find', async () => {
    const { context, internalContext } = createContexts();
    const localVideoStream = {
      source: { name: 'a', id: 'a', deviceType: 'Unknown' }
    } as LocalVideoStreamState;

    await createView(context, internalContext, undefined, undefined, localVideoStream);
    disposeView(context, internalContext, undefined, undefined, localVideoStream);

    expect(internalContext.getUnparentedStreamAndRenderer(0)).not.toBeDefined();
    expect(context.getState().deviceManager.unparentedViews[0]).not.toBeDefined();
  });

  test('is able to render LocalVideoStream not tied to a call and stop rendering it by property find', async () => {
    const { context, internalContext } = createContexts();
    const localVideoStream = {
      source: { name: 'a', id: 'a', deviceType: 'Unknown' },
      mediaStreamType: 'Video'
    } as LocalVideoStreamState;
    const differentReferenceLocalVideoStream = {
      source: { name: 'a', id: 'a', deviceType: 'Unknown' },
      mediaStreamType: 'Video'
    } as LocalVideoStreamState;

    await createView(context, internalContext, undefined, undefined, differentReferenceLocalVideoStream);
    disposeView(context, internalContext, undefined, undefined, localVideoStream);

    expect(internalContext.getUnparentedStreamAndRenderer(0)).not.toBeDefined();
    expect(context.getState().deviceManager.unparentedViews[0]).not.toBeDefined();
  });

  test('is able to render LocalVideoStream not tied to a call and not stop when incorrect stream used', async () => {
    const { context, internalContext } = createContexts();
    const localVideoStream = {
      source: { name: 'a', id: 'a', deviceType: 'Unknown' },
      mediaStreamType: 'Video'
    } as LocalVideoStreamState;
    const incorrectVideoStream = {
      source: { name: 'b', id: 'b', deviceType: 'Unknown' },
      mediaStreamType: 'Video'
    } as LocalVideoStreamState;

    await createView(context, internalContext, undefined, undefined, localVideoStream);
    disposeView(context, internalContext, undefined, undefined, incorrectVideoStream);

    expect(internalContext.getUnparentedStreamAndRenderer(0)).toBeDefined();
    expect(context.getState().deviceManager.unparentedViews[0]).toBeDefined();
  });

  test('is able to render LocalVideoStream not tied to a call but not exceed MAX_UNPARENTED_VIEWS_LENGTH', async () => {
    const { context, internalContext } = createContexts();

    let gotException = false;
    for (let i = 0; i < MAX_UNPARENTED_VIEWS_LENGTH * 2; i++) {
      const localVideoStream = {
        source: { name: i.toString(), id: i.toString(), deviceType: 'Unknown' },
        mediaStreamType: 'Video'
      } as LocalVideoStreamState;
      try {
        await createView(context, internalContext, undefined, undefined, localVideoStream);
      } catch (e) {
        gotException = true;
      }
    }

    expect(gotException).toBeTruthy();
    expect(context.getState().deviceManager.unparentedViews.length).toBe(MAX_UNPARENTED_VIEWS_LENGTH);
  });
});<|MERGE_RESOLUTION|>--- conflicted
+++ resolved
@@ -10,11 +10,7 @@
   VideoDeviceInfo
 } from '@azure/communication-calling';
 import { CommunicationUserKind } from '@azure/communication-common';
-<<<<<<< HEAD
-import { CallState, LocalVideoStream, RemoteParticipant, RemoteVideoStream } from './CallClientState';
-=======
-import { Call, LocalVideoStreamState, RemoteParticipantState, RemoteVideoStreamState } from './CallClientState';
->>>>>>> 85bd0386
+import { CallState, LocalVideoStreamState, RemoteParticipantState, RemoteVideoStreamState } from './CallClientState';
 import { CallContext } from './CallContext';
 import { InternalCallContext } from './InternalCallContext';
 import {
@@ -100,19 +96,13 @@
   return call;
 }
 
-<<<<<<< HEAD
-function addMockRemoteStreamAndParticipant(call: CallState, key: string, id: number): RemoteVideoStream {
-  const participant: RemoteParticipant = {
-    identifier: {} as CommunicationUserKind,
-=======
 function addMockRemoteStreamAndParticipant(
-  call: Call,
+  call: CallState,
   identifier: CommunicationUserKind,
   streamId: number
 ): RemoteVideoStreamState {
   const participant: RemoteParticipantState = {
     identifier: identifier,
->>>>>>> 85bd0386
     state: 'Connected',
     videoStreams: new Map<number, RemoteVideoStreamState>(),
     isMuted: true,
@@ -156,13 +146,8 @@
   );
 }
 
-<<<<<<< HEAD
 function addMockLocalStream(call: CallState): void {
-  call.localVideoStreams.push({} as LocalVideoStream);
-=======
-function addMockLocalStream(call: Call): void {
   call.localVideoStreams.push({} as LocalVideoStreamState);
->>>>>>> 85bd0386
 }
 
 function addSdkLocalStream(internalContext: InternalCallContext, callId: string): void {
