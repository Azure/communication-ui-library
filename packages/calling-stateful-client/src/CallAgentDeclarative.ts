// Copyright (c) Microsoft Corporation.
// Licensed under the MIT license.

import { Call, CallAgent, CallEndReason, IncomingCall } from '@azure/communication-calling';
import { CallContext } from './CallContext';
import { callDeclaratify, DeclarativeCall } from './CallDeclarative';
import { CallSubscriber } from './CallSubscriber';
import { convertSdkCallToDeclarativeCall, convertSdkIncomingCallToDeclarativeIncomingCall } from './Converter';
import { IncomingCallSubscriber } from './IncomingCallSubscriber';
import { InternalCallContext } from './InternalCallContext';
<<<<<<< HEAD
import { stopRenderAllVideosForCall, stopRenderAllVideosForAllCalls } from './StreamUtils';
=======
import { disposeAllViewsFromCall, disposeAllViews } from './StreamUtils';
>>>>>>> 23af2789

/**
 * ProxyCallAgent proxies CallAgent and saves any returned state in the given context. It will subscribe to all state
 * updates in the CallAgent and in the contained Calls and RemoteParticipants. When dispose is called it will
 * unsubscribe from all state updates.
 */
class ProxyCallAgent implements ProxyHandler<CallAgent> {
  private _callAgent: CallAgent;
  private _context: CallContext;
  private _internalContext: InternalCallContext;
  private _callSubscribers: Map<Call, CallSubscriber>;
  private _incomingCallSubscribers: Map<string, IncomingCallSubscriber>;
  private _declarativeCalls: Map<Call, DeclarativeCall>;

  constructor(callAgent: CallAgent, context: CallContext, internalContext: InternalCallContext) {
    this._callAgent = callAgent;
    this._context = context;
    this._internalContext = internalContext;
    this._callSubscribers = new Map<Call, CallSubscriber>();
    this._incomingCallSubscribers = new Map<string, IncomingCallSubscriber>();
    this._declarativeCalls = new Map<Call, DeclarativeCall>();
    this.subscribe();
  }

  private subscribe = (): void => {
    this._callAgent.on('callsUpdated', this.callsUpdated);
    this._callAgent.on('incomingCall', this.incomingCall);

    // There could be scenario that when ProxyCallAgent is created that the given CallAgent already has Calls. In this
    // case we need to make sure to subscribe to those already existing Calls.
    for (const call of this._callAgent.calls) {
      this.addCall(call);
    }
  };

  private unsubscribe = (): void => {
    this._callAgent.off('callsUpdated', this.callsUpdated);
    this._callAgent.off('incomingCall', this.incomingCall);

    // Unsubscribe is called when CallAgent is disposed. This should mean no more updating of existing call but we don't
    // remove any existing state.
    for (const [_, callSubscriber] of this._callSubscribers.entries()) {
      callSubscriber.unsubscribe();
    }
    this._callSubscribers.clear();

    for (const [_, incomingCallSubscriber] of this._incomingCallSubscribers.entries()) {
      incomingCallSubscriber.unsubscribe();
    }
    this._incomingCallSubscribers.clear();

    for (const [_, declarativeCall] of this._declarativeCalls.entries()) {
      declarativeCall.unsubscribe();
    }
    this._declarativeCalls.clear();
  };

  private callsUpdated = (event: { added: Call[]; removed: Call[] }): void => {
    for (const call of event.added) {
      this.addCall(call);
    }
    for (const call of event.removed) {
<<<<<<< HEAD
      stopRenderAllVideosForCall(this._context, this._internalContext, call.id);
=======
      disposeAllViewsFromCall(this._context, this._internalContext, call.id);
>>>>>>> 23af2789
      const callSubscriber = this._callSubscribers.get(call);
      if (callSubscriber) {
        callSubscriber.unsubscribe();
        this._callSubscribers.delete(call);
      }
      this._context.setCallEnded(call.id, call.callEndReason);
      const declarativeCall = this._declarativeCalls.get(call);
      if (declarativeCall) {
        declarativeCall.unsubscribe();
        this._declarativeCalls.delete(call);
      }
    }
  };

  private setIncomingCallEnded = (incomingCallId: string, callEndReason: CallEndReason): void => {
    const incomingCallSubscriber = this._incomingCallSubscribers.get(incomingCallId);
    if (incomingCallSubscriber) {
      incomingCallSubscriber.unsubscribe();
      this._incomingCallSubscribers.delete(incomingCallId);
    }
    this._context.setIncomingCallEnded(incomingCallId, callEndReason);
  };

  private incomingCall = (event: { incomingCall: IncomingCall }): void => {
    // Make sure to not subscribe to the incoming call if we are already subscribed to it.
    if (!this._incomingCallSubscribers.has(event.incomingCall.id)) {
      this._incomingCallSubscribers.set(
        event.incomingCall.id,
        new IncomingCallSubscriber(event.incomingCall, this.setIncomingCallEnded)
      );
    }
    this._context.setIncomingCall(convertSdkIncomingCallToDeclarativeIncomingCall(event.incomingCall));
  };

  private addCall = (call: Call): void => {
    this._callSubscribers.get(call)?.unsubscribe();

    // For API extentions we need to have the call in the state when we are subscribing as we may want to update the
    // state during the subscription process in the subscriber so we add the call to state before subscribing.
    this._context.setCall(convertSdkCallToDeclarativeCall(call));
    this._callSubscribers.set(call, new CallSubscriber(call, this._context, this._internalContext));
    this.getOrCreateDeclarativeCall(call);
  };

  private getOrCreateDeclarativeCall = (call: Call): Call => {
    const declarativeCall = this._declarativeCalls.get(call);
    if (declarativeCall) {
      return declarativeCall;
    }

    const newDeclarativeCall = callDeclaratify(call, this._context);
    this._declarativeCalls.set(call, newDeclarativeCall as DeclarativeCall);
    return newDeclarativeCall;
  };

  public get<P extends keyof CallAgent>(target: CallAgent, prop: P): any {
    switch (prop) {
      case 'startCall': {
        return (...args: Parameters<CallAgent['startCall']>): Call => {
          const call = target.startCall(...args);
          this.addCall(call);
          return this.getOrCreateDeclarativeCall(call);
        };
      }
      case 'join': {
        return (...args: Parameters<CallAgent['join']>): Call => {
          const call = target.join(...args);
          this.addCall(call);
          return this.getOrCreateDeclarativeCall(call);
        };
      }
      case 'dispose': {
        return (): Promise<void> => {
          return target.dispose().then(() => {
            this.unsubscribe();
          });
        };
      }
      default:
        return Reflect.get(target, prop);
    }
  }
}

/**
 * Creates a declarative CallAgent by proxying CallAgent with ProxyCallAgent which will track state updates by updating
 * the given context.
 *
 * @param callAgent - CallAgent from SDK
 * @param context - CallContext from StatefulCallClient
 * @param internalContext- InternalCallContext from StatefulCallClient
 */
export const callAgentDeclaratify = (
  callAgent: CallAgent,
  context: CallContext,
  internalContext: InternalCallContext
): CallAgent => {
  // Make sure there are no existing call data if creating a new CallAgentDeclarative (if creating a new
  // CallAgentDeclarative after disposing of the hold one will mean context have old call state). TODO: should we stop
  // rendering when the previous callAgent is disposed?
<<<<<<< HEAD
  stopRenderAllVideosForAllCalls(context, internalContext);
=======
  disposeAllViews(context, internalContext);
>>>>>>> 23af2789

  context.clearCallRelatedState();
  internalContext.clearCallRelatedState();
  return new Proxy(callAgent, new ProxyCallAgent(callAgent, context, internalContext)) as CallAgent;
};<|MERGE_RESOLUTION|>--- conflicted
+++ resolved
@@ -8,11 +8,7 @@
 import { convertSdkCallToDeclarativeCall, convertSdkIncomingCallToDeclarativeIncomingCall } from './Converter';
 import { IncomingCallSubscriber } from './IncomingCallSubscriber';
 import { InternalCallContext } from './InternalCallContext';
-<<<<<<< HEAD
-import { stopRenderAllVideosForCall, stopRenderAllVideosForAllCalls } from './StreamUtils';
-=======
 import { disposeAllViewsFromCall, disposeAllViews } from './StreamUtils';
->>>>>>> 23af2789
 
 /**
  * ProxyCallAgent proxies CallAgent and saves any returned state in the given context. It will subscribe to all state
@@ -75,11 +71,7 @@
       this.addCall(call);
     }
     for (const call of event.removed) {
-<<<<<<< HEAD
-      stopRenderAllVideosForCall(this._context, this._internalContext, call.id);
-=======
       disposeAllViewsFromCall(this._context, this._internalContext, call.id);
->>>>>>> 23af2789
       const callSubscriber = this._callSubscribers.get(call);
       if (callSubscriber) {
         callSubscriber.unsubscribe();
@@ -180,11 +172,7 @@
   // Make sure there are no existing call data if creating a new CallAgentDeclarative (if creating a new
   // CallAgentDeclarative after disposing of the hold one will mean context have old call state). TODO: should we stop
   // rendering when the previous callAgent is disposed?
-<<<<<<< HEAD
-  stopRenderAllVideosForAllCalls(context, internalContext);
-=======
   disposeAllViews(context, internalContext);
->>>>>>> 23af2789
 
   context.clearCallRelatedState();
   internalContext.clearCallRelatedState();
