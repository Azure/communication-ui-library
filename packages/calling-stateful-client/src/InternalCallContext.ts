--- conflicted
+++ resolved
@@ -3,16 +3,6 @@
 
 import { LocalVideoStream, RemoteVideoStream, VideoStreamRenderer } from '@azure/communication-calling';
 import { LocalVideoStream as StatefulLocalVideoStream } from './CallClientState';
-
-/**
-<<<<<<< HEAD
-=======
- * Used internally in InternalCallContext to be able to hold both the stream and the renderer in the same array.
- */
-export interface StreamAndRenderer {
-  stream: StatefulLocalVideoStream;
-  renderer: VideoStreamRenderer;
-}
 
 /**
  * Used internally in InternalCallContext to be able to hold both the stream and the renderer in the same array.
@@ -31,7 +21,6 @@
 }
 
 /**
->>>>>>> 7cb95263
  * Contains internal data used between different Declarative components to share data.
  */
 export class InternalCallContext {
@@ -45,18 +34,9 @@
   private _unparentedStreamAndRenderers: Map<StatefulLocalVideoStream, VideoStreamRenderer>;
 
   constructor() {
-<<<<<<< HEAD
-    this._remoteVideoStreams = new Map<string, Map<number, RemoteVideoStream>>();
-    this._remoteParticipantKeys = new Map<string, Map<number, string>>();
-    this._remoteVideoStreamRenderers = new Map<string, Map<number, VideoStreamRenderer>>();
-    this._localVideoStreams = new Map<string, LocalVideoStream>();
-    this._localVideoStreamRenders = new Map<string, VideoStreamRenderer>();
-    this._unparentedStreamAndRenderers = new Map<StatefulLocalVideoStream, VideoStreamRenderer>();
-=======
     this._remoteStreamAndRenderers = new Map<string, Map<string, Map<number, RemoteStreamAndRenderer>>>();
     this._localStreamAndRenderers = new Map<string, LocalStreamAndRenderer>();
-    this._unparentedStreamAndRenderers = [];
->>>>>>> 7cb95263
+    this._unparentedStreamAndRenderers = new Map<StatefulLocalVideoStream, VideoStreamRenderer>();
   }
 
   public setCallId(newCallId: string, oldCallId: string): void {
