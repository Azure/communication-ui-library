--- conflicted
+++ resolved
@@ -79,12 +79,8 @@
   mockCallAgent: MockCallAgent;
   mockCall: MockCall;
   mockRemoteParticipant: MockRemoteParticipant;
-<<<<<<< HEAD
-  declarativeCallClient: DeclarativeCallClient;
+  mockStatefulCallClient: StatefulCallClient;
   mockRemoteVideoStream: MockRemoteVideoStream;
-=======
-  mockStatefulCallClient: StatefulCallClient;
->>>>>>> e90af942
 }
 
 function createClientAndAgentMocks(testData: TestData): void {
@@ -160,7 +156,7 @@
 
   await waitWithBreakCondition(
     () =>
-      testData.declarativeCallClient.state.calls
+      testData.mockStatefulCallClient.state.calls
         .get(mockCallId)
         ?.remoteParticipants.get(getRemoteParticipantKey(testData.mockRemoteParticipant.identifier))?.videoStreams
         .size !== 0
@@ -1039,13 +1035,13 @@
 
     await waitWithBreakCondition(
       () =>
-        testData.declarativeCallClient.state.calls
+        testData.mockStatefulCallClient.state.calls
           .get(mockCallId)
           ?.remoteParticipants.get(getRemoteParticipantKey(testData.mockRemoteParticipant.identifier))?.videoStreams
           .size !== 0
     );
 
-    expect(testData.declarativeCallClient.state.calls.get(mockCallId)?.screenShareRemoteParticipant).toBeDefined();
+    expect(testData.mockStatefulCallClient.state.calls.get(mockCallId)?.screenShareRemoteParticipant).toBeDefined();
   });
 
   test('should stop surfacing screenshare screen when not available in state', async () => {
@@ -1058,7 +1054,7 @@
 
     await waitWithBreakCondition(
       () =>
-        testData.declarativeCallClient.state.calls
+        testData.mockStatefulCallClient.state.calls
           .get(mockCallId)
           ?.remoteParticipants.get(getRemoteParticipantKey(testData.mockRemoteParticipant.identifier))?.videoStreams
           .size !== 0
@@ -1070,7 +1066,7 @@
       removed: []
     });
 
-    expect(testData.declarativeCallClient.state.calls.get(mockCallId)?.screenShareRemoteParticipant).not.toBeDefined();
+    expect(testData.mockStatefulCallClient.state.calls.get(mockCallId)?.screenShareRemoteParticipant).not.toBeDefined();
   });
 
   test('should not delete existing active screenshare screen when another stream is set unavailable', async () => {
@@ -1089,7 +1085,7 @@
     });
 
     await waitWithBreakCondition(
-      () => testData.declarativeCallClient.state.calls.get(mockCallId)?.remoteParticipants.size === 2
+      () => testData.mockStatefulCallClient.state.calls.get(mockCallId)?.remoteParticipants.size === 2
     );
 
     // Add a second inactive screenshare and ensure it doesn't overwrite the first one
@@ -1105,15 +1101,15 @@
 
     await waitWithBreakCondition(
       () =>
-        testData.declarativeCallClient.state.calls
+        testData.mockStatefulCallClient.state.calls
           .get(mockCallId)
           ?.remoteParticipants.get(
             getRemoteParticipantKey({ kind: 'communicationUser', communicationUserId: secondMockParticipantId })
           )?.videoStreams.size !== 0
     );
 
-    expect(testData.declarativeCallClient.state.calls.get(mockCallId)?.screenShareRemoteParticipant).toBeDefined();
-    expect(testData.declarativeCallClient.state.calls.get(mockCallId)?.screenShareRemoteParticipant).toBe(
+    expect(testData.mockStatefulCallClient.state.calls.get(mockCallId)?.screenShareRemoteParticipant).toBeDefined();
+    expect(testData.mockStatefulCallClient.state.calls.get(mockCallId)?.screenShareRemoteParticipant).toBe(
       getRemoteParticipantKey(testData.mockRemoteParticipant.identifier)
     );
   });
