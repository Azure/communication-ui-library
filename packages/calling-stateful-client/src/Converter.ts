// Copyright (c) Microsoft Corporation.
// Licensed under the MIT License.

import {
  RemoteParticipant as SdkRemoteParticipant,
  RemoteVideoStream as SdkRemoteVideoStream,
  LocalVideoStream as SdkLocalVideoStream,
  VideoStreamRendererView
} from '@azure/communication-calling';
import { TeamsCaptionsInfo } from '@azure/communication-calling';
/* @conditional-compile-remove(acs-close-captions) */
import { CaptionsInfo as AcsCaptionsInfo } from '@azure/communication-calling';
/* @conditional-compile-remove(teams-identity-support) */
import { CallKind } from '@azure/communication-calling';
/* @conditional-compile-remove(meeting-id) */
import { TeamsCallInfo } from '@azure/communication-calling';
/* @conditional-compile-remove(calling-beta-sdk) */
import { CallInfo } from '@azure/communication-calling';
import { toFlatCommunicationIdentifier } from '@internal/acs-ui-common';
import {
  CallState,
  RemoteParticipantState as DeclarativeRemoteParticipant,
  RemoteVideoStreamState as DeclarativeRemoteVideoStream,
  LocalVideoStreamState as DeclarativeLocalVideoStream,
  IncomingCallState as DeclarativeIncomingCall,
  VideoStreamRendererViewState as DeclarativeVideoStreamRendererView
} from './CallClientState';
import { CaptionsInfo } from './CallClientState';

/* @conditional-compile-remove(teams-identity-support) */ /* @conditional-compile-remove(meeting-id) */
import { _isACSCall } from './TypeGuards';
/* @conditional-compile-remove(meeting-id) */ /* @conditional-compile-remove(acs-close-captions) */
import { _isTeamsCall } from './TypeGuards';
import { CallCommon, IncomingCallCommon } from './BetaToStableTypes';

import { Features } from '@azure/communication-calling';

import { VideoEffectName } from '@azure/communication-calling';

import { LocalVideoStreamVideoEffectsState } from './CallClientState';
import { RaisedHand } from '@azure/communication-calling';
import { RaisedHandState } from './CallClientState';

/**
 * @private
 */
export function convertSdkLocalStreamToDeclarativeLocalStream(
  stream: SdkLocalVideoStream
): DeclarativeLocalVideoStream {
  const localVideoStreamEffectsAPI = stream.feature(Features.VideoEffects);

  return {
    source: stream.source,
    mediaStreamType: stream.mediaStreamType,
    view: undefined,

    videoEffects: convertFromSDKToDeclarativeVideoStreamVideoEffects(localVideoStreamEffectsAPI.activeEffects)
  };
}

/**
 * @private
 */
export function convertSdkRemoteStreamToDeclarativeRemoteStream(
  stream: SdkRemoteVideoStream
): DeclarativeRemoteVideoStream {
  return {
    id: stream.id,
    mediaStreamType: stream.mediaStreamType,
    isAvailable: stream.isAvailable,
    /* @conditional-compile-remove(video-stream-is-receiving-flag) */
    isReceiving: stream.isReceiving,
    view: undefined,
    streamSize: stream.size
  };
}

/**
 * @private
 */
export function convertSdkParticipantToDeclarativeParticipant(
  participant: SdkRemoteParticipant
): DeclarativeRemoteParticipant {
  const declarativeVideoStreams: { [key: number]: DeclarativeRemoteVideoStream } = {};
  for (const videoStream of participant.videoStreams) {
    declarativeVideoStreams[videoStream.id] = convertSdkRemoteStreamToDeclarativeRemoteStream(videoStream);
  }
  return {
    identifier: participant.identifier,
    displayName: participant.displayName,
    state: participant.state,
    callEndReason: participant.callEndReason,
    videoStreams: declarativeVideoStreams,
    isMuted: participant.isMuted,
    isSpeaking: participant.isSpeaking,
    raisedHand: undefined,
    /* @conditional-compile-remove(hide-attendee-name) */
    role: participant.role,
    /* @conditional-compile-remove(spotlight) */
    spotlight: undefined
  };
}

/**
 * @private
 *
 * Note at the time of writing only one LocalVideoStream is supported by the SDK.
 */
export function convertSdkCallToDeclarativeCall(call: CallCommon): CallState {
  const declarativeRemoteParticipants: { [key: string]: DeclarativeRemoteParticipant } = {};
  call.remoteParticipants.forEach((participant: SdkRemoteParticipant) => {
    declarativeRemoteParticipants[toFlatCommunicationIdentifier(participant.identifier)] =
      convertSdkParticipantToDeclarativeParticipant(participant);
  });
  /* @conditional-compile-remove(hide-attendee-name) */
  let hideAttendeeNames = false;
  /* @conditional-compile-remove(hide-attendee-name) */
  if (
    call.feature(Features.Capabilities).capabilities &&
    call.feature(Features.Capabilities).capabilities.viewAttendeeNames
  ) {
    const viewAttendeeNames = call.feature(Features.Capabilities).capabilities.viewAttendeeNames;
    if (!viewAttendeeNames.isPresent && viewAttendeeNames.reason === 'MeetingRestricted') {
      hideAttendeeNames = true;
    }
  }

  let callInfo: TeamsCallInfo | undefined | /* @conditional-compile-remove(calling-beta-sdk) */ CallInfo;
  if ('info' in call) {
    callInfo = call.info as TeamsCallInfo | undefined | /* @conditional-compile-remove(calling-beta-sdk) */ CallInfo;
  }

  return {
    id: call.id,
    /* @conditional-compile-remove(teams-identity-support) */
    kind: _isACSCall(call) ? ('Call' as CallKind) : ('TeamsCall' as CallKind),
    callerInfo: call.callerInfo,
    state: call.state,
    callEndReason: call.callEndReason,
    diagnostics: {
      network: {
        latest: {}
      },
      media: {
        latest: {}
      }
    },
    direction: call.direction,
    isMuted: call.isMuted,
    isScreenSharingOn: call.isScreenSharingOn,
    localVideoStreams: call.localVideoStreams.map(convertSdkLocalStreamToDeclarativeLocalStream),
    remoteParticipants: declarativeRemoteParticipants,
    remoteParticipantsEnded: {},
    recording: { isRecordingActive: false },
    /* @conditional-compile-remove(local-recording-notification) */
    localRecording: { isLocalRecordingActive: false },
    /* @conditional-compile-remove(ppt-live) */
    pptLive: { isActive: false },
    raiseHand: { raisedHands: [] },
    localParticipantReaction: undefined,
    transcription: { isTranscriptionActive: false },
    screenShareRemoteParticipant: undefined,
    startTime: new Date(),
    endTime: undefined,
    role: call.role,
    captionsFeature: {
      captions: [],
      supportedSpokenLanguages: [],
      supportedCaptionLanguages: [],
      currentCaptionLanguage: '',
      currentSpokenLanguage: '',
      isCaptionsFeatureActive: false,
      startCaptionsInProgress: false,
      /* @conditional-compile-remove(acs-close-captions) */
      captionsKind: _isTeamsCall(call) ? 'TeamsCaptions' : 'Captions'
    },
    transfer: {
      acceptedTransfers: {}
    },
    optimalVideoCount: {
      maxRemoteVideoStreams: call.feature(Features.OptimalVideoCount).optimalVideoCount
    },
    /* @conditional-compile-remove(hide-attendee-name) */
    hideAttendeeNames,
    /* @conditional-compile-remove(meeting-id) */
<<<<<<< HEAD
    info: _isACSCall(call) ? call.info : _isTeamsCall(call) ? call.info : undefined,
    /* @conditional-compile-remove(teams-meeting-conference) */
    teamsMeetingConference: undefined
=======
    info: callInfo
>>>>>>> 61c50d9b
  };
}

/**
 * @private
 */
export function convertSdkIncomingCallToDeclarativeIncomingCall(call: IncomingCallCommon): DeclarativeIncomingCall {
  return {
    id: call.id,
    callerInfo: call.callerInfo,
    startTime: new Date(),
    endTime: undefined
  };
}

/**
 * @private
 */
export function convertFromSDKToDeclarativeVideoStreamRendererView(
  view: VideoStreamRendererView
): DeclarativeVideoStreamRendererView {
  return {
    scalingMode: view.scalingMode,
    isMirrored: view.isMirrored,
    target: view.target
  };
}

/**
 * @private
 */
export function convertFromTeamsSDKToCaptionInfoState(caption: TeamsCaptionsInfo): CaptionsInfo {
  return {
    ...caption
  };
}

/* @conditional-compile-remove(acs-close-captions) */
/**
 * @private
 */
export function convertFromSDKToCaptionInfoState(caption: AcsCaptionsInfo): CaptionsInfo {
  return {
    captionText: caption.spokenText,
    ...caption
  };
}

/** @private */
export function convertFromSDKToDeclarativeVideoStreamVideoEffects(
  videoEffects: VideoEffectName[]
): LocalVideoStreamVideoEffectsState {
  return {
    activeEffects: videoEffects
  };
}

/**
 * @private
 */
export function convertFromSDKToRaisedHandState(raisedHand: RaisedHand): RaisedHandState {
  return {
    raisedHandOrderPosition: raisedHand.order
  };
}<|MERGE_RESOLUTION|>--- conflicted
+++ resolved
@@ -183,13 +183,9 @@
     /* @conditional-compile-remove(hide-attendee-name) */
     hideAttendeeNames,
     /* @conditional-compile-remove(meeting-id) */
-<<<<<<< HEAD
-    info: _isACSCall(call) ? call.info : _isTeamsCall(call) ? call.info : undefined,
+    info: callInfo
     /* @conditional-compile-remove(teams-meeting-conference) */
     teamsMeetingConference: undefined
-=======
-    info: callInfo
->>>>>>> 61c50d9b
   };
 }
 
