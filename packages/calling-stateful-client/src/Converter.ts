// Copyright (c) Microsoft Corporation.
// Licensed under the MIT License.

import {
  RemoteParticipant as SdkRemoteParticipant,
  RemoteVideoStream as SdkRemoteVideoStream,
  LocalVideoStream as SdkLocalVideoStream,
  VideoStreamRendererView
} from '@azure/communication-calling';
/* @conditional-compile-remove(close-captions) */
import { TeamsCaptionsInfo } from '@azure/communication-calling';
/* @conditional-compile-remove(teams-identity-support) */
import { CallKind } from '@azure/communication-calling';
import { toFlatCommunicationIdentifier } from '@internal/acs-ui-common';
import {
  CallState,
  RemoteParticipantState as DeclarativeRemoteParticipant,
  RemoteVideoStreamState as DeclarativeRemoteVideoStream,
  LocalVideoStreamState as DeclarativeLocalVideoStream,
  IncomingCallState as DeclarativeIncomingCall,
  VideoStreamRendererViewState as DeclarativeVideoStreamRendererView
} from './CallClientState';
/* @conditional-compile-remove(close-captions) */
import { CaptionsInfo } from './CallClientState';

/* @conditional-compile-remove(teams-identity-support) */
import { _isACSCall } from './TypeGuards';
import { CallCommon, IncomingCallCommon } from './BetaToStableTypes';

/* @conditional-compile-remove(video-background-effects) */ /* @conditional-compile-remove(optimal-video-count) */
import { Features } from '@azure/communication-calling';
/* @conditional-compile-remove(video-background-effects) */
import { VideoEffectName } from '@azure/communication-calling';
/* @conditional-compile-remove(video-background-effects) */
import { LocalVideoStreamVideoEffectsState } from './CallClientState';
/* @conditional-compile-remove(raise-hand) */
import { RaisedHand } from '@azure/communication-calling';
/* @conditional-compile-remove(raise-hand) */
import { RaisedHandState } from './CallClientState';

/**
 * @private
 */
export function convertSdkLocalStreamToDeclarativeLocalStream(
  stream: SdkLocalVideoStream
): DeclarativeLocalVideoStream {
  /* @conditional-compile-remove(video-background-effects) */
  const localVideoStreamEffectsAPI = stream.feature(Features.VideoEffects);

  return {
    source: stream.source,
    mediaStreamType: stream.mediaStreamType,
    view: undefined,
    /* @conditional-compile-remove(video-background-effects) */
    videoEffects: convertFromSDKToDeclarativeVideoStreamVideoEffects(localVideoStreamEffectsAPI.activeEffects)
  };
}

/**
 * @private
 */
export function convertSdkRemoteStreamToDeclarativeRemoteStream(
  stream: SdkRemoteVideoStream
): DeclarativeRemoteVideoStream {
  return {
    id: stream.id,
    mediaStreamType: stream.mediaStreamType,
    isAvailable: stream.isAvailable,
    /* @conditional-compile-remove(video-stream-is-receiving-flag) */
    isReceiving: stream.isReceiving,
    view: undefined,
    streamSize: stream.size
  };
}

/**
 * @private
 */
export function convertSdkParticipantToDeclarativeParticipant(
  participant: SdkRemoteParticipant
): DeclarativeRemoteParticipant {
  const declarativeVideoStreams: { [key: number]: DeclarativeRemoteVideoStream } = {};
  for (const videoStream of participant.videoStreams) {
    declarativeVideoStreams[videoStream.id] = convertSdkRemoteStreamToDeclarativeRemoteStream(videoStream);
  }
  return {
    identifier: participant.identifier,
    displayName: participant.displayName,
    state: participant.state,
    callEndReason: participant.callEndReason,
    videoStreams: declarativeVideoStreams,
    isMuted: participant.isMuted,
    isSpeaking: participant.isSpeaking,
    /* @conditional-compile-remove(raise-hand) */
    raisedHand: undefined,
    /* @conditional-compile-remove(hide-attendee-name) */
    role: participant.role,
    /* @conditional-compile-remove(spotlight) */
    spotlight: undefined
  };
}

/**
 * @private
 *
 * Note at the time of writing only one LocalVideoStream is supported by the SDK.
 */
export function convertSdkCallToDeclarativeCall(call: CallCommon): CallState {
  const declarativeRemoteParticipants: { [key: string]: DeclarativeRemoteParticipant } = {};
  call.remoteParticipants.forEach((participant: SdkRemoteParticipant) => {
    declarativeRemoteParticipants[toFlatCommunicationIdentifier(participant.identifier)] =
      convertSdkParticipantToDeclarativeParticipant(participant);
  });
  return {
    id: call.id,
    /* @conditional-compile-remove(teams-identity-support) */
    kind: _isACSCall(call) ? ('Call' as CallKind) : ('TeamsCall' as CallKind),
    callerInfo: call.callerInfo,
    state: call.state,
    callEndReason: call.callEndReason,
    diagnostics: {
      network: {
        latest: {}
      },
      media: {
        latest: {}
      }
    },
    direction: call.direction,
    isMuted: call.isMuted,
    isScreenSharingOn: call.isScreenSharingOn,
    localVideoStreams: call.localVideoStreams.map(convertSdkLocalStreamToDeclarativeLocalStream),
    remoteParticipants: declarativeRemoteParticipants,
    remoteParticipantsEnded: {},
    recording: { isRecordingActive: false },
    /* @conditional-compile-remove(ppt-live) */
<<<<<<< HEAD
    pptLive: { isActive: false },
=======
    pptLive: { isActivated: false },
>>>>>>> 17a8401f
    /* @conditional-compile-remove(raise-hand) */
    raiseHand: { raisedHands: [] },
    /* @conditional-compile-remove(reaction) */
    localParticipantReaction: undefined,
    transcription: { isTranscriptionActive: false },
    screenShareRemoteParticipant: undefined,
    startTime: new Date(),
    endTime: undefined,
    /* @conditional-compile-remove(rooms) */
    role: call.role,
    /* @conditional-compile-remove(close-captions) */
    captionsFeature: {
      captions: [],
      supportedSpokenLanguages: [],
      supportedCaptionLanguages: [],
      currentCaptionLanguage: '',
      currentSpokenLanguage: '',
      isCaptionsFeatureActive: false,
      startCaptionsInProgress: false
    },
    /* @conditional-compile-remove(call-transfer) */
    transfer: {
      acceptedTransfers: {}
    },
    /* @conditional-compile-remove(optimal-video-count) */
    optimalVideoCount: {
      maxRemoteVideoStreams: call.feature(Features.OptimalVideoCount).optimalVideoCount
    },
    /* @conditional-compile-remove(hide-attendee-name) */
    // TODO: Replace this once the SDK supports hide attendee name
    hideAttendeeNames: false
  };
}

/**
 * @private
 */
export function convertSdkIncomingCallToDeclarativeIncomingCall(call: IncomingCallCommon): DeclarativeIncomingCall {
  return {
    id: call.id,
    callerInfo: call.callerInfo,
    startTime: new Date(),
    endTime: undefined
  };
}

/**
 * @private
 */
export function convertFromSDKToDeclarativeVideoStreamRendererView(
  view: VideoStreamRendererView
): DeclarativeVideoStreamRendererView {
  return {
    scalingMode: view.scalingMode,
    isMirrored: view.isMirrored,
    target: view.target
  };
}

/* @conditional-compile-remove(close-captions) */
/**
 * @private
 */
export function convertFromSDKToCaptionInfoState(caption: TeamsCaptionsInfo): CaptionsInfo {
  return {
    ...caption
  };
}

/* @conditional-compile-remove(video-background-effects) */
/** @private */
export function convertFromSDKToDeclarativeVideoStreamVideoEffects(
  videoEffects: VideoEffectName[]
): LocalVideoStreamVideoEffectsState {
  return {
    activeEffects: videoEffects
  };
}

/* @conditional-compile-remove(raise-hand) */
/**
 * @private
 */
export function convertFromSDKToRaisedHandState(raisedHand: RaisedHand): RaisedHandState {
  return {
    raisedHandOrderPosition: raisedHand.order
  };
}<|MERGE_RESOLUTION|>--- conflicted
+++ resolved
@@ -134,11 +134,9 @@
     remoteParticipantsEnded: {},
     recording: { isRecordingActive: false },
     /* @conditional-compile-remove(ppt-live) */
-<<<<<<< HEAD
-    pptLive: { isActive: false },
-=======
-    pptLive: { isActivated: false },
->>>>>>> 17a8401f
+    pptLive: {
+      isActivated: false
+    },
     /* @conditional-compile-remove(raise-hand) */
     raiseHand: { raisedHands: [] },
     /* @conditional-compile-remove(reaction) */
