--- conflicted
+++ resolved
@@ -39,17 +39,12 @@
   | 'CallClient.feature'
   | /* @conditional-compile-remove(calling-beta-sdk) */ 'Call.admit'
   | /* @conditional-compile-remove(calling-beta-sdk) */ 'Call.rejectParticipant'
-<<<<<<< HEAD
-  | /* @conditional-compile-remove(calling-beta-sdk) */ 'Call.muteAllRemoteParticipants'
   | /* @conditional-compile-remove(calling-beta-sdk) */ 'Call.admitAll'
+  | /* @conditional-compile-remove(soft-mute) */ 'Call.mutedByOthers'
   | 'assignedBreakoutRoomOpened'
   | 'assignedBreakoutRoomOpenedPromptJoin'
   | 'assignedBreakoutRoomClosingSoon'
   | 'assignedBreakoutRoomClosed';
-=======
-  | /* @conditional-compile-remove(calling-beta-sdk) */ 'Call.admitAll'
-  | /* @conditional-compile-remove(soft-mute) */ 'Call.mutedByOthers';
->>>>>>> 463abe12
 
 type CallObjectMethodNames<TName extends string, T> = {
   [K in keyof T & string]: `${TName}.${CallMethodName<T, K>}`;
