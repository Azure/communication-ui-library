--- conflicted
+++ resolved
@@ -1,13 +1,9 @@
 // Copyright (c) Microsoft Corporation.
 // Licensed under the MIT license.
 
-<<<<<<< HEAD
-import { Features, LocalVideoStream, RemoteParticipant, TeamsCaptions } from '@azure/communication-calling';
-=======
 import { Features, LocalVideoStream, RemoteParticipant } from '@azure/communication-calling';
 /* @conditional-compile-remove(close-captions) */
 import { TeamsCaptions } from '@azure/communication-calling';
->>>>>>> cf000f6e
 import { toFlatCommunicationIdentifier } from '@internal/acs-ui-common';
 import { CallCommon } from './BetaToStableTypes';
 import { CallContext } from './CallContext';
