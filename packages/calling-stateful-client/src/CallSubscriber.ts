// Copyright (c) Microsoft Corporation.
// Licensed under the MIT License.

import { Features, LocalVideoStream, RemoteParticipant } from '@azure/communication-calling';
/* @conditional-compile-remove(acs-close-captions) */
import { Captions } from '@azure/communication-calling';
/* @conditional-compile-remove(close-captions) */
import { TeamsCaptions } from '@azure/communication-calling';
import { toFlatCommunicationIdentifier } from '@internal/acs-ui-common';
import { CallCommon } from './BetaToStableTypes';
import { CallContext } from './CallContext';
import { CallIdRef } from './CallIdRef';
/* @conditional-compile-remove(close-captions) */
import { TeamsCaptionsSubscriber } from './CaptionsSubscriber';
import {
  convertSdkLocalStreamToDeclarativeLocalStream,
  convertSdkParticipantToDeclarativeParticipant
} from './Converter';
import { InternalCallContext } from './InternalCallContext';
/* @conditional-compile-remove(video-background-effects) */
import { LocalVideoStreamVideoEffectsSubscriber } from './LocalVideoStreamVideoEffectsSubscriber';
import { ParticipantSubscriber } from './ParticipantSubscriber';
import { RecordingSubscriber } from './RecordingSubscriber';
/* @conditional-compile-remove(ppt-live) */
import { PPTLiveSubscriber } from './PPTLiveSubscriber';
import { disposeView } from './StreamUtils';
import { TranscriptionSubscriber } from './TranscriptionSubscriber';
import { UserFacingDiagnosticsSubscriber } from './UserFacingDiagnosticsSubscriber';
/* @conditional-compile-remove(raise-hand) */
import { RaiseHandSubscriber } from './RaiseHandSubscriber';
/* @conditional-compile-remove(optimal-video-count) */
import { OptimalVideoCountSubscriber } from './OptimalVideoCountSubscriber';
/* @conditional-compile-remove(capabilities) */
import { CapabilitiesSubscriber } from './CapabilitiesSubscriber';
/* @conditional-compile-remove(reaction) */
import { ReactionSubscriber } from './ReactionSubscriber';
/* @conditional-compile-remove(spotlight) */
import { SpotlightSubscriber } from './SpotlightSubscriber';
<<<<<<< HEAD
/* @conditional-compile-remove(local-recording-notification) */
import { LocalRecordingSubscriber } from './LocalRecordingSubscriber';
=======
/* @conditional-compile-remove(acs-close-captions) */
import { CaptionsSubscriber } from './CaptionsSubscriber';
>>>>>>> c514bb09

/**
 * Keeps track of the listeners assigned to a particular call because when we get an event from SDK, it doesn't tell us
 * which call it is for. If we keep track of this then we know which call in the state that needs an update and also
 * which property of that call. Also we can use this when unregistering to a call.
 */
export class CallSubscriber {
  private _call: CallCommon;
  private _callIdRef: CallIdRef;
  private _context: CallContext;
  private _internalContext: InternalCallContext;

  private _diagnosticsSubscriber: UserFacingDiagnosticsSubscriber;
  private _participantSubscribers: Map<string, ParticipantSubscriber>;
  private _recordingSubscriber: RecordingSubscriber;
  private _transcriptionSubscriber: TranscriptionSubscriber;
  /* @conditional-compile-remove(local-recording-notification) */
  private _localRecordingSubscriber: LocalRecordingSubscriber;
  /* @conditional-compile-remove(ppt-live) */
  private _pptLiveSubscriber: PPTLiveSubscriber;
  /* @conditional-compile-remove(optimal-video-count) */
  private _optimalVideoCountSubscriber: OptimalVideoCountSubscriber;
  /* @conditional-compile-remove(close-captions) */
  private _TeamsCaptionsSubscriber?: TeamsCaptionsSubscriber;
  /* @conditional-compile-remove(acs-close-captions) */
  private _CaptionsSubscriber?: CaptionsSubscriber;
  /* @conditional-compile-remove(raise-hand) */
  private _raiseHandSubscriber?: RaiseHandSubscriber;
  /* @conditional-compile-remove(reaction) */
  private _reactionSubscriber?: ReactionSubscriber;
  /* @conditional-compile-remove(video-background-effects) */
  private _localVideoStreamVideoEffectsSubscribers: Map<string, LocalVideoStreamVideoEffectsSubscriber>;
  /* @conditional-compile-remove(capabilities) */
  private _capabilitiesSubscriber: CapabilitiesSubscriber;
  /* @conditional-compile-remove(spotlight) */
  private _spotlightSubscriber: SpotlightSubscriber;

  constructor(call: CallCommon, context: CallContext, internalContext: InternalCallContext) {
    this._call = call;
    this._callIdRef = { callId: call.id };
    this._context = context;
    this._internalContext = internalContext;

    this._diagnosticsSubscriber = new UserFacingDiagnosticsSubscriber(
      this._callIdRef,
      this._context,
      this._call.feature(Features.UserFacingDiagnostics)
    );
    this._participantSubscribers = new Map<string, ParticipantSubscriber>();
    this._recordingSubscriber = new RecordingSubscriber(
      this._callIdRef,
      this._context,
      this._call.feature(Features.Recording)
    );
    /* @conditional-compile-remove(local-recording-notification) */
    this._localRecordingSubscriber = new LocalRecordingSubscriber(
      this._callIdRef,
      this._context,
      this._call.feature(Features.LocalRecording)
    );
    /* @conditional-compile-remove(ppt-live) */
    this._pptLiveSubscriber = new PPTLiveSubscriber(this._callIdRef, this._context, this._call);
    this._transcriptionSubscriber = new TranscriptionSubscriber(
      this._callIdRef,
      this._context,
      this._call.feature(Features.Transcription)
    );
    /* @conditional-compile-remove(raise-hand) */
    this._raiseHandSubscriber = new RaiseHandSubscriber(
      this._callIdRef,
      this._context,
      this._call.feature(Features.RaiseHand)
    );
    /* @conditional-compile-remove(reaction) */
    this._reactionSubscriber = new ReactionSubscriber(
      this._callIdRef,
      this._context,
      this._call.feature(Features.Reaction)
    );
    /* @conditional-compile-remove(optimal-video-count) */
    this._optimalVideoCountSubscriber = new OptimalVideoCountSubscriber({
      callIdRef: this._callIdRef,
      context: this._context,
      localOptimalVideoCountFeature: this._call.feature(Features.OptimalVideoCount)
    });
    /* @conditional-compile-remove(video-background-effects) */
    this._localVideoStreamVideoEffectsSubscribers = new Map();

    /* @conditional-compile-remove(capabilities) */
    this._capabilitiesSubscriber = new CapabilitiesSubscriber(
      this._callIdRef,
      this._context,
      this._call.feature(Features.Capabilities)
    );

    /* @conditional-compile-remove(spotlight) */
    this._spotlightSubscriber = new SpotlightSubscriber(
      this._callIdRef,
      this._context,
      this._call.feature(Features.Spotlight)
    );

    this.subscribe();
  }

  private subscribe = (): void => {
    this._call.on('stateChanged', this.stateChanged);
    /* @conditional-compile-remove(close-captions) */
    this._call.on('stateChanged', this.initCaptionSubscriber);
    this._call.on('idChanged', this.idChanged);
    this._call.on('isScreenSharingOnChanged', this.isScreenSharingOnChanged);
    this._call.on('remoteParticipantsUpdated', this.remoteParticipantsUpdated);
    this._call.on('localVideoStreamsUpdated', this.localVideoStreamsUpdated);
    this._call.on('isMutedChanged', this.isMuteChanged);
    /* @conditional-compile-remove(rooms) */ /* @conditional-compile-remove(capabilities) */
    this._call.on('roleChanged', this.callRoleChangedHandler);
    this._call.feature(Features.DominantSpeakers).on('dominantSpeakersChanged', this.dominantSpeakersChanged);
    /* @conditional-compile-remove(total-participant-count) */
    this._call.on('totalParticipantCountChanged', this.totalParticipantCountChangedHandler);

    for (const localVideoStream of this._call.localVideoStreams) {
      this._internalContext.setLocalRenderInfo(
        this._callIdRef.callId,
        localVideoStream.mediaStreamType,
        localVideoStream,
        'NotRendered',
        undefined
      );
    }

    if (this._call.remoteParticipants.length > 0) {
      this._call.remoteParticipants.forEach((participant: RemoteParticipant) => {
        this.addParticipantListener(participant);
      });

      this._context.setCallRemoteParticipants(
        this._callIdRef.callId,
        this._call.remoteParticipants.map(convertSdkParticipantToDeclarativeParticipant),
        []
      );
    }
  };

  public unsubscribe = (): void => {
    this._call.off('stateChanged', this.stateChanged);
    /* @conditional-compile-remove(close-captions) */
    this._call.off('stateChanged', this.initCaptionSubscriber);
    this._call.off('idChanged', this.idChanged);
    this._call.off('isScreenSharingOnChanged', this.isScreenSharingOnChanged);
    this._call.off('remoteParticipantsUpdated', this.remoteParticipantsUpdated);
    this._call.off('localVideoStreamsUpdated', this.localVideoStreamsUpdated);
    this._call.off('isMutedChanged', this.isMuteChanged);
    /* @conditional-compile-remove(rooms) */ /* @conditional-compile-remove(capabilities) */
    this._call.off('roleChanged', this.callRoleChangedHandler);
    /* @conditional-compile-remove(total-participant-count) */
    this._call.off('totalParticipantCountChanged', this.totalParticipantCountChangedHandler);

    this._participantSubscribers.forEach((participantSubscriber: ParticipantSubscriber) => {
      participantSubscriber.unsubscribe();
    });
    this._participantSubscribers.clear();

    // If we are unsubscribing that means we no longer want to display any video for this call (callEnded or callAgent
    // disposed) and we should not be updating it any more. So if video is rendering we stop rendering.
    for (const localVideoStream of this._call.localVideoStreams) {
      const mediaStreamType = localVideoStream.mediaStreamType;
      disposeView(
        this._context,
        this._internalContext,
        this._callIdRef.callId,
        undefined,
        convertSdkLocalStreamToDeclarativeLocalStream(localVideoStream)
      );
      this._internalContext.deleteLocalRenderInfo(this._callIdRef.callId, mediaStreamType);
    }

    this._diagnosticsSubscriber.unsubscribe();
    this._recordingSubscriber.unsubscribe();
    this._transcriptionSubscriber.unsubscribe();
    /* @conditional-compile-remove(local-recording-notification) */
    this._localRecordingSubscriber.unsubscribe();
    /* @conditional-compile-remove(optimal-video-count) */
    this._optimalVideoCountSubscriber.unsubscribe();
    /* @conditional-compile-remove(ppt-live) */
    this._pptLiveSubscriber.unsubscribe();
    /* @conditional-compile-remove(close-captions) */
    this._TeamsCaptionsSubscriber?.unsubscribe();
    /* @conditional-compile-remove(acs-close-captions) */
    this._CaptionsSubscriber?.unsubscribe();
    /* @conditional-compile-remove(raise-hand) */
    this._raiseHandSubscriber?.unsubscribe();
    /* @conditional-compile-remove(capabilities) */
    this._capabilitiesSubscriber.unsubscribe();
    /* @conditional-compile-remove(reaction) */
    this._reactionSubscriber?.unsubscribe();
    /* @conditional-compile-remove(spotlight) */
    this._spotlightSubscriber.unsubscribe();
  };

  private addParticipantListener(participant: RemoteParticipant): void {
    const participantKey = toFlatCommunicationIdentifier(participant.identifier);
    this._participantSubscribers.get(participantKey)?.unsubscribe();
    this._participantSubscribers.set(
      participantKey,
      new ParticipantSubscriber(this._callIdRef, participant, this._context, this._internalContext)
    );
  }

  private removeParticipantListener(participant: RemoteParticipant): void {
    const participantKey = toFlatCommunicationIdentifier(participant.identifier);
    const participantSubscriber = this._participantSubscribers.get(participantKey);
    if (participantSubscriber) {
      participantSubscriber.unsubscribe();
      this._participantSubscribers.delete(participantKey);
    }
  }

  private stateChanged = (): void => {
    this._context.setCallState(this._callIdRef.callId, this._call.state);
  };

  /* @conditional-compile-remove(close-captions) */
  private initCaptionSubscriber = (): void => {
    // subscribe to captions here so that we don't call captions when call is not initialized
    if (
      this._call.state === 'Connected' &&
      !this._TeamsCaptionsSubscriber &&
      /* @conditional-compile-remove(acs-close-captions) */ !this._CaptionsSubscriber
    ) {
      if (this._call.feature(Features.Captions).captions.kind === 'TeamsCaptions') {
        this._TeamsCaptionsSubscriber = new TeamsCaptionsSubscriber(
          this._callIdRef,
          this._context,
          this._call.feature(Features.Captions).captions as TeamsCaptions
        );
      } else {
        /* @conditional-compile-remove(acs-close-captions) */
        this._CaptionsSubscriber = new CaptionsSubscriber(
          this._callIdRef,
          this._context,
          this._call.feature(Features.Captions).captions as Captions
        );
      }
      this._call.off('stateChanged', this.initCaptionSubscriber);
    }
  };

  private idChanged = (): void => {
    this._internalContext.setCallId(this._call.id, this._callIdRef.callId);
    this._context.setCallId(this._call.id, this._callIdRef.callId);
    this._callIdRef.callId = this._call.id;
  };

  private isScreenSharingOnChanged = (): void => {
    this._context.setCallIsScreenSharingOn(this._callIdRef.callId, this._call.isScreenSharingOn);
  };

  private isMuteChanged = (): void => {
    this._context.setCallIsMicrophoneMuted(this._callIdRef.callId, this._call.isMuted);
  };

  /* @conditional-compile-remove(rooms) */ /* @conditional-compile-remove(capabilities) */
  private callRoleChangedHandler = (): void => {
    this._context.setRole(this._callIdRef.callId, this._call.role);
  };

  /* @conditional-compile-remove(total-participant-count) */
  private totalParticipantCountChangedHandler = (): void => {
    this._context.setTotalParticipantCount(this._callIdRef.callId, this._call.totalParticipantCount);
  };

  private remoteParticipantsUpdated = (event: { added: RemoteParticipant[]; removed: RemoteParticipant[] }): void => {
    event.added.forEach((participant: RemoteParticipant) => {
      this.addParticipantListener(participant);
    });
    event.removed.forEach((participant: RemoteParticipant) => {
      this.removeParticipantListener(participant);
    });

    // Remove any added participants from remoteParticipantsEnded if they are there and add any removed participants to
    // remoteParticipantsEnded.
    this._context.setCallRemoteParticipantsEnded(
      this._callIdRef.callId,
      event.removed.map(convertSdkParticipantToDeclarativeParticipant),
      event.added.map((participant: RemoteParticipant) => {
        return toFlatCommunicationIdentifier(participant.identifier);
      })
    );

    // Add added participants to remoteParticipants and remove removed participants from remoteParticipants.
    this._context.setCallRemoteParticipants(
      this._callIdRef.callId,
      event.added.map(convertSdkParticipantToDeclarativeParticipant),
      event.removed.map((participant: RemoteParticipant) => {
        return toFlatCommunicationIdentifier(participant.identifier);
      })
    );
  };

  private localVideoStreamsUpdated = (event: { added: LocalVideoStream[]; removed: LocalVideoStream[] }): void => {
    for (const localVideoStream of event.added) {
      const mediaStreamType = localVideoStream.mediaStreamType;
      // IMPORTANT: The internalContext should be set before context. This is done to ensure that the internal context
      // has the required data when component re-renders due to external state changes.
      this._internalContext.setLocalRenderInfo(
        this._callIdRef.callId,
        mediaStreamType,
        localVideoStream,
        'NotRendered',
        undefined
      );

      // Subscribe to video effect changes
      this._localVideoStreamVideoEffectsSubscribers.get(mediaStreamType)?.unsubscribe();
      this._localVideoStreamVideoEffectsSubscribers.set(
        mediaStreamType,
        new LocalVideoStreamVideoEffectsSubscriber({
          parent: this._callIdRef,
          context: this._context,
          localVideoStream: localVideoStream,
          localVideoStreamEffectsAPI: localVideoStream.feature(Features.VideoEffects)
        })
      );
    }
    for (const localVideoStream of event.removed) {
      const mediaStreamType = localVideoStream.mediaStreamType;
      this._localVideoStreamVideoEffectsSubscribers.get(mediaStreamType)?.unsubscribe();
      disposeView(
        this._context,
        this._internalContext,
        this._callIdRef.callId,
        undefined,
        convertSdkLocalStreamToDeclarativeLocalStream(localVideoStream)
      );

      this._internalContext.deleteLocalRenderInfo(this._callIdRef.callId, mediaStreamType);
    }

    this._context.setCallLocalVideoStream(
      this._callIdRef.callId,
      event.added.map(convertSdkLocalStreamToDeclarativeLocalStream),
      event.removed.map(convertSdkLocalStreamToDeclarativeLocalStream)
    );
  };

  private dominantSpeakersChanged = (): void => {
    const dominantSpeakers = this._call.feature(Features.DominantSpeakers).dominantSpeakers;
    this._context.setCallDominantSpeakers(this._callIdRef.callId, dominantSpeakers);
  };
}<|MERGE_RESOLUTION|>--- conflicted
+++ resolved
@@ -36,13 +36,10 @@
 import { ReactionSubscriber } from './ReactionSubscriber';
 /* @conditional-compile-remove(spotlight) */
 import { SpotlightSubscriber } from './SpotlightSubscriber';
-<<<<<<< HEAD
+/* @conditional-compile-remove(acs-close-captions) */
+import { CaptionsSubscriber } from './CaptionsSubscriber';
 /* @conditional-compile-remove(local-recording-notification) */
 import { LocalRecordingSubscriber } from './LocalRecordingSubscriber';
-=======
-/* @conditional-compile-remove(acs-close-captions) */
-import { CaptionsSubscriber } from './CaptionsSubscriber';
->>>>>>> c514bb09
 
 /**
  * Keeps track of the listeners assigned to a particular call because when we get an event from SDK, it doesn't tell us
