--- conflicted
+++ resolved
@@ -65,17 +65,6 @@
       this._context,
       this._call.feature(Features.Transcription)
     );
-<<<<<<< HEAD
-=======
-    /* @conditional-compile-remove(close-captions) */
-    if (_isTeamsMeetingCall(this._call)) {
-      this._captionsSubscriber = new CaptionsSubscriber(
-        this._callIdRef,
-        this._context,
-        this._call.feature(Features.TeamsCaptions)
-      );
-    }
->>>>>>> 9ac96456
     /* @conditional-compile-remove(video-background-effects) */
     this._localVideoStreamVideoEffectsSubscribers = new Map();
 
