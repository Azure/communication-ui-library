// Copyright (c) Microsoft Corporation.
// Licensed under the MIT License.

import { Features, LocalVideoStream, RemoteParticipant } from '@azure/communication-calling';
/* @conditional-compile-remove(close-captions) */
import { TeamsCaptions } from '@azure/communication-calling';
import { toFlatCommunicationIdentifier } from '@internal/acs-ui-common';
import { CallCommon } from './BetaToStableTypes';
import { CallContext } from './CallContext';
import { CallIdRef } from './CallIdRef';
/* @conditional-compile-remove(close-captions) */
import { CaptionsSubscriber } from './CaptionsSubscriber';
import {
  convertSdkLocalStreamToDeclarativeLocalStream,
  convertSdkParticipantToDeclarativeParticipant
} from './Converter';
import { InternalCallContext } from './InternalCallContext';
/* @conditional-compile-remove(video-background-effects) */
import { LocalVideoStreamVideoEffectsSubscriber } from './LocalVideoStreamVideoEffectsSubscriber';
import { ParticipantSubscriber } from './ParticipantSubscriber';
import { RecordingSubscriber } from './RecordingSubscriber';
/* @conditional-compile-remove(ppt-live) */
import { PPTLiveSubscriber } from './PPTLiveSubscriber';
import { disposeView } from './StreamUtils';
import { TranscriptionSubscriber } from './TranscriptionSubscriber';
import { UserFacingDiagnosticsSubscriber } from './UserFacingDiagnosticsSubscriber';
/* @conditional-compile-remove(raise-hand) */
import { RaiseHandSubscriber } from './RaiseHandSubscriber';
/* @conditional-compile-remove(optimal-video-count) */
import { OptimalVideoCountSubscriber } from './OptimalVideoCountSubscriber';
/* @conditional-compile-remove(capabilities) */
import { CapabilitiesSubscriber } from './CapabilitiesSubscriber';
/* @conditional-compile-remove(reaction) */
import { ReactionSubscriber } from './ReactionSubscriber';
/* @conditional-compile-remove(spotlight) */
import { SpotlightSubscriber } from './SpotlightSubscriber';

/**
 * Keeps track of the listeners assigned to a particular call because when we get an event from SDK, it doesn't tell us
 * which call it is for. If we keep track of this then we know which call in the state that needs an update and also
 * which property of that call. Also we can use this when unregistering to a call.
 */
export class CallSubscriber {
  private _call: CallCommon;
  private _callIdRef: CallIdRef;
  private _context: CallContext;
  private _internalContext: InternalCallContext;

  private _diagnosticsSubscriber: UserFacingDiagnosticsSubscriber;
  private _participantSubscribers: Map<string, ParticipantSubscriber>;
  private _recordingSubscriber: RecordingSubscriber;
  /* @conditional-compile-remove(ppt-live) */
  private _pptLiveSubscriber: PPTLiveSubscriber;
  private _transcriptionSubscriber: TranscriptionSubscriber;
  /* @conditional-compile-remove(ppt-live) */
  private _pptLiveSubscriber: PPTLiveSubscriber;
  /* @conditional-compile-remove(optimal-video-count) */
  private _optimalVideoCountSubscriber: OptimalVideoCountSubscriber;
  /* @conditional-compile-remove(close-captions) */
  private _captionsSubscriber?: CaptionsSubscriber;
  /* @conditional-compile-remove(raise-hand) */
  private _raiseHandSubscriber?: RaiseHandSubscriber;
  /* @conditional-compile-remove(reaction) */
  private _reactionSubscriber?: ReactionSubscriber;
  /* @conditional-compile-remove(video-background-effects) */
  private _localVideoStreamVideoEffectsSubscribers: Map<string, LocalVideoStreamVideoEffectsSubscriber>;
  /* @conditional-compile-remove(capabilities) */
  private _capabilitiesSubscriber: CapabilitiesSubscriber;
  /* @conditional-compile-remove(spotlight) */
  private _spotlightSubscriber: SpotlightSubscriber;

  constructor(call: CallCommon, context: CallContext, internalContext: InternalCallContext) {
    this._call = call;
    this._callIdRef = { callId: call.id };
    this._context = context;
    this._internalContext = internalContext;

    this._diagnosticsSubscriber = new UserFacingDiagnosticsSubscriber(
      this._callIdRef,
      this._context,
      this._call.feature(Features.UserFacingDiagnostics)
    );
    this._participantSubscribers = new Map<string, ParticipantSubscriber>();
    this._recordingSubscriber = new RecordingSubscriber(
      this._callIdRef,
      this._context,
      this._call.feature(Features.Recording)
    );
    /* @conditional-compile-remove(ppt-live) */
<<<<<<< HEAD
    this._pptLiveSubscriber = new PPTLiveSubscriber(this._callIdRef, this._context, this._call);
=======
    this._pptLiveSubscriber = new PPTLiveSubscriber(
      this._callIdRef,
      this._context,
      this._call.feature(Features.PPTLive)
    );
>>>>>>> 17a8401f
    this._transcriptionSubscriber = new TranscriptionSubscriber(
      this._callIdRef,
      this._context,
      this._call.feature(Features.Transcription)
    );
    /* @conditional-compile-remove(raise-hand) */
    this._raiseHandSubscriber = new RaiseHandSubscriber(
      this._callIdRef,
      this._context,
      this._call.feature(Features.RaiseHand)
    );
    /* @conditional-compile-remove(reaction) */
    this._reactionSubscriber = new ReactionSubscriber(
      this._callIdRef,
      this._context,
      this._call.feature(Features.Reaction)
    );
    /* @conditional-compile-remove(optimal-video-count) */
    this._optimalVideoCountSubscriber = new OptimalVideoCountSubscriber({
      callIdRef: this._callIdRef,
      context: this._context,
      localOptimalVideoCountFeature: this._call.feature(Features.OptimalVideoCount)
    });
    /* @conditional-compile-remove(video-background-effects) */
    this._localVideoStreamVideoEffectsSubscribers = new Map();

    /* @conditional-compile-remove(capabilities) */
    this._capabilitiesSubscriber = new CapabilitiesSubscriber(
      this._callIdRef,
      this._context,
      this._call.feature(Features.Capabilities)
    );

    /* @conditional-compile-remove(spotlight) */
    this._spotlightSubscriber = new SpotlightSubscriber(
      this._callIdRef,
      this._context,
      this._call.feature(Features.Spotlight)
    );

    this.subscribe();
  }

  private subscribe = (): void => {
    this._call.on('stateChanged', this.stateChanged);
    /* @conditional-compile-remove(close-captions) */
    this._call.on('stateChanged', this.initCaptionSubscriber);
    this._call.on('idChanged', this.idChanged);
    this._call.on('isScreenSharingOnChanged', this.isScreenSharingOnChanged);
    this._call.on('remoteParticipantsUpdated', this.remoteParticipantsUpdated);
    this._call.on('localVideoStreamsUpdated', this.localVideoStreamsUpdated);
    this._call.on('isMutedChanged', this.isMuteChanged);
    /* @conditional-compile-remove(rooms) */ /* @conditional-compile-remove(capabilities) */
    this._call.on('roleChanged', this.callRoleChangedHandler);
    this._call.feature(Features.DominantSpeakers).on('dominantSpeakersChanged', this.dominantSpeakersChanged);
    /* @conditional-compile-remove(total-participant-count) */
    this._call.on('totalParticipantCountChanged', this.totalParticipantCountChangedHandler);

    for (const localVideoStream of this._call.localVideoStreams) {
      this._internalContext.setLocalRenderInfo(
        this._callIdRef.callId,
        localVideoStream.mediaStreamType,
        localVideoStream,
        'NotRendered',
        undefined
      );
    }

    if (this._call.remoteParticipants.length > 0) {
      this._call.remoteParticipants.forEach((participant: RemoteParticipant) => {
        this.addParticipantListener(participant);
      });

      this._context.setCallRemoteParticipants(
        this._callIdRef.callId,
        this._call.remoteParticipants.map(convertSdkParticipantToDeclarativeParticipant),
        []
      );
    }
  };

  public unsubscribe = (): void => {
    this._call.off('stateChanged', this.stateChanged);
    /* @conditional-compile-remove(close-captions) */
    this._call.off('stateChanged', this.initCaptionSubscriber);
    this._call.off('idChanged', this.idChanged);
    this._call.off('isScreenSharingOnChanged', this.isScreenSharingOnChanged);
    this._call.off('remoteParticipantsUpdated', this.remoteParticipantsUpdated);
    this._call.off('localVideoStreamsUpdated', this.localVideoStreamsUpdated);
    this._call.off('isMutedChanged', this.isMuteChanged);
    /* @conditional-compile-remove(rooms) */ /* @conditional-compile-remove(capabilities) */
    this._call.off('roleChanged', this.callRoleChangedHandler);
    /* @conditional-compile-remove(total-participant-count) */
    this._call.off('totalParticipantCountChanged', this.totalParticipantCountChangedHandler);

    this._participantSubscribers.forEach((participantSubscriber: ParticipantSubscriber) => {
      participantSubscriber.unsubscribe();
    });
    this._participantSubscribers.clear();

    // If we are unsubscribing that means we no longer want to display any video for this call (callEnded or callAgent
    // disposed) and we should not be updating it any more. So if video is rendering we stop rendering.
    for (const localVideoStream of this._call.localVideoStreams) {
      const mediaStreamType = localVideoStream.mediaStreamType;
      disposeView(
        this._context,
        this._internalContext,
        this._callIdRef.callId,
        undefined,
        convertSdkLocalStreamToDeclarativeLocalStream(localVideoStream)
      );
      this._internalContext.deleteLocalRenderInfo(this._callIdRef.callId, mediaStreamType);
    }

    this._diagnosticsSubscriber.unsubscribe();
    this._recordingSubscriber.unsubscribe();
    /* @conditional-compile-remove(ppt-live) */
    this._pptLiveSubscriber.unsubscribe();
    this._transcriptionSubscriber.unsubscribe();
    /* @conditional-compile-remove(optimal-video-count) */
    this._optimalVideoCountSubscriber.unsubscribe();
    /* @conditional-compile-remove(ppt-live) */
    this._pptLiveSubscriber.unsubscribe();
    /* @conditional-compile-remove(close-captions) */
    this._captionsSubscriber?.unsubscribe();
    /* @conditional-compile-remove(raise-hand) */
    this._raiseHandSubscriber?.unsubscribe();
    /* @conditional-compile-remove(capabilities) */
    this._capabilitiesSubscriber.unsubscribe();
    /* @conditional-compile-remove(reaction) */
    this._reactionSubscriber?.unsubscribe();
    /* @conditional-compile-remove(spotlight) */
    this._spotlightSubscriber.unsubscribe();
  };

  private addParticipantListener(participant: RemoteParticipant): void {
    const participantKey = toFlatCommunicationIdentifier(participant.identifier);
    this._participantSubscribers.get(participantKey)?.unsubscribe();
    this._participantSubscribers.set(
      participantKey,
      new ParticipantSubscriber(this._callIdRef, participant, this._context, this._internalContext)
    );
  }

  private removeParticipantListener(participant: RemoteParticipant): void {
    const participantKey = toFlatCommunicationIdentifier(participant.identifier);
    const participantSubscriber = this._participantSubscribers.get(participantKey);
    if (participantSubscriber) {
      participantSubscriber.unsubscribe();
      this._participantSubscribers.delete(participantKey);
    }
  }

  private stateChanged = (): void => {
    this._context.setCallState(this._callIdRef.callId, this._call.state);
  };

  /* @conditional-compile-remove(close-captions) */
  private initCaptionSubscriber = (): void => {
    // subscribe to captions here so that we don't call captions when call is not initialized
    if (this._call.state === 'Connected' && !this._captionsSubscriber) {
      if (this._call.feature(Features.Captions).captions.kind === 'TeamsCaptions') {
        this._captionsSubscriber = new CaptionsSubscriber(
          this._callIdRef,
          this._context,
          this._call.feature(Features.Captions).captions as TeamsCaptions
        );
        this._call.off('stateChanged', this.initCaptionSubscriber);
      }
    }
  };

  private idChanged = (): void => {
    this._internalContext.setCallId(this._call.id, this._callIdRef.callId);
    this._context.setCallId(this._call.id, this._callIdRef.callId);
    this._callIdRef.callId = this._call.id;
  };

  private isScreenSharingOnChanged = (): void => {
    this._context.setCallIsScreenSharingOn(this._callIdRef.callId, this._call.isScreenSharingOn);
  };

  private isMuteChanged = (): void => {
    this._context.setCallIsMicrophoneMuted(this._callIdRef.callId, this._call.isMuted);
  };

  /* @conditional-compile-remove(rooms) */ /* @conditional-compile-remove(capabilities) */
  private callRoleChangedHandler = (): void => {
    this._context.setRole(this._callIdRef.callId, this._call.role);
  };

  /* @conditional-compile-remove(total-participant-count) */
  private totalParticipantCountChangedHandler = (): void => {
    this._context.setTotalParticipantCount(this._callIdRef.callId, this._call.totalParticipantCount);
  };

  private remoteParticipantsUpdated = (event: { added: RemoteParticipant[]; removed: RemoteParticipant[] }): void => {
    event.added.forEach((participant: RemoteParticipant) => {
      this.addParticipantListener(participant);
    });
    event.removed.forEach((participant: RemoteParticipant) => {
      this.removeParticipantListener(participant);
    });

    // Remove any added participants from remoteParticipantsEnded if they are there and add any removed participants to
    // remoteParticipantsEnded.
    this._context.setCallRemoteParticipantsEnded(
      this._callIdRef.callId,
      event.removed.map(convertSdkParticipantToDeclarativeParticipant),
      event.added.map((participant: RemoteParticipant) => {
        return toFlatCommunicationIdentifier(participant.identifier);
      })
    );

    // Add added participants to remoteParticipants and remove removed participants from remoteParticipants.
    this._context.setCallRemoteParticipants(
      this._callIdRef.callId,
      event.added.map(convertSdkParticipantToDeclarativeParticipant),
      event.removed.map((participant: RemoteParticipant) => {
        return toFlatCommunicationIdentifier(participant.identifier);
      })
    );
  };

  private localVideoStreamsUpdated = (event: { added: LocalVideoStream[]; removed: LocalVideoStream[] }): void => {
    for (const localVideoStream of event.added) {
      const mediaStreamType = localVideoStream.mediaStreamType;
      // IMPORTANT: The internalContext should be set before context. This is done to ensure that the internal context
      // has the required data when component re-renders due to external state changes.
      this._internalContext.setLocalRenderInfo(
        this._callIdRef.callId,
        mediaStreamType,
        localVideoStream,
        'NotRendered',
        undefined
      );

      // Subscribe to video effect changes
      this._localVideoStreamVideoEffectsSubscribers.get(mediaStreamType)?.unsubscribe();
      this._localVideoStreamVideoEffectsSubscribers.set(
        mediaStreamType,
        new LocalVideoStreamVideoEffectsSubscriber({
          parent: this._callIdRef,
          context: this._context,
          localVideoStream: localVideoStream,
          localVideoStreamEffectsAPI: localVideoStream.feature(Features.VideoEffects)
        })
      );
    }
    for (const localVideoStream of event.removed) {
      const mediaStreamType = localVideoStream.mediaStreamType;
      this._localVideoStreamVideoEffectsSubscribers.get(mediaStreamType)?.unsubscribe();
      disposeView(
        this._context,
        this._internalContext,
        this._callIdRef.callId,
        undefined,
        convertSdkLocalStreamToDeclarativeLocalStream(localVideoStream)
      );

      this._internalContext.deleteLocalRenderInfo(this._callIdRef.callId, mediaStreamType);
    }

    this._context.setCallLocalVideoStream(
      this._callIdRef.callId,
      event.added.map(convertSdkLocalStreamToDeclarativeLocalStream),
      event.removed.map(convertSdkLocalStreamToDeclarativeLocalStream)
    );
  };

  private dominantSpeakersChanged = (): void => {
    const dominantSpeakers = this._call.feature(Features.DominantSpeakers).dominantSpeakers;
    this._context.setCallDominantSpeakers(this._callIdRef.callId, dominantSpeakers);
  };
}<|MERGE_RESOLUTION|>--- conflicted
+++ resolved
@@ -52,8 +52,6 @@
   /* @conditional-compile-remove(ppt-live) */
   private _pptLiveSubscriber: PPTLiveSubscriber;
   private _transcriptionSubscriber: TranscriptionSubscriber;
-  /* @conditional-compile-remove(ppt-live) */
-  private _pptLiveSubscriber: PPTLiveSubscriber;
   /* @conditional-compile-remove(optimal-video-count) */
   private _optimalVideoCountSubscriber: OptimalVideoCountSubscriber;
   /* @conditional-compile-remove(close-captions) */
@@ -87,15 +85,7 @@
       this._call.feature(Features.Recording)
     );
     /* @conditional-compile-remove(ppt-live) */
-<<<<<<< HEAD
     this._pptLiveSubscriber = new PPTLiveSubscriber(this._callIdRef, this._context, this._call);
-=======
-    this._pptLiveSubscriber = new PPTLiveSubscriber(
-      this._callIdRef,
-      this._context,
-      this._call.feature(Features.PPTLive)
-    );
->>>>>>> 17a8401f
     this._transcriptionSubscriber = new TranscriptionSubscriber(
       this._callIdRef,
       this._context,
