--- conflicted
+++ resolved
@@ -216,12 +216,9 @@
     this._diagnosticsSubscriber.unsubscribe();
     this._recordingSubscriber.unsubscribe();
     this._transcriptionSubscriber.unsubscribe();
-<<<<<<< HEAD
     /* @conditional-compile-remove(local-recording-notification) */
     this._localRecordingSubscriber.unsubscribe();
     /* @conditional-compile-remove(optimal-video-count) */
-=======
->>>>>>> 2668541f
     this._optimalVideoCountSubscriber.unsubscribe();
     /* @conditional-compile-remove(ppt-live) */
     this._pptLiveSubscriber.unsubscribe();
