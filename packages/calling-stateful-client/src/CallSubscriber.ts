--- conflicted
+++ resolved
@@ -104,20 +104,14 @@
 
     // If we are unsubscribing that means we no longer want to display any video for this call (callEnded or callAgent
     // disposed) and we should not be updating it any more. So if video is rendering we stop rendering.
-<<<<<<< HEAD
     if (this._call.localVideoStreams && this._call.localVideoStreams[0]) {
-      stopRenderVideo(
+      disposeView(
         this._context,
         this._internalContext,
         this._callIdRef.callId,
         undefined,
         convertSdkLocalStreamToDeclarativeLocalStream(this._call.localVideoStreams[0])
       );
-=======
-    const localVideoStreams = this._context.getState().calls.get(this._callIdRef.callId)?.localVideoStreams;
-    if (localVideoStreams && localVideoStreams.length === 1 && localVideoStreams[0].videoStreamRendererView) {
-      disposeView(this._context, this._internalContext, this._callIdRef.callId, localVideoStreams[0]);
->>>>>>> 23af2789
     }
 
     this._internalContext.removeLocalStreamAndRenderer(this._callIdRef.callId);
@@ -204,8 +198,7 @@
       this._context.setCallLocalVideoStream(this._callIdRef.callId, localVideoStreams);
     }
     if (event.removed.length > 0) {
-<<<<<<< HEAD
-      stopRenderVideo(
+      disposeView(
         this._context,
         this._internalContext,
         this._callIdRef.callId,
@@ -213,12 +206,6 @@
         convertSdkLocalStreamToDeclarativeLocalStream(event.removed[0])
       );
       this._internalContext.removeLocalStreamAndRenderer(this._callIdRef.callId);
-=======
-      const localVideoStreams = this._context.getState().calls.get(this._callIdRef.callId)?.localVideoStreams;
-      if (localVideoStreams && localVideoStreams.length === 1 && localVideoStreams[0].videoStreamRendererView) {
-        disposeView(this._context, this._internalContext, this._callIdRef.callId, localVideoStreams[0]);
-      }
->>>>>>> 23af2789
       this._context.setCallLocalVideoStream(this._callIdRef.callId, []);
     }
   };
