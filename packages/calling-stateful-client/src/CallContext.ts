--- conflicted
+++ resolved
@@ -41,11 +41,7 @@
   private _emitter: EventEmitter;
   private _atomicId: number;
 
-<<<<<<< HEAD
-  constructor(userId: string, maxListeners = 50) {
-=======
-  constructor(userId: CommunicationUserKind, maxListeners?: number) {
->>>>>>> b8aaa89b
+  constructor(userId: CommunicationUserKind, maxListeners = 50) {
     this._state = {
       calls: new Map<string, CallState>(),
       callsEnded: [],
