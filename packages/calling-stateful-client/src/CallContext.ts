// Copyright (c) Microsoft Corporation.
// Licensed under the MIT License.

import { CommunicationIdentifierKind } from '@azure/communication-common';
import {
  AudioDeviceInfo,
  DeviceAccess,
  DominantSpeakersInfo,
  ScalingMode,
  VideoDeviceInfo
} from '@azure/communication-calling';
/* @conditional-compile-remove(raise-hand) */
import { RaisedHand } from '@azure/communication-calling';
/* @conditional-compile-remove(capabilities) */
import { CapabilitiesChangeInfo, ParticipantCapabilities } from '@azure/communication-calling';
/* @conditional-compile-remove(close-captions) */
import { TeamsCaptionsInfo } from '@azure/communication-calling';
/* @conditional-compile-remove(unsupported-browser) */
import { EnvironmentInfo } from '@azure/communication-calling';
/* @conditional-compile-remove(rooms) */ /* @conditional-compile-remove(capabilities) */
import { ParticipantRole } from '@azure/communication-calling';
import { AzureLogger, createClientLogger, getLogLevel } from '@azure/logger';
import EventEmitter from 'events';
import { enableMapSet, enablePatches, Patch, produce } from 'immer';
import {
  CallEndReason,
  CallState as CallStatus,
  RemoteParticipantState as RemoteParticipantStatus
} from '@azure/communication-calling';
import { _safeJSONStringify, toFlatCommunicationIdentifier } from '@internal/acs-ui-common';
import {
  CallState,
  CallClientState,
  LocalVideoStreamState,
  RemoteParticipantState,
  RemoteVideoStreamState,
  IncomingCallState,
  VideoStreamRendererViewState,
  CallAgentState,
  CallErrors,
  CallErrorTarget,
  CallError
} from './CallClientState';
/* @conditional-compile-remove(close-captions) */
import { CaptionsInfo } from './CallClientState';
/* @conditional-compile-remove(reaction) */
import { ReactionState } from './CallClientState';
/* @conditional-compile-remove(call-transfer) */
import { AcceptedTransfer } from './CallClientState';
import { callingStatefulLogger } from './Logger';
import { CallIdHistory } from './CallIdHistory';
/* @conditional-compile-remove(video-background-effects) */
import { LocalVideoStreamVideoEffectsState } from './CallClientState';
/* @conditional-compile-remove(close-captions) */
import { convertFromSDKToCaptionInfoState } from './Converter';
/* @conditional-compile-remove(raise-hand) */
import { convertFromSDKToRaisedHandState } from './Converter';
/* @conditional-compile-remove(reaction) */
import { ReactionMessage } from '@azure/communication-calling';
/* @conditional-compile-remove(spotlight) */
import { SpotlightedParticipant } from '@azure/communication-calling';

enableMapSet();
// Needed to generate state diff for verbose logging.
enablePatches();

// TODO: How can we make this configurable?
/**
 * @private
 */
export const MAX_CALL_HISTORY_LENGTH = 10;

/**
 * @private
 */
export class CallContext {
  private _logger: AzureLogger;
  private _state: CallClientState;
  private _emitter: EventEmitter;
  private _atomicId: number;
  private _callIdHistory: CallIdHistory = new CallIdHistory();
  /* @conditional-compile-remove(reaction) */
  private _timeOutId: { [key: string]: NodeJS.Timeout } = {};

  constructor(
    userId: CommunicationIdentifierKind,
    maxListeners = 50,
    /* @conditional-compile-remove(PSTN-calls) */ alternateCallerId?: string
  ) {
    this._logger = createClientLogger('communication-react:calling-context');
    this._state = {
      calls: {},
      callsEnded: {},
      incomingCalls: {},
      incomingCallsEnded: {},
      deviceManager: {
        isSpeakerSelectionAvailable: false,
        cameras: [],
        microphones: [],
        speakers: [],
        unparentedViews: []
      },
      callAgent: undefined,
      userId: userId,
      /* @conditional-compile-remove(unsupported-browser) */ environmentInfo: undefined,
      /* @conditional-compile-remove(PSTN-calls) */ alternateCallerId: alternateCallerId,
      latestErrors: {} as CallErrors
    };
    this._emitter = new EventEmitter();
    this._emitter.setMaxListeners(maxListeners);
    this._atomicId = 0;
  }

  public getState(): CallClientState {
    return this._state;
  }

  public modifyState(modifier: (draft: CallClientState) => void): void {
    const priorState = this._state;
    this._state = produce(this._state, modifier, (patches: Patch[]) => {
      if (getLogLevel() === 'verbose') {
        // Log to `info` because AzureLogger.verbose() doesn't show up in console.
        this._logger.info(`State change: ${_safeJSONStringify(patches)}`);
      }
    });
    if (this._state !== priorState) {
      this._emitter.emit('stateChanged', this._state);
    }
  }

  public onStateChange(handler: (state: CallClientState) => void): void {
    this._emitter.on('stateChanged', handler);
  }

  public offStateChange(handler: (state: CallClientState) => void): void {
    this._emitter.off('stateChanged', handler);
  }

  // Disposing of the CallAgentDeclarative will not clear the state. If we create a new CallAgentDeclarative, we should
  // make sure the state is clean because any left over state (if previous CallAgentDeclarative was disposed) may be
  // invalid.
  public clearCallRelatedState(): void {
    this.modifyState((draft: CallClientState) => {
      draft.calls = {};
      draft.incomingCalls = {};
      draft.callsEnded = {};
      draft.incomingCallsEnded = {};
    });
  }

  public setCallAgent(callAgent: CallAgentState): void {
    this.modifyState((draft: CallClientState) => {
      draft.callAgent = callAgent;
    });
  }

  public setCall(call: CallState): void {
    this.modifyState((draft: CallClientState) => {
      const latestCallId = this._callIdHistory.latestCallId(call.id);
      const existingCall = draft.calls[latestCallId];
      if (existingCall) {
        existingCall.callerInfo = call.callerInfo;
        existingCall.state = call.state;
        existingCall.callEndReason = call.callEndReason;
        existingCall.direction = call.direction;
        existingCall.isMuted = call.isMuted;
        existingCall.isScreenSharingOn = call.isScreenSharingOn;
        existingCall.localVideoStreams = call.localVideoStreams;
        existingCall.remoteParticipants = call.remoteParticipants;
        existingCall.transcription.isTranscriptionActive = call.transcription.isTranscriptionActive;
        /* @conditional-compile-remove(optimal-video-count) */
        existingCall.optimalVideoCount.maxRemoteVideoStreams = call.optimalVideoCount.maxRemoteVideoStreams;
        existingCall.recording.isRecordingActive = call.recording.isRecordingActive;
        /* @conditional-compile-remove(ppt-live) */
        existingCall.pptLive.isActive = call.pptLive.isActive;
        /* @conditional-compile-remove(raise-hand) */
        existingCall.raiseHand.raisedHands = call.raiseHand.raisedHands;
        /* @conditional-compile-remove(ppt-live) */
        existingCall.pptLive.isActivated = call.pptLive.isActivated;
        /* @conditional-compile-remove(raise-hand) */
        existingCall.raiseHand.localParticipantRaisedHand = call.raiseHand.localParticipantRaisedHand;
        /* @conditional-compile-remove(rooms) */
        existingCall.role = call.role;
        /* @conditional-compile-remove(total-participant-count) */
        existingCall.totalParticipantCount = call.totalParticipantCount;
        // We don't update the startTime and endTime if we are updating an existing active call
        /* @conditional-compile-remove(close-captions) */
        existingCall.captionsFeature.currentSpokenLanguage = call.captionsFeature.currentSpokenLanguage;
        /* @conditional-compile-remove(close-captions) */
        existingCall.captionsFeature.currentCaptionLanguage = call.captionsFeature.currentCaptionLanguage;
      } else {
        draft.calls[latestCallId] = call;
      }
    });
  }

  public removeCall(callId: string): void {
    this.modifyState((draft: CallClientState) => {
      delete draft.calls[this._callIdHistory.latestCallId(callId)];
    });
  }

  public setCallEnded(callId: string, callEndReason: CallEndReason | undefined): void {
    const latestCallId = this._callIdHistory.latestCallId(callId);
    this.modifyState((draft: CallClientState) => {
      const call = draft.calls[latestCallId];
      if (call) {
        call.endTime = new Date();
        call.callEndReason = callEndReason;
        delete draft.calls[latestCallId];
        // Performance note: This loop should run only once because the number of entries
        // is never allowed to exceed MAX_CALL_HISTORY_LENGTH. A loop is used for correctness.
        while (Object.keys(draft.callsEnded).length >= MAX_CALL_HISTORY_LENGTH) {
          delete draft.callsEnded[findOldestCallEnded(draft.callsEnded)];
        }
        draft.callsEnded[latestCallId] = call;
      }
    });
  }

  public setCallState(callId: string, state: CallStatus): void {
    this.modifyState((draft: CallClientState) => {
      const call = draft.calls[this._callIdHistory.latestCallId(callId)];
      if (call) {
        call.state = state;
      }
    });
  }

  public setCallId(newCallId: string, oldCallId: string): void {
    this._callIdHistory.updateCallIdHistory(newCallId, oldCallId);
    this.modifyState((draft: CallClientState) => {
      const call = draft.calls[oldCallId];
      if (call) {
        call.id = newCallId;
        delete draft.calls[oldCallId];
        draft.calls[newCallId] = call;
      }
    });
  }

  /* @conditional-compile-remove(unsupported-browser) */
  public setEnvironmentInfo(envInfo: EnvironmentInfo): void {
    this.modifyState((draft: CallClientState) => {
      draft.environmentInfo = envInfo;
    });
  }

  public setCallIsScreenSharingOn(callId: string, isScreenSharingOn: boolean): void {
    this.modifyState((draft: CallClientState) => {
      const call = draft.calls[this._callIdHistory.latestCallId(callId)];
      if (call) {
        call.isScreenSharingOn = isScreenSharingOn;
      }
    });
  }

  public setCallRemoteParticipants(
    callId: string,
    addRemoteParticipant: RemoteParticipantState[],
    removeRemoteParticipant: string[]
  ): void {
    this.modifyState((draft: CallClientState) => {
      const call = draft.calls[this._callIdHistory.latestCallId(callId)];
      if (call) {
        removeRemoteParticipant.forEach((id: string) => {
          delete call.remoteParticipants[id];
        });
        addRemoteParticipant.forEach((participant: RemoteParticipantState) => {
          call.remoteParticipants[toFlatCommunicationIdentifier(participant.identifier)] = participant;
        });
        // add the fake logic.
        call.htmlShareRemoteParticipant = toFlatCommunicationIdentifier(addRemoteParticipant[0].identifier);
      }
    });
  }

  public setCallRemoteParticipantsEnded(
    callId: string,
    addRemoteParticipant: RemoteParticipantState[],
    removeRemoteParticipant: string[]
  ): void {
    this.modifyState((draft: CallClientState) => {
      const call = draft.calls[this._callIdHistory.latestCallId(callId)];
      if (call) {
        removeRemoteParticipant.forEach((id: string) => {
          delete call.remoteParticipantsEnded[id];
        });
        addRemoteParticipant.forEach((participant: RemoteParticipantState) => {
          call.remoteParticipantsEnded[toFlatCommunicationIdentifier(participant.identifier)] = participant;
        });
      }
    });
  }

  public setCallLocalVideoStream(
    callId: string,
    streamsAdded: LocalVideoStreamState[],
    streamsRemoved: LocalVideoStreamState[]
  ): void {
    this.modifyState((draft: CallClientState) => {
      const call = draft.calls[this._callIdHistory.latestCallId(callId)];
      if (call) {
        for (const removedStream of streamsRemoved) {
          const index = call.localVideoStreams.findIndex((i) => i.mediaStreamType === removedStream.mediaStreamType);
          if (index > -1) {
            call.localVideoStreams.splice(index, 1);
          }
        }

        for (const addedStream of streamsAdded) {
          const index = call.localVideoStreams.findIndex((i) => i.mediaStreamType === addedStream.mediaStreamType);
          if (index > -1) {
            call.localVideoStreams[index] = addedStream;
          } else {
            call.localVideoStreams.push(addedStream);
          }
        }
      }
    });
  }

  /* @conditional-compile-remove(video-background-effects) */
  public setCallLocalVideoStreamVideoEffects(callId: string, videoEffects: LocalVideoStreamVideoEffectsState): void {
    this.modifyState((draft: CallClientState) => {
      const call = draft.calls[this._callIdHistory.latestCallId(callId)];
      if (call) {
        const stream = call.localVideoStreams?.find((i) => i.mediaStreamType === 'Video');
        if (stream) {
          stream.videoEffects = videoEffects;
        }
      }
    });
  }

  public setCallIsMicrophoneMuted(callId: string, isMicrophoneMuted: boolean): void {
    this.modifyState((draft: CallClientState) => {
      const call = draft.calls[this._callIdHistory.latestCallId(callId)];
      if (call) {
        call.isMuted = isMicrophoneMuted;
      }
    });
  }

  /* @conditional-compile-remove(rooms) */ /* @conditional-compile-remove(capabilities) */
  public setRole(callId: string, role: ParticipantRole): void {
    this.modifyState((draft: CallClientState) => {
      const call = draft.calls[this._callIdHistory.latestCallId(callId)];
      if (call) {
        call.role = role;
      }
    });
  }

  /* @conditional-compile-remove(total-participant-count) */
  public setTotalParticipantCount(callId: string, totalParticipantCount: number): void {
    this.modifyState((draft: CallClientState) => {
      const call = draft.calls[this._callIdHistory.latestCallId(callId)];
      if (call) {
        call.totalParticipantCount = totalParticipantCount;
      }
    });
  }

  public setCallDominantSpeakers(callId: string, dominantSpeakers: DominantSpeakersInfo): void {
    this.modifyState((draft: CallClientState) => {
      const call = draft.calls[this._callIdHistory.latestCallId(callId)];
      if (call) {
        call.dominantSpeakers = dominantSpeakers;
      }
    });
  }

  public setCallRecordingActive(callId: string, isRecordingActive: boolean): void {
    this.modifyState((draft: CallClientState) => {
      const call = draft.calls[this._callIdHistory.latestCallId(callId)];
      if (call) {
        call.recording.isRecordingActive = isRecordingActive;
      }
    });
  }

  /* @conditional-compile-remove(ppt-live) */
  public setCallPPTLiveActive(callId: string, isActive: boolean): void {
    this.modifyState((draft: CallClientState) => {
      const call = draft.calls[this._callIdHistory.latestCallId(callId)];
      if (call) {
<<<<<<< HEAD
        call.pptLive.isActive = isActive;
=======
        call.pptLive.isActivated = isActive;
>>>>>>> 17a8401f
      }
    });
  }

  /* @conditional-compile-remove(ppt-live) */
  public setCallParticipantPPTLive(callId: string, target: HTMLElement | undefined): void {
    this.modifyState((draft: CallClientState) => {
      const call = draft.calls[this._callIdHistory.latestCallId(callId)];
<<<<<<< HEAD
      const participantKey = call.htmlShareRemoteParticipant;
      if (call && participantKey) {
        const participant = call.remoteParticipants[participantKey];
        if (participant) {
          participant.htmlStream = target;
=======
      const participantKey = call.contentSharingRemoteParticipant;
      if (call && participantKey) {
        const participant = call.remoteParticipants[participantKey];
        if (participant) {
          participant.contentSharingStream = target;
>>>>>>> 17a8401f
        }
      }
    });
  }

  /* @conditional-compile-remove(raise-hand) */
  public setCallRaisedHands(callId: string, raisedHands: RaisedHand[]): void {
    this.modifyState((draft: CallClientState) => {
      const call = draft.calls[this._callIdHistory.latestCallId(callId)];
      if (call) {
        call.raiseHand.raisedHands = raisedHands.map((raisedHand) => {
          return convertFromSDKToRaisedHandState(raisedHand);
        });
        const raisedHand = raisedHands.find(
          (raisedHand) =>
            toFlatCommunicationIdentifier(raisedHand.identifier) === toFlatCommunicationIdentifier(this._state.userId)
        );
        if (raisedHand) {
          call.raiseHand.localParticipantRaisedHand = convertFromSDKToRaisedHandState(raisedHand);
        } else {
          call.raiseHand.localParticipantRaisedHand = undefined;
        }
      }
    });
  }

  /* @conditional-compile-remove(raise-hand) */
  public setParticipantIsRaisedHand(callId: string, participantKey: string, raisedHand: RaisedHand | undefined): void {
    this.modifyState((draft: CallClientState) => {
      const call = draft.calls[this._callIdHistory.latestCallId(callId)];
      if (call) {
        const participant = call.remoteParticipants[participantKey];
        if (participant) {
          participant.raisedHand = raisedHand ? convertFromSDKToRaisedHandState(raisedHand) : raisedHand;
        }
      }
    });
  }

  /* @conditional-compile-remove(reaction) */
  public setReceivedReactionFromParticipant(
    callId: string,
    participantKey: string,
    reactionMessage: ReactionMessage | null
  ): void {
    this.modifyState((draft: CallClientState) => {
      const call = draft.calls[this._callIdHistory.latestCallId(callId)];

      if (!call) {
        return;
      }

      clearTimeout(this._timeOutId[participantKey]);

      const participant = call.remoteParticipants[participantKey];
      const newReactionState: ReactionState | undefined = reactionMessage
        ? { reactionMessage: reactionMessage, receivedOn: new Date() }
        : undefined;

      if (participantKey === toFlatCommunicationIdentifier(this._state.userId)) {
        call.localParticipantReaction = newReactionState;
      } else {
        participant.reactionState = newReactionState;
      }

      if (reactionMessage) {
        this._timeOutId[participantKey] = setTimeout(() => {
          clearParticipantReactionState(this, callId, participantKey);
        }, 5120);
      }
    });
  }

  public setCallTranscriptionActive(callId: string, isTranscriptionActive: boolean): void {
    this.modifyState((draft: CallClientState) => {
      const call = draft.calls[this._callIdHistory.latestCallId(callId)];
      if (call) {
        call.transcription.isTranscriptionActive = isTranscriptionActive;
      }
    });
  }

  /* @conditional-compile-remove(capabilities) */
  public setCapabilities(
    callId: string,
    capabilities: ParticipantCapabilities,
    capabilitiesChangeInfo: CapabilitiesChangeInfo
  ): void {
    this.modifyState((draft: CallClientState) => {
      const call = draft.calls[this._callIdHistory.latestCallId(callId)];
      if (call) {
        call.capabilitiesFeature = { capabilities, latestCapabilitiesChangeInfo: capabilitiesChangeInfo };
      }
    });
  }

  /* @conditional-compile-remove(spotlight) */
  public setSpotlight(
    callId: string,
    spotlightedParticipants: SpotlightedParticipant[],
    maxParticipantsToSpotlight: number
  ): void {
    this.modifyState((draft: CallClientState) => {
      const call = draft.calls[this._callIdHistory.latestCallId(callId)];
      if (call) {
        call.spotlight = { ...call.spotlight, spotlightedParticipants, maxParticipantsToSpotlight };
      }
    });
  }

  /* @conditional-compile-remove(spotlight) */
  public setParticipantSpotlighted(callId: string, spotlightedParticipant: SpotlightedParticipant): void {
    this.modifyState((draft: CallClientState) => {
      const call = draft.calls[this._callIdHistory.latestCallId(callId)];
      if (call) {
        const participant = call.remoteParticipants[toFlatCommunicationIdentifier(spotlightedParticipant.identifier)];
        if (participant) {
          participant.spotlight = { spotlightedOrderPosition: spotlightedParticipant.order };
        } else if (
          call.spotlight &&
          toFlatCommunicationIdentifier(draft.userId) ===
            toFlatCommunicationIdentifier(spotlightedParticipant.identifier)
        ) {
          call.spotlight.localParticipantSpotlight = { spotlightedOrderPosition: spotlightedParticipant.order };
        }
      }
    });
  }

  /* @conditional-compile-remove(spotlight) */
  public setParticipantNotSpotlighted(callId: string, spotlightedParticipant: SpotlightedParticipant): void {
    this.modifyState((draft: CallClientState) => {
      const call = draft.calls[this._callIdHistory.latestCallId(callId)];
      if (call) {
        const participant = call.remoteParticipants[toFlatCommunicationIdentifier(spotlightedParticipant.identifier)];
        if (participant) {
          participant.spotlight = undefined;
        } else if (
          call.spotlight &&
          toFlatCommunicationIdentifier(draft.userId) ===
            toFlatCommunicationIdentifier(spotlightedParticipant.identifier)
        ) {
          call.spotlight.localParticipantSpotlight = undefined;
        }
      }
    });
  }

  public setCallScreenShareParticipant(callId: string, participantKey: string | undefined): void {
    this.modifyState((draft: CallClientState) => {
      const call = draft.calls[this._callIdHistory.latestCallId(callId)];
      if (call) {
        call.screenShareRemoteParticipant = participantKey;
      }
    });
  }

  public setLocalVideoStreamRendererView(
    callId: string,
    localVideoMediaStreamType: string,
    view: VideoStreamRendererViewState | undefined
  ): void {
    this.modifyState((draft: CallClientState) => {
      const call = draft.calls[this._callIdHistory.latestCallId(callId)];
      if (call) {
        const localVideoStream = call.localVideoStreams.find(
          (localVideoStream) => localVideoStream.mediaStreamType === localVideoMediaStreamType
        );
        if (localVideoStream) {
          localVideoStream.view = view;
        }
      }
    });
  }

  public setParticipantState(callId: string, participantKey: string, state: RemoteParticipantStatus): void {
    this.modifyState((draft: CallClientState) => {
      const call = draft.calls[this._callIdHistory.latestCallId(callId)];
      if (call) {
        const participant = call.remoteParticipants[participantKey];
        if (participant) {
          participant.state = state;
        }
      }
    });
  }

  public setParticipantIsMuted(callId: string, participantKey: string, muted: boolean): void {
    this.modifyState((draft: CallClientState) => {
      const call = draft.calls[this._callIdHistory.latestCallId(callId)];
      if (call) {
        const participant = call.remoteParticipants[participantKey];
        if (participant) {
          participant.isMuted = muted;
        }
      }
    });
  }

  /* @conditional-compile-remove(optimal-video-count) */
  public setOptimalVideoCount(callId: string, optimalVideoCount: number): void {
    this.modifyState((draft: CallClientState) => {
      const call = draft.calls[this._callIdHistory.latestCallId(callId)];
      if (call) {
        call.optimalVideoCount.maxRemoteVideoStreams = optimalVideoCount;
      }
    });
  }

  /* @conditional-compile-remove(rooms) */
  public setParticipantRole(callId: string, participantKey: string, role: ParticipantRole): void {
    this.modifyState((draft: CallClientState) => {
      const call = draft.calls[this._callIdHistory.latestCallId(callId)];
      if (call) {
        const participant = call.remoteParticipants[participantKey];
        if (participant) {
          participant.role = role;
        }
      }
    });
  }

  public setParticipantDisplayName(callId: string, participantKey: string, displayName: string): void {
    this.modifyState((draft: CallClientState) => {
      const call = draft.calls[this._callIdHistory.latestCallId(callId)];
      if (call) {
        const participant = call.remoteParticipants[participantKey];
        if (participant) {
          participant.displayName = displayName;
        }
      }
    });
  }

  public setParticipantIsSpeaking(callId: string, participantKey: string, isSpeaking: boolean): void {
    this.modifyState((draft: CallClientState) => {
      const call = draft.calls[this._callIdHistory.latestCallId(callId)];
      if (call) {
        const participant = call.remoteParticipants[participantKey];
        if (participant) {
          participant.isSpeaking = isSpeaking;
        }
      }
    });
  }

  public setParticipantVideoStream(callId: string, participantKey: string, stream: RemoteVideoStreamState): void {
    this.modifyState((draft: CallClientState) => {
      const call = draft.calls[this._callIdHistory.latestCallId(callId)];
      if (call) {
        const participant = call.remoteParticipants[participantKey];
        if (participant) {
          // Set is called by subscriber will not modify any rendered stream so if there is existing stream only
          // modify the values that subscriber has access to.
          const existingStream = participant.videoStreams[stream.id];
          if (existingStream) {
            existingStream.isAvailable = stream.isAvailable;
            /* @conditional-compile-remove(video-stream-is-receiving-flag) */
            existingStream.isReceiving = stream.isReceiving;
            existingStream.mediaStreamType = stream.mediaStreamType;
          } else {
            participant.videoStreams[stream.id] = stream;
          }
        }
      }
    });
  }

  public setRemoteVideoStreamIsAvailable(
    callId: string,
    participantKey: string,
    streamId: number,
    isAvailable: boolean
  ): void {
    this.modifyState((draft: CallClientState) => {
      const call = draft.calls[this._callIdHistory.latestCallId(callId)];
      if (call) {
        const participant = call.remoteParticipants[participantKey];
        if (participant) {
          const stream = participant.videoStreams[streamId];
          if (stream) {
            stream.isAvailable = isAvailable;
          }
        }
      }
    });
  }

  /* @conditional-compile-remove(video-stream-is-receiving-flag) */
  public setRemoteVideoStreamIsReceiving(
    callId: string,
    participantKey: string,
    streamId: number,
    isReceiving: boolean
  ): void {
    this.modifyState((draft: CallClientState) => {
      const call = draft.calls[this._callIdHistory.latestCallId(callId)];
      if (call) {
        const participant = call.remoteParticipants[participantKey];
        if (participant) {
          const stream = participant.videoStreams[streamId];
          if (stream) {
            stream.isReceiving = isReceiving;
          }
        }
      }
    });
  }

  public setRemoteVideoStreamSize(
    callId: string,
    participantKey: string,
    streamId: number,
    size: { width: number; height: number }
  ): void {
    this.modifyState((draft: CallClientState) => {
      const call = draft.calls[this._callIdHistory.latestCallId(callId)];
      if (call) {
        const participant = call.remoteParticipants[participantKey];
        if (participant) {
          const stream = participant.videoStreams[streamId];
          if (stream) {
            stream.streamSize = size;
          }
        }
      }
    });
  }

  public setRemoteVideoStreams(
    callId: string,
    participantKey: string,
    addRemoteVideoStream: RemoteVideoStreamState[],
    removeRemoteVideoStream: number[]
  ): void {
    this.modifyState((draft: CallClientState) => {
      const call = draft.calls[this._callIdHistory.latestCallId(callId)];
      if (call) {
        const participant = call.remoteParticipants[participantKey];
        if (participant) {
          for (const id of removeRemoteVideoStream) {
            delete participant.videoStreams[id];
          }

          for (const newStream of addRemoteVideoStream) {
            // This should only be called by the subscriber and some properties are add by other components so if the
            // stream already exists, only update the values that subscriber knows about.
            const stream = participant.videoStreams[newStream.id];
            if (stream) {
              stream.mediaStreamType = newStream.mediaStreamType;
              stream.isAvailable = newStream.isAvailable;
              /* @conditional-compile-remove(video-stream-is-receiving-flag) */
              stream.isReceiving = newStream.isReceiving;
            } else {
              participant.videoStreams[newStream.id] = newStream;
            }
          }
        }
      }
    });
  }

  public setRemoteVideoStreamRendererView(
    callId: string,
    participantKey: string,
    streamId: number,
    view: VideoStreamRendererViewState | undefined
  ): void {
    this.modifyState((draft: CallClientState) => {
      const call = draft.calls[this._callIdHistory.latestCallId(callId)];
      if (call) {
        const participant = call.remoteParticipants[participantKey];
        if (participant) {
          const stream = participant.videoStreams[streamId];
          if (stream) {
            stream.view = view;
          }
        }
      }
    });
  }

  public setRemoteVideoStreamViewScalingMode(
    callId: string,
    participantKey: string,
    streamId: number,
    scalingMode: ScalingMode
  ): void {
    this.modifyState((draft: CallClientState) => {
      const call = draft.calls[this._callIdHistory.latestCallId(callId)];
      if (call) {
        const participant = call.remoteParticipants[participantKey];
        if (participant) {
          const stream = participant.videoStreams[streamId];
          if (stream && stream.view) {
            stream.view.scalingMode = scalingMode;
          }
        }
      }
    });
  }

  public setIncomingCall(call: IncomingCallState): void {
    this.modifyState((draft: CallClientState) => {
      const existingCall = draft.incomingCalls[call.id];
      if (existingCall) {
        existingCall.callerInfo = call.callerInfo;
      } else {
        draft.incomingCalls[call.id] = call;
      }
    });
  }

  public removeIncomingCall(callId: string): void {
    this.modifyState((draft: CallClientState) => {
      delete draft.incomingCalls[callId];
    });
  }

  public setIncomingCallEnded(callId: string, callEndReason: CallEndReason | undefined): void {
    this.modifyState((draft: CallClientState) => {
      const call = draft.incomingCalls[callId];
      if (call) {
        call.endTime = new Date();
        call.callEndReason = callEndReason;
        delete draft.incomingCalls[callId];
        // Performance note: This loop should run only once because the number of entries
        // is never allowed to exceed MAX_CALL_HISTORY_LENGTH. A loop is used for correctness.
        while (Object.keys(draft.incomingCallsEnded).length >= MAX_CALL_HISTORY_LENGTH) {
          delete draft.incomingCallsEnded[findOldestCallEnded(draft.incomingCallsEnded)];
        }
        draft.incomingCallsEnded[callId] = call;
      }
    });
  }

  public setDeviceManagerIsSpeakerSelectionAvailable(isSpeakerSelectionAvailable: boolean): void {
    this.modifyState((draft: CallClientState) => {
      draft.deviceManager.isSpeakerSelectionAvailable = isSpeakerSelectionAvailable;
    });
  }

  public setDeviceManagerSelectedMicrophone(selectedMicrophone?: AudioDeviceInfo): void {
    this.modifyState((draft: CallClientState) => {
      draft.deviceManager.selectedMicrophone = selectedMicrophone;
    });
  }

  public setDeviceManagerSelectedSpeaker(selectedSpeaker?: AudioDeviceInfo): void {
    this.modifyState((draft: CallClientState) => {
      draft.deviceManager.selectedSpeaker = selectedSpeaker;
    });
  }

  public setDeviceManagerSelectedCamera(selectedCamera?: VideoDeviceInfo): void {
    this.modifyState((draft: CallClientState) => {
      draft.deviceManager.selectedCamera = selectedCamera;
    });
  }

  public setDeviceManagerCameras(cameras: VideoDeviceInfo[]): void {
    this.modifyState((draft: CallClientState) => {
      /**
       * SDK initializes cameras with one dummy camera with value { id: 'camera:id', name: '', deviceType: 'USBCamera' } immediately after
       * camera permissions are granted. So selectedCamera will have this value before the actual cameras are obtained. Therefore we should reset
       * selectedCamera to the first camera when there are cameras AND when current selectedCamera does not exist in the new array of cameras *
       */
      if (cameras.length > 0 && !cameras.some((camera) => camera.id === draft.deviceManager.selectedCamera?.id)) {
        draft.deviceManager.selectedCamera = cameras[0];
      }
      draft.deviceManager.cameras = cameras;
    });
  }

  public setDeviceManagerMicrophones(microphones: AudioDeviceInfo[]): void {
    this.modifyState((draft: CallClientState) => {
      draft.deviceManager.microphones = microphones;
    });
  }

  public setDeviceManagerSpeakers(speakers: AudioDeviceInfo[]): void {
    this.modifyState((draft: CallClientState) => {
      draft.deviceManager.speakers = speakers;
    });
  }

  public setDeviceManagerDeviceAccess(deviceAccess: DeviceAccess): void {
    this.modifyState((draft: CallClientState) => {
      draft.deviceManager.deviceAccess = deviceAccess;
    });
  }

  public setDeviceManagerUnparentedView(
    localVideoStream: LocalVideoStreamState,
    view: VideoStreamRendererViewState | undefined
  ): void {
    this.modifyState((draft: CallClientState) => {
      draft.deviceManager.unparentedViews.push({
        source: localVideoStream.source,
        mediaStreamType: localVideoStream.mediaStreamType,
        view: view
      });
    });
  }

  public deleteDeviceManagerUnparentedView(localVideoStream: LocalVideoStreamState): void {
    this.modifyState((draft: CallClientState) => {
      const foundIndex = draft.deviceManager.unparentedViews.findIndex(
        (stream) => stream.mediaStreamType === localVideoStream.mediaStreamType
      );
      if (foundIndex !== -1) {
        draft.deviceManager.unparentedViews.splice(foundIndex, 1);
      }
    });
  }

  /* @conditional-compile-remove(video-background-effects) */
  public setDeviceManagerUnparentedViewVideoEffects(
    localVideoStream: LocalVideoStreamState,
    videoEffects: LocalVideoStreamVideoEffectsState
  ): void {
    this.modifyState((draft: CallClientState) => {
      const foundIndex = draft.deviceManager.unparentedViews.findIndex(
        (stream) => stream.mediaStreamType === localVideoStream.mediaStreamType
      );
      if (foundIndex !== -1) {
        draft.deviceManager.unparentedViews[foundIndex].videoEffects = videoEffects;
      }
    });
  }

  public getAndIncrementAtomicId(): number {
    const id = this._atomicId;
    this._atomicId++;
    return id;
  }
  /* @conditional-compile-remove(close-captions) */
  private processNewCaption(captions: CaptionsInfo[], newCaption: CaptionsInfo): void {
    // going through current captions to find the last caption said by the same speaker, remove that caption if it's partial and replace with the new caption
    for (let index = captions.length - 1; index >= 0; index--) {
      const currentCaption = captions[index];
      if (
        currentCaption &&
        currentCaption.resultType !== 'Final' &&
        currentCaption.speaker.identifier &&
        newCaption.speaker.identifier &&
        toFlatCommunicationIdentifier(currentCaption.speaker.identifier) ===
          toFlatCommunicationIdentifier(newCaption.speaker.identifier)
      ) {
        captions.splice(index, 1);
        break;
      }
    }

    captions.push(newCaption);

    // If the array length exceeds 50, remove the oldest caption
    if (captions.length > 50) {
      captions.shift();
    }
  }
  /* @conditional-compile-remove(close-captions) */
  public addCaption(callId: string, caption: TeamsCaptionsInfo): void {
    this.modifyState((draft: CallClientState) => {
      const call = draft.calls[this._callIdHistory.latestCallId(callId)];
      if (call) {
        const currentCaptionLanguage = call.captionsFeature.currentCaptionLanguage;
        if (
          caption.captionLanguage.toUpperCase() === currentCaptionLanguage.toUpperCase() ||
          currentCaptionLanguage === '' ||
          currentCaptionLanguage === undefined
        ) {
          this.processNewCaption(call.captionsFeature.captions, convertFromSDKToCaptionInfoState(caption));
        }
      }
    });
  }

  /* @conditional-compile-remove(close-captions) */
  public clearCaptions(callId: string): void {
    this.modifyState((draft: CallClientState) => {
      const call = draft.calls[this._callIdHistory.latestCallId(callId)];
      if (call) {
        call.captionsFeature.captions = [];
      }
    });
  }

  /* @conditional-compile-remove(close-captions) */
  setIsCaptionActive(callId: string, isCaptionsActive: boolean): void {
    this.modifyState((draft: CallClientState) => {
      const call = draft.calls[this._callIdHistory.latestCallId(callId)];
      if (call) {
        call.captionsFeature.isCaptionsFeatureActive = isCaptionsActive;
      }
    });
  }

  /* @conditional-compile-remove(close-captions) */
  setStartCaptionsInProgress(callId: string, startCaptionsInProgress: boolean): void {
    this.modifyState((draft: CallClientState) => {
      const call = draft.calls[this._callIdHistory.latestCallId(callId)];
      if (call) {
        call.captionsFeature.startCaptionsInProgress = startCaptionsInProgress;
      }
    });
  }
  /* @conditional-compile-remove(close-captions) */
  setSelectedSpokenLanguage(callId: string, spokenLanguage: string): void {
    this.modifyState((draft: CallClientState) => {
      const call = draft.calls[this._callIdHistory.latestCallId(callId)];
      if (call) {
        call.captionsFeature.currentSpokenLanguage = spokenLanguage;
      }
    });
  }
  /* @conditional-compile-remove(close-captions) */
  setSelectedCaptionLanguage(callId: string, captionLanguage: string): void {
    this.modifyState((draft: CallClientState) => {
      const call = draft.calls[this._callIdHistory.latestCallId(callId)];
      if (call) {
        call.captionsFeature.currentCaptionLanguage = captionLanguage;
      }
    });
  }
  /* @conditional-compile-remove(close-captions) */
  setAvailableCaptionLanguages(callId: string, captionLanguages: string[]): void {
    this.modifyState((draft: CallClientState) => {
      const call = draft.calls[this._callIdHistory.latestCallId(callId)];
      if (call) {
        call.captionsFeature.supportedCaptionLanguages = captionLanguages;
      }
    });
  }
  /* @conditional-compile-remove(close-captions) */
  setAvailableSpokenLanguages(callId: string, spokenLanguages: string[]): void {
    this.modifyState((draft: CallClientState) => {
      const call = draft.calls[this._callIdHistory.latestCallId(callId)];
      if (call) {
        call.captionsFeature.supportedSpokenLanguages = spokenLanguages;
      }
    });
  }

  /* @conditional-compile-remove(call-transfer) */
  setAcceptedTransfer(callId: string, acceptedTransfer: AcceptedTransfer): void {
    this.modifyState((draft: CallClientState) => {
      const call = draft.calls[this._callIdHistory.latestCallId(callId)];
      if (call) {
        call.transfer.acceptedTransfers[acceptedTransfer.callId] = acceptedTransfer;
      }
    });
  }

  /**
   * Tees any errors encountered in an async function to the state.
   *
   * @param action Async function to execute.
   * @param target The error target to tee error to.
   * @returns Result of calling `f`. Also re-raises any exceptions thrown from `f`.
   * @throws CallError. Exceptions thrown from `f` are tagged with the failed `target.
   */
  public withAsyncErrorTeedToState<Args extends unknown[], R>(
    action: (...args: Args) => Promise<R>,
    target: CallErrorTarget
  ): (...args: Args) => Promise<R> {
    return async (...args: Args): Promise<R> => {
      try {
        return await action(...args);
      } catch (error) {
        const callError = toCallError(target, error);
        this.setLatestError(target, callError);
        throw callError;
      }
    };
  }

  /**
   * Tees any errors encountered in an function to the state.
   *
   * @param action Function to execute.
   * @param target The error target to tee error to.
   * @returns Result of calling `f`. Also re-raises any exceptions thrown from `f`.
   * @throws CallError. Exceptions thrown from `f` are tagged with the failed `target.
   */
  public withErrorTeedToState<Args extends unknown[], R>(
    action: (...args: Args) => R,
    target: CallErrorTarget
  ): (...args: Args) => R {
    return (...args: Args): R => {
      try {
        callingStatefulLogger.info(`Calling stateful client target function called: ${target}`);
        return action(...args);
      } catch (error) {
        const callError = toCallError(target, error);
        this.setLatestError(target, callError);
        throw callError;
      }
    };
  }

  /**
   * Tees direct errors to state.
   * @remarks
   * This is typically used for errors that are caught and intended to be shown to the user.
   *
   * @param error The raw error to report.
   * @param target The error target to tee error to.
   *
   * @private
   */
  public teeErrorToState = (error: Error, target: CallErrorTarget): void => {
    const callError = toCallError(target, error);
    this.setLatestError(target, callError);
  };

  private setLatestError(target: CallErrorTarget, error: CallError): void {
    this.modifyState((draft: CallClientState) => {
      draft.latestErrors[target] = error;
    });
  }
}

const toCallError = (target: CallErrorTarget, error: unknown): CallError => {
  if (error instanceof Error) {
    return new CallError(target, error);
  }
  return new CallError(target, new Error(error as string));
};

const findOldestCallEnded = (calls: { [key: string]: { endTime?: Date } }): string => {
  const callEntries = Object.entries(calls);
  let [oldestCallId, oldestCall] = callEntries[0];
  if (oldestCall.endTime === undefined) {
    return oldestCallId;
  }
  for (const [callId, call] of callEntries.slice(1)) {
    if (call.endTime === undefined) {
      return callId;
    }
    if ((call.endTime?.getTime() ?? 0) < (oldestCall.endTime?.getTime() ?? 0)) {
      [oldestCallId, oldestCall] = [callId, call];
    }
  }
  return oldestCallId;
};

/* @conditional-compile-remove(reaction) */
function clearParticipantReactionState(callContext: CallContext, callId: string, participantKey: string): void {
  callContext.setReceivedReactionFromParticipant(callId, participantKey, null);
}<|MERGE_RESOLUTION|>--- conflicted
+++ resolved
@@ -171,8 +171,6 @@
         /* @conditional-compile-remove(optimal-video-count) */
         existingCall.optimalVideoCount.maxRemoteVideoStreams = call.optimalVideoCount.maxRemoteVideoStreams;
         existingCall.recording.isRecordingActive = call.recording.isRecordingActive;
-        /* @conditional-compile-remove(ppt-live) */
-        existingCall.pptLive.isActive = call.pptLive.isActive;
         /* @conditional-compile-remove(raise-hand) */
         existingCall.raiseHand.raisedHands = call.raiseHand.raisedHands;
         /* @conditional-compile-remove(ppt-live) */
@@ -270,7 +268,7 @@
           call.remoteParticipants[toFlatCommunicationIdentifier(participant.identifier)] = participant;
         });
         // add the fake logic.
-        call.htmlShareRemoteParticipant = toFlatCommunicationIdentifier(addRemoteParticipant[0].identifier);
+        call.contentSharingRemoteParticipant = toFlatCommunicationIdentifier(addRemoteParticipant[0].identifier);
       }
     });
   }
@@ -385,11 +383,7 @@
     this.modifyState((draft: CallClientState) => {
       const call = draft.calls[this._callIdHistory.latestCallId(callId)];
       if (call) {
-<<<<<<< HEAD
-        call.pptLive.isActive = isActive;
-=======
         call.pptLive.isActivated = isActive;
->>>>>>> 17a8401f
       }
     });
   }
@@ -398,19 +392,11 @@
   public setCallParticipantPPTLive(callId: string, target: HTMLElement | undefined): void {
     this.modifyState((draft: CallClientState) => {
       const call = draft.calls[this._callIdHistory.latestCallId(callId)];
-<<<<<<< HEAD
-      const participantKey = call.htmlShareRemoteParticipant;
-      if (call && participantKey) {
-        const participant = call.remoteParticipants[participantKey];
-        if (participant) {
-          participant.htmlStream = target;
-=======
       const participantKey = call.contentSharingRemoteParticipant;
       if (call && participantKey) {
         const participant = call.remoteParticipants[participantKey];
         if (participant) {
           participant.contentSharingStream = target;
->>>>>>> 17a8401f
         }
       }
     });
