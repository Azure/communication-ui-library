// Copyright (c) Microsoft Corporation.
// Licensed under the MIT license.

import {
  AudioDeviceInfo,
  DeviceAccess,
  TransferErrorCode,
  TransferState,
  VideoDeviceInfo
} from '@azure/communication-calling';
import EventEmitter from 'events';
import { enableMapSet, produce } from 'immer';
import {
  CallEndReason,
  CallState,
  RemoteParticipantState as RemoteParticipantStatus
} from '@azure/communication-calling';
import { toFlatCommunicationIdentifier } from 'acs-ui-common';
import {
  Call,
  CallClientState,
<<<<<<< HEAD
  LocalVideoStream,
  RemoteParticipant,
  RemoteVideoStream,
  IncomingCall,
=======
  LocalVideoStreamState,
  RemoteParticipantState,
  RemoteVideoStreamState,
  IncomingCallState,
  VideoStreamRendererViewState,
>>>>>>> 4fba9ed0
  CallAgentState,
  TransferRequest,
  Transfer,
  VideoStreamRendererView
} from './CallClientState';

enableMapSet();

// TODO: How can we make this configurable?
export const MAX_CALL_HISTORY_LENGTH = 10;
export const MAX_TRANSFER_REQUEST_LENGTH = 10;

export class CallContext {
  private _state: CallClientState;
  private _emitter: EventEmitter;
  private _atomicId: number;

  constructor(userId: string) {
    this._state = {
      calls: new Map<string, Call>(),
      callsEnded: [],
      incomingCalls: new Map<string, IncomingCallState>(),
      incomingCallsEnded: [],
      deviceManager: {
        isSpeakerSelectionAvailable: false,
        cameras: [],
        microphones: [],
        speakers: [],
        unparentedViews: new Map<LocalVideoStream, LocalVideoStream>()
      },
      callAgent: undefined,
      userId: userId
    };
    this._emitter = new EventEmitter();
    this._atomicId = 0;
  }

  public setState(state: CallClientState): void {
    this._state = state;
    this._emitter.emit('stateChanged', this._state);
  }

  public getState(): CallClientState {
    return this._state;
  }

  public onStateChange(handler: (state: CallClientState) => void): void {
    this._emitter.on('stateChanged', handler);
  }

  public offStateChange(handler: (state: CallClientState) => void): void {
    this._emitter.off('stateChanged', handler);
  }

  // Disposing of the CallAgentDeclarative will not clear the state. If we create a new CallAgentDeclarative, we should
  // make sure the state is clean because any left over state (if previous CallAgentDeclarative was disposed) may be
  // invalid.
  public clearCallRelatedState(): void {
    this.setState(
      produce(this._state, (draft: CallClientState) => {
        draft.calls.clear();
        draft.incomingCalls.clear();
        draft.callsEnded.splice(0, draft.callsEnded.length);
        draft.incomingCallsEnded.splice(0, draft.incomingCallsEnded.length);
      })
    );
  }

  public setCallAgent(callAgent: CallAgentState): void {
    this.setState(
      produce(this._state, (draft: CallClientState) => {
        draft.callAgent = callAgent;
      })
    );
  }

  public setCall(call: Call): void {
    this.setState(
      produce(this._state, (draft: CallClientState) => {
        const existingCall = draft.calls.get(call.id);
        if (existingCall) {
          existingCall.callerInfo = call.callerInfo;
          existingCall.state = call.state;
          existingCall.callEndReason = call.callEndReason;
          existingCall.direction = call.direction;
          existingCall.isMuted = call.isMuted;
          existingCall.isScreenSharingOn = call.isScreenSharingOn;
          existingCall.localVideoStreams = call.localVideoStreams;
          existingCall.remoteParticipants = call.remoteParticipants;
          existingCall.transcription.isTranscriptionActive = call.transcription.isTranscriptionActive;
          existingCall.recording.isRecordingActive = call.recording.isRecordingActive;
          // We don't update the startTime and endTime if we are updating an existing active call
        } else {
          draft.calls.set(call.id, call);
        }
      })
    );
  }

  public removeCall(callId: string): void {
    this.setState(
      produce(this._state, (draft: CallClientState) => {
        draft.calls.delete(callId);
      })
    );
  }

  public setCallEnded(callId: string, callEndReason: CallEndReason | undefined): void {
    this.setState(
      produce(this._state, (draft: CallClientState) => {
        const call = draft.calls.get(callId);
        if (call) {
          call.endTime = new Date();
          call.callEndReason = callEndReason;
          draft.calls.delete(callId);
          if (draft.callsEnded.length >= MAX_CALL_HISTORY_LENGTH) {
            draft.callsEnded.shift();
          }
          draft.callsEnded.push(call);
        }
      })
    );
  }

  public setCallState(callId: string, state: CallState): void {
    this.setState(
      produce(this._state, (draft: CallClientState) => {
        const call = draft.calls.get(callId);
        if (call) {
          call.state = state;
        }
      })
    );
  }

  public setCallId(newCallId: string, oldCallId: string): void {
    this.setState(
      produce(this._state, (draft: CallClientState) => {
        const call = draft.calls.get(oldCallId);
        if (call) {
          draft.calls.delete(oldCallId);
          draft.calls.set(newCallId, call);
        }
      })
    );
  }

  public setCallIsScreenSharingOn(callId: string, isScreenSharingOn: boolean): void {
    this.setState(
      produce(this._state, (draft: CallClientState) => {
        const call = draft.calls.get(callId);
        if (call) {
          call.isScreenSharingOn = isScreenSharingOn;
        }
      })
    );
  }

  public setCallRemoteParticipants(
    callId: string,
    addRemoteParticipant: RemoteParticipantState[],
    removeRemoteParticipant: string[]
  ): void {
    this.setState(
      produce(this._state, (draft: CallClientState) => {
        const call = draft.calls.get(callId);
        if (call) {
          removeRemoteParticipant.forEach((id: string) => {
            call.remoteParticipants.delete(id);
          });
          addRemoteParticipant.forEach((participant: RemoteParticipantState) => {
            call.remoteParticipants.set(toFlatCommunicationIdentifier(participant.identifier), participant);
          });
        }
      })
    );
  }

  public setCallRemoteParticipantsEnded(
    callId: string,
    addRemoteParticipant: RemoteParticipantState[],
    removeRemoteParticipant: string[]
  ): void {
    this.setState(
      produce(this._state, (draft: CallClientState) => {
        const call = draft.calls.get(callId);
        if (call) {
          removeRemoteParticipant.forEach((id: string) => {
            call.remoteParticipantsEnded.delete(id);
          });
          addRemoteParticipant.forEach((participant: RemoteParticipantState) => {
            call.remoteParticipantsEnded.set(toFlatCommunicationIdentifier(participant.identifier), participant);
          });
        }
      })
    );
  }

  public setCallLocalVideoStream(callId: string, streams: LocalVideoStreamState[]): void {
    this.setState(
      produce(this._state, (draft: CallClientState) => {
        const call = draft.calls.get(callId);
        if (call) {
          call.localVideoStreams = streams;
        }
      })
    );
  }

  public setCallIsMicrophoneMuted(callId: string, isMicrophoneMuted: boolean): void {
    this.setState(
      produce(this._state, (draft: CallClientState) => {
        const call = draft.calls.get(callId);
        if (call) {
          call.isMuted = isMicrophoneMuted;
        }
      })
    );
  }

  public setCallRecordingActive(callId: string, isRecordingActive: boolean): void {
    this.setState(
      produce(this._state, (draft: CallClientState) => {
        const call = draft.calls.get(callId);
        if (call) {
          call.recording.isRecordingActive = isRecordingActive;
        }
      })
    );
  }

  public setCallTranscriptionActive(callId: string, isTranscriptionActive: boolean): void {
    this.setState(
      produce(this._state, (draft: CallClientState) => {
        const call = draft.calls.get(callId);
        if (call) {
          call.transcription.isTranscriptionActive = isTranscriptionActive;
        }
      })
    );
  }

  public setCallReceivedTransferRequest(callId: string, transfer: TransferRequest): void {
    this.setState(
      produce(this._state, (draft: CallClientState) => {
        const call = draft.calls.get(callId);
        if (call) {
          if (call.transfer.receivedTransferRequests.length >= MAX_TRANSFER_REQUEST_LENGTH) {
            call.transfer.receivedTransferRequests.shift();
          }
          call.transfer.receivedTransferRequests.push(transfer);
        }
      })
    );
  }

  public setCallRequestedTransfer(callId: string, transfer: Transfer): void {
    this.setState(
      produce(this._state, (draft: CallClientState) => {
        const call = draft.calls.get(callId);
        if (call) {
          if (call.transfer.requestedTransfers.length >= MAX_TRANSFER_REQUEST_LENGTH) {
            call.transfer.requestedTransfers.shift();
          }
          call.transfer.requestedTransfers.push(transfer);
        }
      })
    );
  }

  public setCallRequestedTransferState(
    callId: string,
    transferId: number,
    state: TransferState,
    error?: TransferErrorCode
  ): void {
    this.setState(
      produce(this._state, (draft: CallClientState) => {
        const call = draft.calls.get(callId);
        if (call) {
          for (const requestedTransfer of call.transfer.requestedTransfers) {
            if (requestedTransfer.id === transferId) {
              requestedTransfer.state = state;
              requestedTransfer.error = error;
              break;
            }
          }
        }
      })
    );
  }

  public setCallScreenShareParticipant(callId: string, participantKey: string | undefined): void {
    this.setState(
      produce(this._state, (draft: CallClientState) => {
        const call = draft.calls.get(callId);
        if (call) {
          call.screenShareRemoteParticipant = participantKey;
        }
      })
    );
  }

  public setLocalVideoStreamRendererView(callId: string, view: VideoStreamRendererViewState | undefined): void {
    this.setState(
      produce(this._state, (draft: CallClientState) => {
        const call = draft.calls.get(callId);
        if (call) {
          if (call.localVideoStreams.length > 0) {
            call.localVideoStreams[0].view = view;
          }
        }
      })
    );
  }

  public setParticipantState(callId: string, participantKey: string, state: RemoteParticipantStatus): void {
    this.setState(
      produce(this._state, (draft: CallClientState) => {
        const call = draft.calls.get(callId);
        if (call) {
          const participant = call.remoteParticipants.get(participantKey);
          if (participant) {
            participant.state = state;
          }
        }
      })
    );
  }

  public setParticipantIsMuted(callId: string, participantKey: string, muted: boolean): void {
    this.setState(
      produce(this._state, (draft: CallClientState) => {
        const call = draft.calls.get(callId);
        if (call) {
          const participant = call.remoteParticipants.get(participantKey);
          if (participant) {
            participant.isMuted = muted;
          }
        }
      })
    );
  }

  public setParticipantDisplayName(callId: string, participantKey: string, displayName: string): void {
    this.setState(
      produce(this._state, (draft: CallClientState) => {
        const call = draft.calls.get(callId);
        if (call) {
          const participant = call.remoteParticipants.get(participantKey);
          if (participant) {
            participant.displayName = displayName;
          }
        }
      })
    );
  }

  public setParticipantIsSpeaking(callId: string, participantKey: string, isSpeaking: boolean): void {
    this.setState(
      produce(this._state, (draft: CallClientState) => {
        const call = draft.calls.get(callId);
        if (call) {
          const participant = call.remoteParticipants.get(participantKey);
          if (participant) {
            participant.isSpeaking = isSpeaking;
          }
        }
      })
    );
  }

  public setParticipantVideoStream(callId: string, participantKey: string, stream: RemoteVideoStreamState): void {
    this.setState(
      produce(this._state, (draft: CallClientState) => {
        const call = draft.calls.get(callId);
        if (call) {
          const participant = call.remoteParticipants.get(participantKey);
          if (participant) {
            // Set is called by subscriber will not modify any rendered stream so if there is existing stream only
            // modify the values that subscriber has access to.
            const existingStream = participant.videoStreams.get(stream.id);
            if (existingStream) {
              existingStream.isAvailable = stream.isAvailable;
              existingStream.mediaStreamType = stream.mediaStreamType;
            } else {
              participant.videoStreams.set(stream.id, stream);
            }
          }
        }
      })
    );
  }

  public setRemoteVideoStreamIsAvailable(
    callId: string,
    participantKey: string,
    streamId: number,
    isAvailable: boolean
  ): void {
    this.setState(
      produce(this._state, (draft: CallClientState) => {
        const call = draft.calls.get(callId);
        if (call) {
          const participant = call.remoteParticipants.get(participantKey);
          if (participant) {
            const stream = participant.videoStreams.get(streamId);
            if (stream) {
              stream.isAvailable = isAvailable;
            }
          }
        }
      })
    );
  }

  public setRemoteVideoStreams(
    callId: string,
    participantKey: string,
    addRemoteVideoStream: RemoteVideoStreamState[],
    removeRemoteVideoStream: number[]
  ): void {
    this.setState(
      produce(this._state, (draft: CallClientState) => {
        const call = draft.calls.get(callId);
        if (call) {
          const participant = call.remoteParticipants.get(participantKey);
          if (participant) {
            for (const id of removeRemoteVideoStream) {
              participant.videoStreams.delete(id);
            }

            for (const newStream of addRemoteVideoStream) {
              // This should only be called by the subscriber and some properties are add by other components so if the
              // stream already exists, only update the values that subscriber knows about.
              const stream = participant.videoStreams.get(newStream.id);
              if (stream) {
                stream.mediaStreamType = newStream.mediaStreamType;
                stream.isAvailable = newStream.isAvailable;
              } else {
                participant.videoStreams.set(newStream.id, newStream);
              }
            }
          }
        }
      })
    );
  }

  public setRemoteVideoStreamRendererView(
    callId: string,
    participantKey: string,
    streamId: number,
    view: VideoStreamRendererViewState | undefined
  ): void {
    this.setState(
      produce(this._state, (draft: CallClientState) => {
        const call = draft.calls.get(callId);
        if (call) {
          const participant = call.remoteParticipants.get(participantKey);
          if (participant) {
            const stream = participant.videoStreams.get(streamId);
            if (stream) {
              stream.view = view;
            }
          }
        }
      })
    );
  }

  public setIncomingCall(call: IncomingCallState): void {
    this.setState(
      produce(this._state, (draft: CallClientState) => {
        const existingCall = draft.incomingCalls.get(call.id);
        if (existingCall) {
          existingCall.callerInfo = call.callerInfo;
        } else {
          draft.incomingCalls.set(call.id, call);
        }
      })
    );
  }

  public removeIncomingCall(callId: string): void {
    this.setState(
      produce(this._state, (draft: CallClientState) => {
        draft.incomingCalls.delete(callId);
      })
    );
  }

  public setIncomingCallEnded(callId: string, callEndReason: CallEndReason | undefined): void {
    this.setState(
      produce(this._state, (draft: CallClientState) => {
        const call = draft.incomingCalls.get(callId);
        if (call) {
          call.endTime = new Date();
          call.callEndReason = callEndReason;
          draft.incomingCalls.delete(callId);
          if (draft.incomingCallsEnded.length >= MAX_CALL_HISTORY_LENGTH) {
            draft.incomingCallsEnded.shift();
          }
          draft.incomingCallsEnded.push(call);
        }
      })
    );
  }

  public setDeviceManagerIsSpeakerSelectionAvailable(isSpeakerSelectionAvailable: boolean): void {
    this.setState(
      produce(this._state, (draft: CallClientState) => {
        draft.deviceManager.isSpeakerSelectionAvailable = isSpeakerSelectionAvailable;
      })
    );
  }

  public setDeviceManagerSelectedMicrophone(selectedMicrophone?: AudioDeviceInfo): void {
    this.setState(
      produce(this._state, (draft: CallClientState) => {
        draft.deviceManager.selectedMicrophone = selectedMicrophone;
      })
    );
  }

  public setDeviceManagerSelectedSpeaker(selectedSpeaker?: AudioDeviceInfo): void {
    this.setState(
      produce(this._state, (draft: CallClientState) => {
        draft.deviceManager.selectedSpeaker = selectedSpeaker;
      })
    );
  }

  public setDeviceManagerSelectedCamera(selectedCamera?: VideoDeviceInfo): void {
    this.setState(
      produce(this._state, (draft: CallClientState) => {
        draft.deviceManager.selectedCamera = selectedCamera;
      })
    );
  }

  public setDeviceManagerCameras(cameras: VideoDeviceInfo[]): void {
    this.setState(
      produce(this._state, (draft: CallClientState) => {
        if (!!draft.deviceManager.cameras && cameras.length > 0) {
          draft.deviceManager.selectedCamera = cameras[0];
        }
        draft.deviceManager.cameras = cameras;
      })
    );
  }

  public setDeviceManagerMicrophones(microphones: AudioDeviceInfo[]): void {
    this.setState(
      produce(this._state, (draft: CallClientState) => {
        draft.deviceManager.microphones = microphones;
      })
    );
  }

  public setDeviceManagerSpeakers(speakers: AudioDeviceInfo[]): void {
    this.setState(
      produce(this._state, (draft: CallClientState) => {
        draft.deviceManager.speakers = speakers;
      })
    );
  }

  public setDeviceManagerDeviceAccess(deviceAccess: DeviceAccess): void {
    this.setState(
      produce(this._state, (draft: CallClientState) => {
        draft.deviceManager.deviceAccess = deviceAccess;
      })
    );
  }

<<<<<<< HEAD
  public setDeviceManagerUnparentedView(
    localVideoStream: LocalVideoStream,
    view: VideoStreamRendererView | undefined
  ): void {
=======
  public setDeviceManagerUnparentedView(view: VideoStreamRendererViewState): void {
    this.setState(
      produce(this._state, (draft: CallClientState) => {
        draft.deviceManager.unparentedViews.push(view);
      })
    );
  }

  public removeDeviceManagerUnparentedView(index: number): void {
>>>>>>> 4fba9ed0
    this.setState(
      produce(this._state, (draft: CallClientState) => {
        draft.deviceManager.unparentedViews.set(localVideoStream, {
          source: localVideoStream.source,
          mediaStreamType: localVideoStream.mediaStreamType,
          view: view
        });
      })
    );
  }

  public getAndIncrementAtomicId(): number {
    const id = this._atomicId;
    this._atomicId++;
    return id;
  }
}<|MERGE_RESOLUTION|>--- conflicted
+++ resolved
@@ -19,22 +19,14 @@
 import {
   Call,
   CallClientState,
-<<<<<<< HEAD
-  LocalVideoStream,
-  RemoteParticipant,
-  RemoteVideoStream,
-  IncomingCall,
-=======
   LocalVideoStreamState,
   RemoteParticipantState,
   RemoteVideoStreamState,
   IncomingCallState,
   VideoStreamRendererViewState,
->>>>>>> 4fba9ed0
   CallAgentState,
   TransferRequest,
-  Transfer,
-  VideoStreamRendererView
+  Transfer
 } from './CallClientState';
 
 enableMapSet();
@@ -59,7 +51,7 @@
         cameras: [],
         microphones: [],
         speakers: [],
-        unparentedViews: new Map<LocalVideoStream, LocalVideoStream>()
+        unparentedViews: new Map<LocalVideoStreamState, LocalVideoStreamState>()
       },
       callAgent: undefined,
       userId: userId
@@ -607,22 +599,10 @@
     );
   }
 
-<<<<<<< HEAD
   public setDeviceManagerUnparentedView(
-    localVideoStream: LocalVideoStream,
-    view: VideoStreamRendererView | undefined
+    localVideoStream: LocalVideoStreamState,
+    view: VideoStreamRendererViewState | undefined
   ): void {
-=======
-  public setDeviceManagerUnparentedView(view: VideoStreamRendererViewState): void {
-    this.setState(
-      produce(this._state, (draft: CallClientState) => {
-        draft.deviceManager.unparentedViews.push(view);
-      })
-    );
-  }
-
-  public removeDeviceManagerUnparentedView(index: number): void {
->>>>>>> 4fba9ed0
     this.setState(
       produce(this._state, (draft: CallClientState) => {
         draft.deviceManager.unparentedViews.set(localVideoStream, {
