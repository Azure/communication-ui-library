--- conflicted
+++ resolved
@@ -25,10 +25,7 @@
   CallErrorTarget,
   CallError
 } from './CallClientState';
-<<<<<<< HEAD
-=======
 import { callingStatefulLogger } from './Logger';
->>>>>>> 47a6591c
 
 enableMapSet();
 // Needed to generate state diff for verbose logging.
@@ -77,24 +74,14 @@
   }
 
   public modifyState(modifier: (draft: CallClientState) => void): void {
-<<<<<<< HEAD
     const priorState = this._state;
     this._state = produce(this._state, modifier, (patches: Patch[]) => {
       if (getLogLevel() === 'verbose') {
         // Log to `info` because AzureLogger.verbose() doesn't show up in console.
-        this._logger.info(`State change: ${JSON.stringify(patches)}`);
+        this._logger.info(`State change: ${_safeJSONStringify(patches)}`);
       }
     });
     if (this._state !== priorState) {
-=======
-    this._state = produce(this._state, modifier, (patches: Patch[]) => {
-      if (getLogLevel() === 'verbose') {
-        // Log to `info` because AzureLogger.verbose() doesn't show up in console.
-        this._logger.info(`State change: ${_safeJSONStringify(patches)}`);
-      }
-    });
-    if (!this._batchMode) {
->>>>>>> 47a6591c
       this._emitter.emit('stateChanged', this._state);
     }
   }
