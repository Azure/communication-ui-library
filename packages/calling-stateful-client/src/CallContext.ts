// Copyright (c) Microsoft Corporation.
// Licensed under the MIT license.

import { CommunicationUserKind } from '@azure/communication-common';
import {
  AudioDeviceInfo,
  DeviceAccess,
  TransferErrorCode,
  TransferState,
  VideoDeviceInfo
} from '@azure/communication-calling';
import EventEmitter from 'events';
import { enableMapSet, produce } from 'immer';
import {
  CallEndReason,
  CallState as CallStatus,
  RemoteParticipantState as RemoteParticipantStatus
} from '@azure/communication-calling';
import { toFlatCommunicationIdentifier } from '@internal/acs-ui-common';
import {
  CallState,
  CallClientState,
  LocalVideoStreamState,
  RemoteParticipantState,
  RemoteVideoStreamState,
  IncomingCallState,
  VideoStreamRendererViewState,
  CallAgentState,
  TransferRequest,
  Transfer,
  CallErrors,
<<<<<<< HEAD
  CallErrorTargets,
=======
  CallErrorTarget,
>>>>>>> 8605636f
  CallError
} from './CallClientState';
import { CallStateModifier } from './StatefulCallClient';
import { newClearCallErrorsModifier } from './modifiers';

enableMapSet();

// TODO: How can we make this configurable?
export const MAX_CALL_HISTORY_LENGTH = 10;
export const MAX_TRANSFER_REQUEST_LENGTH = 10;

export class CallContext {
  private _state: CallClientState;
  private _emitter: EventEmitter;
  private _atomicId: number;
  private _batchMode: boolean;

  constructor(userId: CommunicationUserKind, maxListeners = 50) {
    this._state = {
      calls: {},
      callsEnded: [],
      incomingCalls: {},
      incomingCallsEnded: [],
      deviceManager: {
        isSpeakerSelectionAvailable: false,
        cameras: [],
        microphones: [],
        speakers: [],
        unparentedViews: []
      },
      callAgent: undefined,
      userId: userId,
      latestErrors: {} as CallErrors
    };
    this._emitter = new EventEmitter();
    this._emitter.setMaxListeners(maxListeners);
    this._batchMode = false;
    this._atomicId = 0;
  }

  public getState(): CallClientState {
    return this._state;
  }

  public setState(state: CallClientState): void {
    this._state = state;
    if (!this._batchMode) {
      this._emitter.emit('stateChanged', this._state);
    }
  }

  public modifyState(modifier: CallStateModifier): void {
    this.batch(() => {
      this.setState(
        produce(this._state, (draft: CallClientState) => {
          modifier(draft);
        })
      );
    });
  }

  /**
   * Batch updates to minimize `stateChanged` events across related operations.
   *
   * - A maximum of one `stateChanged` event is emitted, at the end of the operations.
   * - No `stateChanged` event is emitted if the state did not change through the operations.
   * - In case of an exception, state is reset to the prior value and no `stateChanged` event is emitted.
   *
   * All operations finished in this batch should be synchronous.
   * This function is not reentrant -- do not call batch() from within another batch().
   */
  public batch(operations: () => void): void {
    if (this._batchMode) {
      throw new Error('batch() called from within another batch()');
    }

    this._batchMode = true;
    const priorState = this._state;
    try {
      operations();
      if (this._state !== priorState) {
        this._emitter.emit('stateChanged', this._state);
      }
    } catch (e) {
      this._state = priorState;
      throw e;
    } finally {
      this._batchMode = false;
    }
  }

  public onStateChange(handler: (state: CallClientState) => void): void {
    this._emitter.on('stateChanged', handler);
  }

  public offStateChange(handler: (state: CallClientState) => void): void {
    this._emitter.off('stateChanged', handler);
  }

  // Disposing of the CallAgentDeclarative will not clear the state. If we create a new CallAgentDeclarative, we should
  // make sure the state is clean because any left over state (if previous CallAgentDeclarative was disposed) may be
  // invalid.
  public clearCallRelatedState(): void {
    this.setState(
      produce(this._state, (draft: CallClientState) => {
        draft.calls = {};
        draft.incomingCalls = {};
        draft.callsEnded.splice(0, draft.callsEnded.length);
        draft.incomingCallsEnded.splice(0, draft.incomingCallsEnded.length);
      })
    );
  }

  public setCallAgent(callAgent: CallAgentState): void {
    this.setState(
      produce(this._state, (draft: CallClientState) => {
        draft.callAgent = callAgent;
      })
    );
  }

  public setCall(call: CallState): void {
    this.setState(
      produce(this._state, (draft: CallClientState) => {
        const existingCall = draft.calls[call.id];
        if (existingCall) {
          existingCall.callerInfo = call.callerInfo;
          existingCall.state = call.state;
          existingCall.callEndReason = call.callEndReason;
          existingCall.direction = call.direction;
          existingCall.isMuted = call.isMuted;
          existingCall.isScreenSharingOn = call.isScreenSharingOn;
          existingCall.localVideoStreams = call.localVideoStreams;
          existingCall.remoteParticipants = call.remoteParticipants;
          existingCall.transcription.isTranscriptionActive = call.transcription.isTranscriptionActive;
          existingCall.recording.isRecordingActive = call.recording.isRecordingActive;
          // We don't update the startTime and endTime if we are updating an existing active call
        } else {
          draft.calls[call.id] = call;
        }
      })
    );
  }

  public removeCall(callId: string): void {
    this.setState(
      produce(this._state, (draft: CallClientState) => {
        delete draft.calls[callId];
      })
    );
  }

  public setCallEnded(callId: string, callEndReason: CallEndReason | undefined): void {
    this.setState(
      produce(this._state, (draft: CallClientState) => {
        const call = draft.calls[callId];
        if (call) {
          call.endTime = new Date();
          call.callEndReason = callEndReason;
          delete draft.calls[callId];
          if (draft.callsEnded.length >= MAX_CALL_HISTORY_LENGTH) {
            draft.callsEnded.shift();
          }
          draft.callsEnded.push(call);
        }
      })
    );
  }

  public setCallState(callId: string, state: CallStatus): void {
    this.setState(
      produce(this._state, (draft: CallClientState) => {
        const call = draft.calls[callId];
        if (call) {
          call.state = state;
        }
      })
    );
  }

  public setCallId(newCallId: string, oldCallId: string): void {
    this.setState(
      produce(this._state, (draft: CallClientState) => {
        const call = draft.calls[oldCallId];
        if (call) {
          delete draft.calls[oldCallId];
          draft.calls[newCallId] = call;
        }
      })
    );
  }

  public setCallIsScreenSharingOn(callId: string, isScreenSharingOn: boolean): void {
    this.setState(
      produce(this._state, (draft: CallClientState) => {
        const call = draft.calls[callId];
        if (call) {
          call.isScreenSharingOn = isScreenSharingOn;
        }
      })
    );
  }

  public setCallRemoteParticipants(
    callId: string,
    addRemoteParticipant: RemoteParticipantState[],
    removeRemoteParticipant: string[]
  ): void {
    this.setState(
      produce(this._state, (draft: CallClientState) => {
        const call = draft.calls[callId];
        if (call) {
          removeRemoteParticipant.forEach((id: string) => {
            delete call.remoteParticipants[id];
          });
          addRemoteParticipant.forEach((participant: RemoteParticipantState) => {
            call.remoteParticipants[toFlatCommunicationIdentifier(participant.identifier)] = participant;
          });
        }
      })
    );
  }

  public setCallRemoteParticipantsEnded(
    callId: string,
    addRemoteParticipant: RemoteParticipantState[],
    removeRemoteParticipant: string[]
  ): void {
    this.setState(
      produce(this._state, (draft: CallClientState) => {
        const call = draft.calls[callId];
        if (call) {
          removeRemoteParticipant.forEach((id: string) => {
            delete call.remoteParticipantsEnded[id];
          });
          addRemoteParticipant.forEach((participant: RemoteParticipantState) => {
            call.remoteParticipantsEnded[toFlatCommunicationIdentifier(participant.identifier)] = participant;
          });
        }
      })
    );
  }

  public setCallLocalVideoStream(callId: string, streams: LocalVideoStreamState[]): void {
    this.setState(
      produce(this._state, (draft: CallClientState) => {
        const call = draft.calls[callId];
        if (call) {
          call.localVideoStreams = streams;
        }
      })
    );
  }

  public setCallIsMicrophoneMuted(callId: string, isMicrophoneMuted: boolean): void {
    this.setState(
      produce(this._state, (draft: CallClientState) => {
        const call = draft.calls[callId];
        if (call) {
          call.isMuted = isMicrophoneMuted;
        }
      })
    );
  }

  public setCallRecordingActive(callId: string, isRecordingActive: boolean): void {
    this.setState(
      produce(this._state, (draft: CallClientState) => {
        const call = draft.calls[callId];
        if (call) {
          call.recording.isRecordingActive = isRecordingActive;
        }
      })
    );
  }

  public setCallTranscriptionActive(callId: string, isTranscriptionActive: boolean): void {
    this.setState(
      produce(this._state, (draft: CallClientState) => {
        const call = draft.calls[callId];
        if (call) {
          call.transcription.isTranscriptionActive = isTranscriptionActive;
        }
      })
    );
  }

  public setCallReceivedTransferRequest(callId: string, transfer: TransferRequest): void {
    this.setState(
      produce(this._state, (draft: CallClientState) => {
        const call = draft.calls[callId];
        if (call) {
          if (call.transfer.receivedTransferRequests.length >= MAX_TRANSFER_REQUEST_LENGTH) {
            call.transfer.receivedTransferRequests.shift();
          }
          call.transfer.receivedTransferRequests.push(transfer);
        }
      })
    );
  }

  public setCallRequestedTransfer(callId: string, transfer: Transfer): void {
    this.setState(
      produce(this._state, (draft: CallClientState) => {
        const call = draft.calls[callId];
        if (call) {
          if (call.transfer.requestedTransfers.length >= MAX_TRANSFER_REQUEST_LENGTH) {
            call.transfer.requestedTransfers.shift();
          }
          call.transfer.requestedTransfers.push(transfer);
        }
      })
    );
  }

  public setCallRequestedTransferState(
    callId: string,
    transferId: number,
    state: TransferState,
    error?: TransferErrorCode
  ): void {
    this.setState(
      produce(this._state, (draft: CallClientState) => {
        const call = draft.calls[callId];
        if (call) {
          for (const requestedTransfer of call.transfer.requestedTransfers) {
            if (requestedTransfer.id === transferId) {
              requestedTransfer.state = state;
              requestedTransfer.error = error;
              break;
            }
          }
        }
      })
    );
  }

  public setCallScreenShareParticipant(callId: string, participantKey: string | undefined): void {
    this.setState(
      produce(this._state, (draft: CallClientState) => {
        const call = draft.calls[callId];
        if (call) {
          call.screenShareRemoteParticipant = participantKey;
        }
      })
    );
  }

  public setLocalVideoStreamRendererView(callId: string, view: VideoStreamRendererViewState | undefined): void {
    this.setState(
      produce(this._state, (draft: CallClientState) => {
        const call = draft.calls[callId];
        if (call) {
          if (call.localVideoStreams.length > 0) {
            call.localVideoStreams[0].view = view;
          }
        }
      })
    );
  }

  public setParticipantState(callId: string, participantKey: string, state: RemoteParticipantStatus): void {
    this.setState(
      produce(this._state, (draft: CallClientState) => {
        const call = draft.calls[callId];
        if (call) {
          const participant = call.remoteParticipants[participantKey];
          if (participant) {
            participant.state = state;
          }
        }
      })
    );
  }

  public setParticipantIsMuted(callId: string, participantKey: string, muted: boolean): void {
    this.setState(
      produce(this._state, (draft: CallClientState) => {
        const call = draft.calls[callId];
        if (call) {
          const participant = call.remoteParticipants[participantKey];
          if (participant) {
            participant.isMuted = muted;
          }
        }
      })
    );
  }

  public setParticipantDisplayName(callId: string, participantKey: string, displayName: string): void {
    this.setState(
      produce(this._state, (draft: CallClientState) => {
        const call = draft.calls[callId];
        if (call) {
          const participant = call.remoteParticipants[participantKey];
          if (participant) {
            participant.displayName = displayName;
          }
        }
      })
    );
  }

  public setParticipantIsSpeaking(callId: string, participantKey: string, isSpeaking: boolean): void {
    this.setState(
      produce(this._state, (draft: CallClientState) => {
        const call = draft.calls[callId];
        if (call) {
          const participant = call.remoteParticipants[participantKey];
          if (participant) {
            participant.isSpeaking = isSpeaking;
          }
        }
      })
    );
  }

  public setParticipantVideoStream(callId: string, participantKey: string, stream: RemoteVideoStreamState): void {
    this.setState(
      produce(this._state, (draft: CallClientState) => {
        const call = draft.calls[callId];
        if (call) {
          const participant = call.remoteParticipants[participantKey];
          if (participant) {
            // Set is called by subscriber will not modify any rendered stream so if there is existing stream only
            // modify the values that subscriber has access to.
            const existingStream = participant.videoStreams[stream.id];
            if (existingStream) {
              existingStream.isAvailable = stream.isAvailable;
              existingStream.mediaStreamType = stream.mediaStreamType;
            } else {
              participant.videoStreams[stream.id] = stream;
            }
          }
        }
      })
    );
  }

  public setRemoteVideoStreamIsAvailable(
    callId: string,
    participantKey: string,
    streamId: number,
    isAvailable: boolean
  ): void {
    this.setState(
      produce(this._state, (draft: CallClientState) => {
        const call = draft.calls[callId];
        if (call) {
          const participant = call.remoteParticipants[participantKey];
          if (participant) {
            const stream = participant.videoStreams[streamId];
            if (stream) {
              stream.isAvailable = isAvailable;
            }
          }
        }
      })
    );
  }

  public setRemoteVideoStreams(
    callId: string,
    participantKey: string,
    addRemoteVideoStream: RemoteVideoStreamState[],
    removeRemoteVideoStream: number[]
  ): void {
    this.setState(
      produce(this._state, (draft: CallClientState) => {
        const call = draft.calls[callId];
        if (call) {
          const participant = call.remoteParticipants[participantKey];
          if (participant) {
            for (const id of removeRemoteVideoStream) {
              delete participant.videoStreams[id];
            }

            for (const newStream of addRemoteVideoStream) {
              // This should only be called by the subscriber and some properties are add by other components so if the
              // stream already exists, only update the values that subscriber knows about.
              const stream = participant.videoStreams[newStream.id];
              if (stream) {
                stream.mediaStreamType = newStream.mediaStreamType;
                stream.isAvailable = newStream.isAvailable;
              } else {
                participant.videoStreams[newStream.id] = newStream;
              }
            }
          }
        }
      })
    );
  }

  public setRemoteVideoStreamRendererView(
    callId: string,
    participantKey: string,
    streamId: number,
    view: VideoStreamRendererViewState | undefined
  ): void {
    this.setState(
      produce(this._state, (draft: CallClientState) => {
        const call = draft.calls[callId];
        if (call) {
          const participant = call.remoteParticipants[participantKey];
          if (participant) {
            const stream = participant.videoStreams[streamId];
            if (stream) {
              stream.view = view;
            }
          }
        }
      })
    );
  }

  public setIncomingCall(call: IncomingCallState): void {
    this.setState(
      produce(this._state, (draft: CallClientState) => {
        const existingCall = draft.incomingCalls[call.id];
        if (existingCall) {
          existingCall.callerInfo = call.callerInfo;
        } else {
          draft.incomingCalls[call.id] = call;
        }
      })
    );
  }

  public removeIncomingCall(callId: string): void {
    this.setState(
      produce(this._state, (draft: CallClientState) => {
        delete draft.incomingCalls[callId];
      })
    );
  }

  public setIncomingCallEnded(callId: string, callEndReason: CallEndReason | undefined): void {
    this.setState(
      produce(this._state, (draft: CallClientState) => {
        const call = draft.incomingCalls[callId];
        if (call) {
          call.endTime = new Date();
          call.callEndReason = callEndReason;
          delete draft.incomingCalls[callId];
          if (draft.incomingCallsEnded.length >= MAX_CALL_HISTORY_LENGTH) {
            draft.incomingCallsEnded.shift();
          }
          draft.incomingCallsEnded.push(call);
        }
      })
    );
  }

  public setDeviceManagerIsSpeakerSelectionAvailable(isSpeakerSelectionAvailable: boolean): void {
    this.setState(
      produce(this._state, (draft: CallClientState) => {
        draft.deviceManager.isSpeakerSelectionAvailable = isSpeakerSelectionAvailable;
      })
    );
  }

  public setDeviceManagerSelectedMicrophone(selectedMicrophone?: AudioDeviceInfo): void {
    this.setState(
      produce(this._state, (draft: CallClientState) => {
        draft.deviceManager.selectedMicrophone = selectedMicrophone;
      })
    );
  }

  public setDeviceManagerSelectedSpeaker(selectedSpeaker?: AudioDeviceInfo): void {
    this.setState(
      produce(this._state, (draft: CallClientState) => {
        draft.deviceManager.selectedSpeaker = selectedSpeaker;
      })
    );
  }

  public setDeviceManagerSelectedCamera(selectedCamera?: VideoDeviceInfo): void {
    this.setState(
      produce(this._state, (draft: CallClientState) => {
        draft.deviceManager.selectedCamera = selectedCamera;
      })
    );
  }

  public setDeviceManagerCameras(cameras: VideoDeviceInfo[]): void {
    this.setState(
      produce(this._state, (draft: CallClientState) => {
        /** SDK initializes cameras with one dummy camera with value { id: 'camera:id', name: '', deviceType: 'USBCamera' } immediately after
         * camera permissions are granted. So selectedCamera will have this value before the actual cameras are obtained. Therefore we should reset
         * selectedCamera to the first camera when there are cameras AND when current selectedCamera does not exist in the new array of cameras **/
        if (cameras.length > 0 && !cameras.some((camera) => camera.id === draft.deviceManager.selectedCamera?.id)) {
          draft.deviceManager.selectedCamera = cameras[0];
        }
        draft.deviceManager.cameras = cameras;
      })
    );
  }

  public setDeviceManagerMicrophones(microphones: AudioDeviceInfo[]): void {
    this.setState(
      produce(this._state, (draft: CallClientState) => {
        draft.deviceManager.microphones = microphones;
      })
    );
  }

  public setDeviceManagerSpeakers(speakers: AudioDeviceInfo[]): void {
    this.setState(
      produce(this._state, (draft: CallClientState) => {
        draft.deviceManager.speakers = speakers;
      })
    );
  }

  public setDeviceManagerDeviceAccess(deviceAccess: DeviceAccess): void {
    this.setState(
      produce(this._state, (draft: CallClientState) => {
        draft.deviceManager.deviceAccess = deviceAccess;
      })
    );
  }

  public setDeviceManagerUnparentedView(
    localVideoStream: LocalVideoStreamState,
    view: VideoStreamRendererViewState | undefined
  ): void {
    this.setState(
      produce(this._state, (draft: CallClientState) => {
        draft.deviceManager.unparentedViews.push({
          source: localVideoStream.source,
          mediaStreamType: localVideoStream.mediaStreamType,
          view: view
        });
      })
    );
  }

  public deleteDeviceManagerUnparentedView(localVideoStream: LocalVideoStreamState): void {
    this.setState(
      produce(this._state, (draft: CallClientState) => {
        const foundIndex = draft.deviceManager.unparentedViews.findIndex(
          (stream) =>
            stream.source.id === localVideoStream.source.id &&
            stream.mediaStreamType === localVideoStream.mediaStreamType
        );
        if (foundIndex !== -1) {
          draft.deviceManager.unparentedViews.splice(foundIndex, 1);
        }
      })
    );
  }

  public getAndIncrementAtomicId(): number {
    const id = this._atomicId;
    this._atomicId++;
    return id;
  }

  /**
   * Tees any errors encountered in an async function to the state.
   *
   * If the function succeeds, clears associated errors from the state.
   *
<<<<<<< HEAD
   * @param f Async function to execute.
=======
   * @param action Async function to execute.
>>>>>>> 8605636f
   * @param target The error target to tee error to.
   * @param clearTargets The error targets to clear errors for if the function succeeds. By default, clears errors for `target`.
   * @returns Result of calling `f`. Also re-raises any exceptions thrown from `f`.
   * @throws CallError. Exceptions thrown from `f` are tagged with the failed `target.
   */
  public withAsyncErrorTeedToState<Args extends unknown[], R>(
<<<<<<< HEAD
    f: (...args: Args) => Promise<R>,
    target: CallErrorTargets,
    clearTargets?: CallErrorTargets[]
  ): (...args: Args) => Promise<R> {
    return async (...args: Args): Promise<R> => {
      try {
        const ret = await f(...args);
=======
    action: (...args: Args) => Promise<R>,
    target: CallErrorTarget,
    clearTargets?: CallErrorTarget[]
  ): (...args: Args) => Promise<R> {
    return async (...args: Args): Promise<R> => {
      try {
        const ret = await action(...args);
>>>>>>> 8605636f
        this.modifyState(newClearCallErrorsModifier(clearTargets !== undefined ? clearTargets : [target]));
        return ret;
      } catch (error) {
        this.setLatestError(target, error);
        throw new CallError(target, error);
      }
    };
  }

  /**
   * Tees any errors encountered in an function to the state.
   *
   * If the function succeeds, clears associated errors from the state.
   *
<<<<<<< HEAD
   * @param f Function to execute.
=======
   * @param action Function to execute.
>>>>>>> 8605636f
   * @param target The error target to tee error to.
   * @param clearTargets The error targets to clear errors for if the function succeeds. By default, clears errors for `target`.
   * @returns Result of calling `f`. Also re-raises any exceptions thrown from `f`.
   * @throws CallError. Exceptions thrown from `f` are tagged with the failed `target.
   */
  public withErrorTeedToState<Args extends unknown[], R>(
<<<<<<< HEAD
    f: (...args: Args) => R,
    target: CallErrorTargets,
    clearTargets?: CallErrorTargets[]
  ): (...args: Args) => R {
    return (...args: Args): R => {
      try {
        const ret = f(...args);
=======
    action: (...args: Args) => R,
    target: CallErrorTarget,
    clearTargets?: CallErrorTarget[]
  ): (...args: Args) => R {
    return (...args: Args): R => {
      try {
        const ret = action(...args);
>>>>>>> 8605636f
        this.modifyState(newClearCallErrorsModifier(clearTargets !== undefined ? clearTargets : [target]));
        return ret;
      } catch (error) {
        this.setLatestError(target, error);
        throw new CallError(target, error);
      }
    };
  }

<<<<<<< HEAD
  private setLatestError(target: CallErrorTargets, error: Error): void {
=======
  private setLatestError(target: CallErrorTarget, error: Error): void {
>>>>>>> 8605636f
    this.setState(
      produce(this._state, (draft: CallClientState) => {
        draft.latestErrors[target] = error;
      })
    );
  }
}<|MERGE_RESOLUTION|>--- conflicted
+++ resolved
@@ -29,11 +29,7 @@
   TransferRequest,
   Transfer,
   CallErrors,
-<<<<<<< HEAD
-  CallErrorTargets,
-=======
   CallErrorTarget,
->>>>>>> 8605636f
   CallError
 } from './CallClientState';
 import { CallStateModifier } from './StatefulCallClient';
@@ -699,26 +695,13 @@
    *
    * If the function succeeds, clears associated errors from the state.
    *
-<<<<<<< HEAD
-   * @param f Async function to execute.
-=======
    * @param action Async function to execute.
->>>>>>> 8605636f
    * @param target The error target to tee error to.
    * @param clearTargets The error targets to clear errors for if the function succeeds. By default, clears errors for `target`.
    * @returns Result of calling `f`. Also re-raises any exceptions thrown from `f`.
    * @throws CallError. Exceptions thrown from `f` are tagged with the failed `target.
    */
   public withAsyncErrorTeedToState<Args extends unknown[], R>(
-<<<<<<< HEAD
-    f: (...args: Args) => Promise<R>,
-    target: CallErrorTargets,
-    clearTargets?: CallErrorTargets[]
-  ): (...args: Args) => Promise<R> {
-    return async (...args: Args): Promise<R> => {
-      try {
-        const ret = await f(...args);
-=======
     action: (...args: Args) => Promise<R>,
     target: CallErrorTarget,
     clearTargets?: CallErrorTarget[]
@@ -726,7 +709,6 @@
     return async (...args: Args): Promise<R> => {
       try {
         const ret = await action(...args);
->>>>>>> 8605636f
         this.modifyState(newClearCallErrorsModifier(clearTargets !== undefined ? clearTargets : [target]));
         return ret;
       } catch (error) {
@@ -741,26 +723,13 @@
    *
    * If the function succeeds, clears associated errors from the state.
    *
-<<<<<<< HEAD
-   * @param f Function to execute.
-=======
    * @param action Function to execute.
->>>>>>> 8605636f
    * @param target The error target to tee error to.
    * @param clearTargets The error targets to clear errors for if the function succeeds. By default, clears errors for `target`.
    * @returns Result of calling `f`. Also re-raises any exceptions thrown from `f`.
    * @throws CallError. Exceptions thrown from `f` are tagged with the failed `target.
    */
   public withErrorTeedToState<Args extends unknown[], R>(
-<<<<<<< HEAD
-    f: (...args: Args) => R,
-    target: CallErrorTargets,
-    clearTargets?: CallErrorTargets[]
-  ): (...args: Args) => R {
-    return (...args: Args): R => {
-      try {
-        const ret = f(...args);
-=======
     action: (...args: Args) => R,
     target: CallErrorTarget,
     clearTargets?: CallErrorTarget[]
@@ -768,7 +737,6 @@
     return (...args: Args): R => {
       try {
         const ret = action(...args);
->>>>>>> 8605636f
         this.modifyState(newClearCallErrorsModifier(clearTargets !== undefined ? clearTargets : [target]));
         return ret;
       } catch (error) {
@@ -778,11 +746,7 @@
     };
   }
 
-<<<<<<< HEAD
-  private setLatestError(target: CallErrorTargets, error: Error): void {
-=======
   private setLatestError(target: CallErrorTarget, error: Error): void {
->>>>>>> 8605636f
     this.setState(
       produce(this._state, (draft: CallClientState) => {
         draft.latestErrors[target] = error;
