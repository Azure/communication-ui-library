--- conflicted
+++ resolved
@@ -816,19 +816,6 @@
     });
   }
 
-<<<<<<< HEAD
-=======
-  /* @conditional-compile-remove(close-captions) */
-  public clearCaptions(callId: string): void {
-    this.modifyState((draft: CallClientState) => {
-      const call = draft.calls[this._callIdHistory.latestCallId(callId)];
-      if (call) {
-        call.captionsFeature.captions = [];
-      }
-    });
-  }
-
->>>>>>> cf000f6e
   /* @conditional-compile-remove(close-captions) */
   setIsCaptionActive(callId: string, isCaptionsActive: boolean): void {
     this.modifyState((draft: CallClientState) => {
