// Copyright (c) Microsoft Corporation.
// Licensed under the MIT License.

import { CommunicationIdentifierKind } from '@azure/communication-common';
import {
  AudioDeviceInfo,
  DeviceAccess,
  DominantSpeakersInfo,
  ParticipantRole,
  ScalingMode,
  VideoDeviceInfo
} from '@azure/communication-calling';
/* @conditional-compile-remove(rtt) */
import { RealTimeTextInfo } from './CallClientState';
/* @conditional-compile-remove(rtt) */
import { RealTimeTextInfo as AcsRealTimeTextInfo } from '@azure/communication-calling';
import { RaisedHand, MediaAccess, MeetingMediaAccess } from '@azure/communication-calling';
/* @conditional-compile-remove(breakout-rooms) */
import { BreakoutRoom, BreakoutRoomsSettings } from '@azure/communication-calling';

import { TeamsMeetingAudioConferencingDetails } from '@azure/communication-calling';
import { convertConferencePhoneInfo } from './Converter';
/* @conditional-compile-remove(rtt) */
import { convertFromSDKRealTimeTextToRealTimeTextInfoState } from './Converter';
import { CapabilitiesChangeInfo, ParticipantCapabilities } from '@azure/communication-calling';
import { TeamsCaptionsInfo } from '@azure/communication-calling';
import { CaptionsKind, CaptionsInfo as AcsCaptionsInfo } from '@azure/communication-calling';
import { EnvironmentInfo } from '@azure/communication-calling';
/* @conditional-compile-remove(together-mode) */
import { TogetherModeVideoStream, TogetherModeSeatingMap } from '@azure/communication-calling';
import { AzureLogger, createClientLogger, getLogLevel } from '@azure/logger';
import { EventEmitter } from 'events';
import { enableMapSet, enablePatches, Patch, produce } from 'immer';
import {
  CallEndReason,
  CallState as CallStatus,
  RemoteParticipantState as RemoteParticipantStatus
} from '@azure/communication-calling';
import { _safeJSONStringify, toFlatCommunicationIdentifier } from '@internal/acs-ui-common';
import {
  CallState,
  CallClientState,
  LocalVideoStreamState,
  RemoteParticipantState,
  RemoteVideoStreamState,
  IncomingCallState,
  VideoStreamRendererViewState,
  CallAgentState,
  CallErrors,
  CallErrorTarget,
  CallError
} from './CallClientState';
import { NotificationTarget, CallNotifications, CallNotification } from './CallClientState';
import { TeamsIncomingCallState } from './CallClientState';
import { CaptionsInfo } from './CallClientState';
import { ReactionState } from './CallClientState';
import { AcceptedTransfer } from './CallClientState';
import { callingStatefulLogger } from './Logger';
import { CallIdHistory } from './CallIdHistory';
import { LocalVideoStreamVideoEffectsState } from './CallClientState';
import { convertFromTeamsSDKToCaptionInfoState } from './Converter';

import { convertFromSDKToCaptionInfoState } from './Converter';
import { convertFromSDKToRaisedHandState } from './Converter';
import { ReactionMessage } from '@azure/communication-calling';
import { SpotlightedParticipant } from '@azure/communication-calling';
/* @conditional-compile-remove(local-recording-notification) */
import { LocalRecordingInfo } from '@azure/communication-calling';
/* @conditional-compile-remove(local-recording-notification) */
import { RecordingInfo } from '@azure/communication-calling';
/* @conditional-compile-remove(together-mode) */
import { CallFeatureStreamState, TogetherModeSeatingPositionState } from './CallClientState';

enableMapSet();
// Needed to generate state diff for verbose logging.
enablePatches();

// TODO: How can we make this configurable?
/**
 * @private
 */
export const MAX_CALL_HISTORY_LENGTH = 10;
/**
 * @private
 */
export const REACTION_ANIMATION_TIME_MS = 4133;

/**
 * @private
 */
export class CallContext {
  private _logger: AzureLogger;
  private _state: CallClientState;
  private _emitter: EventEmitter;
  private _atomicId: number;
  private _callIdHistory: CallIdHistory = new CallIdHistory();
  private _timeOutId: { [key: string]: ReturnType<typeof setTimeout> } = {};
<<<<<<< HEAD
  /* @conditional-compile-remove(breakout-rooms) */ /* @conditional-compile-remove(media-access) */
  private _latestCallIdOfNotification: Partial<Record<NotificationTarget, string>> = {};
  /* @conditional-compile-remove(breakout-rooms) */
  private _openBreakoutRoom: string | undefined;
=======
  private _latestCallIdsThatPushedNotifications: Partial<Record<NotificationTarget, string>> = {};
>>>>>>> 2bd21995

  constructor(userId: CommunicationIdentifierKind, maxListeners = 50) {
    this._logger = createClientLogger('communication-react:calling-context');
    this._state = {
      calls: {},
      callsEnded: {},
      incomingCalls: {},
      incomingCallsEnded: {},
      deviceManager: {
        isSpeakerSelectionAvailable: false,
        cameras: [],
        microphones: [],
        speakers: [],
        unparentedViews: []
      },
      callAgent: undefined,
      userId: userId,
      environmentInfo: undefined,
      latestErrors: {} as CallErrors,
      latestNotifications: {} as CallNotifications
    };
    this._emitter = new EventEmitter();
    this._emitter.setMaxListeners(maxListeners);
    this._atomicId = 0;
  }

  public getState(): CallClientState {
    return this._state;
  }

  public modifyState(modifier: (draft: CallClientState) => void): void {
    const priorState = this._state;
    this._state = produce(this._state, modifier, (patches: Patch[]) => {
      if (getLogLevel() === 'verbose') {
        // Log to `info` because AzureLogger.verbose() doesn't show up in console.
        this._logger.info(`State change: ${_safeJSONStringify(patches)}`);
      }
    });
    if (this._state !== priorState) {
      this._emitter.emit('stateChanged', this._state);
    }
  }

  public onStateChange(handler: (state: CallClientState) => void): void {
    this._emitter.on('stateChanged', handler);
  }

  public offStateChange(handler: (state: CallClientState) => void): void {
    this._emitter.off('stateChanged', handler);
  }

  // Disposing of the CallAgentDeclarative will not clear the state. If we create a new CallAgentDeclarative, we should
  // make sure the state is clean because any left over state (if previous CallAgentDeclarative was disposed) may be
  // invalid.
  public clearCallRelatedState(): void {
    this.modifyState((draft: CallClientState) => {
      draft.calls = {};
      draft.incomingCalls = {};
      draft.callsEnded = {};
      draft.incomingCallsEnded = {};
    });
  }

  public setCallAgent(callAgent: CallAgentState): void {
    this.modifyState((draft: CallClientState) => {
      draft.callAgent = callAgent;
    });
  }

  public setCall(call: CallState): void {
    this.modifyState((draft: CallClientState) => {
      const latestCallId = this._callIdHistory.latestCallId(call.id);
      const existingCall = draft.calls[latestCallId];
      if (existingCall) {
        existingCall.callerInfo = call.callerInfo;
        existingCall.state = call.state;
        existingCall.callEndReason = call.callEndReason;
        existingCall.direction = call.direction;
        existingCall.isMuted = call.isMuted;
        existingCall.isScreenSharingOn = call.isScreenSharingOn;
        existingCall.localVideoStreams = call.localVideoStreams;
        existingCall.remoteParticipants = call.remoteParticipants;
        existingCall.transcription.isTranscriptionActive = call.transcription.isTranscriptionActive;
        existingCall.optimalVideoCount.maxRemoteVideoStreams = call.optimalVideoCount.maxRemoteVideoStreams;
        existingCall.recording.isRecordingActive = call.recording.isRecordingActive;
        existingCall.raiseHand.raisedHands = call.raiseHand.raisedHands;
        existingCall.pptLive.isActive = call.pptLive.isActive;
        existingCall.raiseHand.localParticipantRaisedHand = call.raiseHand.localParticipantRaisedHand;
        existingCall.role = call.role;
        /* @conditional-compile-remove(total-participant-count) */
        existingCall.totalParticipantCount = call.totalParticipantCount;
        // We don't update the startTime and endTime if we are updating an existing active call
        existingCall.captionsFeature.currentSpokenLanguage = call.captionsFeature.currentSpokenLanguage;
        existingCall.captionsFeature.currentCaptionLanguage = call.captionsFeature.currentCaptionLanguage;
        existingCall.info = call.info;

        existingCall.meetingConference = call.meetingConference;
      } else {
        draft.calls[latestCallId] = call;
      }
    });
    /**
     * Remove the incoming call that matches the call if there is one
     */
    if (this._state.incomingCalls[call.id]) {
      this.removeIncomingCall(call.id);
    }
  }

  public removeCall(callId: string): void {
    this.modifyState((draft: CallClientState) => {
      delete draft.calls[this._callIdHistory.latestCallId(callId)];
    });
  }

  public setCallEnded(callId: string, callEndReason: CallEndReason | undefined): void {
    const latestCallId = this._callIdHistory.latestCallId(callId);
    this.modifyState((draft: CallClientState) => {
      const call = draft.calls[latestCallId];
      if (call) {
        call.endTime = new Date();
        call.callEndReason = callEndReason;
        delete draft.calls[latestCallId];
        // Performance note: This loop should run only once because the number of entries
        // is never allowed to exceed MAX_CALL_HISTORY_LENGTH. A loop is used for correctness.
        while (Object.keys(draft.callsEnded).length >= MAX_CALL_HISTORY_LENGTH) {
          const oldestCall = findOldestCallEnded(draft.callsEnded);
          if (oldestCall) {
            delete draft.callsEnded[oldestCall];
          }
        }
        draft.callsEnded[latestCallId] = call;
      }
    });
  }

  public setCallState(callId: string, state: CallStatus): void {
    this.modifyState((draft: CallClientState) => {
      const call = draft.calls[this._callIdHistory.latestCallId(callId)];
      if (call) {
        call.state = state;
      }
    });
  }

  public setCallId(newCallId: string, oldCallId: string): void {
    this._callIdHistory.updateCallIdHistory(newCallId, oldCallId);
    this.modifyState((draft: CallClientState) => {
      const call = draft.calls[oldCallId];
      if (call) {
        call.id = newCallId;
        delete draft.calls[oldCallId];
        draft.calls[newCallId] = call;
      }
      /* @conditional-compile-remove(breakout-rooms) */
      // Update the old origin call id of breakout room calls to the new call id
      Object.values(draft.calls).forEach((call) => {
        if (call.breakoutRooms?.breakoutRoomOriginCallId === oldCallId) {
          call.breakoutRooms?.breakoutRoomOriginCallId === newCallId;
        }
      });

      /* @conditional-compile-remove(breakout-rooms) */
      // Update call ids in latestCallIdsThatPushedNotifications
      Object.keys(this._latestCallIdOfNotification).forEach((key: string) => {
        if (this._latestCallIdOfNotification[key as NotificationTarget] === oldCallId) {
          this._latestCallIdOfNotification[key as NotificationTarget] = newCallId;
        }
      });

      /* @conditional-compile-remove(breakout-rooms) */
      // Update the open breakout room call id if it matches the old call id
      if (this._openBreakoutRoom === oldCallId) {
        this._openBreakoutRoom = newCallId;
      }
    });
  }

  public setEnvironmentInfo(envInfo: EnvironmentInfo): void {
    this.modifyState((draft: CallClientState) => {
      draft.environmentInfo = envInfo;
    });
  }

  public setCallIsScreenSharingOn(callId: string, isScreenSharingOn: boolean): void {
    this.modifyState((draft: CallClientState) => {
      const call = draft.calls[this._callIdHistory.latestCallId(callId)];
      if (call) {
        call.isScreenSharingOn = isScreenSharingOn;
      }
    });
  }

  public setCallRemoteParticipants(
    callId: string,
    addRemoteParticipant: RemoteParticipantState[],
    removeRemoteParticipant: string[]
  ): void {
    this.modifyState((draft: CallClientState) => {
      const call = draft.calls[this._callIdHistory.latestCallId(callId)];
      if (call) {
        removeRemoteParticipant.forEach((id: string) => {
          delete call.remoteParticipants[id];
        });
        addRemoteParticipant.forEach((participant: RemoteParticipantState) => {
          call.remoteParticipants[toFlatCommunicationIdentifier(participant.identifier)] = participant;
        });
      }
    });
  }

  public setCallRemoteParticipantsEnded(
    callId: string,
    addRemoteParticipant: RemoteParticipantState[],
    removeRemoteParticipant: string[]
  ): void {
    this.modifyState((draft: CallClientState) => {
      const call = draft.calls[this._callIdHistory.latestCallId(callId)];
      if (call) {
        removeRemoteParticipant.forEach((id: string) => {
          delete call.remoteParticipantsEnded[id];
        });
        addRemoteParticipant.forEach((participant: RemoteParticipantState) => {
          call.remoteParticipantsEnded[toFlatCommunicationIdentifier(participant.identifier)] = participant;
        });
      }
    });
  }

  public setCallLocalVideoStream(
    callId: string,
    streamsAdded: LocalVideoStreamState[],
    streamsRemoved: LocalVideoStreamState[]
  ): void {
    this.modifyState((draft: CallClientState) => {
      const call = draft.calls[this._callIdHistory.latestCallId(callId)];
      if (call) {
        for (const removedStream of streamsRemoved) {
          const index = call.localVideoStreams.findIndex((i) => i.mediaStreamType === removedStream.mediaStreamType);
          if (index > -1) {
            call.localVideoStreams.splice(index, 1);
          }
        }

        for (const addedStream of streamsAdded) {
          const index = call.localVideoStreams.findIndex((i) => i.mediaStreamType === addedStream.mediaStreamType);
          if (index > -1) {
            call.localVideoStreams[index] = addedStream;
          } else {
            call.localVideoStreams.push(addedStream);
          }
        }
      }
    });
  }

  public setCallLocalVideoStreamVideoEffects(callId: string, videoEffects: LocalVideoStreamVideoEffectsState): void {
    this.modifyState((draft: CallClientState) => {
      const call = draft.calls[this._callIdHistory.latestCallId(callId)];
      if (call) {
        const stream = call.localVideoStreams?.find((i) => i.mediaStreamType === 'Video');
        if (stream) {
          stream.videoEffects = videoEffects;
        }
      }
    });
  }

  public setCallIsMicrophoneMuted(callId: string, isMicrophoneMuted: boolean): void {
    this.modifyState((draft: CallClientState) => {
      const call = draft.calls[this._callIdHistory.latestCallId(callId)];
      if (call) {
        call.isMuted = isMicrophoneMuted;
      }
    });
  }

  public setRole(callId: string, role: ParticipantRole): void {
    this.modifyState((draft: CallClientState) => {
      const call = draft.calls[this._callIdHistory.latestCallId(callId)];
      if (call) {
        call.role = role;
      }
    });
  }

  /* @conditional-compile-remove(total-participant-count) */
  public setTotalParticipantCount(callId: string, totalParticipantCount: number): void {
    this.modifyState((draft: CallClientState) => {
      const call = draft.calls[this._callIdHistory.latestCallId(callId)];
      if (call) {
        call.totalParticipantCount = totalParticipantCount;
      }
    });
  }

  public setCallDominantSpeakers(callId: string, dominantSpeakers: DominantSpeakersInfo): void {
    this.modifyState((draft: CallClientState) => {
      const call = draft.calls[this._callIdHistory.latestCallId(callId)];
      if (call) {
        call.dominantSpeakers = dominantSpeakers;
      }
    });
  }

  public setCallRecordingActive(callId: string, isRecordingActive: boolean): void {
    this.modifyState((draft: CallClientState) => {
      const call = draft.calls[this._callIdHistory.latestCallId(callId)];
      if (call) {
        call.recording.isRecordingActive = isRecordingActive;
      }
    });
  }

  /* @conditional-compile-remove(local-recording-notification) */
  public setCallRecordingInfos(
    callId: string,
    recordingInfosAdded: RecordingInfo[],
    lastStoppedRecording: RecordingInfo[]
  ): void {
    this.modifyState((draft: CallClientState) => {
      const call = draft.calls[this._callIdHistory.latestCallId(callId)];
      if (call) {
        call.recording.activeRecordings = recordingInfosAdded;
        call.recording.lastStoppedRecording = lastStoppedRecording;
      }
    });
  }

  /* @conditional-compile-remove(local-recording-notification) */
  public setCallLocalRecordingActive(callId: string, isRecordingActive: boolean): void {
    this.modifyState((draft: CallClientState) => {
      const call = draft.calls[this._callIdHistory.latestCallId(callId)];
      if (call) {
        call.localRecording.isLocalRecordingActive = isRecordingActive;
      }
    });
  }

  /* @conditional-compile-remove(local-recording-notification) */
  public setCallLocalRecordingInfos(
    callId: string,
    localRecordingInfosAdded: LocalRecordingInfo[],
    lastStoppedRecording: LocalRecordingInfo[]
  ): void {
    this.modifyState((draft: CallClientState) => {
      const call = draft.calls[this._callIdHistory.latestCallId(callId)];
      if (call) {
        call.localRecording.activeLocalRecordings = localRecordingInfosAdded;
        call.localRecording.lastStoppedLocalRecording = lastStoppedRecording;
      }
    });
  }

  public setCallPPTLiveActive(callId: string, isActive: boolean): void {
    this.modifyState((draft: CallClientState) => {
      const call = draft.calls[this._callIdHistory.latestCallId(callId)];
      if (call) {
        call.pptLive.isActive = isActive;
      }
    });
  }

  public setCallParticipantPPTLive(callId: string, participantKey: string, target: HTMLElement | undefined): void {
    this.modifyState((draft: CallClientState) => {
      const call = draft.calls[this._callIdHistory.latestCallId(callId)];
      if (call && participantKey) {
        const participant = call.remoteParticipants[participantKey];
        if (participant) {
          participant.contentSharingStream = target;
          call.contentSharingRemoteParticipant = participantKey;
        }
      }
    });
  }

  /* @conditional-compile-remove(together-mode) */
  public setTogetherModeVideoStreams(
    callId: string,
    addedStreams: CallFeatureStreamState[],
    removedStreams: CallFeatureStreamState[]
  ): void {
    this.modifyState((draft: CallClientState) => {
      const call = draft.calls[this._callIdHistory.latestCallId(callId)];
      if (call) {
        for (const stream of removedStreams) {
          if (stream.mediaStreamType === 'Video') {
            call.togetherMode.streams.mainVideoStream = undefined;
            call.togetherMode.isActive = false;
            call.togetherMode.seatingPositions = {};
          }
        }

        for (const newStream of addedStreams) {
          // This should only be called by the subscriber and some properties are add by other components so if the
          // stream already exists, only update the values that subscriber knows about.
          const mainVideoStream = call.togetherMode.streams.mainVideoStream;
          if (mainVideoStream && mainVideoStream.id === newStream.id) {
            mainVideoStream.mediaStreamType = newStream.mediaStreamType;
            mainVideoStream.isAvailable = newStream.isAvailable;
            mainVideoStream.isReceiving = newStream.isReceiving;
          } else {
            call.togetherMode.streams.mainVideoStream = newStream;
          }
          call.togetherMode.isActive = true;
        }
      }
    });
  }

  /* @conditional-compile-remove(together-mode) */
  public setTogetherModeVideoStreamIsAvailable(callId: string, streamId: number, isAvailable: boolean): void {
    this.modifyState((draft: CallClientState) => {
      const call = draft.calls[this._callIdHistory.latestCallId(callId)];
      if (call) {
        const stream = call.togetherMode.streams.mainVideoStream;
        if (stream && stream?.id === streamId) {
          stream.isAvailable = isAvailable;
        }
      }
    });
  }

  /* @conditional-compile-remove(together-mode) */
  public setTogetherModeVideoStreamIsReceiving(callId: string, streamId: number, isReceiving: boolean): void {
    this.modifyState((draft: CallClientState) => {
      const call = draft.calls[this._callIdHistory.latestCallId(callId)];
      if (call) {
        const stream = call.togetherMode.streams.mainVideoStream;
        if (stream && stream?.id === streamId) {
          stream.isReceiving = isReceiving;
        }
      }
    });
  }

  /* @conditional-compile-remove(together-mode) */
  public setTogetherModeVideoStreamSize(
    callId: string,
    streamId: number,
    size: { width: number; height: number }
  ): void {
    this.modifyState((draft: CallClientState) => {
      const call = draft.calls[this._callIdHistory.latestCallId(callId)];
      if (call) {
        const stream = call.togetherMode.streams.mainVideoStream;
        if (stream && stream?.id === streamId) {
          stream.streamSize = size;
        }
      }
    });
  }

  /* @conditional-compile-remove(together-mode) */
  public removeTogetherModeVideoStream(callId: string, removedStream: TogetherModeVideoStream[]): void {
    this.modifyState((draft: CallClientState) => {
      const call = draft.calls[this._callIdHistory.latestCallId(callId)];
      if (call) {
        for (const stream of removedStream) {
          if (stream.mediaStreamType === 'Video') {
            call.togetherMode.streams.mainVideoStream = undefined;
            call.togetherMode.isActive = false;
          }
        }
      }
    });
  }

  /* @conditional-compile-remove(together-mode) */
  public setTogetherModeSeatingCoordinates(callId: string, seatingMap: TogetherModeSeatingMap): void {
    this.modifyState((draft: CallClientState) => {
      const call = draft.calls[this._callIdHistory.latestCallId(callId)];
      if (call) {
        const seatingPositions: Record<string, TogetherModeSeatingPositionState> = {};
        for (const [userId, seatingPosition] of seatingMap.entries()) {
          seatingPositions[userId] = seatingPosition;
        }
        call.togetherMode.seatingPositions = seatingPositions;
      }
    });
  }

  public setCallRaisedHands(callId: string, raisedHands: RaisedHand[]): void {
    this.modifyState((draft: CallClientState) => {
      const call = draft.calls[this._callIdHistory.latestCallId(callId)];
      if (call) {
        call.raiseHand.raisedHands = raisedHands.map((raisedHand) => {
          return convertFromSDKToRaisedHandState(raisedHand);
        });
        const raisedHand = raisedHands.find(
          (raisedHand) =>
            toFlatCommunicationIdentifier(raisedHand.identifier) === toFlatCommunicationIdentifier(this._state.userId)
        );
        if (raisedHand) {
          call.raiseHand.localParticipantRaisedHand = convertFromSDKToRaisedHandState(raisedHand);
        } else {
          call.raiseHand.localParticipantRaisedHand = undefined;
        }
      }
    });
  }

  public setParticipantIsRaisedHand(callId: string, participantKey: string, raisedHand: RaisedHand | undefined): void {
    this.modifyState((draft: CallClientState) => {
      const call = draft.calls[this._callIdHistory.latestCallId(callId)];
      if (call) {
        const participant = call.remoteParticipants[participantKey];
        if (participant) {
          participant.raisedHand = raisedHand ? convertFromSDKToRaisedHandState(raisedHand) : raisedHand;
        }
      }
    });
  }

  public setReceivedReactionFromParticipant(
    callId: string,
    participantKey: string,
    reactionMessage: ReactionMessage | null
  ): void {
    this.modifyState((draft: CallClientState) => {
      const call = draft.calls[this._callIdHistory.latestCallId(callId)];

      if (!call) {
        return;
      }

      clearTimeout(this._timeOutId[participantKey]);

      const participant = call.remoteParticipants[participantKey];
      const newReactionState: ReactionState | undefined = reactionMessage
        ? { reactionMessage: reactionMessage, receivedOn: new Date() }
        : undefined;

      if (participantKey === toFlatCommunicationIdentifier(this._state.userId)) {
        call.localParticipantReaction = newReactionState;
      } else if (!participant) {
        // Warn if we can't find the participant in the call but we are trying to set their reaction state to a new reaction.
        if (reactionMessage !== null) {
          console.warn(`Participant ${participantKey} not found in call ${callId}. Cannot set reaction state.`);
        }
      } else {
        participant.reactionState = newReactionState;
      }

      if (reactionMessage) {
        this._timeOutId[participantKey] = setTimeout(() => {
          clearParticipantReactionState(this, callId, participantKey);
        }, REACTION_ANIMATION_TIME_MS);
      }
    });
  }

  public setCallTranscriptionActive(callId: string, isTranscriptionActive: boolean): void {
    this.modifyState((draft: CallClientState) => {
      const call = draft.calls[this._callIdHistory.latestCallId(callId)];
      if (call) {
        call.transcription.isTranscriptionActive = isTranscriptionActive;
      }
    });
  }

  public setCapabilities(
    callId: string,
    capabilities: ParticipantCapabilities,
    capabilitiesChangeInfo: CapabilitiesChangeInfo
  ): void {
    this.modifyState((draft: CallClientState) => {
      const call = draft.calls[this._callIdHistory.latestCallId(callId)];
      if (call) {
        call.capabilitiesFeature = { capabilities, latestCapabilitiesChangeInfo: capabilitiesChangeInfo };
      }
    });
  }

  public setHideAttendeeNames(callId: string, capabilitiesChangeInfo: CapabilitiesChangeInfo): void {
    this.modifyState((draft: CallClientState) => {
      const call = draft.calls[this._callIdHistory.latestCallId(callId)];
      if (capabilitiesChangeInfo.oldValue.viewAttendeeNames !== capabilitiesChangeInfo.newValue.viewAttendeeNames) {
        const viewAttendeeNames = capabilitiesChangeInfo.newValue.viewAttendeeNames;
        if (
          call &&
          viewAttendeeNames &&
          !viewAttendeeNames.isPresent &&
          viewAttendeeNames.reason === 'MeetingRestricted'
        ) {
          call.hideAttendeeNames = true;
        } else if (call) {
          call.hideAttendeeNames = false;
        }
      }
    });
  }

  public setSpotlight(
    callId: string,
    spotlightedParticipants: SpotlightedParticipant[],
    maxParticipantsToSpotlight: number
  ): void {
    this.modifyState((draft: CallClientState) => {
      const call = draft.calls[this._callIdHistory.latestCallId(callId)];
      if (call) {
        call.spotlight = { ...call.spotlight, spotlightedParticipants, maxParticipantsToSpotlight };
      }
    });
  }

  public setTeamsMeetingConference(
    callId: string,
    teamsMeetingConferenceDetails: TeamsMeetingAudioConferencingDetails
  ): void {
    this.modifyState((draft: CallClientState) => {
      const call = draft.calls[this._callIdHistory.latestCallId(callId)];
      if (call) {
        call.meetingConference = { conferencePhones: convertConferencePhoneInfo(teamsMeetingConferenceDetails) };
      }
    });
  }

  public setParticipantSpotlighted(callId: string, spotlightedParticipant: SpotlightedParticipant): void {
    this.modifyState((draft: CallClientState) => {
      const call = draft.calls[this._callIdHistory.latestCallId(callId)];
      if (call) {
        const participant = call.remoteParticipants[toFlatCommunicationIdentifier(spotlightedParticipant.identifier)];
        if (participant) {
          participant.spotlight = { spotlightedOrderPosition: spotlightedParticipant.order };
        } else if (
          call.spotlight &&
          toFlatCommunicationIdentifier(draft.userId) ===
            toFlatCommunicationIdentifier(spotlightedParticipant.identifier)
        ) {
          call.spotlight.localParticipantSpotlight = { spotlightedOrderPosition: spotlightedParticipant.order };
        }
      }
    });
  }

  public setParticipantNotSpotlighted(callId: string, spotlightedParticipant: SpotlightedParticipant): void {
    this.modifyState((draft: CallClientState) => {
      const call = draft.calls[this._callIdHistory.latestCallId(callId)];
      if (call) {
        const participant = call.remoteParticipants[toFlatCommunicationIdentifier(spotlightedParticipant.identifier)];
        if (participant) {
          participant.spotlight = undefined;
        } else if (
          call.spotlight &&
          toFlatCommunicationIdentifier(draft.userId) ===
            toFlatCommunicationIdentifier(spotlightedParticipant.identifier)
        ) {
          call.spotlight.localParticipantSpotlight = undefined;
        }
      }
    });
  }

  /* @conditional-compile-remove(breakout-rooms) */
  public setAssignedBreakoutRoom(callId: string, breakoutRoom?: BreakoutRoom): void {
    this.modifyState((draft: CallClientState) => {
      const call = draft.calls[this._callIdHistory.latestCallId(callId)];
      if (call) {
        call.breakoutRooms = { ...call.breakoutRooms, assignedBreakoutRoom: breakoutRoom };
      }
    });
  }

  /* @conditional-compile-remove(breakout-rooms) */
  public setBreakoutRoomOriginCallId(callId: string, breakoutRoomCallId: string): void {
    this.modifyState((draft: CallClientState) => {
      const call = draft.calls[this._callIdHistory.latestCallId(breakoutRoomCallId)];
      if (call) {
        call.breakoutRooms = { ...call.breakoutRooms, breakoutRoomOriginCallId: callId };
      }
    });
  }

  /* @conditional-compile-remove(breakout-rooms) */
  public setBreakoutRoomSettings(callId: string, breakoutRoomSettings: BreakoutRoomsSettings): void {
    this.modifyState((draft: CallClientState) => {
      const call = draft.calls[this._callIdHistory.latestCallId(callId)];
      if (call) {
        call.breakoutRooms = { ...call.breakoutRooms, breakoutRoomSettings: breakoutRoomSettings };
      }
    });
  }

  /* @conditional-compile-remove(breakout-rooms) */
  public setBreakoutRoomDisplayName(callId: string, breakoutRoomDisplayName: string): void {
    this.modifyState((draft: CallClientState) => {
      const call = draft.calls[this._callIdHistory.latestCallId(callId)];
      if (call) {
        call.breakoutRooms = { ...call.breakoutRooms, breakoutRoomDisplayName };
      }
    });
  }

  /* @conditional-compile-remove(breakout-rooms) */
  public setOpenBreakoutRoom(callId: string): void {
    this._openBreakoutRoom = callId;
  }

  /* @conditional-compile-remove(breakout-rooms) */
  public deleteOpenBreakoutRoom(): void {
    this._openBreakoutRoom = undefined;
  }

  /* @conditional-compile-remove(breakout-rooms) */
  public getOpenBreakoutRoom(): string | undefined {
    return this._openBreakoutRoom;
  }

  public setCallScreenShareParticipant(callId: string, participantKey: string | undefined): void {
    this.modifyState((draft: CallClientState) => {
      const call = draft.calls[this._callIdHistory.latestCallId(callId)];
      if (call) {
        call.screenShareRemoteParticipant = participantKey;
      }
    });
  }

  public setLocalVideoStreamRendererView(
    callId: string,
    localVideoMediaStreamType: string,
    view: VideoStreamRendererViewState | undefined
  ): void {
    this.modifyState((draft: CallClientState) => {
      const call = draft.calls[this._callIdHistory.latestCallId(callId)];
      if (call) {
        const localVideoStream = call.localVideoStreams.find(
          (localVideoStream) => localVideoStream.mediaStreamType === localVideoMediaStreamType
        );
        if (localVideoStream) {
          localVideoStream.view = view;
        }
      }
    });
  }

  /* @conditional-compile-remove(together-mode) */
  public setTogetherModeVideoStreamRendererView(
    callId: string,
    togetherModeStreamType: string,
    view: VideoStreamRendererViewState | undefined
  ): void {
    this.modifyState((draft: CallClientState) => {
      const call = draft.calls[this._callIdHistory.latestCallId(callId)];
      if (call) {
        if (togetherModeStreamType === 'Video') {
          const togetherModeStream = call.togetherMode.streams.mainVideoStream;
          if (togetherModeStream) {
            togetherModeStream.view = view;
          }
        }
      }
    });
  }

  public setParticipantState(callId: string, participantKey: string, state: RemoteParticipantStatus): void {
    this.modifyState((draft: CallClientState) => {
      const call = draft.calls[this._callIdHistory.latestCallId(callId)];
      if (call) {
        const participant = call.remoteParticipants[participantKey];
        if (participant) {
          participant.state = state;
        }
      }
    });
  }

  public setParticipantIsMuted(callId: string, participantKey: string, muted: boolean): void {
    this.modifyState((draft: CallClientState) => {
      const call = draft.calls[this._callIdHistory.latestCallId(callId)];
      if (call) {
        const participant = call.remoteParticipants[participantKey];
        if (participant) {
          participant.isMuted = muted;
        }
      }
    });
  }

  public setOptimalVideoCount(callId: string, optimalVideoCount: number): void {
    this.modifyState((draft: CallClientState) => {
      const call = draft.calls[this._callIdHistory.latestCallId(callId)];
      if (call) {
        call.optimalVideoCount.maxRemoteVideoStreams = optimalVideoCount;
      }
    });
  }

  public setParticipantRole(callId: string, participantKey: string, role: ParticipantRole): void {
    this.modifyState((draft: CallClientState) => {
      const call = draft.calls[this._callIdHistory.latestCallId(callId)];
      if (call) {
        const participant = call.remoteParticipants[participantKey];
        if (participant) {
          participant.role = role;
        }
      }
    });
  }

  public setParticipantDisplayName(callId: string, participantKey: string, displayName: string): void {
    this.modifyState((draft: CallClientState) => {
      const call = draft.calls[this._callIdHistory.latestCallId(callId)];
      if (call) {
        const participant = call.remoteParticipants[participantKey];
        if (participant) {
          participant.displayName = displayName;
        }
      }
    });
  }

  public setParticipantIsSpeaking(callId: string, participantKey: string, isSpeaking: boolean): void {
    this.modifyState((draft: CallClientState) => {
      const call = draft.calls[this._callIdHistory.latestCallId(callId)];
      if (call) {
        const participant = call.remoteParticipants[participantKey];
        if (participant) {
          participant.isSpeaking = isSpeaking;
        }
      }
    });
  }

  public setParticipantVideoStream(callId: string, participantKey: string, stream: RemoteVideoStreamState): void {
    this.modifyState((draft: CallClientState) => {
      const call = draft.calls[this._callIdHistory.latestCallId(callId)];
      if (call) {
        const participant = call.remoteParticipants[participantKey];
        if (participant) {
          // Set is called by subscriber will not modify any rendered stream so if there is existing stream only
          // modify the values that subscriber has access to.
          const existingStream = participant.videoStreams[stream.id];
          if (existingStream) {
            existingStream.isAvailable = stream.isAvailable;
            existingStream.isReceiving = stream.isReceiving;
            existingStream.mediaStreamType = stream.mediaStreamType;
          } else {
            participant.videoStreams[stream.id] = stream;
          }
        }
      }
    });
  }

  public setRemoteVideoStreamIsAvailable(
    callId: string,
    participantKey: string,
    streamId: number,
    isAvailable: boolean
  ): void {
    this.modifyState((draft: CallClientState) => {
      const call = draft.calls[this._callIdHistory.latestCallId(callId)];
      if (call) {
        const participant = call.remoteParticipants[participantKey];
        if (participant) {
          const stream = participant.videoStreams[streamId];
          if (stream) {
            stream.isAvailable = isAvailable;
          }
        }
      }
    });
  }

  public setRemoteVideoStreamIsReceiving(
    callId: string,
    participantKey: string,
    streamId: number,
    isReceiving: boolean
  ): void {
    this.modifyState((draft: CallClientState) => {
      const call = draft.calls[this._callIdHistory.latestCallId(callId)];
      if (call) {
        const participant = call.remoteParticipants[participantKey];
        if (participant) {
          const stream = participant.videoStreams[streamId];
          if (stream) {
            stream.isReceiving = isReceiving;
          }
        }
      }
    });
  }

  public setRemoteVideoStreamSize(
    callId: string,
    participantKey: string,
    streamId: number,
    size: { width: number; height: number }
  ): void {
    this.modifyState((draft: CallClientState) => {
      const call = draft.calls[this._callIdHistory.latestCallId(callId)];
      if (call) {
        const participant = call.remoteParticipants[participantKey];
        if (participant) {
          const stream = participant.videoStreams[streamId];
          if (stream) {
            stream.streamSize = size;
          }
        }
      }
    });
  }

  public setRemoteVideoStreams(
    callId: string,
    participantKey: string,
    addRemoteVideoStream: RemoteVideoStreamState[],
    removeRemoteVideoStream: number[]
  ): void {
    this.modifyState((draft: CallClientState) => {
      const call = draft.calls[this._callIdHistory.latestCallId(callId)];
      if (call) {
        const participant = call.remoteParticipants[participantKey];
        if (participant) {
          for (const id of removeRemoteVideoStream) {
            delete participant.videoStreams[id];
          }

          for (const newStream of addRemoteVideoStream) {
            // This should only be called by the subscriber and some properties are add by other components so if the
            // stream already exists, only update the values that subscriber knows about.
            const stream = participant.videoStreams[newStream.id];
            if (stream) {
              stream.mediaStreamType = newStream.mediaStreamType;
              stream.isAvailable = newStream.isAvailable;
              stream.isReceiving = newStream.isReceiving;
            } else {
              participant.videoStreams[newStream.id] = newStream;
            }
          }
        }
      }
    });
  }

  public setRemoteVideoStreamRendererView(
    callId: string,
    participantKey: string,
    streamId: number,
    view: VideoStreamRendererViewState | undefined
  ): void {
    this.modifyState((draft: CallClientState) => {
      const call = draft.calls[this._callIdHistory.latestCallId(callId)];
      if (call) {
        const participant = call.remoteParticipants[participantKey];
        if (participant) {
          const stream = participant.videoStreams[streamId];
          if (stream) {
            stream.view = view;
          }
        }
      }
    });
  }

  public setRemoteVideoStreamViewScalingMode(
    callId: string,
    participantKey: string,
    streamId: number,
    scalingMode: ScalingMode
  ): void {
    this.modifyState((draft: CallClientState) => {
      const call = draft.calls[this._callIdHistory.latestCallId(callId)];
      if (call) {
        const participant = call.remoteParticipants[participantKey];
        if (participant) {
          const stream = participant.videoStreams[streamId];
          if (stream && stream.view) {
            stream.view.scalingMode = scalingMode;
          }
        }
      }
    });
  }

  public setIncomingCall(call: IncomingCallState | TeamsIncomingCallState): void {
    this.modifyState((draft: CallClientState) => {
      const existingCall = draft.incomingCalls[call.id];
      if (existingCall) {
        existingCall.callerInfo = call.callerInfo;
      } else {
        draft.incomingCalls[call.id] = call;
      }
    });
  }

  public removeIncomingCall(callId: string): void {
    this.modifyState((draft: CallClientState) => {
      delete draft.incomingCalls[callId];
    });
  }

  public setIncomingCallEnded(callId: string, callEndReason: CallEndReason | undefined): void {
    this.modifyState((draft: CallClientState) => {
      const call = draft.incomingCalls[callId];
      if (call) {
        call.endTime = new Date();
        call.callEndReason = callEndReason;
        delete draft.incomingCalls[callId];
        // Performance note: This loop should run only once because the number of entries
        // is never allowed to exceed MAX_CALL_HISTORY_LENGTH. A loop is used for correctness.
        while (Object.keys(draft.incomingCallsEnded).length >= MAX_CALL_HISTORY_LENGTH) {
          const oldestCall = findOldestCallEnded(draft.incomingCallsEnded);
          if (oldestCall) {
            delete draft.incomingCallsEnded[oldestCall];
          }
        }
        draft.incomingCallsEnded[callId] = call;
      }
    });
  }

  public setDeviceManagerIsSpeakerSelectionAvailable(isSpeakerSelectionAvailable: boolean): void {
    this.modifyState((draft: CallClientState) => {
      draft.deviceManager.isSpeakerSelectionAvailable = isSpeakerSelectionAvailable;
    });
  }

  public setDeviceManagerSelectedMicrophone(selectedMicrophone?: AudioDeviceInfo): void {
    this.modifyState((draft: CallClientState) => {
      draft.deviceManager.selectedMicrophone = selectedMicrophone;
    });
  }

  public setDeviceManagerSelectedSpeaker(selectedSpeaker?: AudioDeviceInfo): void {
    this.modifyState((draft: CallClientState) => {
      draft.deviceManager.selectedSpeaker = selectedSpeaker;
    });
  }

  public setDeviceManagerSelectedCamera(selectedCamera?: VideoDeviceInfo): void {
    this.modifyState((draft: CallClientState) => {
      draft.deviceManager.selectedCamera = selectedCamera;
    });
  }

  public setDeviceManagerCameras(cameras: VideoDeviceInfo[]): void {
    this.modifyState((draft: CallClientState) => {
      /**
       * SDK initializes cameras with one dummy camera with value { id: 'camera:id', name: '', deviceType: 'USBCamera' } immediately after
       * camera permissions are granted. So selectedCamera will have this value before the actual cameras are obtained. Therefore we should reset
       * selectedCamera to the first camera when there are cameras AND when current selectedCamera does not exist in the new array of cameras *
       */
      if (cameras.length > 0 && !cameras.some((camera) => camera.id === draft.deviceManager.selectedCamera?.id)) {
        draft.deviceManager.selectedCamera = cameras[0];
      }
      draft.deviceManager.cameras = cameras;
    });
  }

  public setDeviceManagerMicrophones(microphones: AudioDeviceInfo[]): void {
    this.modifyState((draft: CallClientState) => {
      draft.deviceManager.microphones = microphones;
    });
  }

  public setDeviceManagerSpeakers(speakers: AudioDeviceInfo[]): void {
    this.modifyState((draft: CallClientState) => {
      draft.deviceManager.speakers = speakers;
    });
  }

  public setDeviceManagerDeviceAccess(deviceAccess: DeviceAccess): void {
    this.modifyState((draft: CallClientState) => {
      draft.deviceManager.deviceAccess = deviceAccess;
    });
  }

  public setDeviceManagerUnparentedView(
    localVideoStream: LocalVideoStreamState,
    view: VideoStreamRendererViewState | undefined
  ): void {
    this.modifyState((draft: CallClientState) => {
      draft.deviceManager.unparentedViews.push({
        source: localVideoStream.source,
        mediaStreamType: localVideoStream.mediaStreamType,
        view: view
      });
    });
  }

  public deleteDeviceManagerUnparentedView(localVideoStream: LocalVideoStreamState): void {
    this.modifyState((draft: CallClientState) => {
      const foundIndex = draft.deviceManager.unparentedViews.findIndex(
        (stream) => stream.mediaStreamType === localVideoStream.mediaStreamType
      );
      if (foundIndex !== -1) {
        draft.deviceManager.unparentedViews.splice(foundIndex, 1);
      }
    });
  }

  public setDeviceManagerUnparentedViewVideoEffects(
    localVideoStream: LocalVideoStreamState,
    videoEffects: LocalVideoStreamVideoEffectsState
  ): void {
    this.modifyState((draft: CallClientState) => {
      const view = draft.deviceManager.unparentedViews.find(
        (stream) => stream.mediaStreamType === localVideoStream.mediaStreamType
      );
      if (view) {
        view.videoEffects = videoEffects;
      }
    });
  }

  public getAndIncrementAtomicId(): number {
    const id = this._atomicId;
    this._atomicId++;
    return id;
  }
  /* @conditional-compile-remove(rtt) */
  private processNewRealTimeText(
    realTimeTexts: {
      completedMessages?: RealTimeTextInfo[];
      currentInProgress?: RealTimeTextInfo[];
      myInProgress?: RealTimeTextInfo;
    },
    newRealTimeText: RealTimeTextInfo
  ): void {
    // if the new message is final, push it to completed messages
    if (newRealTimeText.resultType === 'Final') {
      if (!realTimeTexts.completedMessages) {
        realTimeTexts.completedMessages = [];
      }
      realTimeTexts.completedMessages?.push(newRealTimeText);
      // clear the corresponding in progress message
      if (newRealTimeText.isMe) {
        realTimeTexts.myInProgress = undefined;
      } else {
        realTimeTexts.currentInProgress = realTimeTexts.currentInProgress?.filter(
          (message) => message.id !== newRealTimeText.id
        );
      }
    } else {
      // if receive partial real time text
      // if message is from me, assign it to myInProgress
      if (newRealTimeText.isMe) {
        realTimeTexts.myInProgress = newRealTimeText;
      }
      // if message is from others, assign it to currentInProgress
      else {
        if (!realTimeTexts.currentInProgress) {
          realTimeTexts.currentInProgress = [];
          realTimeTexts.currentInProgress.push(newRealTimeText);
          return;
        }
        // find the index of the existing in progress message
        // replace the existing in progress message with the new one
        const existingIndex = realTimeTexts.currentInProgress?.findIndex(
          (message) => message.id === newRealTimeText.id
        );
        if (existingIndex === -1) {
          realTimeTexts.currentInProgress?.push(newRealTimeText);
        } else {
          realTimeTexts.currentInProgress[existingIndex] = newRealTimeText;
        }
      }
    }
    // edge case check for in progress messages time out
    if (!realTimeTexts.completedMessages) {
      realTimeTexts.completedMessages = [];
    }
    this.findTimeoutRealTimeText(realTimeTexts.currentInProgress, realTimeTexts.completedMessages);
    this.findTimeoutRealTimeText(realTimeTexts.myInProgress, realTimeTexts.completedMessages);

    // we only want to store up to 50 finalized messages
    if (realTimeTexts.completedMessages && realTimeTexts.completedMessages?.length > 50) {
      realTimeTexts.completedMessages.shift();
    }
  }

  /* @conditional-compile-remove(rtt) */
  private findTimeoutRealTimeText(
    inProgressRealTimeTexts: RealTimeTextInfo[] | RealTimeTextInfo | undefined,
    completedRealTimeTexts: RealTimeTextInfo[]
  ): void {
    // if inProgressRealTimeTexts is an array
    if (inProgressRealTimeTexts && Array.isArray(inProgressRealTimeTexts)) {
      // find the in progress real time text that has not been updated for 5 seconds
      inProgressRealTimeTexts.forEach((realTimeText, index) => {
        if (realTimeText.updatedTimestamp && Date.now() - realTimeText.updatedTimestamp.getTime() > 5000) {
          // turn the in progress real time text to final
          realTimeText.resultType = 'Final';
          // move the in progress real time text to completed
          completedRealTimeTexts.push(realTimeText);
          // remove the in progress real time text from in progress
          inProgressRealTimeTexts && (inProgressRealTimeTexts as RealTimeTextInfo[]).splice(index, 1);
        }
      });
    } else {
      // if inProgressRealTimeTexts is a single object
      if (
        inProgressRealTimeTexts &&
        inProgressRealTimeTexts.updatedTimestamp &&
        Date.now() - inProgressRealTimeTexts.updatedTimestamp.getTime() > 5000
      ) {
        // turn the in progress real time text to final
        inProgressRealTimeTexts.resultType = 'Final';
        // move the in progress real time text to completed
        completedRealTimeTexts.push(inProgressRealTimeTexts);
        // remove the in progress real time text from in progress
        inProgressRealTimeTexts = undefined;
      }
    }
  }

  private processNewCaption(captions: CaptionsInfo[], newCaption: CaptionsInfo): void {
    // time stamp when new caption comes in
    newCaption.lastUpdatedTimestamp = new Date();
    // if this is the first caption, push it in
    if (captions.length === 0) {
      captions.push(newCaption);
    }
    // if the last caption is final, then push the new one in
    else if (captions[captions.length - 1]?.resultType === 'Final') {
      captions.push(newCaption);
    }
    // if the last caption is Partial, then check if the speaker is the same as the new caption, if so, update the last caption
    else {
      const lastCaption = captions[captions.length - 1];
      if (
        lastCaption &&
        lastCaption.speaker.identifier &&
        newCaption.speaker.identifier &&
        toFlatCommunicationIdentifier(lastCaption.speaker.identifier) ===
          toFlatCommunicationIdentifier(newCaption.speaker.identifier)
      ) {
        captions[captions.length - 1] = newCaption;
      }
      // if different speaker, ignore the interjector until the current speaker finishes
      // edge case: if we dont receive the final caption from the current speaker for 5 secs, we turn the current speaker caption to final and push in the new interjector
      else if (lastCaption?.lastUpdatedTimestamp) {
        if (Date.now() - lastCaption.lastUpdatedTimestamp.getTime() > 5000) {
          lastCaption.resultType = 'Final';
          captions.push(newCaption);
        }
      }
    }
    // If the array length exceeds 50, remove the oldest caption
    if (captions.length > 50) {
      captions.shift();
    }
  }

  public addTeamsCaption(callId: string, caption: TeamsCaptionsInfo): void {
    this.modifyState((draft: CallClientState) => {
      const call = draft.calls[this._callIdHistory.latestCallId(callId)];
      if (call) {
        const currentCaptionLanguage = call.captionsFeature.currentCaptionLanguage;
        if (
          caption.captionLanguage.toUpperCase() === currentCaptionLanguage.toUpperCase() ||
          currentCaptionLanguage === '' ||
          currentCaptionLanguage === undefined
        ) {
          this.processNewCaption(call?.captionsFeature.captions ?? [], convertFromTeamsSDKToCaptionInfoState(caption));
        }
      }
    });
  }

  public addCaption(callId: string, caption: AcsCaptionsInfo): void {
    this.modifyState((draft: CallClientState) => {
      const call = draft.calls[this._callIdHistory.latestCallId(callId)];
      if (call) {
        this.processNewCaption(call?.captionsFeature.captions ?? [], convertFromSDKToCaptionInfoState(caption));
      }
    });
  }
  /* @conditional-compile-remove(rtt) */
  public addRealTimeText(callId: string, realTimeText: AcsRealTimeTextInfo): void {
    this.modifyState((draft: CallClientState) => {
      const call = draft.calls[this._callIdHistory.latestCallId(callId)];
      if (call) {
        this.processNewRealTimeText(
          call.realTimeTextFeature.realTimeTexts,
          convertFromSDKRealTimeTextToRealTimeTextInfoState(realTimeText)
        );
      }
    });
  }

  public setCaptionsKind(callId: string, kind: CaptionsKind): void {
    this.modifyState((draft: CallClientState) => {
      const call = draft.calls[this._callIdHistory.latestCallId(callId)];
      if (call) {
        call.captionsFeature.captionsKind = kind;
      }
    });
  }

  public clearCaptions(callId: string): void {
    this.modifyState((draft: CallClientState) => {
      const call = draft.calls[this._callIdHistory.latestCallId(callId)];
      if (call) {
        call.captionsFeature.captions = call.captionsFeature.captions.filter((c) => 'message' in c);
      }
    });
  }

  setIsCaptionActive(callId: string, isCaptionsActive: boolean): void {
    this.modifyState((draft: CallClientState) => {
      const call = draft.calls[this._callIdHistory.latestCallId(callId)];
      if (call) {
        call.captionsFeature.isCaptionsFeatureActive = isCaptionsActive;
      }
    });
  }
  /* @conditional-compile-remove(rtt) */
  setIsRealTimeTextActive(callId: string, isRealTimeTextActive: boolean): void {
    this.modifyState((draft: CallClientState) => {
      const call = draft.calls[this._callIdHistory.latestCallId(callId)];
      if (call) {
        call.realTimeTextFeature.isRealTimeTextFeatureActive = isRealTimeTextActive;
      }
    });
  }

  setStartCaptionsInProgress(callId: string, startCaptionsInProgress: boolean): void {
    this.modifyState((draft: CallClientState) => {
      const call = draft.calls[this._callIdHistory.latestCallId(callId)];
      if (call) {
        call.captionsFeature.startCaptionsInProgress = startCaptionsInProgress;
      }
    });
  }

  setSelectedSpokenLanguage(callId: string, spokenLanguage: string): void {
    this.modifyState((draft: CallClientState) => {
      const call = draft.calls[this._callIdHistory.latestCallId(callId)];
      if (call) {
        call.captionsFeature.currentSpokenLanguage = spokenLanguage;
      }
    });
  }

  setSelectedCaptionLanguage(callId: string, captionLanguage: string): void {
    this.modifyState((draft: CallClientState) => {
      const call = draft.calls[this._callIdHistory.latestCallId(callId)];
      if (call) {
        call.captionsFeature.currentCaptionLanguage = captionLanguage;
      }
    });
  }

  setAvailableCaptionLanguages(callId: string, captionLanguages: string[]): void {
    this.modifyState((draft: CallClientState) => {
      const call = draft.calls[this._callIdHistory.latestCallId(callId)];
      if (call) {
        call.captionsFeature.supportedCaptionLanguages = captionLanguages;
      }
    });
  }

  setAvailableSpokenLanguages(callId: string, spokenLanguages: string[]): void {
    this.modifyState((draft: CallClientState) => {
      const call = draft.calls[this._callIdHistory.latestCallId(callId)];
      if (call) {
        call.captionsFeature.supportedSpokenLanguages = spokenLanguages;
      }
    });
  }

  setAcceptedTransfer(callId: string, acceptedTransfer: AcceptedTransfer): void {
    this.modifyState((draft: CallClientState) => {
      const call = draft.calls[this._callIdHistory.latestCallId(callId)];
      if (call) {
        call.transfer.acceptedTransfers[acceptedTransfer.callId] = acceptedTransfer;
      }
    });
  }

  /**
   * Tees any errors encountered in an async function to the state.
   *
   * @param action Async function to execute.
   * @param target The error target to tee error to.
   * @returns Result of calling `f`. Also re-raises any exceptions thrown from `f`.
   * @throws CallError. Exceptions thrown from `f` are tagged with the failed `target.
   */
  public withAsyncErrorTeedToState<Args extends unknown[], R>(
    action: (...args: Args) => Promise<R>,
    target: CallErrorTarget
  ): (...args: Args) => Promise<R> {
    return async (...args: Args): Promise<R> => {
      try {
        return await action(...args);
      } catch (error) {
        const callError = toCallError(target, error);
        this.setLatestError(target, callError);
        throw callError;
      }
    };
  }

  /**
   * Tees any errors encountered in an function to the state.
   *
   * @param action Function to execute.
   * @param target The error target to tee error to.
   * @returns Result of calling `f`. Also re-raises any exceptions thrown from `f`.
   * @throws CallError. Exceptions thrown from `f` are tagged with the failed `target.
   */
  public withErrorTeedToState<Args extends unknown[], R>(
    action: (...args: Args) => R,
    target: CallErrorTarget
  ): (...args: Args) => R {
    return (...args: Args): R => {
      try {
        callingStatefulLogger.info(`Calling stateful client target function called: ${target}`);
        return action(...args);
      } catch (error) {
        const callError = toCallError(target, error);
        this.setLatestError(target, callError);
        throw callError;
      }
    };
  }

  /**
   * Tees direct errors to state.
   * @remarks
   * This is typically used for errors that are caught and intended to be shown to the user.
   *
   * @param error The raw error to report.
   * @param target The error target to tee error to.
   *
   * @private
   */
  public teeErrorToState = (error: Error, target: CallErrorTarget): void => {
    const callError = toCallError(target, error);
    this.setLatestError(target, callError);
  };

  private setLatestError(target: CallErrorTarget, error: CallError): void {
    this.modifyState((draft: CallClientState) => {
      draft.latestErrors[target] = error;
    });
  }

  public setLatestNotification(callId: string, notification: CallNotification): void {
    this._latestCallIdOfNotification[notification.target] = callId;
    this.modifyState((draft: CallClientState) => {
      draft.latestNotifications[notification.target] = notification;
    });
  }

<<<<<<< HEAD
  /* @conditional-compile-remove(breakout-rooms) */ /* @conditional-compile-remove(media-access) */
  public deleteLatestNotification(callId: string | undefined, notificationTarget: NotificationTarget): void {
    const callIdOfNotification = this._latestCallIdOfNotification[notificationTarget];

    // Only delete the notification if the call that pushed the notification is the same as the callId specified if it
    // is provided
    if (callId && callIdOfNotification !== callId) {
=======
  public deleteLatestNotification(callId: string, notificationTarget: NotificationTarget): void {
    let callIdToPushLatestNotification = this._latestCallIdsThatPushedNotifications[notificationTarget];
    callIdToPushLatestNotification = callIdToPushLatestNotification
      ? this._callIdHistory.latestCallId(callIdToPushLatestNotification)
      : undefined;
    // Only delete the notification if the call that pushed the notification is the same as the call that is trying
    // to delete it.
    if (callIdToPushLatestNotification !== callId) {
>>>>>>> 2bd21995
      return;
    }

    this.modifyState((draft: CallClientState) => {
      delete draft.latestNotifications[notificationTarget];
    });
  }

  public setMediaAccesses(callId: string, mediaAccesses: MediaAccess[]): void {
    this.modifyState((draft: CallClientState) => {
      const call = draft.calls[this._callIdHistory.latestCallId(callId)];
      if (!call) {
        return;
      }

      mediaAccesses.forEach((participantMediaAccess) => {
        const participant = call.remoteParticipants[toFlatCommunicationIdentifier(participantMediaAccess.participant)];
        if (participant) {
          participant.mediaAccess = {
            isAudioPermitted: participantMediaAccess.isAudioPermitted,
            isVideoPermitted: participantMediaAccess.isVideoPermitted
          };
        }
      });
    });
  }

  public setMeetingMediaAccess(callId: string, meetingMediaAccess: MeetingMediaAccess): void {
    this.modifyState((draft: CallClientState) => {
      const call = draft.calls[this._callIdHistory.latestCallId(callId)];
      if (!call) {
        return;
      }

      if (meetingMediaAccess) {
        call.meetingMediaAccess = {
          isAudioPermitted: meetingMediaAccess.isAudioPermitted,
          isVideoPermitted: meetingMediaAccess.isVideoPermitted
        };
      }
    });
  }
}

const toCallError = (target: CallErrorTarget, error: unknown): CallError => {
  if (error instanceof Error) {
    return new CallError(target, error);
  }
  return new CallError(target, new Error(error as string));
};

const findOldestCallEnded = (calls: { [key: string]: { endTime?: Date } }): string | undefined => {
  const callEntries = Object.entries(calls);
  const firstCallEntry = callEntries[0];

  if (!firstCallEntry) {
    return undefined; // no calls exist
  }

  let [oldestCallId, oldestCall] = firstCallEntry;
  if (oldestCall.endTime === undefined) {
    return oldestCallId;
  }

  for (const [callId, call] of callEntries.slice(1)) {
    if (call.endTime === undefined) {
      return callId;
    }
    if ((call.endTime?.getTime() ?? 0) < (oldestCall.endTime?.getTime() ?? 0)) {
      [oldestCallId, oldestCall] = [callId, call];
    }
  }
  return oldestCallId;
};

function clearParticipantReactionState(callContext: CallContext, callId: string, participantKey: string): void {
  callContext.setReceivedReactionFromParticipant(callId, participantKey, null);
}<|MERGE_RESOLUTION|>--- conflicted
+++ resolved
@@ -95,14 +95,9 @@
   private _atomicId: number;
   private _callIdHistory: CallIdHistory = new CallIdHistory();
   private _timeOutId: { [key: string]: ReturnType<typeof setTimeout> } = {};
-<<<<<<< HEAD
-  /* @conditional-compile-remove(breakout-rooms) */ /* @conditional-compile-remove(media-access) */
   private _latestCallIdOfNotification: Partial<Record<NotificationTarget, string>> = {};
   /* @conditional-compile-remove(breakout-rooms) */
   private _openBreakoutRoom: string | undefined;
-=======
-  private _latestCallIdsThatPushedNotifications: Partial<Record<NotificationTarget, string>> = {};
->>>>>>> 2bd21995
 
   constructor(userId: CommunicationIdentifierKind, maxListeners = 50) {
     this._logger = createClientLogger('communication-react:calling-context');
@@ -1552,24 +1547,12 @@
     });
   }
 
-<<<<<<< HEAD
-  /* @conditional-compile-remove(breakout-rooms) */ /* @conditional-compile-remove(media-access) */
   public deleteLatestNotification(callId: string | undefined, notificationTarget: NotificationTarget): void {
     const callIdOfNotification = this._latestCallIdOfNotification[notificationTarget];
 
     // Only delete the notification if the call that pushed the notification is the same as the callId specified if it
     // is provided
     if (callId && callIdOfNotification !== callId) {
-=======
-  public deleteLatestNotification(callId: string, notificationTarget: NotificationTarget): void {
-    let callIdToPushLatestNotification = this._latestCallIdsThatPushedNotifications[notificationTarget];
-    callIdToPushLatestNotification = callIdToPushLatestNotification
-      ? this._callIdHistory.latestCallId(callIdToPushLatestNotification)
-      : undefined;
-    // Only delete the notification if the call that pushed the notification is the same as the call that is trying
-    // to delete it.
-    if (callIdToPushLatestNotification !== callId) {
->>>>>>> 2bd21995
       return;
     }
 
