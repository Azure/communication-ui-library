--- conflicted
+++ resolved
@@ -46,11 +46,7 @@
   private _state: CallClientState;
   private _emitter: EventEmitter;
   private _atomicId: number;
-<<<<<<< HEAD
-  private _batchMode: boolean;
   private _callIdHistory: CallIdHistory = new CallIdHistory();
-=======
->>>>>>> e408a6ee
 
   constructor(userId: CommunicationIdentifierKind, maxListeners = 50) {
     this._logger = createClientLogger('communication-react:calling-context');
