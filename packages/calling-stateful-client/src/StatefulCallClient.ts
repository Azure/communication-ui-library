--- conflicted
+++ resolved
@@ -230,17 +230,12 @@
   userId: CommunicationUserIdentifier;
   /* @conditional-compile-remove(PSTN-calls) */
   /**
-<<<<<<< HEAD
-   * ACS phone number required to make outbound PSTN calls. This is provided for developer convenience to easily access the alternativeCallerId from the
-   * state. It is not used by StatefulCallClient.
-=======
    * A phone number in E.164 format that will be used to represent the callers identity. This number is required
    * to start a PSTN call.
    *
    * example: +11234567
    *
    * This is not a cached value from the headless calling client.
->>>>>>> 023ca9f8
    */
   alternativeCallerId?: string;
 };
