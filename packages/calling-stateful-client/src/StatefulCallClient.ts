--- conflicted
+++ resolved
@@ -55,11 +55,8 @@
  *   - RecordingCallFeature 'isRecordingActiveChanged'
  *   - RaiseHandCallFeature 'raisedHandEvent'
  *   - RaiseHandCallFeature 'loweredHandEvent'
-<<<<<<< HEAD
  *   - PPTLiveCallFeature 'isAciveChanged'
-=======
  *   - ReactionCallFeature 'reaction'
->>>>>>> 4082eb00
  *
  * @public
  */
