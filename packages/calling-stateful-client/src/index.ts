// Copyright (c) Microsoft Corporation.
// Licensed under the MIT license.

export { createStatefulCallClient } from './StatefulCallClient';
export type {
  CallStateModifier,
  StatefulCallClient,
  StatefulCallClientArgs,
  StatefulCallClientOptions
} from './StatefulCallClient';
export type { StatefulDeviceManager } from './DeviceManagerDeclarative';
export type {
  CallAgentState,
  CallClientState,
  CallError,
  CallErrors,
<<<<<<< HEAD
  CallErrorTargets,
=======
  CallErrorTarget,
>>>>>>> 8605636f
  CallState,
  DeviceManagerState,
  IncomingCallState,
  LocalVideoStreamState,
  RemoteParticipantState,
  RemoteVideoStreamState,
  VideoStreamRendererViewState,
  RecordingCallFeature,
  TranscriptionCallFeature,
  Transfer,
  TransferCallFeature,
  TransferRequest
} from './CallClientState';
export * from './modifiers';<|MERGE_RESOLUTION|>--- conflicted
+++ resolved
@@ -14,11 +14,7 @@
   CallClientState,
   CallError,
   CallErrors,
-<<<<<<< HEAD
-  CallErrorTargets,
-=======
   CallErrorTarget,
->>>>>>> 8605636f
   CallState,
   DeviceManagerState,
   IncomingCallState,
