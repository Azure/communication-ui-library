// Copyright (c) Microsoft Corporation.
// Licensed under the MIT License.

import {
  Call,
  CallAgent,
  CallClient,
  DeviceManager,
  UserFacingDiagnosticsFeature,
  IncomingCall,
  LatestMediaDiagnostics,
  LatestNetworkDiagnostics,
  LocalVideoStream,
  PropertyChangedEvent,
  RecordingCallFeature,
  RemoteParticipant,
  RemoteVideoStream,
  TranscriptionCallFeature,
  CallFeatureFactory,
  CallFeature
} from '@azure/communication-calling';
import { RaiseHandCallFeature, RaisedHandListener, RaisedHand } from '@azure/communication-calling';
/* @conditional-compile-remove(media-access) */
import {
  MediaAccessCallFeature,
  MediaAccessChangedListener,
  MediaAccess,
  MeetingMediaAccessChangedListener,
  MeetingMediaAccess
} from '@azure/communication-calling';
import { CollectionUpdatedEvent, RecordingInfo } from '@azure/communication-calling';

import { VideoEffectsFeature } from '@azure/communication-calling';
import { CommunicationTokenCredential } from '@azure/communication-common';
import { AccessToken } from '@azure/core-auth';

import { EventEmitter } from 'events';
import { CallClientState } from './CallClientState';
import { CallContext } from './CallContext';
import { InternalCallContext } from './InternalCallContext';
import { createStatefulCallClientWithDeps, StatefulCallClient } from './StatefulCallClient';
/* @conditional-compile-remove(calling-beta-sdk) */
import { RemoteParticipantDiagnosticsData } from '@azure/communication-calling';

let backupFreezeFunction: typeof Object.freeze;

/**
 * @private
 */
export function mockoutObjectFreeze(): void {
  beforeEach(() => {
    backupFreezeFunction = Object.freeze;
    Object.freeze = function <T>(obj: T): T {
      return obj;
    };
  });

  afterEach(() => {
    Object.freeze = backupFreezeFunction;
  });
}

/**
 * @private
 */
export interface MockEmitter {
  emitter: EventEmitter;
  emit(eventName: string | symbol, ...args: any[]): boolean;
}

/**
 * @private
 */
export type Mutable<T> = {
  -readonly [k in keyof T]: T[k];
};

/**
 * @private
 */
export type MockRemoteVideoStream = Mutable<RemoteVideoStream> & MockEmitter;
/**
 * @private
 */
export type MockIncomingCall = Mutable<IncomingCall> & MockEmitter;

/**
 * @private
 */
export const stubCommunicationTokenCredential = (): CommunicationTokenCredential => {
  return {
    getToken: (): Promise<AccessToken> => {
      throw new Error('Not implemented');
    },
    dispose: (): void => {
      /* Nothing to dispose */
    }
  };
};

/**
 * @private
 */
export class MockRecordingCallFeatureImpl implements RecordingCallFeature {
  consentToBeingRecordedAndTranscribed(): Promise<void> {
    throw new Error('Method not implemented.');
  }
  public isConsentRequired = false;
  public name = 'Recording';
  public isRecordingActive = false;
  public recordings: RecordingInfo[] = [];
  public emitter = new EventEmitter();
  public isTeamsConsentRequired = false;
  public grantTeamsConsent(): Promise<void> {
    return Promise.resolve();
  }
  on(event: 'isRecordingActiveChanged', listener: PropertyChangedEvent): void;
  on(event: 'recordingsUpdated', listener: CollectionUpdatedEvent<RecordingInfo>): void;
  // eslint-disable-next-line @typescript-eslint/explicit-module-boundary-types
  on(event: any, listener: any): void {
    this.emitter.on(event, listener);
  }
  off(event: 'isRecordingActiveChanged', listener: PropertyChangedEvent): void;
  off(event: 'recordingsUpdated', listener: CollectionUpdatedEvent<RecordingInfo>): void;
  // eslint-disable-next-line @typescript-eslint/explicit-module-boundary-types
  off(event: any, listener: any): void {
    this.emitter.on(event, listener);
  }
  dispose(): void {
    /* No state to clean up */
  }
}

/**
 * @private
 */
export class MockRaiseHandCallFeatureImpl implements RaiseHandCallFeature {
  private raisedHands: RaisedHand[] = [];

  // add a local user to the raised hands list
  raiseHand(): Promise<void> {
    const raisedHands = [{ identifier: { communicationUserId: 'localUserMRI' }, order: 1 } as RaisedHand];
    this.raisedHands = raisedHands;
    this.emitter.emit('raisedHandEvent');
    return Promise.resolve();
  }

  //remove a local user from the raised hands list
  lowerHand(): Promise<void> {
    this.raisedHands = [];
    this.emitter.emit('loweredHandEvent');
    return Promise.resolve();
  }

  lowerHands(): Promise<void> {
    throw new Error('Method not implemented.');
  }

  //remove all users from the raised hands list
  lowerAllHands(): Promise<void> {
    this.raisedHands = [];
    this.emitter.emit('loweredHandEvent');
    return Promise.resolve();
  }
  getRaisedHands(): RaisedHand[] {
    return this.raisedHands;
  }
  public name = 'RaiseHand';
  public emitter = new EventEmitter();
  on(event: 'raisedHandEvent', listener: RaisedHandListener): void;
  on(event: 'loweredHandEvent', listener: RaisedHandListener): void;
  // eslint-disable-next-line @typescript-eslint/explicit-module-boundary-types
  on(event: any, listener: any): void {
    this.emitter.on(event, listener);
  }
  off(event: 'raisedHandEvent', listener: RaisedHandListener): void;
  off(event: 'loweredHandEvent', listener: RaisedHandListener): void;
  // eslint-disable-next-line @typescript-eslint/explicit-module-boundary-types
  off(event: any, listener: any): void {
    this.emitter.on(event, listener);
  }
  dispose(): void {
    /* No state to clean up */
  }
}
/* @conditional-compile-remove(media-access) */
/**
 * @private
 */
export class MockMediaAccessCallFeatureImpl implements MediaAccessCallFeature {
  private mediaAccesses: MediaAccess[] = [];
  public name = 'MediaAccess';
  public emitter = new EventEmitter();

  constructor() {
    this.mediaAccesses = [];
  }

  permitAudio(): Promise<void> {
    return Promise.resolve();
  }

  forbidAudio(): Promise<void> {
    return Promise.resolve();
  }

  permitVideo(): Promise<void> {
    return Promise.resolve();
  }

  forbidVideo(): Promise<void> {
    return Promise.resolve();
  }

  permitOthersAudio(): Promise<void> {
    return Promise.resolve();
  }

  forbidOthersAudio(): Promise<void> {
    return Promise.resolve();
  }

  permitOthersVideo(): Promise<void> {
    return Promise.resolve();
  }

  forbidOthersVideo(): Promise<void> {
    return Promise.resolve();
  }

  getAllOthersMediaAccess(): MediaAccess[] {
    return this.mediaAccesses;
  }

  getMeetingMediaAccess(): MeetingMediaAccess {
    return { isAudioPermitted: true, isVideoPermitted: true };
  }

  on(event: 'mediaAccessChanged', listener: MediaAccessChangedListener): void;
  on(event: 'meetingMediaAccessChanged', listener: MeetingMediaAccessChangedListener): void;
  on(event: string, listener: (...args: any[]) => void): void {
    this.emitter.on(event, listener);
  }

  off(event: 'mediaAccessChanged', listener: MediaAccessChangedListener): void;
  off(event: 'meetingMediaAccessChanged', listener: MeetingMediaAccessChangedListener): void;
  off(event: string, listener: (...args: any[]) => void): void {
    this.emitter.off(event, listener);
  }

  dispose(): void {
    /* No state to clean up */
  }
}

/**
 * @private
 */
export class MockTranscriptionCallFeatureImpl implements TranscriptionCallFeature {
  consentToBeingRecordedAndTranscribed(): Promise<void> {
    throw new Error('Method not implemented.');
  }
  public isConsentRequired = false;
  consentForTranscription(): Promise<void> {
    throw new Error('Method not implemented.');
  }
  public name = 'Transcription';
  public isTranscriptionActive = false;
  public emitter = new EventEmitter();
<<<<<<< HEAD
=======
  public isConsentRequired = false;
  public isTeamsConsentRequired = false;
  public grantTeamsConsent(): Promise<void> {
    return Promise.resolve();
  }
  public consentToBeingRecordedAndTranscribed(): Promise<void> {
    this.isTranscriptionActive = true;
    this.emitter.emit('isTranscriptionActiveChanged', this.isTranscriptionActive);
    return Promise.resolve();
  }
>>>>>>> 693b1447
  on(event: 'isTranscriptionActiveChanged', listener: PropertyChangedEvent): void {
    this.emitter.on(event, listener);
  }
  off(event: 'isTranscriptionActiveChanged', listener: PropertyChangedEvent): void {
    this.emitter.off(event, listener);
  }
  dispose(): void {
    /* No state to clean up */
  }
}

/**
 * @private
 */
export class StubDiagnosticsCallFeatureImpl implements UserFacingDiagnosticsFeature {
  public name = 'Diagnostics';
  public media = {
    getLatest(): LatestMediaDiagnostics {
      return {};
    },
    on(): void {
      /* Stub to appease types */
    },
    off(): void {
      /* Stub to appease types */
    }
  };
  public network = {
    getLatest(): LatestNetworkDiagnostics {
      return {};
    },
    on(): void {
      /* Stub to appease types */
    },
    off(): void {
      /* Stub to appease types */
    }
  };
  dispose(): void {
    /* No state to clean up */
  }
  /* @conditional-compile-remove(calling-beta-sdk) */
  public remote = {
    getLatest(): RemoteParticipantDiagnosticsData {
      return { diagnostics: [] };
    },
    on(): void {
      /* Stub to appease types */
    },
    off(): void {
      /* Stub to appease types */
    }
  };
}

/**
 * @private
 */
// eslint-disable-next-line @typescript-eslint/explicit-module-boundary-types
export function addMockEmitter(object: any): any {
  object.emitter = new EventEmitter();
  object.on = (event: any, listener: any): void => {
    object.emitter.on(event, listener);
  };
  object.off = (event: any, listener: any): void => {
    object.emitter.off(event, listener);
  };
  object.emit = (event: any, payload?: any): void => {
    object.emitter.emit(event, payload);
  };
  return object;
}

/**
 * @private
 */
export interface MockCall extends Mutable<Call>, MockEmitter {
  testHelperPushRemoteParticipant(participant: RemoteParticipant): void;
  testHelperPopRemoteParticipant(): RemoteParticipant;
  testHelperPushLocalVideoStream(stream: LocalVideoStream): void;
  testHelperPopLocalVideoStream(): LocalVideoStream;
}

/**
 * @private
 */
export function createMockCall(mockCallId = 'defaultCallID'): MockCall {
  return addMockEmitter({
    id: mockCallId,

    kind: 'Call',
    info: {
      groupId: 'testGroupId'
    },
    remoteParticipants: [] as RemoteParticipant[],
    localVideoStreams: [] as ReadonlyArray<LocalVideoStream>,
    feature: createMockApiFeatures(new Map()),

    testHelperPushRemoteParticipant(participant: RemoteParticipant): void {
      this.remoteParticipants.push(participant);
      this.emit('remoteParticipantsUpdated', { added: [participant], removed: [] });
    },

    testHelperPopRemoteParticipant(): RemoteParticipant {
      const participant = this.remoteParticipants.pop();
      this.emit('remoteParticipantsUpdated', { added: [], removed: [participant] });
      return participant;
    },

    testHelperPushLocalVideoStream(stream: LocalVideoStream): void {
      this.localVideoStreams = [stream];
      this.emit('localVideoStreamsUpdated', { added: [stream], removed: [] });
    },

    testHelperPopLocalVideoStream(): LocalVideoStream {
      const stream = this.localVideoStreams.pop();
      this.emit('localVideoStreamsUpdated', { added: [], removed: [stream] });
      return stream;
    }
  }) as MockCall;
}

/**
 * @private
 */
export interface MockRemoteParticipant extends Mutable<RemoteParticipant> {
  emit(eventName: string | symbol, ...args: any[]): boolean;
  testHelperPushVideoStream(stream: RemoteVideoStream): void;
  testHelperPopVideoStream(): RemoteVideoStream;
}

/**
 * @private
 */
export function createMockRemoteParticipant(
  mockCommunicationUserId = 'defaulRemoteParticipantId'
): MockRemoteParticipant {
  return addMockEmitter({
    identifier: { kind: 'communicationUser', communicationUserId: mockCommunicationUserId },
    videoStreams: [] as ReadonlyArray<RemoteVideoStream>,

    testHelperPushVideoStream(stream: RemoteVideoStream): void {
      this.videoStreams.push(stream);
      this.emit('videoStreamsUpdated', { added: [stream], removed: [] });
    },

    testHelperPopVideoStream(): RemoteVideoStream {
      const stream = this.videoStreams.pop();
      this.emit('videoStreamsUpdated', { added: [], removed: [stream] });
      return stream;
    }
  }) as MockRemoteParticipant;
}

/**
 * @private
 */
export function createMockIncomingCall(mockCallId: string): MockIncomingCall {
  const mockIncomingCall = { id: mockCallId } as MockIncomingCall;
  return addMockEmitter(mockIncomingCall);
}

const createMockVideoEffectsAPI = (): VideoEffectsFeature =>
  addMockEmitter({
    activeEffects: ['MockVideoEffect'],
    startEffects: () => Promise.resolve(),
    stopEffects: () => Promise.resolve(),
    dispose: () => Promise.resolve()
  });

/** @private */
export const createMockLocalVideoStream = (): LocalVideoStream =>
  ({
    source: {
      id: 'mockVideoDeviceSourceId',
      name: 'mockVideoDeviceSourceName',
      deviceType: 'Unknown'
    },
    mediaStreamType: 'Video',
    switchSource: Promise.resolve,

    feature: () => createMockVideoEffectsAPI()
  }) as unknown as LocalVideoStream;

/**
 * @private
 */
export function createMockRemoteVideoStream(id = 42): MockRemoteVideoStream {
  return addMockEmitter({ id, mediaStreamType: 'Video' }) as MockRemoteVideoStream;
}

/**
 * @private
 */
export function createMockRemoteScreenshareStream(id = 42): MockRemoteVideoStream {
  return addMockEmitter({ id, mediaStreamType: 'ScreenSharing' }) as MockRemoteVideoStream;
}

/**
 *
 * @private
 *
 * Creates a function equivalent to Call.api. The api() generated will use the passed in cache to return the feature
 * objects as defined in the cache. For any undefined feature not in cache, it will return a generic object. Containing
 * properties of all features. Note that this generic object is instanciated every call whereas the cache objects are
 * reused on repeated calls.
 */
export function createMockApiFeatures(
  cache: Map<CallFeatureFactory<any>, CallFeature>
): <FeatureT extends CallFeature>(cls: CallFeatureFactory<FeatureT>) => FeatureT {
  return <FeatureT extends CallFeature>(cls: CallFeatureFactory<FeatureT>): FeatureT => {
    for (const [key, feature] of cache.entries()) {
      if (cls && key && key.callApiCtor === cls.callApiCtor) {
        return feature as FeatureT;
      }
    }

    // Default one if none provided
    const generic = addMockEmitter({
      ...new StubDiagnosticsCallFeatureImpl(),
      name: 'Default',
      isRecordingActive: false,
      isTranscriptionActive: false,
      /* @conditional-compile-remove(media-access) */
      getAllOthersMediaAccess: () => [],
      /* @conditional-compile-remove(media-access) */
      getMeetingMediaAccess: () => ({ isAudioPermitted: true, isVideoPermitted: true })
    });
    return generic;
  };
}

function waitMilliseconds(duration: number): Promise<void> {
  return new Promise((resolve) => {
    setTimeout(() => {
      resolve();
    }, duration);
  });
}

const BREAK_CONDITION_TIMEOUT_MILLESEC = 4000;
/**
 *
 * @private
 * This will wait for up to 4 seconds and break when the given breakCondition is true. The reason for four seconds is
 * that by default the jest timeout for waiting for test is 5 seconds so ideally we want to break this and fail then
 * fail some expects check before the 5 seconds otherwise you'll just get a cryptic 'jest timeout error'.
 */
export async function waitWithBreakCondition(breakCondition: () => boolean): Promise<boolean> {
  const start = new Date();
  for (let now = new Date(); +now - +start < BREAK_CONDITION_TIMEOUT_MILLESEC; now = new Date()) {
    if (breakCondition()) {
      return true;
    }
    await waitMilliseconds(10);
  }
  return false;
}

/**
 * @private
 */
export const createMockCallClient = (callAgent?: CallAgent, deviceManager?: DeviceManager): CallClient => {
  return {
    getDeviceManager: (): Promise<DeviceManager> => {
      if (!deviceManager) {
        throw new Error('deviceManager not set');
      }
      return Promise.resolve(deviceManager);
    },
    createCallAgent: (): Promise<CallAgent> => {
      if (!callAgent) {
        throw new Error('callAgent not set');
      }
      return Promise.resolve(callAgent);
    },
    feature: () => ({
      getEnvironmentInfo: () =>
        Promise.resolve({
          environment: {
            platform: 'mockPlatform',
            browser: 'mockBrowser',
            browserVersion: 'mockBrowserVersion'
          },
          isSupportedPlatform: true,
          isSupportedBrowser: true,
          isSupportedBrowserVersion: true,
          isSupportedEnvironment: true
        })
    })
  } as unknown as CallClient;
};

/**
 * @private
 */
export interface MockCallAgent extends Mutable<CallAgent>, MockEmitter {
  /**
   * Add given call to calls and trigger an event to notify clients.
   */
  testHelperPushCall(call: Call): void;
  testHelperPopCall(): void;
}

/**
 * @private
 */
export const createMockCallAgent = (displayName = 'defaultDisplayName'): MockCallAgent => {
  return addMockEmitter({
    calls: [] as Call[],
    displayName: displayName,

    kind: 'CallAgent',

    testHelperPushCall(call: Call): void {
      this.calls.push(call);
      this.emit('callsUpdated', {
        added: [call],
        removed: []
      });
    },

    testHelperPopCall(): void {
      const call = this.calls.pop();
      this.emit('callsUpdated', {
        added: [],
        removed: [call]
      });
    }
  }) as MockCallAgent;
};

/**
 * @private
 */
export class StateChangeListener {
  state: CallClientState;
  onChangeCalledCount = 0;

  constructor(client: StatefulCallClient) {
    this.state = client.getState();
    client.onStateChange(this.onChange.bind(this));
  }

  private onChange(newState: CallClientState): void {
    this.onChangeCalledCount++;
    this.state = newState;
  }
}

/**
 * @private
 */
export const createStatefulCallClientWithAgent = (agent: CallAgent): StatefulCallClient => {
  return createStatefulCallClientWithBaseClient(createMockCallClient(agent));
};

/**
 * @private
 */
export const createStatefulCallClientWithBaseClient = (client: CallClient): StatefulCallClient => {
  return createStatefulCallClientWithDeps(
    client,
    new CallContext({ kind: 'communicationUser', communicationUserId: 'defaultUserId' }),
    new InternalCallContext()
  );
};<|MERGE_RESOLUTION|>--- conflicted
+++ resolved
@@ -257,18 +257,12 @@
  * @private
  */
 export class MockTranscriptionCallFeatureImpl implements TranscriptionCallFeature {
-  consentToBeingRecordedAndTranscribed(): Promise<void> {
-    throw new Error('Method not implemented.');
-  }
-  public isConsentRequired = false;
   consentForTranscription(): Promise<void> {
     throw new Error('Method not implemented.');
   }
   public name = 'Transcription';
   public isTranscriptionActive = false;
   public emitter = new EventEmitter();
-<<<<<<< HEAD
-=======
   public isConsentRequired = false;
   public isTeamsConsentRequired = false;
   public grantTeamsConsent(): Promise<void> {
@@ -279,7 +273,6 @@
     this.emitter.emit('isTranscriptionActiveChanged', this.isTranscriptionActive);
     return Promise.resolve();
   }
->>>>>>> 693b1447
   on(event: 'isTranscriptionActiveChanged', listener: PropertyChangedEvent): void {
     this.emitter.on(event, listener);
   }
