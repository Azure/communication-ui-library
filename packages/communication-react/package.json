{
  "name": "@azure/communication-react",
  "version": "1.19.0-beta.0",
  "sideEffects": false,
  "description": "React library for building modern communication user experiences utilizing Azure Communication Services",
  "keywords": [
    "Communication",
    "Chat",
    "Call",
    "VOIP",
    "Video",
    "Video conferencing",
    "Teams"
  ],
  "homepage": "https://azure.github.io/communication-ui-library/",
  "license": "MIT",
  "repository": {
    "type": "git",
    "url": "https://github.com/Azure/communication-ui-library.git"
  },
  "bugs": {
    "url": "https://github.com/Azure/communication-ui-library/issues/new/choose"
  },
  "types": "dist/communication-react.d.ts",
  "dependencies": {
    "@azure/communication-common": "^2.3.1",
    "@azure/core-paging": "^1.5.0",
    "@azure/logger": "^1.0.4",
    "@fluentui/react-components": "^9.54.6",
    "@fluentui/react": "^8.119.3",
    "@fluentui/react-file-type-icons": "8.11.18",
    "@fluentui/react-hooks": "^8.8.10",
    "@fluentui/react-icons": "^2.0.249",
    "@fluentui/react-window-provider": "^2.2.27",
    "@fluentui-contrib/react-chat": "0.1.10",
    "@griffel/react": "^1.5.24",
    "copy-to-clipboard": "^3.3.1",
    "dompurify": "^3.1.6",
    "events": "^3.3.0",
    "html-react-parser": "^5.1.12",
    "immer": "10.1.1",
    "memoize-one": "^5.2.1",
    "nanoid": "3.3.6",
    "react-linkify": "^1.0.0-alpha",
    "react-use-draggable-scroll": "^0.4.7",
    "reselect": "^4.0.0",
    "roosterjs-content-model-api": "^9.8.1",
    "roosterjs-content-model-core": "^9.8.1",
    "roosterjs-content-model-dom": "^9.8.1",
    "roosterjs-content-model-plugins": "^9.8.1",
    "roosterjs-content-model-types": "^9.8.1",
    "textarea-caret-ts": "^4.1.1",
    "use-debounce": "^10.0.1",
    "uuid": "^9.0.0"
  },
  "peerDependencies": {
    "@azure/communication-calling": "1.28.1-beta.1 || ^1.27.2",
    "@azure/communication-calling-effects": "1.1.1-beta.1 || ^1.1.0",
    "@azure/communication-chat": "1.6.0-beta.3 || >=1.5.1",
    "@types/react": ">=16.8.0 <19.0.0",
    "@types/react-dom": ">=16.8.0 <19.0.0",
    "react": ">=16.8.0 <19.0.0",
    "react-dom": ">=16.8.0 <19.0.0"
  },
  "main": "./dist/dist-cjs/communication-react/index.js",
  "module": "./dist/dist-esm/communication-react/src/index.js",
  "scripts": {
    "copy-original": "cpx \"../*/src/**\" ./preprocess-dist && renamer --find src --replace preprocessed ./preprocess-dist/**/*",
    "preprocess": "babel ../*/src --out-dir ../preprocessed --extensions \".ts,.tsx\" --keep-file-extension --config-file ./.babelrc.js --relative && rimraf ../preprocessed",
    "copy-preprocess": "cpx \"../*/preprocessed/**\" ./preprocess-dist && renamer --find preprocessed --replace src ./preprocess-dist/**/*",
    "build:test": "tspc",
    "build": "rushx check-deps && rushx _by-flavor \"rushx _build:by-flavor\"",
    "build:cjs": "rollup -c --silent",
    "build:esm": "npm run _if-preprocess && rushx copy-original && rushx preprocess && rushx copy-preprocess  && tspc -project tsconfig.preprocess.json || (if-env COMMUNICATION_REACT_FLAVOR=beta && tspc)",
    "build:watch": "",
    "clean": "rimraf dist && rimraf ../**/preprocessed && rimraf ../**/preprocess-dist",
    "test": "",
    "test:ci-coverage": "",
    "test:coverage": "",
    "check-deps": "node scripts/verifyDependencies",
    "api-extractor": "rushx _by-flavor \"rushx build:esm && rushx _api-extractor:by-flavor\"",
    "generate-doc": "api-documenter markdown -i temp -o docGen",
    "prettier": "prettier --no-error-on-unmatched-pattern --write --config ../../.prettierrc --ignore-path=../../.prettierignore \"**/*.js\" \"**/*.jsx\" \"**/*.ts\" \"**/*.tsx\"",
    "prettier:check": "prettier --no-error-on-unmatched-pattern --check --config ../../.prettierrc --ignore-path=../../.prettierignore \"**/*.js\" \"**/*.jsx\" \"**/*.ts\" \"**/*.tsx\"",
    "lint": "eslint --max-warnings 0 \"*/**/*.{ts,tsx}\"",
    "lint:fix": "rushx lint --fix --",
    "lint:quiet": "rushx lint -- --quiet",
    "postpack": "copyfiles -E \"./*.tgz\" release",
    "check-breaking-change": "tsc --project breaking-change-check/tsconfig.json --strict --noEmit --allowSyntheticDefaultImports",
    "copy-api-snapshot": "cpx \"./dist/communication-react.d.ts\" \"./breaking-change-check/snapshots/\"",
    "_if-preprocess": "if-env COMMUNICATION_REACT_FLAVOR=stable || if-env COMMUNICATION_REACT_FLAVOR=beta-release",
    "_if-beta": "if-env COMMUNICATION_REACT_FLAVOR=beta || if-env COMMUNICATION_REACT_FLAVOR=beta-release",
    "_api-extractor:by-flavor": "if-env COMMUNICATION_REACT_FLAVOR=stable && api-extractor run -c api-extractor.stable.json --local || (rushx _if-beta && api-extractor run --local)",
    "_build:by-flavor": "rushx clean && rushx build:esm && rushx build:cjs && rushx _api-extractor:by-flavor",
    "_current-flavor": "echo You are running under COMMUNICATION_REACT_FLAVOR: && env-cmd -f ../../common/config/env/.env node -p process.env.COMMUNICATION_REACT_FLAVOR",
    "_by-flavor": "rushx _current-flavor && env-cmd -f ../../common/config/env/.env --use-shell"
  },
  "devDependencies": {
    "@azure/communication-calling": "1.28.1-beta.1 || ^1.27.2",
<<<<<<< HEAD
    "@azure/communication-calling-effects": "1.0.1",
    "@azure/core-auth": "^1.4.0",
=======
    "@azure/communication-calling-effects": "1.1.1-beta.1 || ^1.1.0",
    "@azure/core-auth": "^1.7.2",
>>>>>>> 509df714
    "@babel/cli": "^7.24.8",
    "@babel/core": "^7.24.9",
    "@internal/calling-component-bindings": "1.19.0-beta.0",
    "@internal/calling-stateful-client": "1.19.0-beta.0",
    "@internal/chat-component-bindings": "1.19.0-beta.0",
    "@internal/chat-stateful-client": "1.19.0-beta.0",
    "@internal/fake-backends": "1.19.0-beta.0",
    "@internal/react-components": "1.19.0-beta.0",
    "@internal/react-composites": "1.19.0-beta.0",
    "@microsoft/api-documenter": "~7.25.8",
    "@microsoft/api-extractor": "~7.47.3",
    "@rollup/plugin-json": "^6.0.1",
    "@testing-library/jest-dom": "^6.4.8",
    "@testing-library/react": "^16.0.0",
    "@types/dompurify": "^3.0.5",
    "@types/jest": "^29.5.11",
    "@types/json-stringify-safe": "^5.0.3",
    "@types/node": "^20.14.12",
    "@types/react-dom": "18.3.0",
    "@types/react-linkify": "^1.0.4",
    "@types/react": "18.3.3",
    "@types/uuid": "^9.0.8",
    "@typescript-eslint/eslint-plugin": "^7.14.1",
    "@typescript-eslint/parser": "^7.14.1",
    "ajv": "^8.12.0",
    "copyfiles": "^2.4.1",
    "cpx": "^1.5.0",
    "cross-env": "^7.0.3",
    "env-cmd": "^10.1.0",
    "eslint-config-prettier": "^9.1.0",
    "eslint-plugin-header": "^3.1.0",
    "eslint-plugin-import": "^2.29.0",
    "eslint-plugin-jsx-a11y": "^6.8.0",
    "eslint-plugin-prettier": "^5.1.3",
    "eslint-plugin-react-hooks": "^4.6.2",
    "eslint-plugin-react": "^7.34.3",
    "eslint": "^8.57.0",
    "if-env": "^1.0.4",
    "jest": "29.7.0",
    "json-stringify-safe": "^5.0.1",
    "node-forge": ">=1.0.0",
    "prettier": "3.3.2",
    "pretty-quick": "^4.0.0",
    "react-dom": "18.3.1",
    "react-is": "^18.3.1",
    "react": "18.3.1",
    "regenerator-runtime": "^0.14.0",
    "renamer": "^4.0.0",
    "rimraf": "^2.6.2",
    "rollup": "^4.12.1",
    "scheduler": "^0.23.0",
    "source-map-explorer": "^2.5.0",
    "ts-jest": "^29.1.5",
    "ts-node": "^10.9.2",
    "ts-patch": "^3.1.2",
    "type-fest": "^4.14.0",
    "typescript": "5.4.5",
    "typescript-transform-paths": "^3.4.7"
  },
  "beachball": {
    "shouldPublish": false
  }
}<|MERGE_RESOLUTION|>--- conflicted
+++ resolved
@@ -97,13 +97,8 @@
   },
   "devDependencies": {
     "@azure/communication-calling": "1.28.1-beta.1 || ^1.27.2",
-<<<<<<< HEAD
-    "@azure/communication-calling-effects": "1.0.1",
+    "@azure/communication-calling-effects": "1.1.1-beta.1 || ^1.1.0",
     "@azure/core-auth": "^1.4.0",
-=======
-    "@azure/communication-calling-effects": "1.1.1-beta.1 || ^1.1.0",
-    "@azure/core-auth": "^1.7.2",
->>>>>>> 509df714
     "@babel/cli": "^7.24.8",
     "@babel/core": "^7.24.9",
     "@internal/calling-component-bindings": "1.19.0-beta.0",
