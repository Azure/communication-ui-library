--- conflicted
+++ resolved
@@ -55,11 +55,7 @@
     "uuid": "^9.0.0"
   },
   "peerDependencies": {
-<<<<<<< HEAD
-    "@azure/communication-calling": "1.31.1-beta.1 || ^1.29.1",
-=======
     "@azure/communication-calling": "1.31.1-beta.1 || ^1.30.2",
->>>>>>> 727cea50
     "@azure/communication-calling-effects": "1.1.1-beta.1 || ^1.1.1",
     "@azure/communication-chat": "1.6.0-beta.3 || >=1.5.4",
     "@types/react": ">=16.8.0 <19.0.0",
@@ -115,11 +111,7 @@
     "_by-flavor": "rushx _current-flavor && env-cmd -f ../../common/config/env/.env --use-shell"
   },
   "devDependencies": {
-<<<<<<< HEAD
-    "@azure/communication-calling": "1.31.1-beta.1 || ^1.29.1",
-=======
     "@azure/communication-calling": "1.31.1-beta.1 || ^1.30.2",
->>>>>>> 727cea50
     "@azure/communication-calling-effects": "1.1.1-beta.1 || ^1.1.1",
     "@azure/core-auth": "^1.7.2",
     "@babel/cli": "^7.24.8",
