--- conflicted
+++ resolved
@@ -18,33 +18,11 @@
 export const chatThreadSelector: reselect.OutputParametricSelector<ChatClientState, BaseSelectorProps, {
     userId: string;
     disableReadReceipt: boolean;
-<<<<<<< HEAD
-    chatMessages: {
-        createdOn: Date;
-        content: string | undefined;
-        status: MessageStatus;
-        senderDisplayName: string | undefined;
-        senderId: string;
-        messageId: string | undefined;
-    }[];
-}, (res1: BaseChatConfigProps, res2: Map<string, ChatMessageWithStatus>) => {
-    userId: string;
-    disableReadReceipt: boolean;
-    chatMessages: {
-        createdOn: Date;
-        content: string | undefined;
-        status: MessageStatus;
-        senderDisplayName: string | undefined;
-        senderId: string;
-        messageId: string | undefined;
-    }[];
-=======
     chatMessages: UiChatMessage[];
 }, (res1: string, res2: Map<string, ChatMessageWithStatus>, res3: Date, res4: boolean) => {
     userId: string;
     disableReadReceipt: boolean;
     chatMessages: UiChatMessage[];
->>>>>>> 7c414abe
 }>;
 
 // Warning: (ae-forgotten-export) The symbol "DefaultHandlers" needs to be exported by the entry point index.d.ts
