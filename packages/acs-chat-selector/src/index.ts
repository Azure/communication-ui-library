--- conflicted
+++ resolved
@@ -4,11 +4,6 @@
 export { chatParticipantListSelector } from './chatParticipantListSelector';
 
 export { createDefaultHandlersForComponent } from './handlers/createHandlers';
-<<<<<<< HEAD
-export { memoizeFunctionAll } from './utils/memoizeFunctionAll';
-export type { CallbackType, FunctionWithKey } from './utils/memoizeFunctionAll';
-export type { UiChatMessage, MessageAttachedStatus } from './types/UiChatMessage';
-=======
 export type {
   ChatMessagePayload,
   SystemMessagePayload,
@@ -20,9 +15,8 @@
   MessageTypes,
   MessageAttachedStatus
 } from './types/UiChatMessage';
-export { memoizeAll } from './utils/memoizeAll';
-export type { FunctionWithKey, CallbackType } from './utils/memoizeAll';
->>>>>>> 3f5be0ad
+export { memoizeFunctionAll } from './utils/memoizeFunctionAll';
+export type { FunctionWithKey, CallbackType } from './utils/memoizeFunctionAll';
 export type { BaseSelectorProps } from './baseSelectors';
 export type { DefaultHandlers, CommonProperties } from './handlers/createHandlers';
 export type { WebUiChatParticipant } from './types/WebUiChatParticipant';