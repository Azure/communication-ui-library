// Copyright (c) Microsoft Corporation.
// Licensed under the MIT license.

export { communicationIdentifierToString } from './baseSelectors';
<<<<<<< HEAD
=======
export { chatThreadSelector } from './chatThreadSelector';
export { sendBoxSelector } from './sendBoxSelector';
export { chatParticipantListSelector } from './chatParticipantListSelector';
export { typingIndicatorSelector } from './typingIndicatorSelector';
>>>>>>> 46ec7435
export { createDefaultChatHandlers, createDefaultChatHandlersForComponent } from './handlers/createHandlers';
export { memoizeFnAll } from './utils/memoizeFnAll';
export { ChatClientProvider, useChatClient } from './providers/ChatClientProvider';
export { ChatThreadClientProvider, useChatThreadClient, useThreadId } from './providers/ChatThreadClientProvider';
export { usePropsFor } from './hooks/usePropsFor';
export { useSelector } from './hooks/useSelector';

export type { ChatClientProviderProps } from './providers/ChatClientProvider';
export type { ChatThreadClientProviderProps } from './providers/ChatThreadClientProvider';
export type { FunctionWithKey, CallbackType } from './utils/memoizeFnAll';
export type { ChatBaseSelectorProps } from './baseSelectors';
<<<<<<< HEAD
export type { DefaultChatHandlers, CommonProperties } from './handlers/createHandlers';
=======
export type { DefaultChatHandlers, CommonProperties2 } from './handlers/createHandlers';
>>>>>>> 46ec7435
<|MERGE_RESOLUTION|>--- conflicted
+++ resolved
@@ -2,13 +2,6 @@
 // Licensed under the MIT license.
 
 export { communicationIdentifierToString } from './baseSelectors';
-<<<<<<< HEAD
-=======
-export { chatThreadSelector } from './chatThreadSelector';
-export { sendBoxSelector } from './sendBoxSelector';
-export { chatParticipantListSelector } from './chatParticipantListSelector';
-export { typingIndicatorSelector } from './typingIndicatorSelector';
->>>>>>> 46ec7435
 export { createDefaultChatHandlers, createDefaultChatHandlersForComponent } from './handlers/createHandlers';
 export { memoizeFnAll } from './utils/memoizeFnAll';
 export { ChatClientProvider, useChatClient } from './providers/ChatClientProvider';
@@ -16,12 +9,13 @@
 export { usePropsFor } from './hooks/usePropsFor';
 export { useSelector } from './hooks/useSelector';
 
+// TODO: these exports should be removed in favor of useSelector
+export { chatThreadSelector } from './chatThreadSelector';
+export { typingIndicatorSelector } from './typingIndicatorSelector';
+export { sendBoxSelector } from './sendBoxSelector';
+
 export type { ChatClientProviderProps } from './providers/ChatClientProvider';
 export type { ChatThreadClientProviderProps } from './providers/ChatThreadClientProvider';
 export type { FunctionWithKey, CallbackType } from './utils/memoizeFnAll';
 export type { ChatBaseSelectorProps } from './baseSelectors';
-<<<<<<< HEAD
-export type { DefaultChatHandlers, CommonProperties } from './handlers/createHandlers';
-=======
-export type { DefaultChatHandlers, CommonProperties2 } from './handlers/createHandlers';
->>>>>>> 46ec7435
+export type { DefaultChatHandlers, CommonProperties } from './handlers/createHandlers';