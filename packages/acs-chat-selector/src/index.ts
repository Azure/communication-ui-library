// Copyright (c) Microsoft Corporation.
// Licensed under the MIT license.

export { communicationIdentifierToString } from './baseSelectors';
export { chatThreadSelector } from './chatThreadSelector';
export { sendBoxSelector } from './sendBoxSelector';
export { chatParticipantListSelector } from './chatParticipantListSelector';
export { typingIndicatorSelector } from './typingIndicatorSelector';

<<<<<<< HEAD
export { createDefaultChatHandlersForComponent } from './handlers/createHandlers';
=======
export { ChatClientProvider, useChatClient } from './providers/ChatClientProvider';
export { ChatThreadClientProvider, useChatThreadClient, useThreadId } from './providers/ChatThreadClientProvider';

export type { ChatClientProviderProps } from './providers/ChatClientProvider';
export type { ChatThreadClientProviderProps } from './providers/ChatThreadClientProvider';

export { usePropsFor } from './hooks/usePropsFor';
export { useSelector } from './hooks/useSelector';
export { useHandlers } from './hooks/useHandlers';

export { createDefaultHandlersForComponent, createDefaultHandlers } from './handlers/createHandlers';
export type {
  ChatMessagePayload,
  SystemMessagePayload,
  CustomMessagePayload,
  ChatMessage,
  SystemMessage,
  CustomMessage,
  Message,
  MessageTypes,
  MessageAttachedStatus
} from './types/UiChatMessage';
>>>>>>> 0cc8b86b
export { memoizeFnAll } from './utils/memoizeFnAll';
export type { FunctionWithKey, CallbackType } from './utils/memoizeFnAll';
export type { ChatBaseSelectorProps } from './baseSelectors';
export type { DefaultHandlers, CommonProperties2 } from './handlers/createHandlers';<|MERGE_RESOLUTION|>--- conflicted
+++ resolved
@@ -6,33 +6,7 @@
 export { sendBoxSelector } from './sendBoxSelector';
 export { chatParticipantListSelector } from './chatParticipantListSelector';
 export { typingIndicatorSelector } from './typingIndicatorSelector';
-
-<<<<<<< HEAD
 export { createDefaultChatHandlersForComponent } from './handlers/createHandlers';
-=======
-export { ChatClientProvider, useChatClient } from './providers/ChatClientProvider';
-export { ChatThreadClientProvider, useChatThreadClient, useThreadId } from './providers/ChatThreadClientProvider';
-
-export type { ChatClientProviderProps } from './providers/ChatClientProvider';
-export type { ChatThreadClientProviderProps } from './providers/ChatThreadClientProvider';
-
-export { usePropsFor } from './hooks/usePropsFor';
-export { useSelector } from './hooks/useSelector';
-export { useHandlers } from './hooks/useHandlers';
-
-export { createDefaultHandlersForComponent, createDefaultHandlers } from './handlers/createHandlers';
-export type {
-  ChatMessagePayload,
-  SystemMessagePayload,
-  CustomMessagePayload,
-  ChatMessage,
-  SystemMessage,
-  CustomMessage,
-  Message,
-  MessageTypes,
-  MessageAttachedStatus
-} from './types/UiChatMessage';
->>>>>>> 0cc8b86b
 export { memoizeFnAll } from './utils/memoizeFnAll';
 export type { FunctionWithKey, CallbackType } from './utils/memoizeFnAll';
 export type { ChatBaseSelectorProps } from './baseSelectors';
