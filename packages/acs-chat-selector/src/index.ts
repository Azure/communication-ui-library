// © Microsoft Corporation. All rights reserved.
export { chatThreadSelector } from './chatThreadSelector';
export { createDefaultHandlersForComponent } from './handlers/createHandlers';
export { sendBoxSelector } from './sendBoxSelector';
<<<<<<< HEAD
export { createDefaultHandlersForComponent } from './handlers/createHandlers';
export type { UiChatMessage, MessageAttachedStatus } from './types/UiChatMessage';
export type { BaseSelectorProps } from './baseSelectors';
export type { DefaultHandlers, CommonProperties } from './handlers/createHandlers';
=======

export type { BaseChatConfigProps } from './baseSelectors';
export type { CommonProperties, DefaultHandlers } from './handlers/createHandlers';
>>>>>>> 70d6c2df
<|MERGE_RESOLUTION|>--- conflicted
+++ resolved
@@ -1,14 +1,6 @@
 // © Microsoft Corporation. All rights reserved.
 export { chatThreadSelector } from './chatThreadSelector';
 export { createDefaultHandlersForComponent } from './handlers/createHandlers';
-export { sendBoxSelector } from './sendBoxSelector';
-<<<<<<< HEAD
-export { createDefaultHandlersForComponent } from './handlers/createHandlers';
 export type { UiChatMessage, MessageAttachedStatus } from './types/UiChatMessage';
 export type { BaseSelectorProps } from './baseSelectors';
-export type { DefaultHandlers, CommonProperties } from './handlers/createHandlers';
-=======
-
-export type { BaseChatConfigProps } from './baseSelectors';
-export type { CommonProperties, DefaultHandlers } from './handlers/createHandlers';
->>>>>>> 70d6c2df
+export type { DefaultHandlers, CommonProperties } from './handlers/createHandlers';