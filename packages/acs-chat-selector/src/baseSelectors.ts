// © Microsoft Corporation. All rights reserved.
import { ChatClientState, ChatMessageWithStatus, TypingIndicator } from '@azure/acs-chat-declarative';
import { ChatParticipant, ChatMessageReadReceipt } from '@azure/communication-chat';
export type BaseSelectorProps = {
  threadId: string;
};

export const getSelectorProps = <T>(_: ChatClientState, props: T): T => props;
export const getUserId = (state: ChatClientState): string => state.userId;

export const getDisplayName = (state: ChatClientState): string => state.displayName;
export const getChatMessages = (state: ChatClientState, props: BaseSelectorProps): Map<string, ChatMessageWithStatus> =>
  (props.threadId && state.threads.get(props.threadId)?.chatMessages) || new Map();

export const getReadReceipts = (state: ChatClientState, props: BaseSelectorProps): ChatMessageReadReceipt[] =>
  (props.threadId && state.threads.get(props.threadId)?.readReceipts) || [];

export const getParticipants = (state: ChatClientState, props: BaseSelectorProps): Map<string, ChatParticipant> =>
  (props.threadId && state.threads.get(props.threadId)?.participants) || new Map();

export const getIsLargeGroup = (state: ChatClientState, props: BaseSelectorProps): boolean => {
  const participants = state.threads.get(props.threadId)?.participants;
  return !!participants && participants.size > 20;
};

export const getLatestReadTime = (state: ChatClientState, props: BaseSelectorProps): Date =>
  (props.threadId && state.threads.get(props.threadId)?.latestReadtime) || new Date(0);

export const getCoolPeriod = (state: ChatClientState, props: BaseSelectorProps): Date =>
  (props.threadId && state.threads.get(props.threadId)?.coolPeriod) || new Date(0);

<<<<<<< HEAD
export const getTypingIndicators = (state: ChatClientState, props: BaseSelectorProps): TypingIndicator[] => {
  return (props.threadId && state.threads.get(props.threadId)?.typingIndicators) || [];
=======
export const getTopicName = (state: ChatClientState, props: BaseSelectorProps): string => {
  return state.threads.get(props.threadId)?.threadInfo?.topic || '';
>>>>>>> e30b7d80
};<|MERGE_RESOLUTION|>--- conflicted
+++ resolved
@@ -29,11 +29,10 @@
 export const getCoolPeriod = (state: ChatClientState, props: BaseSelectorProps): Date =>
   (props.threadId && state.threads.get(props.threadId)?.coolPeriod) || new Date(0);
 
-<<<<<<< HEAD
+export const getTopicName = (state: ChatClientState, props: BaseSelectorProps): string => {
+  return state.threads.get(props.threadId)?.threadInfo?.topic || '';
+};
+
 export const getTypingIndicators = (state: ChatClientState, props: BaseSelectorProps): TypingIndicator[] => {
   return (props.threadId && state.threads.get(props.threadId)?.typingIndicators) || [];
-=======
-export const getTopicName = (state: ChatClientState, props: BaseSelectorProps): string => {
-  return state.threads.get(props.threadId)?.threadInfo?.topic || '';
->>>>>>> e30b7d80
 };