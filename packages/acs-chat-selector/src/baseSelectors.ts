// Copyright (c) Microsoft Corporation.
// Licensed under the MIT license.

<<<<<<< HEAD
import { ChatClientState, ChatMessageWithStatus, TypingIndicatorEvent } from '@azure/acs-chat-declarative';
=======
import {
  ChatClientState,
  ChatMessageWithStatus,
  CommunicationIdentifierAsKey,
  TypingIndicator,
  getCommunicationIdentifierAsKey
} from '@azure/acs-chat-declarative';
import { CommunicationIdentifier } from '@azure/communication-common';
>>>>>>> 0cc8b86b
import { ChatParticipant, ChatMessageReadReceipt } from '@azure/communication-chat';
export type ChatBaseSelectorProps = {
  threadId: string;
};

export const getSelectorProps = <T>(_: ChatClientState, props: T): T => props;
export const getUserId = (state: ChatClientState): string => communicationIdentifierToString(state.userId);

export const getDisplayName = (state: ChatClientState): string => state.displayName;
export const getChatMessages = (
  state: ChatClientState,
  props: ChatBaseSelectorProps
): Map<string, ChatMessageWithStatus> =>
  (props.threadId && state.threads.get(props.threadId)?.chatMessages) || new Map();

export const getReadReceipts = (state: ChatClientState, props: ChatBaseSelectorProps): ChatMessageReadReceipt[] =>
  (props.threadId && state.threads.get(props.threadId)?.readReceipts) || [];

<<<<<<< HEAD
export const getParticipants = (state: ChatClientState, props: ChatBaseSelectorProps): Map<string, ChatParticipant> =>
=======
export const getParticipants = (
  state: ChatClientState,
  props: BaseSelectorProps
): Map<CommunicationIdentifierAsKey, ChatParticipant> =>
>>>>>>> 0cc8b86b
  (props.threadId && state.threads.get(props.threadId)?.participants) || new Map();

export const getIsLargeGroup = (state: ChatClientState, props: ChatBaseSelectorProps): boolean => {
  const participants = state.threads.get(props.threadId)?.participants;
  return !!participants && participants.size > 20;
};

export const getLatestReadTime = (state: ChatClientState, props: ChatBaseSelectorProps): Date =>
  (props.threadId && state.threads.get(props.threadId)?.latestReadTime) || new Date(0);

export const getCoolPeriod = (state: ChatClientState, props: ChatBaseSelectorProps): Date =>
  (props.threadId && state.threads.get(props.threadId)?.coolPeriod) || new Date(0);

<<<<<<< HEAD
export const getTopicName = (state: ChatClientState, props: ChatBaseSelectorProps): string => {
  return state.threads.get(props.threadId)?.threadInfo?.topic || '';
=======
export const getTopicName = (state: ChatClientState, props: BaseSelectorProps): string => {
  return state.threads.get(props.threadId)?.properties?.topic || '';
>>>>>>> 0cc8b86b
};

export const getTypingIndicators = (state: ChatClientState, props: ChatBaseSelectorProps): TypingIndicatorEvent[] => {
  return (props.threadId && state.threads.get(props.threadId)?.typingIndicators) || [];
};

// Bridge IDs to strings used in the pure components.
//
// The stateful client stores ACS ids as objects and the pure components use plain strings.
// All instances of IDs must be translated uniformly by the selectors.
export const communicationIdentifierToString = (i: CommunicationIdentifier | undefined): string => {
  return i ? getCommunicationIdentifierAsKey(i) : '';
};<|MERGE_RESOLUTION|>--- conflicted
+++ resolved
@@ -1,18 +1,13 @@
 // Copyright (c) Microsoft Corporation.
 // Licensed under the MIT license.
 
-<<<<<<< HEAD
-import { ChatClientState, ChatMessageWithStatus, TypingIndicatorEvent } from '@azure/acs-chat-declarative';
-=======
 import {
   ChatClientState,
   ChatMessageWithStatus,
   CommunicationIdentifierAsKey,
-  TypingIndicator,
+  TypingIndicatorEvent,
   getCommunicationIdentifierAsKey
 } from '@azure/acs-chat-declarative';
-import { CommunicationIdentifier } from '@azure/communication-common';
->>>>>>> 0cc8b86b
 import { ChatParticipant, ChatMessageReadReceipt } from '@azure/communication-chat';
 export type ChatBaseSelectorProps = {
   threadId: string;
@@ -31,14 +26,10 @@
 export const getReadReceipts = (state: ChatClientState, props: ChatBaseSelectorProps): ChatMessageReadReceipt[] =>
   (props.threadId && state.threads.get(props.threadId)?.readReceipts) || [];
 
-<<<<<<< HEAD
-export const getParticipants = (state: ChatClientState, props: ChatBaseSelectorProps): Map<string, ChatParticipant> =>
-=======
 export const getParticipants = (
   state: ChatClientState,
-  props: BaseSelectorProps
+  props: ChatBaseSelectorProps
 ): Map<CommunicationIdentifierAsKey, ChatParticipant> =>
->>>>>>> 0cc8b86b
   (props.threadId && state.threads.get(props.threadId)?.participants) || new Map();
 
 export const getIsLargeGroup = (state: ChatClientState, props: ChatBaseSelectorProps): boolean => {
@@ -52,13 +43,8 @@
 export const getCoolPeriod = (state: ChatClientState, props: ChatBaseSelectorProps): Date =>
   (props.threadId && state.threads.get(props.threadId)?.coolPeriod) || new Date(0);
 
-<<<<<<< HEAD
 export const getTopicName = (state: ChatClientState, props: ChatBaseSelectorProps): string => {
-  return state.threads.get(props.threadId)?.threadInfo?.topic || '';
-=======
-export const getTopicName = (state: ChatClientState, props: BaseSelectorProps): string => {
   return state.threads.get(props.threadId)?.properties?.topic || '';
->>>>>>> 0cc8b86b
 };
 
 export const getTypingIndicators = (state: ChatClientState, props: ChatBaseSelectorProps): TypingIndicatorEvent[] => {
