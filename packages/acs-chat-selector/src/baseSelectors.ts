--- conflicted
+++ resolved
@@ -1,5 +1,6 @@
-<<<<<<< HEAD
-// © Microsoft Corporation. All rights reserved.
+// Copyright (c) Microsoft Corporation.
+// Licensed under the MIT license.
+
 import {
   ChatClientState,
   ChatMessageWithStatus,
@@ -8,12 +9,6 @@
   communicationIdentifierAsKey
 } from '@azure/acs-chat-declarative';
 import { CommunicationIdentifier } from '@azure/communication-common';
-=======
-// Copyright (c) Microsoft Corporation.
-// Licensed under the MIT license.
-
-import { ChatClientState, ChatMessageWithStatus, TypingIndicator } from '@azure/acs-chat-declarative';
->>>>>>> 639dbdda
 import { ChatParticipant, ChatMessageReadReceipt } from '@azure/communication-chat';
 export type BaseSelectorProps = {
   threadId: string;
