// Copyright (c) Microsoft Corporation.
// Licensed under the MIT license.

// @ts-ignore
import { ChatClientState } from '@azure/acs-chat-declarative';
// @ts-ignore
<<<<<<< HEAD
import { ChatBaseSelectorProps, getUserId, getDisplayName, getParticipants } from './baseSelectors';
=======
import { BaseSelectorProps } from './baseSelectors';
import { CommunicationIdentifierAsKey } from '@azure/acs-chat-declarative';
import { communicationIdentifierToString, getUserId, getDisplayName, getParticipants } from './baseSelectors';
>>>>>>> 0cc8b86b
import * as reselect from 'reselect';
import { ChatParticipant } from '@azure/communication-chat';
import { WebUiChatParticipant } from 'react-components';

const convertChatParticipantsToWebUiChatParticipants = (
  chatParticipants: ChatParticipant[]
): WebUiChatParticipant[] => {
  return chatParticipants.map((participant: ChatParticipant) => {
    return {
      userId: communicationIdentifierToString(participant.id),
      displayName: participant.displayName
    };
  });
};

export const chatParticipantListSelector = reselect.createSelector(
  [getUserId, getParticipants, getDisplayName],
  (userId, chatParticipants: Map<CommunicationIdentifierAsKey, ChatParticipant>, displayName) => {
    return {
      userId,
      displayName,
      chatParticipants: convertChatParticipantsToWebUiChatParticipants(Array.from(chatParticipants.values()))
    };
  }
);<|MERGE_RESOLUTION|>--- conflicted
+++ resolved
@@ -4,13 +4,15 @@
 // @ts-ignore
 import { ChatClientState } from '@azure/acs-chat-declarative';
 // @ts-ignore
-<<<<<<< HEAD
-import { ChatBaseSelectorProps, getUserId, getDisplayName, getParticipants } from './baseSelectors';
-=======
-import { BaseSelectorProps } from './baseSelectors';
+import {} from './baseSelectors';
 import { CommunicationIdentifierAsKey } from '@azure/acs-chat-declarative';
-import { communicationIdentifierToString, getUserId, getDisplayName, getParticipants } from './baseSelectors';
->>>>>>> 0cc8b86b
+import {
+  ChatBaseSelectorProps,
+  communicationIdentifierToString,
+  getUserId,
+  getDisplayName,
+  getParticipants
+} from './baseSelectors';
 import * as reselect from 'reselect';
 import { ChatParticipant } from '@azure/communication-chat';
 import { WebUiChatParticipant } from 'react-components';
