--- conflicted
+++ resolved
@@ -11,13 +11,9 @@
 // @ts-ignore
 import { ChatClientState } from '@azure/acs-chat-declarative';
 // @ts-ignore
-<<<<<<< HEAD
-import { ChatBaseSelectorProps } from './baseSelectors';
-=======
 import { CommunicationIdentifierKind } from '@azure/communication-common';
 // @ts-ignore
-import { BaseSelectorProps } from './baseSelectors';
->>>>>>> 0cc8b86b
+import { ChatBaseSelectorProps } from './baseSelectors';
 
 export const sendBoxSelector = createSelector(
   [getCoolPeriod, getUserId, getDisplayName],
