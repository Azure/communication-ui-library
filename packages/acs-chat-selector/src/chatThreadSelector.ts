<<<<<<< HEAD
// © Microsoft Corporation. All rights reserved.
import {
  communicationIdentifierToString,
  getChatMessages,
  getIsLargeGroup,
  getLatestReadTime,
  getUserId
} from './baseSelectors';
=======
// Copyright (c) Microsoft Corporation.
// Licensed under the MIT license.

import { getChatMessages, getIsLargeGroup, getLatestReadTime, getUserId } from './baseSelectors';
>>>>>>> 639dbdda
import { ChatMessageWithStatus } from '@azure/acs-chat-declarative';
// The following need explicitly imported to avoid api-extractor issues.
// These can be removed once https://github.com/microsoft/rushstack/pull/1916 is fixed.
// @ts-ignore
import * as reselect from 'reselect';
// @ts-ignore
import { ChatMessageContent, ChatParticipant } from '@azure/communication-chat';
// @ts-ignore
import { ChatClientState } from '@azure/acs-chat-declarative';
// @ts-ignore
import { BaseSelectorProps } from './baseSelectors';
// @ts-ignore
import { memoizeFnAll } from './utils/memoizeFnAll';
// @ts-ignore
import { ChatMessage, MessageAttachedStatus, Message, MessageTypes } from './types/UiChatMessage';
// @ts-ignore
import { createSelector } from 'reselect';
// @ts-ignore
import { compareMessages } from './utils/compareMessages';

const memoizedAllConvertChatMessage = memoizeFnAll(
  (
    _key: string,
    chatMessage: ChatMessageWithStatus,
    userId: string,
    isSeen: boolean,
    isLargeGroup: boolean
  ): ChatMessage => ({
    type: 'chat',
    payload: {
      createdOn: chatMessage.createdOn,
      content: chatMessage.content?.message,
      status: !isLargeGroup && chatMessage.status === 'delivered' && isSeen ? 'seen' : chatMessage.status,
      senderDisplayName: chatMessage.senderDisplayName,
      senderId: communicationIdentifierToString(chatMessage.sender) ?? userId,
      messageId: chatMessage.id,
      clientMessageId: chatMessage.clientMessageId
    }
  })
);

export const chatThreadSelector = createSelector(
  [getUserId, getChatMessages, getLatestReadTime, getIsLargeGroup],
  (userId, chatMessages, latestReadTime, isLargeGroup) => {
    // A function takes parameter above and generate return value
    const convertedMessages = memoizedAllConvertChatMessage((memoizedFn) =>
      Array.from(chatMessages.values())
        .filter((message) => message.type.toLowerCase() === 'text' || message.clientMessageId !== undefined)
        .map((message) =>
          memoizedFn(
            message.id ?? message.clientMessageId,
            message,
            userId,
            message.createdOn <= latestReadTime,
            isLargeGroup
          )
        )
    );

    updateMessagesWithAttached(convertedMessages, userId);
    return {
      userId,
      disableReadReceipt: isLargeGroup,
      messages: convertedMessages
    };
  }
);

export const updateMessagesWithAttached = (chatMessagesWithStatus: ChatMessage[], userId: string): void => {
  chatMessagesWithStatus.sort(compareMessages);

  chatMessagesWithStatus.forEach((message, index, messages) => {
    const mine = message.payload.senderId === userId;
    /**
     * A block of messages: continuous messages that belong to the same sender and not intercepted by other senders.
     *
     * Attacthed is the index of the last message in the previous block of messages which mine===true.
     * This message's statusToRender will be reset when there's a new block of messages which mine===true. (Because
     * in this case, we only want to show the read statusToRender of last message of the new messages block)
     */
    let attached: boolean | MessageAttachedStatus = false;
    if (index === 0) {
      if (index !== messages.length - 1) {
        //the next message has the same sender
        if (messages[index].payload.senderId === messages[index + 1].payload.senderId) {
          attached = MessageAttachedStatus.TOP;
        }
      }
    } else {
      if (messages[index].payload.senderId === messages[index - 1].payload.senderId) {
        //the previous message has the same sender
        if (index !== messages.length - 1) {
          if (messages[index].payload.senderId === messages[index + 1].payload.senderId) {
            //the next message has the same sender
            attached = true;
          } else {
            //the next message has a different sender
            attached = MessageAttachedStatus.BOTTOM;
          }
        } else {
          // this is the last message of the whole messages list
          attached = MessageAttachedStatus.BOTTOM;
        }
      } else {
        //the previous message has a different sender
        if (index !== messages.length - 1) {
          if (messages[index].payload.senderId === messages[index + 1].payload.senderId) {
            //the next message has the same sender
            attached = MessageAttachedStatus.TOP;
          }
        }
      }
    }
    message.payload.attached = attached;
    message.payload.mine = mine;
  });
};<|MERGE_RESOLUTION|>--- conflicted
+++ resolved
@@ -1,5 +1,6 @@
-<<<<<<< HEAD
-// © Microsoft Corporation. All rights reserved.
+// Copyright (c) Microsoft Corporation.
+// Licensed under the MIT license.
+
 import {
   communicationIdentifierToString,
   getChatMessages,
@@ -7,12 +8,6 @@
   getLatestReadTime,
   getUserId
 } from './baseSelectors';
-=======
-// Copyright (c) Microsoft Corporation.
-// Licensed under the MIT license.
-
-import { getChatMessages, getIsLargeGroup, getLatestReadTime, getUserId } from './baseSelectors';
->>>>>>> 639dbdda
 import { ChatMessageWithStatus } from '@azure/acs-chat-declarative';
 // The following need explicitly imported to avoid api-extractor issues.
 // These can be removed once https://github.com/microsoft/rushstack/pull/1916 is fixed.
