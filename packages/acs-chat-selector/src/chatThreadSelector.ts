--- conflicted
+++ resolved
@@ -11,18 +11,14 @@
 import { ChatClientState } from '@azure/acs-chat-declarative';
 // @ts-ignore
 import { BaseSelectorProps } from './baseSelectors';
-<<<<<<< HEAD
-import { memoizeFunctionAll } from './utils/memoizeFunctionAll';
-=======
 // @ts-ignore
-import { memoizeAll } from './utils/memoizeAll';
+import { memoizeFunctionAll } from './utils/memoizeAll';
 // @ts-ignore
 import { ChatMessage, MessageAttachedStatus, Message, MessageTypes } from './types/UiChatMessage';
 // @ts-ignore
 import { createSelector } from 'reselect';
 // @ts-ignore
 import { compareMessages } from './utils/compareMessages';
->>>>>>> 3f5be0ad
 
 const memoizedAllConvertChatMessage = memoizeFunctionAll(
   (
