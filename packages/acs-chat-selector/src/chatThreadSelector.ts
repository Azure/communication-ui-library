// © Microsoft Corporation. All rights reserved.
import { getChatMessages, getIsLargeGroup, getLatestReadTime, getUserId } from './baseSelectors';
import { ChatMessageWithStatus, MessageStatus } from '@azure/acs-chat-declarative';
import { createSelector } from 'reselect';
import { compareMessages } from './utils/compareMessages';
// The following need explicitly imported to avoid api-extractor issues.
// These can be removed once https://github.com/microsoft/rushstack/pull/1916 is fixed.
// @ts-ignore
import * as reselect from 'reselect';
// @ts-ignore
import { ChatMessageContent, ChatParticipant } from '@azure/communication-chat';
// @ts-ignore
import { ChatClientState } from '@azure/acs-chat-declarative';
// @ts-ignore
import { BaseSelectorProps } from './baseSelectors';
<<<<<<< HEAD
import { memoizeAll } from './utils/memoizeAll';

const memoizedAllConvertChatMessage = memoizeAll(
  (
    _key: string,
    chatMessage: ChatMessageWithStatus,
    userId: string,
    isSeen: boolean,
    isLargeGroup: boolean
  ): UiChatMessage => ({
    createdOn: chatMessage.createdOn,
    content: chatMessage.content?.message,
    status: !isLargeGroup && chatMessage.status === 'delivered' && isSeen ? 'seen' : chatMessage.status,
    senderDisplayName: chatMessage.senderDisplayName,
    senderId: chatMessage.sender?.communicationUserId || userId,
    messageId: chatMessage.id,
    clientMessageId: chatMessage.clientMessageId,
    statusToRender: chatMessage.status === 'failed' ? 'failed' : undefined
  })
);
=======
// @ts-ignore
import { ChatMessage, MessageAttachedStatus, Message } from './types/UiChatMessage';
>>>>>>> df379e2e

export const chatThreadSelector = createSelector(
  [getUserId, getChatMessages, getLatestReadTime, getIsLargeGroup],
  (userId, chatMessages, latestReadTime, isLargeGroup) => {
    // A function takes parameter above and generate return value
<<<<<<< HEAD
    const convertedMessages = memoizedAllConvertChatMessage((memoizedFn) =>
      Array.from(chatMessages.values()).map((message) =>
        memoizedFn(
          message.id ?? message.clientMessageId,
          message,
          userId,
          message.createdOn <= latestReadTime,
          isLargeGroup
        )
      )
=======
    const chatMessagesWithStatus: ChatMessage[] = Array.from(chatMessages.values()).map(
      (chatMessage: ChatMessageWithStatus) => ({
        type: 'chat',
        payload: {
          createdOn: chatMessage.createdOn,
          content: chatMessage.content?.message,
          status:
            !isLargeGroup && chatMessage.status === 'delivered' && chatMessage.createdOn < latestReadTime
              ? 'seen'
              : chatMessage.status,
          senderDisplayName: chatMessage.senderDisplayName,
          senderId: chatMessage.sender?.communicationUserId || userId,
          messageId: chatMessage.id,
          clientMessageId: chatMessage.clientMessageId,
          statusToRender: chatMessage.status === 'failed' ? 'failed' : undefined
        }
      })
>>>>>>> df379e2e
    );

    updateMessagesWithAttached(convertedMessages, userId, isLargeGroup);
    return {
      userId,
      disableReadReceipt: false,
<<<<<<< HEAD
      chatMessages: convertedMessages
=======
      messages: chatMessagesWithStatus
>>>>>>> df379e2e
    };
  }
);

// we only attach statusToRender to the last message with matched status
const attachLastStatusToRender = (messages: ChatMessage[], status: MessageStatus): void => {
  const messagesToFind = messages.filter((message) => message.payload.mine && message.payload.status === status);
  const lastMessageWithStatus = messagesToFind[messagesToFind.length - 1];
  if (messagesToFind.length > 0) {
    lastMessageWithStatus.payload.statusToRender = lastMessageWithStatus.payload.status;
  }
};

export const updateMessagesWithAttached = (
  chatMessagesWithStatus: ChatMessage[],
  userId: string,
  isLargeGroup: boolean
): void => {
  chatMessagesWithStatus.sort(compareMessages);

  chatMessagesWithStatus.forEach((message, index, messages) => {
    const mine = message.payload.senderId === userId;
    /**
     * A block of messages: continuous messages that belong to the same sender and not intercepted by other senders.
     *
     * Attacthed is the index of the last message in the previous block of messages which mine===true.
     * This message's statusToRender will be reset when there's a new block of messages which mine===true. (Because
     * in this case, we only want to show the read statusToRender of last message of the new messages block)
     */
    let attached: boolean | MessageAttachedStatus = false;
    if (index === 0) {
      if (index !== messages.length - 1) {
        //the next message has the same sender
        if (messages[index].payload.senderId === messages[index + 1].payload.senderId) {
          attached = MessageAttachedStatus.TOP;
        }
      }
    } else {
      if (messages[index].payload.senderId === messages[index - 1].payload.senderId) {
        //the previous message has the same sender
        if (index !== messages.length - 1) {
          if (messages[index].payload.senderId === messages[index + 1].payload.senderId) {
            //the next message has the same sender
            attached = true;
          } else {
            //the next message has a different sender
            attached = MessageAttachedStatus.BOTTOM;
          }
        } else {
          // this is the last message of the whole messages list
          attached = MessageAttachedStatus.BOTTOM;
        }
      } else {
        //the previous message has a different sender
        if (index !== messages.length - 1) {
          if (messages[index].payload.senderId === messages[index + 1].payload.senderId) {
            //the next message has the same sender
            attached = MessageAttachedStatus.TOP;
          }
        }
      }
    }
    message.payload.attached = attached;
    message.payload.mine = mine;
  });

  attachLastStatusToRender(chatMessagesWithStatus, 'delivered');
  attachLastStatusToRender(chatMessagesWithStatus, 'sending');

  if (!isLargeGroup) {
    attachLastStatusToRender(chatMessagesWithStatus, 'seen');
  }
};<|MERGE_RESOLUTION|>--- conflicted
+++ resolved
@@ -1,8 +1,6 @@
 // © Microsoft Corporation. All rights reserved.
 import { getChatMessages, getIsLargeGroup, getLatestReadTime, getUserId } from './baseSelectors';
 import { ChatMessageWithStatus, MessageStatus } from '@azure/acs-chat-declarative';
-import { createSelector } from 'reselect';
-import { compareMessages } from './utils/compareMessages';
 // The following need explicitly imported to avoid api-extractor issues.
 // These can be removed once https://github.com/microsoft/rushstack/pull/1916 is fixed.
 // @ts-ignore
@@ -13,8 +11,14 @@
 import { ChatClientState } from '@azure/acs-chat-declarative';
 // @ts-ignore
 import { BaseSelectorProps } from './baseSelectors';
-<<<<<<< HEAD
+// @ts-ignore
 import { memoizeAll } from './utils/memoizeAll';
+// @ts-ignore
+import { ChatMessage, MessageAttachedStatus, Message, MessageTypes } from './types/UiChatMessage';
+// @ts-ignore
+import { createSelector } from 'reselect';
+// @ts-ignore
+import { compareMessages } from './utils/compareMessages';
 
 const memoizedAllConvertChatMessage = memoizeAll(
   (
@@ -23,27 +27,25 @@
     userId: string,
     isSeen: boolean,
     isLargeGroup: boolean
-  ): UiChatMessage => ({
-    createdOn: chatMessage.createdOn,
-    content: chatMessage.content?.message,
-    status: !isLargeGroup && chatMessage.status === 'delivered' && isSeen ? 'seen' : chatMessage.status,
-    senderDisplayName: chatMessage.senderDisplayName,
-    senderId: chatMessage.sender?.communicationUserId || userId,
-    messageId: chatMessage.id,
-    clientMessageId: chatMessage.clientMessageId,
-    statusToRender: chatMessage.status === 'failed' ? 'failed' : undefined
+  ): ChatMessage => ({
+    type: 'chat',
+    payload: {
+      createdOn: chatMessage.createdOn,
+      content: chatMessage.content?.message,
+      status: !isLargeGroup && chatMessage.status === 'delivered' && isSeen ? 'seen' : chatMessage.status,
+      senderDisplayName: chatMessage.senderDisplayName,
+      senderId: chatMessage.sender?.communicationUserId || userId,
+      messageId: chatMessage.id,
+      clientMessageId: chatMessage.clientMessageId,
+      statusToRender: chatMessage.status === 'failed' ? 'failed' : undefined
+    }
   })
 );
-=======
-// @ts-ignore
-import { ChatMessage, MessageAttachedStatus, Message } from './types/UiChatMessage';
->>>>>>> df379e2e
 
 export const chatThreadSelector = createSelector(
   [getUserId, getChatMessages, getLatestReadTime, getIsLargeGroup],
   (userId, chatMessages, latestReadTime, isLargeGroup) => {
     // A function takes parameter above and generate return value
-<<<<<<< HEAD
     const convertedMessages = memoizedAllConvertChatMessage((memoizedFn) =>
       Array.from(chatMessages.values()).map((message) =>
         memoizedFn(
@@ -54,36 +56,13 @@
           isLargeGroup
         )
       )
-=======
-    const chatMessagesWithStatus: ChatMessage[] = Array.from(chatMessages.values()).map(
-      (chatMessage: ChatMessageWithStatus) => ({
-        type: 'chat',
-        payload: {
-          createdOn: chatMessage.createdOn,
-          content: chatMessage.content?.message,
-          status:
-            !isLargeGroup && chatMessage.status === 'delivered' && chatMessage.createdOn < latestReadTime
-              ? 'seen'
-              : chatMessage.status,
-          senderDisplayName: chatMessage.senderDisplayName,
-          senderId: chatMessage.sender?.communicationUserId || userId,
-          messageId: chatMessage.id,
-          clientMessageId: chatMessage.clientMessageId,
-          statusToRender: chatMessage.status === 'failed' ? 'failed' : undefined
-        }
-      })
->>>>>>> df379e2e
     );
 
     updateMessagesWithAttached(convertedMessages, userId, isLargeGroup);
     return {
       userId,
       disableReadReceipt: false,
-<<<<<<< HEAD
-      chatMessages: convertedMessages
-=======
-      messages: chatMessagesWithStatus
->>>>>>> df379e2e
+      messages: convertedMessages
     };
   }
 );
