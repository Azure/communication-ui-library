// © Microsoft Corporation. All rights reserved.
import { getChatMessages, getIsLargeGroup, getLatestReadTime, getUserId } from './baseSelectors';
import { ChatMessageWithStatus } from '@azure/acs-chat-declarative';
// The following need explicitly imported to avoid api-extractor issues.
// These can be removed once https://github.com/microsoft/rushstack/pull/1916 is fixed.
// @ts-ignore
import * as reselect from 'reselect';
// @ts-ignore
import { ChatMessageContent, ChatParticipant } from '@azure/communication-chat';
// @ts-ignore
import { ChatClientState } from '@azure/acs-chat-declarative';
// @ts-ignore
import { BaseSelectorProps } from './baseSelectors';
// @ts-ignore
import { memoizeFunctionAll } from './utils/memoizeAll';
// @ts-ignore
import { ChatMessage, MessageAttachedStatus, Message, MessageTypes } from './types/UiChatMessage';
// @ts-ignore
import { createSelector } from 'reselect';
// @ts-ignore
import { compareMessages } from './utils/compareMessages';

const memoizedAllConvertChatMessage = memoizeFunctionAll(
  (
    _key: string,
    chatMessage: ChatMessageWithStatus,
    userId: string,
    isSeen: boolean,
    isLargeGroup: boolean
  ): ChatMessage => ({
    type: 'chat',
    payload: {
      createdOn: chatMessage.createdOn,
      content: chatMessage.content?.message,
      status: !isLargeGroup && chatMessage.status === 'delivered' && isSeen ? 'seen' : chatMessage.status,
      senderDisplayName: chatMessage.senderDisplayName,
      senderId: chatMessage.sender?.communicationUserId || userId,
      messageId: chatMessage.id,
      clientMessageId: chatMessage.clientMessageId
    }
  })
);

export const chatThreadSelector = createSelector(
  [getUserId, getChatMessages, getLatestReadTime, getIsLargeGroup],
  (userId, chatMessages, latestReadTime, isLargeGroup) => {
    // A function takes parameter above and generate return value
    const convertedMessages = memoizedAllConvertChatMessage((memoizedFn) =>
      Array.from(chatMessages.values())
        .filter((message) => message.type.toLowerCase() === 'text' || message.clientMessageId !== undefined)
        .map((message) =>
          memoizedFn(
            message.id ?? message.clientMessageId,
            message,
            userId,
            message.createdOn <= latestReadTime,
            isLargeGroup
          )
        )
    );
<<<<<<< HEAD

    updateMessagesWithAttached(convertedMessages, userId);
=======
    updateMessagesWithAttached(convertedMessages, userId, isLargeGroup);

>>>>>>> 49acd9cc
    return {
      userId,
      disableReadReceipt: isLargeGroup,
      messages: convertedMessages
    };
  }
);

export const updateMessagesWithAttached = (chatMessagesWithStatus: ChatMessage[], userId: string): void => {
  chatMessagesWithStatus.sort(compareMessages);

  chatMessagesWithStatus.forEach((message, index, messages) => {
    const mine = message.payload.senderId === userId;
    /**
     * A block of messages: continuous messages that belong to the same sender and not intercepted by other senders.
     *
     * Attacthed is the index of the last message in the previous block of messages which mine===true.
     * This message's statusToRender will be reset when there's a new block of messages which mine===true. (Because
     * in this case, we only want to show the read statusToRender of last message of the new messages block)
     */
    let attached: boolean | MessageAttachedStatus = false;
    if (index === 0) {
      if (index !== messages.length - 1) {
        //the next message has the same sender
        if (messages[index].payload.senderId === messages[index + 1].payload.senderId) {
          attached = MessageAttachedStatus.TOP;
        }
      }
    } else {
      if (messages[index].payload.senderId === messages[index - 1].payload.senderId) {
        //the previous message has the same sender
        if (index !== messages.length - 1) {
          if (messages[index].payload.senderId === messages[index + 1].payload.senderId) {
            //the next message has the same sender
            attached = true;
          } else {
            //the next message has a different sender
            attached = MessageAttachedStatus.BOTTOM;
          }
        } else {
          // this is the last message of the whole messages list
          attached = MessageAttachedStatus.BOTTOM;
        }
      } else {
        //the previous message has a different sender
        if (index !== messages.length - 1) {
          if (messages[index].payload.senderId === messages[index + 1].payload.senderId) {
            //the next message has the same sender
            attached = MessageAttachedStatus.TOP;
          }
        }
      }
    }
    message.payload.attached = attached;
    message.payload.mine = mine;
  });
};<|MERGE_RESOLUTION|>--- conflicted
+++ resolved
@@ -12,7 +12,7 @@
 // @ts-ignore
 import { BaseSelectorProps } from './baseSelectors';
 // @ts-ignore
-import { memoizeFunctionAll } from './utils/memoizeAll';
+import { memoizeFunctionAll } from './utils/memoizeFunctionAll';
 // @ts-ignore
 import { ChatMessage, MessageAttachedStatus, Message, MessageTypes } from './types/UiChatMessage';
 // @ts-ignore
@@ -58,13 +58,8 @@
           )
         )
     );
-<<<<<<< HEAD
 
     updateMessagesWithAttached(convertedMessages, userId);
-=======
-    updateMessagesWithAttached(convertedMessages, userId, isLargeGroup);
-
->>>>>>> 49acd9cc
     return {
       userId,
       disableReadReceipt: isLargeGroup,
