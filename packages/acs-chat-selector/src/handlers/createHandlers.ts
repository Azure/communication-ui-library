// Copyright (c) Microsoft Corporation.
// Licensed under the MIT license.

import { ReactElement } from 'react';
import { StatefulChatClient } from '@azure/acs-chat-declarative';
import { ChatThreadClient } from '@azure/communication-chat';
import memoizeOne from 'memoize-one';

export type DefaultChatHandlers = {
  onMessageSend: (content: string) => Promise<void>;
  onMessageSeen: (chatMessageId: string) => Promise<void>;
  onTyping: () => Promise<void>;
  removeThreadMember: (userId: string) => Promise<void>;
  updateThreadTopicName: (topicName: string) => Promise<void>;
  onLoadPreviousChatMessages: (messagesToLoad: number) => Promise<boolean>;
};

// Keep all these handlers the same instance(unless client changed) to avoid re-render
export const createDefaultChatHandlers = memoizeOne(
<<<<<<< HEAD
  (chatClient: StatefulChatClient, chatThreadClient: ChatThreadClient): DefaultChatHandlers => {
=======
  (chatClient: DeclarativeChatClient, chatThreadClient: ChatThreadClient): DefaultChatHandlers => {
>>>>>>> 46ec7435
    const messageIterator = chatThreadClient.listMessages();
    return {
      onMessageSend: async (content: string) => {
        const sendMessageRequest = {
          content,
          senderDisplayName: chatClient.state.displayName
        };
        await chatThreadClient.sendMessage(sendMessageRequest);
      },
      // This handler is designed for chatThread to consume
      onMessageSeen: async (chatMessageId: string) => {
        await chatThreadClient.sendReadReceipt({ chatMessageId });
      },
      onTyping: async () => {
        await chatThreadClient.sendTypingNotification();
      },
      removeThreadMember: async (userId: string) => {
        await chatThreadClient.removeParticipant({
          communicationUserId: userId
        });
      },
      updateThreadTopicName: async (topicName: string) => {
        await chatThreadClient.updateTopic(topicName);
      },
      onLoadPreviousChatMessages: async (messagesToLoad: number) => {
        let remainingMessagesToGet = messagesToLoad;
        let isAllChatMessagesLoaded = false;
        while (remainingMessagesToGet >= 1) {
          const message = await messageIterator.next();
          if (message.value?.type && message.value.type === 'text') remainingMessagesToGet--;
          // We have traversed all messages in this thread
          if (message.done) {
            isAllChatMessagesLoaded = true;
            break;
          }
        }

        return isAllChatMessagesLoaded;
      }
    };
  }
);

export type CommonProperties2<A, B> = {
  [P in keyof A & keyof B]: A[P] extends B[P] ? P : never;
}[keyof A & keyof B];

type Common<A, B> = Pick<A, CommonProperties2<A, B>>;

// These could be shared functions between Chat and Calling
export const defaultHandlerCreator = (chatClient: StatefulChatClient, chatThreadClient: ChatThreadClient) => <Props>(
  _: (props: Props) => ReactElement | null
): Common<DefaultChatHandlers, Props> => {
  return createDefaultChatHandlers(chatClient, chatThreadClient);
};

export const createDefaultChatHandlersForComponent = <Props>(
<<<<<<< HEAD
  chatClient: StatefulChatClient,
=======
  chatClient: DeclarativeChatClient,
>>>>>>> 46ec7435
  chatThreadClient: ChatThreadClient,
  _: (props: Props) => ReactElement | null
): Common<DefaultChatHandlers, Props> => {
  return createDefaultChatHandlers(chatClient, chatThreadClient);
};<|MERGE_RESOLUTION|>--- conflicted
+++ resolved
@@ -17,11 +17,7 @@
 
 // Keep all these handlers the same instance(unless client changed) to avoid re-render
 export const createDefaultChatHandlers = memoizeOne(
-<<<<<<< HEAD
   (chatClient: StatefulChatClient, chatThreadClient: ChatThreadClient): DefaultChatHandlers => {
-=======
-  (chatClient: DeclarativeChatClient, chatThreadClient: ChatThreadClient): DefaultChatHandlers => {
->>>>>>> 46ec7435
     const messageIterator = chatThreadClient.listMessages();
     return {
       onMessageSend: async (content: string) => {
@@ -65,11 +61,11 @@
   }
 );
 
-export type CommonProperties2<A, B> = {
+export type CommonProperties<A, B> = {
   [P in keyof A & keyof B]: A[P] extends B[P] ? P : never;
 }[keyof A & keyof B];
 
-type Common<A, B> = Pick<A, CommonProperties2<A, B>>;
+type Common<A, B> = Pick<A, CommonProperties<A, B>>;
 
 // These could be shared functions between Chat and Calling
 export const defaultHandlerCreator = (chatClient: StatefulChatClient, chatThreadClient: ChatThreadClient) => <Props>(
@@ -79,11 +75,7 @@
 };
 
 export const createDefaultChatHandlersForComponent = <Props>(
-<<<<<<< HEAD
   chatClient: StatefulChatClient,
-=======
-  chatClient: DeclarativeChatClient,
->>>>>>> 46ec7435
   chatThreadClient: ChatThreadClient,
   _: (props: Props) => ReactElement | null
 ): Common<DefaultChatHandlers, Props> => {
