// © Microsoft Corporation. All rights reserved.
import { ReactElement } from 'react';
import { DeclarativeChatClient } from '@azure/acs-chat-declarative';
import { ChatThreadClient } from '@azure/communication-chat';
import memoizeOne from 'memoize-one';

export type DefaultHandlers = {
  onMessageSend: (content: string) => Promise<void>;
  onMessageSeen: (chatMessageId: string) => Promise<void>;
  onTyping: () => Promise<void>;
  removeThreadMember: (userId: string) => Promise<void>;
  updateThreadTopicName: (topicName: string) => Promise<void>;
};

// Keep all these handlers the same instance(unless client changed) to avoid re-render
const createDefaultHandlers = memoizeOne(
  (chatClient: DeclarativeChatClient, chatThreadClient: ChatThreadClient): DefaultHandlers => {
    return {
      onMessageSend: async (content: string) => {
<<<<<<< HEAD
        const sendMessageRequest = {
          content: content,
          senderDisplayName: chatClient.state.displayName
        };
        await chatThreadClient.sendMessage(sendMessageRequest);
=======
        await chatThreadClient.sendMessage({ content });
>>>>>>> e30b7d80
      },
      // This handler is designed for chatThread to consume
      onMessageSeen: async (chatMessageId: string) => {
        await chatThreadClient.sendReadReceipt({ chatMessageId });
      },
      onTyping: async () => {
        await chatThreadClient.sendTypingNotification();
<<<<<<< HEAD
=======
      },
      removeThreadMember: async (userId: string) => {
        await chatThreadClient.removeParticipant({
          communicationUserId: userId
        });
      },
      updateThreadTopicName: async (topicName: string) => {
        await chatThreadClient.updateThread({ topic: topicName });
>>>>>>> e30b7d80
      }
    };
  }
);

export type CommonProperties<A, B> = {
  [P in keyof A & keyof B]: A[P] extends B[P] ? (A[P] extends B[P] ? P : never) : never;
}[keyof A & keyof B];

type Common<A, B> = Pick<A, CommonProperties<A, B>>;

// These could be shared functions between Chat and Calling
export const defaultHandlerCreator = (chatClient: DeclarativeChatClient, chatThreadClient: ChatThreadClient) => <Props>(
  _: (props: Props) => ReactElement | null
): Common<DefaultHandlers, Props> => {
  return createDefaultHandlers(chatClient, chatThreadClient);
};

export const createDefaultHandlersForComponent = <Props>(
  chatClient: DeclarativeChatClient,
  chatThreadClient: ChatThreadClient,
  _: (props: Props) => ReactElement | null
): Common<DefaultHandlers, Props> => {
  return createDefaultHandlers(chatClient, chatThreadClient);
};<|MERGE_RESOLUTION|>--- conflicted
+++ resolved
@@ -17,15 +17,11 @@
   (chatClient: DeclarativeChatClient, chatThreadClient: ChatThreadClient): DefaultHandlers => {
     return {
       onMessageSend: async (content: string) => {
-<<<<<<< HEAD
         const sendMessageRequest = {
           content: content,
           senderDisplayName: chatClient.state.displayName
         };
         await chatThreadClient.sendMessage(sendMessageRequest);
-=======
-        await chatThreadClient.sendMessage({ content });
->>>>>>> e30b7d80
       },
       // This handler is designed for chatThread to consume
       onMessageSeen: async (chatMessageId: string) => {
@@ -33,8 +29,6 @@
       },
       onTyping: async () => {
         await chatThreadClient.sendTypingNotification();
-<<<<<<< HEAD
-=======
       },
       removeThreadMember: async (userId: string) => {
         await chatThreadClient.removeParticipant({
@@ -43,7 +37,6 @@
       },
       updateThreadTopicName: async (topicName: string) => {
         await chatThreadClient.updateThread({ topic: topicName });
->>>>>>> e30b7d80
       }
     };
   }
