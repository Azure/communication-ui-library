{
  "name": "@azure/acs-chat-selector",
  "version": "1.0.0-beta",
  "description": "ACS UI SDK",
  "module": "dist/dist-esm/index.js",
  "main": "dist/dist-cjs/index.js",
  "types": "dist/acs-chat-selector.d.ts",
  "scripts": {
    "build": "rushx build:esm && rushx build:cjs && api-extractor run --local",
    "build:esm": "tsc",
    "build:cjs": "rollup -c --silent --failAfterWarnings",
    "build:watch": "rushx build",
    "test": "jest",
    "test:coverage": "npm run test -- --coverage",
    "lint": "eslint \"*/**/*.{ts,tsx}\"",
    "lint:fix": "npm run lint -- --fix",
    "lint:quiet": "npm run lint -- --quiet",
    "api-extractor": "tsc && api-extractor run --local",
    "generate-doc": "api-documenter markdown -i temp -o docGen",
    "postpack": "copyfiles -E \"./*.tgz\" private-preview"
  },
  "browserslist": {
    "production": [
      ">0.2%",
      "not dead",
      "not op_mini all"
    ],
    "development": [
      "last 1 chrome version",
      "last 1 firefox version",
      "last 1 safari version"
    ]
  },
  "dependencies": {
    "@azure/acs-chat-declarative": "~1.0.0-beta",
    "@azure/communication-chat": "1.0.0",
    "react": "^16.13.1",
    "reselect": "~4.0.0",
    "memoize-one": "~5.1.1",
<<<<<<< HEAD
    "@azure/communication-common": "1.0.0"
=======
    "react-components": "1.0.0-beta"
>>>>>>> e2589379
  },
  "devDependencies": {
    "@microsoft/api-documenter": "~7.12.11",
    "@microsoft/api-extractor": "~7.13.2",
    "@types/react": "^16.9.49",
    "copyfiles": "^2.4.1",
    "eslint": "^7.7.0",
    "eslint-config-prettier": "^6.12.0",
    "eslint-plugin-prettier": "^3.1.4",
    "eslint-plugin-header": "^3.1.0",
    "eslint-plugin-import": "~2.22.1",
    "rollup": "~2.42.4",
    "typescript": "4.1.5",
    "jest": "26.6.0",
    "@types/jest": "^26.0.20"
  },
  "beachball": {
    "tag": "next",
    "disallowedChangeTypes": [
      "major",
      "minor",
      "patch"
    ]
  }
}<|MERGE_RESOLUTION|>--- conflicted
+++ resolved
@@ -34,14 +34,11 @@
   "dependencies": {
     "@azure/acs-chat-declarative": "~1.0.0-beta",
     "@azure/communication-chat": "1.0.0",
+    "@azure/communication-common": "1.0.0",
     "react": "^16.13.1",
     "reselect": "~4.0.0",
     "memoize-one": "~5.1.1",
-<<<<<<< HEAD
-    "@azure/communication-common": "1.0.0"
-=======
     "react-components": "1.0.0-beta"
->>>>>>> e2589379
   },
   "devDependencies": {
     "@microsoft/api-documenter": "~7.12.11",
