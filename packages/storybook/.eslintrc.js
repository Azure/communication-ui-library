--- conflicted
+++ resolved
@@ -1,5 +1,6 @@
 // Copyright (c) Microsoft Corporation.
 // Licensed under the MIT license.
+
 module.exports = {
   env: {
     browser: true,
@@ -35,11 +36,8 @@
     ],
     '@typescript-eslint/no-explicit-any': 'off',
     '@typescript-eslint/no-unused-vars': ['warn', { varsIgnorePattern: '^_' }],
-<<<<<<< HEAD
+    eqeqeq: 'warn',
     'header/header': ['error', 'line', ' Copyright (c) Microsoft Corporation.\n Licensed under the MIT license.'],
-=======
-    eqeqeq: 'warn',
->>>>>>> 302beaa8
     'import/named': 'off', // very time consuming
     'import/namespace': 'off', // very time consuming
     'import/no-unresolved': 'off', // handled by tsc
