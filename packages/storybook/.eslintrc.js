// © Microsoft Corporation. All rights reserved.
module.exports = {
  env: {
    browser: true,
    node: true,
    es6: true
  },
  extends: [
    'eslint:recommended',
    'plugin:@typescript-eslint/recommended',
    'plugin:import/errors',
    'plugin:import/warnings',
    'plugin:prettier/recommended',
    'plugin:react/recommended',
    'plugin:react-hooks/recommended'
  ],
  parser: '@typescript-eslint/parser',
  plugins: ['@typescript-eslint', 'header'],
  parserOptions: {
    ecmaFeatures: {
      jsx: true
    },
    ecmaVersion: 2020,
    sourceType: 'module'
  },
  rules: {
    '@typescript-eslint/no-var-requires': 'off',
    '@typescript-eslint/explicit-function-return-type': [
      'warn',
      {
        allowExpressions: true,
        allowTypedFunctionExpressions: true
      }
    ],
    '@typescript-eslint/no-explicit-any': 'off',
    eqeqeq: 'warn',
<<<<<<< HEAD
    'react/display-name': 'off',
    '@typescript-eslint/no-unused-vars': ['warn', { varsIgnorePattern: '^_' }],
    'no-restricted-imports': [
      'error',
      {
        // Do not allow references to react-component package. These references should point to @azure/communication-react instead.
        // As internal packlets get added to the @azure/communication-react package they should be added as a restriction here as well.
        name: 'react-components',
        message: 'Please use @azure/communication-react instead.'
      }
    ]
=======
    '@typescript-eslint/no-unused-vars': ['warn', { varsIgnorePattern: '^_' }],
    'import/named': 'off', // very time consuming
    'import/namespace': 'off', // very time consuming
    'import/no-unresolved': 'off', // handled by tsc
    'import/order': [
      'error',
      {
        groups: ['builtin', 'external', 'parent', 'sibling', 'index'],
        alphabetize: {
          order: 'asc',
          caseInsensitive: true
        }
      }
    ],
    'react/display-name': 'off'
>>>>>>> d3b01cf8
  },
  root: true,
  settings: {
    react: {
      version: 'detect'
    }
  },
  overrides: [
    {
      files: ['**/*.test.ts', '**/*.test.tsx', '**/*.spec.ts', '**/*.spec.tsx', '**/mocks/*'],
      rules: {
        '@typescript-eslint/ban-ts-comment': 'off'
      },
      env: {
        jest: true
      }
    },
    {
      files: ['**/*.snippet.ts', '**/*.snippet.tsx'],
      rules: {
        'react/prop-types': 'off',
        'react/jsx-key': 'off'
      }
    }
  ]
};<|MERGE_RESOLUTION|>--- conflicted
+++ resolved
@@ -33,21 +33,8 @@
       }
     ],
     '@typescript-eslint/no-explicit-any': 'off',
+    '@typescript-eslint/no-unused-vars': ['warn', { varsIgnorePattern: '^_' }],
     eqeqeq: 'warn',
-<<<<<<< HEAD
-    'react/display-name': 'off',
-    '@typescript-eslint/no-unused-vars': ['warn', { varsIgnorePattern: '^_' }],
-    'no-restricted-imports': [
-      'error',
-      {
-        // Do not allow references to react-component package. These references should point to @azure/communication-react instead.
-        // As internal packlets get added to the @azure/communication-react package they should be added as a restriction here as well.
-        name: 'react-components',
-        message: 'Please use @azure/communication-react instead.'
-      }
-    ]
-=======
-    '@typescript-eslint/no-unused-vars': ['warn', { varsIgnorePattern: '^_' }],
     'import/named': 'off', // very time consuming
     'import/namespace': 'off', // very time consuming
     'import/no-unresolved': 'off', // handled by tsc
@@ -61,8 +48,16 @@
         }
       }
     ],
+    'no-restricted-imports': [
+      'error',
+      {
+        // Do not allow references to react-component package. These references should point to @azure/communication-react instead.
+        // As internal packlets get added to the @azure/communication-react package they should be added as a restriction here as well.
+        name: 'react-components',
+        message: 'Please use @azure/communication-react instead.'
+      }
+    ],
     'react/display-name': 'off'
->>>>>>> d3b01cf8
   },
   root: true,
   settings: {
