--- conflicted
+++ resolved
@@ -18,13 +18,8 @@
     "lint:quiet": "rushx lint -- --quiet"
   },
   "dependencies": {
-<<<<<<< HEAD
     "@azure/communication-calling": "file:../../libs/skype-spool-sdk-1.0.0.tgz",
-    "@azure/communication-chat": "1.3.2-beta.3 || >=1.2.0",
-=======
-    "@azure/communication-calling": "1.15.1-beta.1 || >=1.14.1",
     "@azure/communication-chat": "1.3.2-beta.3 || >=1.3.1",
->>>>>>> 312d99de
     "@azure/communication-common": "3.0.0-beta.1 || ^2.2.1",
     "@azure/communication-identity": "^1.2.0",
     "@azure/communication-react": "1.7.1-beta.0",
