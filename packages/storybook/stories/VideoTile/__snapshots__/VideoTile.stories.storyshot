// Jest Snapshot v1, https://goo.gl/fbAQLP

exports[`storybook snapshot tests Storyshots UI Components/Video Tile Video Tile 1`] = `
<div
  className="css-60 body-0"
  dir="ltr"
>
  <div
    className="css-60"
    data-uses-unhanded-props={true}
    dir="ltr"
  >
    <div
      style={
        Object {
          "alignItems": "center",
          "display": "flex",
          "height": "100vh",
          "justifyContent": "center",
        }
      }
    >
      <div
        className="ms-Stack css-5"
        data-ui-id="video-tile"
      >
        <div
          className="ms-Stack css-6"
        >
          <div
            className="ms-Stack css-8"
          >
            <div
              aria-label=""
              className="ms-Persona ms-Persona--size48 root-9"
              style={
                Object {
                  "height": 100,
                  "minWidth": 100,
                }
              }
            >
              <div
                className="ms-Persona-coin ms-Persona--size48 coin-16"
                role="presentation"
              >
                <div
                  className="ms-Persona-imageArea imageArea-18"
                  role="presentation"
                  style={
                    Object {
                      "height": 100,
                      "width": 100,
                    }
                  }
                >
                  <div
                    aria-hidden="true"
                    className="ms-Persona-initials initials-21"
                    style={
                      Object {
                        "height": 100,
                        "width": 100,
                      }
                    }
                  >
                    <i
                      aria-hidden={true}
                      className="root-37 root-23"
                      data-icon-name="Contact"
                    >
                      
                    </i>
                  </div>
                </div>
              </div>
            </div>
          </div>
        </div>
        <div
<<<<<<< HEAD
          className="ms-Stack css-89 css-26"
=======
          className="ms-Stack css-86 css-26"
>>>>>>> 2814fafd
        >
          
        </div>
      </div>
    </div>
  </div>
</div>
`;<|MERGE_RESOLUTION|>--- conflicted
+++ resolved
@@ -78,11 +78,7 @@
           </div>
         </div>
         <div
-<<<<<<< HEAD
-          className="ms-Stack css-89 css-26"
-=======
           className="ms-Stack css-86 css-26"
->>>>>>> 2814fafd
         >
           
         </div>
