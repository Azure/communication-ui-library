// © Microsoft Corporation. All rights reserved.

import React from 'react';
import { Meta } from '@storybook/react/types-6-0';
import { Stack } from '@fluentui/react';
import {
  CameraButton,
  ControlBar,
  EndCallButton,
  MicrophoneButton,
  OptionsButton,
  StreamMedia,
<<<<<<< HEAD
  VideoTile,
  optionsButtonProps
} from '@azure/react-components';
=======
  VideoTile
} from '@azure/communication-ui';
>>>>>>> 6168a800
import { text, boolean, number } from '@storybook/addon-knobs';
import { renderVideoStream } from '../utils';
import { getDocs } from './VideoTileDocs';
import { COMPONENT_FOLDER_PREFIX } from '../constants';

export const VideoTileComponent: () => JSX.Element = () => {
  const avatarName = text('Avatar Name', 'John Krasinski');
  const isVideoReady = boolean('Is Video Ready', false);
  const showControlBarComponent = boolean('Show Control Bar (Not a part of this component)', false);
  const invertVideo = boolean('Invert Video', false);
  const width = number('Width', 400, {
    range: true,
    min: 400,
    max: 1200,
    step: 10
  });
  const height = number('Height', 300, {
    range: true,
    min: 300,
    max: 800,
    step: 10
  });

  return (
    <VideoTile
      isVideoReady={isVideoReady}
      videoProvider={<StreamMedia videoStreamElement={renderVideoStream()} />}
      avatarName={avatarName}
      invertVideo={invertVideo}
      styles={{
        root: { height: height, width: width }
      }}
    >
      {showControlBarComponent && (
        <Stack style={{ position: 'absolute', left: '50%', bottom: '1rem' }}>
          <ControlBar styles={{ root: { position: 'relative', left: '-50%' } }}>
            <CameraButton />
            <MicrophoneButton />
            <OptionsButton />
            <EndCallButton />
          </ControlBar>
        </Stack>
      )}
    </VideoTile>
  );
};

export default {
  title: `${COMPONENT_FOLDER_PREFIX}/VideoTile`,
  component: VideoTile,
  parameters: {
    docs: {
      page: () => getDocs()
    }
  }
} as Meta;<|MERGE_RESOLUTION|>--- conflicted
+++ resolved
@@ -10,14 +10,8 @@
   MicrophoneButton,
   OptionsButton,
   StreamMedia,
-<<<<<<< HEAD
-  VideoTile,
-  optionsButtonProps
+  VideoTile
 } from '@azure/react-components';
-=======
-  VideoTile
-} from '@azure/communication-ui';
->>>>>>> 6168a800
 import { text, boolean, number } from '@storybook/addon-knobs';
 import { renderVideoStream } from '../utils';
 import { getDocs } from './VideoTileDocs';
