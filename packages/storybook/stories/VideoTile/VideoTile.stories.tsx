--- conflicted
+++ resolved
@@ -67,11 +67,7 @@
 export const VideoTile: () => JSX.Element = () => {
   const avatarName = text('Avatar Name', 'John Krasinski');
   const isVideoReady = boolean('Is Video Ready', false);
-<<<<<<< HEAD
-  const isMirrored = boolean('Mirror Video', false);
-=======
   const isMirrored = boolean('Is Mirrored', false);
->>>>>>> 7b1700e5
   const width = number('Width', 400, {
     range: true,
     min: 400,
