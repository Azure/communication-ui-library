--- conflicted
+++ resolved
@@ -85,13 +85,8 @@
     <VideoTileComponent
       isVideoReady={isVideoReady}
       videoProvider={<StreamMedia videoStreamElement={renderVideoStream()} />}
-<<<<<<< HEAD
       displayName={displayName}
-      invertVideo={invertVideo}
-=======
-      avatarName={avatarName}
       isMirrored={isMirrored}
->>>>>>> 88d09c84
       styles={{
         root: { height: height, width: width }
       }}
