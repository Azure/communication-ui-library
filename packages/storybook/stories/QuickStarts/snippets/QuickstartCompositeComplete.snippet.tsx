import {
  CallComposite,
  CallAdapter,
  createAzureCommunicationCallAdapter,
  ChatComposite,
  ChatAdapter,
  createAzureCommunicationChatAdapter
} from '@azure/communication-react';
import React, { useState, useEffect } from 'react';

function App(): JSX.Element {
  const endpointUrl = '<Azure Communication Services Resource Endpoint>';
  const userId = '<Azure Communication Services Identifier>';
  const displayName = '<Display Name>';
  const token = '<Azure Communication Services Access Token>';

  //Calling Variables
  //For Group Id, developers can pass any GUID they can generate
  const groupId = '<Developer generated GUID>';
  const [callAdapter, setCallAdapter] = useState<CallAdapter>();

  //Chat Variables
  const threadId = '<Get thread id from chat service>';
  const [chatAdapter, setChatAdapter] = useState<ChatAdapter>();

  useEffect(() => {
    const createAdapter = async (): Promise<void> => {
<<<<<<< HEAD
      setChatAdapter(
        await createAzureCommunicationChatAdapter(
          { communicationUserId: userId },
          token,
          endpointUrl,
          threadId,
          displayName
        )
      );
      setCallAdapter(await createAzureCommunicationCallAdapter(token, { groupId }, displayName));
=======
      setChatAdapter(await createAzureCommunicationChatAdapter(token, endpointUrl, threadId, displayName));
      setCallAdapter(
        await createAzureCommunicationCallAdapter({ communicationUserId: userId }, token, { groupId }, displayName)
      );
>>>>>>> d50575cb
    };
    createAdapter();
  }, []);

  return (
    <>
      {chatAdapter && <ChatComposite adapter={chatAdapter} />}
      {callAdapter && <CallComposite adapter={callAdapter} />}
    </>
  );
}

export default App;<|MERGE_RESOLUTION|>--- conflicted
+++ resolved
@@ -25,7 +25,6 @@
 
   useEffect(() => {
     const createAdapter = async (): Promise<void> => {
-<<<<<<< HEAD
       setChatAdapter(
         await createAzureCommunicationChatAdapter(
           { communicationUserId: userId },
@@ -35,13 +34,9 @@
           displayName
         )
       );
-      setCallAdapter(await createAzureCommunicationCallAdapter(token, { groupId }, displayName));
-=======
-      setChatAdapter(await createAzureCommunicationChatAdapter(token, endpointUrl, threadId, displayName));
       setCallAdapter(
         await createAzureCommunicationCallAdapter({ communicationUserId: userId }, token, { groupId }, displayName)
       );
->>>>>>> d50575cb
     };
     createAdapter();
   }, []);
