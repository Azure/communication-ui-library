--- conflicted
+++ resolved
@@ -1,19 +1,6 @@
 import { AzureCommunicationTokenCredential } from '@azure/communication-common';
-<<<<<<< HEAD
-import {
-  FluentThemeProvider,
-  MessageThread,
-  SendBox,
-  MessageThreadProps,
-  SendBoxProps,
-  StatefulChatClient,
-  createStatefulChatClient
-} from '@azure/communication-react';
-import React, { useState, useEffect } from 'react';
-=======
 import { createStatefulChatClient } from '@azure/communication-react';
 import React from 'react';
->>>>>>> 9d7b07ad
 
 function App(): JSX.Element {
   const endpointUrl = 'INSERT ENDPOINT URL FOR RESOURCE';
@@ -23,9 +10,9 @@
   const threadId = 'INSERT THREAD ID ';
   const displayName = 'INSERT DISPLAY NAME';
 
-  //Instatiate the statefulChatClient
+  // Instantiate the statefulChatClient
   const statefulChatClient = createStatefulChatClient({
-    userId: userId,
+    userId: { kind: 'communicationUser', communicationUserId: userId },
     displayName: displayName,
     endpoint: endpointUrl,
     credential: tokenCredential
@@ -33,29 +20,7 @@
 
   const chatThreadClient = statefulChatClient.getChatThreadClient(threadId);
 
-<<<<<<< HEAD
-  //Add state to the low-level chat client
-  setStatefulChatClient(
-    createStatefulChatClient({
-      userId: { kind: 'communicationUser', communicationUserId: userId },
-      displayName: displayName,
-      endpoint: endpointUrl,
-      credential: tokenCredential
-    })
-  );
-
-  return (
-    <FluentThemeProvider>
-      <div style={{ height: '50rem', width: '50rem' }}>
-        {/*Props are updated asynchronously, so only render the component once props are populated.*/}
-        {messageThreadProps && <MessageThread {...messageThreadProps} />}
-        {sendBoxProps && <SendBox {...sendBoxProps} />}
-      </div>
-    </FluentThemeProvider>
-  );
-=======
   return <></>;
->>>>>>> 9d7b07ad
 }
 
 export default App;