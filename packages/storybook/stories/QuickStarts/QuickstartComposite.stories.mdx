import { Stack } from '@fluentui/react';
import { Meta, Source } from '@storybook/addon-docs';
import QuickstartCompositeAdapter from '!!raw-loader!./snippets/QuickstartCompositeAdapter.snippet.tsx';
import QuickstartCompositeComplete from '!!raw-loader!./snippets/QuickstartCompositeComplete.snippet.tsx';

<Meta
  id="quickstarts-composites"
  title="Composites/Get Started"
  parameters={{ previewTabs: { canvas: { disable: true, hidden: true } } }}
/>

# Quickstart: Get started with Composites

Get started with Azure Communication Services by using the UI Library to quickly integrate communication experiences into your applications. In this quickstart, you'll learn how to integrate UI Library composites into your application to build communication experiences.

UI Library components come in two flavors: UI and Composite.

- **UI components** represent discrete communication capabilities; they're the basic building blocks that can be used to build complex communication experiences.
- **Composite components** are turn-key experiences for common communication scenarios that have been built using **base components** as building blocks and packaged to be easily integrated into applications.

## Download the code

You can find the completed code for this quickstart here: [Get started with Composites](https://github.com/Azure-Samples/communication-services-javascript-quickstarts/tree/main/ui-library-quickstart-composites)

## Prerequisites

- An Azure account with an active subscription. [Create an account for free](https://azure.microsoft.com/free/?WT.mc_id=A261C142F).
- [Node.js](https://nodejs.org/) Active LTS and Maintenance LTS versions (Node 12 Recommended).
- An active Communication Services resource. [Create a Communication Services resource](https://docs.microsoft.com/azure/communication-services/quickstarts/create-communication-resource?tabs=windows&pivots=platform-azp).
- An identity with both VoIP and Chat scopes. Generate an identity using the [Azure Portal](https://docs.microsoft.com/azure/communication-services/quickstarts/identity/quick-create-identity).

## Generate Access Token

For setting up adapters that power the composites, we need to generate an access token to allow the adapters to interact with the Azure Communication Services back-end.

Access Tokens can be generated using this [Azure Portal quickstart](https://docs.microsoft.com/en-us/azure/communication-services/quickstarts/identity/quick-create-identity) inside your Azure Communication Services dashboard as shown below.

<Stack style={{ width: '100%' }}>
  <video style={{ width: '100%' }} src="videos/generate-access-token.mp4" autoPlay loop muted></video>
</Stack>

<br />

## Setting Up

UI Library requires a React environment to be setup. Next we will do that. If you already have a React App, you can skip this section.

### Set Up React App

We'll use the create-react-app template for this quickstart. For more information, see: [Get Started with React](https://reactjs.org/docs/create-a-new-react-app.html)

```bash

npx create-react-app ui-library-quickstart-composites --template typescript

cd ui-library-quickstart-composites

```

At the end of this process, you should have a full application inside of the folder `ui-library-quickstart-composites`.
For this quickstart, we'll be modifying files inside of the `src` folder.

### Install the Package

Use the `npm install` command to install the Azure Communication Services UI Library for JavaScript.

```bash

npm install --save @azure/communication-react

```

The `--save` option lists the library as a dependency in your **package.json** file.

### Run Create React App

Let's test the Create React App installation by running:

```bash

npm run start

```

## Object Model

The following classes and interfaces handle some of the major features of the Azure Communication Services UI client library:

| Name                                                                        | Description                                                                                  |
| --------------------------------------------------------------------------- | -------------------------------------------------------------------------------------------- |
| [CallComposite](./?path=/story/composites-call-basicexample--basic-example) | Composite component that renders a calling experience with participant gallery and controls. |
| [ChatComposite](./?path=/story/composites-chat-basicexample--basic-example) | Composite component that renders a chat experience with chat thread and input                |

<<<<<<< HEAD
=======
## Generate Access Token

For setting up adapters that power the composites, we need to generate an access token to allow the adapters to interact with the Azure Communication Services back-end.

Access Tokens can be generated using this [Azure Portal quickstart](https://docs.microsoft.com/en-us/azure/communication-services/quickstarts/identity/quick-create-identity) inside your Azure Communication Services dashboard as shown below.

<Stack style={{ width: '100%' }}>
  {/* Chrome is more lenient with playing muted video: https://developer.chrome.com/blog/autoplay */}
  <video style={{ width: '100%' }} src="videos/generate-access-token.mp4" autoPlay loop muted />
</Stack>

<br />

>>>>>>> e652a1b4
## Set Up Adapters

Before we initialize the actual composite components, we need to set up the adapters that will power them.
These adapters take care of the entire state of the composites truly making them a turn-key solution.
To setup the adapters, developers needs to pass information on the call or chat they want to join.

The adapters require access tokens, group IDs, or thread IDs to be setup.
For this quickstart, the access tokens required need to have both `chat` and `VoIP` scopes.
For more information on access tokens see: [Identity Model](https://docs.microsoft.com/azure/communication-services/concepts/identity-model#access-tokens)
These elements come from services that go through the proper steps to generate these IDs and pass them to the client application.
For more information, see: [Client Server Architecture](https://docs.microsoft.com/azure/communication-services/concepts/client-and-server-architecture).
For Example: The Group Chat composite expects that the `userId` associated to the `token` being used to initialize it has already been joined to the `threadId` being provided.
If the token hasn't been joined to the thread ID, then the Group Chat composite will fail.
For more information on chat, see: [Getting Started with Chat](https://docs.microsoft.com/azure/communication-services/quickstarts/chat/get-started?pivots=programming-language-csharp)

Go to the `src` folder inside of `ui-library-quickstart-composites` and look for the file `app.tsx`.

`App.tsx`

<Source code={QuickstartCompositeAdapter} />

Next we will initialize the composite components with the adapters.

## Initialize Composites

Go to the `src` folder inside of `ui-library-quickstart-composites` and look for the file `app.tsx`.
Here we'll drop the following code to initialize our Composite Components for Chat and Calling using the adapters we set up above.
You can choose which one to use depending on the type of communication experience you're building.
If needed, you can use both at the same time.

`App.tsx`

<Source code={QuickstartCompositeComplete} />

## Run Quickstart

To run the code above use the command:

```bash

npm run start

```

![End state of composite quickstart](images/CompositeEnd.png)

## Troubleshooting

See the [troubleshooting page](./?path=/story/troubleshooting--page) for some common problems and recommended solutions.

## Clean Up Resources

If you want to clean up and remove a Communication Services subscription, you can delete the resource or resource group.
Deleting the resource group also deletes any other resources associated with it.
Learn more about [cleaning up resources](https://docs.microsoft.com/azure/communication-services/quickstarts/create-communication-resource?tabs=windows&pivots=platform-azp#clean-up-resources).

## Next Steps

[Try UI Library UI Components](./?path=/story/quickstarts-uicomponents--page)

For more information, see the following resources:

- [UI Library Use Cases](./?path=/story/use-cases--page)
- [UI Library Styling](./?path=/story/styling--page)
- [UI Library Theming](./?path=/story/theming--page)
- [UI Library Localization](./?path=/story/localization--page#composites)<|MERGE_RESOLUTION|>--- conflicted
+++ resolved
@@ -36,7 +36,8 @@
 Access Tokens can be generated using this [Azure Portal quickstart](https://docs.microsoft.com/en-us/azure/communication-services/quickstarts/identity/quick-create-identity) inside your Azure Communication Services dashboard as shown below.
 
 <Stack style={{ width: '100%' }}>
-  <video style={{ width: '100%' }} src="videos/generate-access-token.mp4" autoPlay loop muted></video>
+  {/* Chrome is more lenient with playing muted video: https://developer.chrome.com/blog/autoplay */}
+  <video style={{ width: '100%' }} src="videos/generate-access-token.mp4" autoPlay loop muted />
 </Stack>
 
 <br />
@@ -91,22 +92,6 @@
 | [CallComposite](./?path=/story/composites-call-basicexample--basic-example) | Composite component that renders a calling experience with participant gallery and controls. |
 | [ChatComposite](./?path=/story/composites-chat-basicexample--basic-example) | Composite component that renders a chat experience with chat thread and input                |
 
-<<<<<<< HEAD
-=======
-## Generate Access Token
-
-For setting up adapters that power the composites, we need to generate an access token to allow the adapters to interact with the Azure Communication Services back-end.
-
-Access Tokens can be generated using this [Azure Portal quickstart](https://docs.microsoft.com/en-us/azure/communication-services/quickstarts/identity/quick-create-identity) inside your Azure Communication Services dashboard as shown below.
-
-<Stack style={{ width: '100%' }}>
-  {/* Chrome is more lenient with playing muted video: https://developer.chrome.com/blog/autoplay */}
-  <video style={{ width: '100%' }} src="videos/generate-access-token.mp4" autoPlay loop muted />
-</Stack>
-
-<br />
-
->>>>>>> e652a1b4
 ## Set Up Adapters
 
 Before we initialize the actual composite components, we need to set up the adapters that will power them.
