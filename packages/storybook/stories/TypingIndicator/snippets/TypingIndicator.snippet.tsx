--- conflicted
+++ resolved
@@ -1,30 +1,24 @@
-import { TypingIndicator, CommunicationParticipant } from '@azure/communication-react';
-import React from 'react';
-
-export const TypingIndicatorSnippet: () => JSX.Element = () => {
-  const oneTypingUsers = [{ userId: '1', displayName: 'User1' }];
-  const twoTypingUsers = [
-    { userId: '1', displayName: 'User1' },
-    { userId: '2', displayName: 'User2' }
-  ];
-<<<<<<< HEAD
-  const twentyUsers: CommunicationParticipant[] = Array(20)
-    .fill(1, 20)
-    .map((x, i) => ({ userId: `${i}`, displayName: `User${i}` }));
-=======
-
-  const twentyUsers: WebUiChatParticipant[] = [];
-  for (let idx = 0; idx < 20; idx++) {
-    twentyUsers.push({ userId: `${idx}`, displayName: `User${idx}` });
-  }
->>>>>>> a0514c04
-
-  return (
-    <>
-      <TypingIndicator typingUsers={oneTypingUsers} />
-      <TypingIndicator typingUsers={twoTypingUsers} />
-      <TypingIndicator typingUsers={twentyUsers} />
-      <TypingIndicator typingUsers={oneTypingUsers} typingString={' is composing a message...'} />
-    </>
-  );
-};
+import { TypingIndicator, CommunicationParticipant } from '@azure/communication-react';
+import React from 'react';
+
+export const TypingIndicatorSnippet: () => JSX.Element = () => {
+  const oneTypingUsers = [{ userId: '1', displayName: 'User1' }];
+  const twoTypingUsers = [
+    { userId: '1', displayName: 'User1' },
+    { userId: '2', displayName: 'User2' }
+  ];
+
+  const twentyUsers: CommunicationParticipant[] = [];
+  for (let idx = 0; idx < 20; idx++) {
+    twentyUsers.push({ userId: `${idx}`, displayName: `User${idx}` });
+  }
+
+  return (
+    <>
+      <TypingIndicator typingUsers={oneTypingUsers} />
+      <TypingIndicator typingUsers={twoTypingUsers} />
+      <TypingIndicator typingUsers={twentyUsers} />
+      <TypingIndicator typingUsers={oneTypingUsers} typingString={' is composing a message...'} />
+    </>
+  );
+};