// Jest Snapshot v1, https://goo.gl/fbAQLP

exports[`storybook snapshot tests Storyshots UI Components/Typing Indicator Typing Indicator 1`] = `
<div
  className="css-115 body-0"
  dir="ltr"
>
  <div
    className="css-115"
    data-uses-unhanded-props={true}
    dir="ltr"
  >
    <div
      style={
        Object {
          "alignItems": "center",
          "display": "flex",
          "height": "100vh",
          "justifyContent": "center",
        }
      }
    >
      <div
        className="ms-Stack css-109 css-1"
      >
        <div
          aria-label="User1, User2 are typing ..."
<<<<<<< HEAD
          className="css-54"
=======
          className="css-110"
>>>>>>> 68cd4c5b
          data-ui-id="typing-indicator"
          role="status"
        >
          <span
            className="css-2"
          >
            <span
              className="css-2"
            >
              User1
            </span>
            <span
              className="css-2"
            >
              , 
            </span>
            <span
              className="css-2"
            >
              User2
            </span>
          </span>
          <span
            className="css-2"
          >
             are typing ...
          </span>
        </div>
      </div>
    </div>
  </div>
</div>
`;<|MERGE_RESOLUTION|>--- conflicted
+++ resolved
@@ -25,11 +25,7 @@
       >
         <div
           aria-label="User1, User2 are typing ..."
-<<<<<<< HEAD
-          className="css-54"
-=======
           className="css-110"
->>>>>>> 68cd4c5b
           data-ui-id="typing-indicator"
           role="status"
         >
