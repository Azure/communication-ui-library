// © Microsoft Corporation. All rights reserved.
import { object, text, boolean } from '@storybook/addon-knobs';
import { Meta } from '@storybook/react/types-6-0';
<<<<<<< HEAD
import { TypingIndicator as TypingIndicatorComponent } from '@azure/communication-ui';
=======
import { TypingIndicator } from 'react-components';
>>>>>>> ff9617d9
import React from 'react';
import { getDocs } from './TypingIndicatorDocs';
import { COMPONENT_FOLDER_PREFIX } from '../constants';

// This must be the only named export from this module, and must be named to match the storybook path suffix.
// This ensures that storybook hoists the story instead of creating a folder with a single entry.
export const TypingIndicator: () => JSX.Element = () => {
  const typingUsers = object('Typing Users', [
    {
      userId: '1',
      displayName: 'User1'
    },
    {
      userId: '2',
      displayName: 'User2'
    }
  ]);
  const overrideTypingString = boolean('Override typing string?', false);
  const typingString = overrideTypingString ? text('Typing String', ' are typing away...') : undefined;
  return <TypingIndicatorComponent typingUsers={typingUsers} typingString={typingString} />;
};

export default {
  title: `${COMPONENT_FOLDER_PREFIX}/Typing Indicator`,
  component: TypingIndicatorComponent,
  parameters: {
    docs: {
      page: () => getDocs()
    }
  }
} as Meta;<|MERGE_RESOLUTION|>--- conflicted
+++ resolved
@@ -1,11 +1,7 @@
 // © Microsoft Corporation. All rights reserved.
 import { object, text, boolean } from '@storybook/addon-knobs';
 import { Meta } from '@storybook/react/types-6-0';
-<<<<<<< HEAD
-import { TypingIndicator as TypingIndicatorComponent } from '@azure/communication-ui';
-=======
-import { TypingIndicator } from 'react-components';
->>>>>>> ff9617d9
+import { TypingIndicator as TypingIndicatorComponent } from 'react-components';
 import React from 'react';
 import { getDocs } from './TypingIndicatorDocs';
 import { COMPONENT_FOLDER_PREFIX } from '../constants';
