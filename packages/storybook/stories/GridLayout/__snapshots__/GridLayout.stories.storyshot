--- conflicted
+++ resolved
@@ -91,11 +91,7 @@
               </div>
             </div>
             <div
-<<<<<<< HEAD
-              className="ms-Stack css-89 css-25"
-=======
               className="ms-Stack css-86 css-25"
->>>>>>> 2814fafd
             >
               <div
                 className="ms-StackItem css-26"
@@ -162,11 +158,7 @@
               </div>
             </div>
             <div
-<<<<<<< HEAD
-              className="ms-Stack css-89 css-25"
-=======
               className="ms-Stack css-86 css-25"
->>>>>>> 2814fafd
             >
               <div
                 className="ms-StackItem css-26"
@@ -233,11 +225,7 @@
               </div>
             </div>
             <div
-<<<<<<< HEAD
-              className="ms-Stack css-89 css-25"
-=======
               className="ms-Stack css-86 css-25"
->>>>>>> 2814fafd
             >
               <div
                 className="ms-StackItem css-26"
@@ -304,11 +292,7 @@
               </div>
             </div>
             <div
-<<<<<<< HEAD
-              className="ms-Stack css-89 css-25"
-=======
               className="ms-Stack css-86 css-25"
->>>>>>> 2814fafd
             >
               <div
                 className="ms-StackItem css-26"
