--- conflicted
+++ resolved
@@ -5,17 +5,10 @@
   EndCallButton,
   FluentThemeProvider,
   MicrophoneButton,
-<<<<<<< HEAD
-  ScreenShareButton,
-  optionsButtonProps
-} from '@azure/react-components';
-import { Stack, DefaultButton } from '@fluentui/react';
-=======
   OptionsButton,
   ScreenShareButton
-} from '@azure/communication-ui';
+} from '@azure/react-components';
 import { Stack } from '@fluentui/react';
->>>>>>> 6168a800
 
 export const ControlBarLayoutExample: () => JSX.Element = () => {
   return (
