--- conflicted
+++ resolved
@@ -1,20 +1,12 @@
-import React from 'react';
 import {
   CameraButton,
   ControlBar,
   EndCallButton,
   FluentThemeProvider,
   MicrophoneButton,
-<<<<<<< HEAD
-  ScreenShareButton,
-  optionsButtonProps
-} from '@azure/react-components';
-import { DefaultButton } from '@fluentui/react';
-=======
   OptionsButton,
   ScreenShareButton
-} from '@azure/communication-ui';
->>>>>>> 6168a800
+} from '@azure/react-components';
 
 export const ControlBarExample: () => JSX.Element = () => {
   return (
