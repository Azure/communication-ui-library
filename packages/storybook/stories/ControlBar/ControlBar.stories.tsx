--- conflicted
+++ resolved
@@ -7,12 +7,8 @@
   ControlBar as ControlBarComponent,
   EndCallButton,
   MicrophoneButton,
-<<<<<<< HEAD
-  OptionsButton,
   ParticipantsButton,
   ParticipantListProps,
-=======
->>>>>>> fb5f6776
   ScreenShareButton
 } from '@azure/communication-react';
 import { Canvas, Description, Heading, Props, Source, Title } from '@storybook/addon-docs/blocks';
@@ -47,7 +43,6 @@
   'floatingRight'
 ] as const;
 
-<<<<<<< HEAD
 const mockParticipants: CallParticipant[] = [
   {
     userId: 'user1',
@@ -84,35 +79,6 @@
   myUserId: 'user1'
 };
 
-const exampleOptionsMenuProps = {
-  items: [
-    {
-      key: '1',
-      name: 'Choose Camera',
-      iconProps: { iconName: 'LocationCircle' },
-      subMenuProps: {
-        items: [
-          { key: 'camera1', text: 'Full HD Webcam', title: 'Full HD Webcam', canCheck: true, isChecked: true },
-          { key: 'camera2', text: 'Macbook Pro Webcam', title: 'Macbook Pro Webcam' }
-        ]
-      }
-    },
-    {
-      key: '2',
-      name: 'Choose Microphone',
-      iconProps: { iconName: 'LocationCircle' },
-      subMenuProps: {
-        items: [
-          { key: 'mic1', text: 'Realtek HD Audio', title: 'Realtek HD Audio' },
-          { key: 'mic2', text: 'Macbook Pro Mic', title: 'Macbook Pro Mic', canCheck: true, isChecked: true }
-        ]
-      }
-    }
-  ]
-};
-
-=======
->>>>>>> fb5f6776
 const importStatement = `
 import { FluentThemeProvider, ControlBar } from '@azure/communication-react';
 import { DefaultButton } from '@fluentui/react';
@@ -228,17 +194,13 @@
         <CameraButton showLabel={showLabels} checked={toggleButtons} />
         <MicrophoneButton showLabel={showLabels} checked={toggleButtons} />
         <ScreenShareButton showLabel={showLabels} checked={toggleButtons} />
-<<<<<<< HEAD
         <ParticipantsButton
           showLabel={showLabels}
           participantListProps={mockParticipantsProps}
           callInvitationURL={'URL to copy'}
           onMuteAll={onMuteAll}
         />
-        <OptionsButton showLabel={showLabels} menuProps={exampleOptionsMenuProps} />
-=======
         <OptionsButtonWithKnobs showLabel={showLabels} />
->>>>>>> fb5f6776
         <EndCallButton showLabel={showLabels} />
       </ControlBarComponent>
     </div>
