// Jest Snapshot v1, https://goo.gl/fbAQLP

exports[`storybook snapshot tests Storyshots UI Components/Participant List Participant List 1`] = `
<div
  className="css-118 css-stub-classname"
  dir="ltr"
>
  <div
    className="css-118"
    data-uses-unhanded-props={true}
    dir="ltr"
  >
    <div
      style={
        Object {
          "alignItems": "center",
          "display": "flex",
          "height": "100vh",
          "justifyContent": "center",
        }
      }
    >
      <div
        className="ms-Stack css-stub-classname"
      >
        <div
          className="ms-Stack css-stub-classname"
          data-ui-id="participant-list"
        >
          <div
            className="css-stub-classname"
            data-is-focusable={true}
            onClick={[Function]}
            onMouseEnter={[Function]}
            onMouseLeave={[Function]}
            role="menuitem"
          >
            <div
              className="ms-Stack css-stub-classname"
            >
              <div
                className="ms-Persona ms-Persona--size32 css-stub-classname"
              >
                <div
                  className="ms-Persona-coin ms-Persona--size32 css-stub-classname"
                  role="presentation"
                >
                  <div
                    className="ms-Persona-imageArea css-stub-classname"
                    role="presentation"
                  >
                    <div
                      aria-hidden="true"
                      className="ms-Persona-initials css-stub-classname"
                    >
                      <span>
                        R
                      </span>
                    </div>
                  </div>
                </div>
                <div
                  className="ms-Persona-details css-stub-classname"
                >
                  <div
                    className="ms-Persona-primaryText css-stub-classname"
                    dir="auto"
                  >
                    <div
                      className="ms-TooltipHost css-stub-classname"
                      onBlurCapture={[Function]}
                      onFocusCapture={[Function]}
                      onKeyDown={[Function]}
                      onMouseEnter={[Function]}
                      onMouseLeave={[Function]}
                    >
                      Rick
                    </div>
                  </div>
                  <div
                    className="ms-Persona-secondaryText css-stub-classname"
                    dir="auto"
                  />
                  <div
                    className="ms-Persona-tertiaryText css-stub-classname"
                    dir="auto"
                  />
                  <div
                    className="ms-Persona-optionalText css-stub-classname"
                    dir="auto"
                  />
                </div>
              </div>
              <div
                className="ms-Stack css-stub-classname"
              />
            </div>
            <div
              className="ms-Stack css-stub-classname"
              data-ui-id="participant-item-menu-button"
              title="More Options"
            >
              <i
                aria-hidden={true}
                className="css-stub-classname"
                data-icon-name="ParticipantItemOptions"
              >
                <span
                  aria-hidden={true}
                  className="root-span"
                >
                  <svg
                    className="svg"
                    fill="currentColor"
                    height={20}
                    viewBox="0 0 20 20"
                    width={20}
                    xmlns="http://www.w3.org/2000/svg"
                  >
                    <path
                      d="M6.25 10a1.25 1.25 0 11-2.5 0 1.25 1.25 0 012.5 0z"
                    />
                    <path
                      d="M11.25 10a1.25 1.25 0 11-2.5 0 1.25 1.25 0 012.5 0z"
                    />
                    <path
                      d="M15 11.25a1.25 1.25 0 100-2.5 1.25 1.25 0 000 2.5z"
                    />
                  </svg>
                </span>
              </i>
            </div>
            <span
              className="ms-layer"
            >
              <div
                className="ms-Fabric ms-Layer-content css-stub-classname"
                onBlur={[Function]}
                onChange={[Function]}
                onClick={[Function]}
                onContextMenu={[Function]}
                onDoubleClick={[Function]}
                onDrag={[Function]}
                onDragEnd={[Function]}
                onDragEnter={[Function]}
                onDragExit={[Function]}
                onDragLeave={[Function]}
                onDragOver={[Function]}
                onDragStart={[Function]}
                onDrop={[Function]}
                onFocus={[Function]}
                onInput={[Function]}
                onKeyDown={[Function]}
                onKeyPress={[Function]}
                onKeyUp={[Function]}
                onMouseDown={[Function]}
                onMouseEnter={[Function]}
                onMouseLeave={[Function]}
                onMouseMove={[Function]}
                onMouseOut={[Function]}
                onMouseOver={[Function]}
                onMouseUp={[Function]}
                onSubmit={[Function]}
                onTouchCancel={[Function]}
                onTouchEnd={[Function]}
                onTouchMove={[Function]}
                onTouchStart={[Function]}
              >
                <div
                  className="ms-Callout-container css-stub-classname"
                  style={
                    Object {
                      "visibility": "hidden",
                    }
                  }
                >
                  <div
                    className="ms-Callout ms-ContextualMenu-Callout css-stub-classname"
                    hidden={true}
                    onScroll={[Function]}
                    style={
                      Object {
                        "filter": "opacity(0)",
                        "opacity": 0,
                        "pointerEvents": "none",
                      }
                    }
                    tabIndex={-1}
                  >
                    <div
                      className="ms-Callout-main css-stub-classname"
                      onKeyDown={[Function]}
                      onMouseDown={[Function]}
                      onMouseUp={[Function]}
                      onScroll={[Function]}
                      style={
                        Object {
                          "maxHeight": undefined,
                          "outline": "none",
                          "overflowY": undefined,
                        }
                      }
                    >
                      <div
                        className="ms-ContextualMenu-container css-stub-classname"
                        onFocusCapture={[Function]}
                        onKeyDown={[Function]}
                        onKeyUp={[Function]}
                        role="menu"
                        tabIndex={-1}
                      >
                        <div
<<<<<<< HEAD
                          className="ms-FocusZone css-15 ms-ContextualMenu is-open root-28"
                          data-focuszone-id="FocusZone11"
=======
                          className="ms-FocusZone css-stub-classname ms-ContextualMenu is-open css-stub-classname"
                          data-focuszone-id="FocusZone169"
>>>>>>> bbecb68d
                          onFocus={[Function]}
                          onKeyDown={[Function]}
                          onMouseDownCapture={[Function]}
                        >
                          <ul
                            className="ms-ContextualMenu-list is-open css-stub-classname"
                            onKeyDown={[Function]}
                            onKeyUp={[Function]}
                            role="presentation"
                          >
                            <li
                              className="ms-ContextualMenu-item css-stub-classname"
                              role="presentation"
                            >
                              <button
                                aria-disabled={false}
                                aria-posinset={1}
                                aria-setsize={1}
                                className="ms-ContextualMenu-link css-stub-classname"
                                data-ui-id="participant-list-remove-participant-button"
                                onClick={[Function]}
                                onMouseDown={[Function]}
                                onMouseEnter={[Function]}
                                onMouseLeave={[Function]}
                                onMouseMove={[Function]}
                                role="menuitem"
                              >
                                <div
                                  className="ms-ContextualMenu-linkContent css-stub-classname"
                                >
                                  <span
                                    className="ms-ContextualMenu-itemText css-stub-classname"
                                  >
                                    Remove
                                  </span>
                                </div>
                              </button>
                            </li>
                          </ul>
                        </div>
                      </div>
                    </div>
                  </div>
                </div>
              </div>
            </span>
          </div>
          <div
            className="css-stub-classname"
            data-is-focusable={true}
            onClick={[Function]}
            onMouseEnter={[Function]}
            onMouseLeave={[Function]}
            role="menuitem"
          >
            <div
              className="ms-Stack css-stub-classname"
            >
              <div
                className="ms-Persona ms-Persona--size32 css-stub-classname"
              >
                <div
                  className="ms-Persona-coin ms-Persona--size32 css-stub-classname"
                  role="presentation"
                >
                  <div
                    className="ms-Persona-imageArea css-stub-classname"
                    role="presentation"
                  >
                    <div
                      aria-hidden="true"
                      className="ms-Persona-initials css-stub-classname"
                    >
                      <span>
                        D
                      </span>
                    </div>
                  </div>
                </div>
                <div
                  className="ms-Persona-details css-stub-classname"
                >
                  <div
                    className="ms-Persona-primaryText css-stub-classname"
                    dir="auto"
                  >
                    <div
                      className="ms-TooltipHost css-stub-classname"
                      onBlurCapture={[Function]}
                      onFocusCapture={[Function]}
                      onKeyDown={[Function]}
                      onMouseEnter={[Function]}
                      onMouseLeave={[Function]}
                    >
                      Daryl
                    </div>
                  </div>
                  <div
                    className="ms-Persona-secondaryText css-stub-classname"
                    dir="auto"
                  />
                  <div
                    className="ms-Persona-tertiaryText css-stub-classname"
                    dir="auto"
                  />
                  <div
                    className="ms-Persona-optionalText css-stub-classname"
                    dir="auto"
                  />
                </div>
              </div>
              <div
                className="ms-Stack css-stub-classname"
              />
            </div>
            <div
              className="ms-Stack css-stub-classname"
              data-ui-id="participant-item-menu-button"
              title="More Options"
            >
              <i
                aria-hidden={true}
                className="css-stub-classname"
                data-icon-name="ParticipantItemOptions"
              >
                <span
                  aria-hidden={true}
                  className="root-span"
                >
                  <svg
                    className="svg"
                    fill="currentColor"
                    height={20}
                    viewBox="0 0 20 20"
                    width={20}
                    xmlns="http://www.w3.org/2000/svg"
                  >
                    <path
                      d="M6.25 10a1.25 1.25 0 11-2.5 0 1.25 1.25 0 012.5 0z"
                    />
                    <path
                      d="M11.25 10a1.25 1.25 0 11-2.5 0 1.25 1.25 0 012.5 0z"
                    />
                    <path
                      d="M15 11.25a1.25 1.25 0 100-2.5 1.25 1.25 0 000 2.5z"
                    />
                  </svg>
                </span>
              </i>
            </div>
            <span
              className="ms-layer"
            >
              <div
                className="ms-Fabric ms-Layer-content css-stub-classname"
                onBlur={[Function]}
                onChange={[Function]}
                onClick={[Function]}
                onContextMenu={[Function]}
                onDoubleClick={[Function]}
                onDrag={[Function]}
                onDragEnd={[Function]}
                onDragEnter={[Function]}
                onDragExit={[Function]}
                onDragLeave={[Function]}
                onDragOver={[Function]}
                onDragStart={[Function]}
                onDrop={[Function]}
                onFocus={[Function]}
                onInput={[Function]}
                onKeyDown={[Function]}
                onKeyPress={[Function]}
                onKeyUp={[Function]}
                onMouseDown={[Function]}
                onMouseEnter={[Function]}
                onMouseLeave={[Function]}
                onMouseMove={[Function]}
                onMouseOut={[Function]}
                onMouseOver={[Function]}
                onMouseUp={[Function]}
                onSubmit={[Function]}
                onTouchCancel={[Function]}
                onTouchEnd={[Function]}
                onTouchMove={[Function]}
                onTouchStart={[Function]}
              >
                <div
                  className="ms-Callout-container css-stub-classname"
                  style={
                    Object {
                      "visibility": "hidden",
                    }
                  }
                >
                  <div
                    className="ms-Callout ms-ContextualMenu-Callout css-stub-classname"
                    hidden={true}
                    onScroll={[Function]}
                    style={
                      Object {
                        "filter": "opacity(0)",
                        "opacity": 0,
                        "pointerEvents": "none",
                      }
                    }
                    tabIndex={-1}
                  >
                    <div
                      className="ms-Callout-main css-stub-classname"
                      onKeyDown={[Function]}
                      onMouseDown={[Function]}
                      onMouseUp={[Function]}
                      onScroll={[Function]}
                      style={
                        Object {
                          "maxHeight": undefined,
                          "outline": "none",
                          "overflowY": undefined,
                        }
                      }
                    >
                      <div
                        className="ms-ContextualMenu-container css-stub-classname"
                        onFocusCapture={[Function]}
                        onKeyDown={[Function]}
                        onKeyUp={[Function]}
                        role="menu"
                        tabIndex={-1}
                      >
                        <div
<<<<<<< HEAD
                          className="ms-FocusZone css-15 ms-ContextualMenu is-open root-28"
                          data-focuszone-id="FocusZone12"
=======
                          className="ms-FocusZone css-stub-classname ms-ContextualMenu is-open css-stub-classname"
                          data-focuszone-id="FocusZone170"
>>>>>>> bbecb68d
                          onFocus={[Function]}
                          onKeyDown={[Function]}
                          onMouseDownCapture={[Function]}
                        >
                          <ul
                            className="ms-ContextualMenu-list is-open css-stub-classname"
                            onKeyDown={[Function]}
                            onKeyUp={[Function]}
                            role="presentation"
                          >
                            <li
                              className="ms-ContextualMenu-item css-stub-classname"
                              role="presentation"
                            >
                              <button
                                aria-disabled={false}
                                aria-posinset={1}
                                aria-setsize={1}
                                className="ms-ContextualMenu-link css-stub-classname"
                                data-ui-id="participant-list-remove-participant-button"
                                onClick={[Function]}
                                onMouseDown={[Function]}
                                onMouseEnter={[Function]}
                                onMouseLeave={[Function]}
                                onMouseMove={[Function]}
                                role="menuitem"
                              >
                                <div
                                  className="ms-ContextualMenu-linkContent css-stub-classname"
                                >
                                  <span
                                    className="ms-ContextualMenu-itemText css-stub-classname"
                                  >
                                    Remove
                                  </span>
                                </div>
                              </button>
                            </li>
                          </ul>
                        </div>
                      </div>
                    </div>
                  </div>
                </div>
              </div>
            </span>
          </div>
          <div
            className="css-stub-classname"
            data-is-focusable={true}
            onClick={[Function]}
            onMouseEnter={[Function]}
            onMouseLeave={[Function]}
            role="menuitem"
          >
            <div
              className="ms-Stack css-stub-classname"
            >
              <div
                className="ms-Persona ms-Persona--size32 ms-Persona--away css-stub-classname"
              >
                <div
                  className="ms-Persona-coin ms-Persona--size32 css-stub-classname"
                  role="presentation"
                >
                  <div
                    className="ms-Persona-imageArea css-stub-classname"
                    role="presentation"
                  >
                    <div
                      aria-hidden="true"
                      className="ms-Persona-initials css-stub-classname"
                    >
                      <span>
                        M
                      </span>
                    </div>
                    <div
                      className="ms-Persona-presence css-stub-classname"
                      role="presentation"
                    />
                  </div>
                </div>
                <div
                  className="ms-Persona-details css-stub-classname"
                >
                  <div
                    className="ms-Persona-primaryText css-stub-classname"
                    dir="auto"
                  >
                    <div
                      className="ms-TooltipHost css-stub-classname"
                      onBlurCapture={[Function]}
                      onFocusCapture={[Function]}
                      onKeyDown={[Function]}
                      onMouseEnter={[Function]}
                      onMouseLeave={[Function]}
                    >
                      Michonne
                    </div>
                  </div>
                  <div
                    className="ms-Persona-secondaryText css-stub-classname"
                    dir="auto"
                  />
                  <div
                    className="ms-Persona-tertiaryText css-stub-classname"
                    dir="auto"
                  />
                  <div
                    className="ms-Persona-optionalText css-stub-classname"
                    dir="auto"
                  />
                </div>
              </div>
              <div
                className="ms-Stack css-stub-classname"
              />
            </div>
            <div
              className="ms-Stack css-stub-classname"
              data-ui-id="participant-item-menu-button"
              title="More Options"
            >
              <i
                aria-hidden={true}
                className="css-stub-classname"
                data-icon-name="ParticipantItemOptions"
              >
                <span
                  aria-hidden={true}
                  className="root-span"
                >
                  <svg
                    className="svg"
                    fill="currentColor"
                    height={20}
                    viewBox="0 0 20 20"
                    width={20}
                    xmlns="http://www.w3.org/2000/svg"
                  >
                    <path
                      d="M6.25 10a1.25 1.25 0 11-2.5 0 1.25 1.25 0 012.5 0z"
                    />
                    <path
                      d="M11.25 10a1.25 1.25 0 11-2.5 0 1.25 1.25 0 012.5 0z"
                    />
                    <path
                      d="M15 11.25a1.25 1.25 0 100-2.5 1.25 1.25 0 000 2.5z"
                    />
                  </svg>
                </span>
              </i>
            </div>
            <span
              className="ms-layer"
            >
              <div
                className="ms-Fabric ms-Layer-content css-stub-classname"
                onBlur={[Function]}
                onChange={[Function]}
                onClick={[Function]}
                onContextMenu={[Function]}
                onDoubleClick={[Function]}
                onDrag={[Function]}
                onDragEnd={[Function]}
                onDragEnter={[Function]}
                onDragExit={[Function]}
                onDragLeave={[Function]}
                onDragOver={[Function]}
                onDragStart={[Function]}
                onDrop={[Function]}
                onFocus={[Function]}
                onInput={[Function]}
                onKeyDown={[Function]}
                onKeyPress={[Function]}
                onKeyUp={[Function]}
                onMouseDown={[Function]}
                onMouseEnter={[Function]}
                onMouseLeave={[Function]}
                onMouseMove={[Function]}
                onMouseOut={[Function]}
                onMouseOver={[Function]}
                onMouseUp={[Function]}
                onSubmit={[Function]}
                onTouchCancel={[Function]}
                onTouchEnd={[Function]}
                onTouchMove={[Function]}
                onTouchStart={[Function]}
              >
                <div
                  className="ms-Callout-container css-stub-classname"
                  style={
                    Object {
                      "visibility": "hidden",
                    }
                  }
                >
                  <div
                    className="ms-Callout ms-ContextualMenu-Callout css-stub-classname"
                    hidden={true}
                    onScroll={[Function]}
                    style={
                      Object {
                        "filter": "opacity(0)",
                        "opacity": 0,
                        "pointerEvents": "none",
                      }
                    }
                    tabIndex={-1}
                  >
                    <div
                      className="ms-Callout-main css-stub-classname"
                      onKeyDown={[Function]}
                      onMouseDown={[Function]}
                      onMouseUp={[Function]}
                      onScroll={[Function]}
                      style={
                        Object {
                          "maxHeight": undefined,
                          "outline": "none",
                          "overflowY": undefined,
                        }
                      }
                    >
                      <div
                        className="ms-ContextualMenu-container css-stub-classname"
                        onFocusCapture={[Function]}
                        onKeyDown={[Function]}
                        onKeyUp={[Function]}
                        role="menu"
                        tabIndex={-1}
                      >
                        <div
<<<<<<< HEAD
                          className="ms-FocusZone css-15 ms-ContextualMenu is-open root-28"
                          data-focuszone-id="FocusZone13"
=======
                          className="ms-FocusZone css-stub-classname ms-ContextualMenu is-open css-stub-classname"
                          data-focuszone-id="FocusZone171"
>>>>>>> bbecb68d
                          onFocus={[Function]}
                          onKeyDown={[Function]}
                          onMouseDownCapture={[Function]}
                        >
                          <ul
                            className="ms-ContextualMenu-list is-open css-stub-classname"
                            onKeyDown={[Function]}
                            onKeyUp={[Function]}
                            role="presentation"
                          >
                            <li
                              className="ms-ContextualMenu-item css-stub-classname"
                              role="presentation"
                            >
                              <button
                                aria-disabled={false}
                                aria-posinset={1}
                                aria-setsize={1}
                                className="ms-ContextualMenu-link css-stub-classname"
                                data-ui-id="participant-list-remove-participant-button"
                                onClick={[Function]}
                                onMouseDown={[Function]}
                                onMouseEnter={[Function]}
                                onMouseLeave={[Function]}
                                onMouseMove={[Function]}
                                role="menuitem"
                              >
                                <div
                                  className="ms-ContextualMenu-linkContent css-stub-classname"
                                >
                                  <span
                                    className="ms-ContextualMenu-itemText css-stub-classname"
                                  >
                                    Remove
                                  </span>
                                </div>
                              </button>
                            </li>
                          </ul>
                        </div>
                      </div>
                    </div>
                  </div>
                </div>
              </div>
            </span>
          </div>
          <div
            className="css-stub-classname"
            data-is-focusable={true}
            onClick={[Function]}
            onMouseEnter={[Function]}
            onMouseLeave={[Function]}
            role="menuitem"
          >
            <div
              className="ms-Stack css-stub-classname"
            >
              <div
                className="ms-Persona ms-Persona--size32 ms-Persona--online css-stub-classname"
              >
                <div
                  className="ms-Persona-coin ms-Persona--size32 css-stub-classname"
                  role="presentation"
                >
                  <div
                    className="ms-Persona-imageArea css-stub-classname"
                    role="presentation"
                  >
                    <div
                      aria-hidden="true"
                      className="ms-Persona-initials css-stub-classname"
                    >
                      <span>
                        Y
                      </span>
                    </div>
                    <div
                      className="ms-Persona-presence css-stub-classname"
                      role="presentation"
                    />
                  </div>
                </div>
                <div
                  className="ms-Persona-details css-stub-classname"
                >
                  <div
                    className="ms-Persona-primaryText css-stub-classname"
                    dir="auto"
                  >
                    <div
                      className="ms-TooltipHost css-stub-classname"
                      onBlurCapture={[Function]}
                      onFocusCapture={[Function]}
                      onKeyDown={[Function]}
                      onMouseEnter={[Function]}
                      onMouseLeave={[Function]}
                    >
                      You
                    </div>
                  </div>
                  <div
                    className="ms-Persona-secondaryText css-stub-classname"
                    dir="auto"
                  />
                  <div
                    className="ms-Persona-tertiaryText css-stub-classname"
                    dir="auto"
                  />
                  <div
                    className="ms-Persona-optionalText css-stub-classname"
                    dir="auto"
                  />
                </div>
              </div>
              <span
                className="css-stub-classname"
              >
                (you)
              </span>
              <div
                className="ms-Stack css-stub-classname"
              />
            </div>
          </div>
        </div>
      </div>
    </div>
  </div>
</div>
`;<|MERGE_RESOLUTION|>--- conflicted
+++ resolved
@@ -210,13 +210,8 @@
                         tabIndex={-1}
                       >
                         <div
-<<<<<<< HEAD
                           className="ms-FocusZone css-15 ms-ContextualMenu is-open root-28"
                           data-focuszone-id="FocusZone11"
-=======
-                          className="ms-FocusZone css-stub-classname ms-ContextualMenu is-open css-stub-classname"
-                          data-focuszone-id="FocusZone169"
->>>>>>> bbecb68d
                           onFocus={[Function]}
                           onKeyDown={[Function]}
                           onMouseDownCapture={[Function]}
@@ -447,13 +442,8 @@
                         tabIndex={-1}
                       >
                         <div
-<<<<<<< HEAD
                           className="ms-FocusZone css-15 ms-ContextualMenu is-open root-28"
                           data-focuszone-id="FocusZone12"
-=======
-                          className="ms-FocusZone css-stub-classname ms-ContextualMenu is-open css-stub-classname"
-                          data-focuszone-id="FocusZone170"
->>>>>>> bbecb68d
                           onFocus={[Function]}
                           onKeyDown={[Function]}
                           onMouseDownCapture={[Function]}
@@ -688,13 +678,8 @@
                         tabIndex={-1}
                       >
                         <div
-<<<<<<< HEAD
                           className="ms-FocusZone css-15 ms-ContextualMenu is-open root-28"
                           data-focuszone-id="FocusZone13"
-=======
-                          className="ms-FocusZone css-stub-classname ms-ContextualMenu is-open css-stub-classname"
-                          data-focuszone-id="FocusZone171"
->>>>>>> bbecb68d
                           onFocus={[Function]}
                           onKeyDown={[Function]}
                           onMouseDownCapture={[Function]}
