// Jest Snapshot v1, https://goo.gl/fbAQLP

exports[`storybook snapshot tests Storyshots UI Components/Participant List Participant List 1`] = `
<div
<<<<<<< HEAD
  className="css-61 body-0"
>
  <div
    className="css-61"
=======
  className="css-81 body-0"
>
  <div
    className="css-81"
>>>>>>> 2a18c788
    data-uses-unhanded-props={true}
    dir="ltr"
  >
    <div
      style={
        Object {
          "alignItems": "center",
          "display": "flex",
          "height": "100vh",
          "justifyContent": "center",
        }
      }
    >
      <div
        className="ms-Stack css-1"
      >
        <div
<<<<<<< HEAD
          className="ms-Stack css-78 css-1"
          data-ui-id="participant-list"
        >
          <div
            className="css-74"
=======
          className="ms-Stack css-76 css-1"
          data-ui-id="participant-list"
        >
          <div
            className="css-72"
>>>>>>> 2a18c788
            onMouseEnter={[Function]}
            onMouseLeave={[Function]}
          >
            <div
              className="ms-Persona ms-Persona--size32 ms-Persona--online root-6"
            >
              <div
                className="ms-Persona-coin ms-Persona--size32 coin-13"
                role="presentation"
              >
                <div
                  className="ms-Persona-imageArea imageArea-15"
                  role="presentation"
                >
                  <div
                    aria-hidden="true"
                    className="ms-Persona-initials initials-18"
                  >
                    <span>
                      R
                    </span>
                  </div>
                  <div
                    className="ms-Persona-presence presence-19"
                    role="presentation"
                  />
                </div>
              </div>
              <div
                className="ms-Persona-details details-7"
              >
                <div
                  className="ms-Persona-primaryText primaryText-8"
                  dir="auto"
                >
                  <div
                    className="ms-TooltipHost root-21"
                    onBlurCapture={[Function]}
                    onFocusCapture={[Function]}
                    onKeyDown={[Function]}
                    onMouseEnter={[Function]}
                    onMouseLeave={[Function]}
                  >
                    Rick
                  </div>
                </div>
                <div
                  className="ms-Persona-secondaryText secondaryText-9"
                  dir="auto"
                />
                <div
                  className="ms-Persona-tertiaryText tertiaryText-10"
                  dir="auto"
                />
                <div
                  className="ms-Persona-optionalText optionalText-11"
                  dir="auto"
                />
              </div>
            </div>
            <div
<<<<<<< HEAD
              className="ms-Stack css-77 css-22"
=======
              className="ms-Stack css-75 css-22"
>>>>>>> 2a18c788
            >
              <span
                className="ms-layer"
              >
                <div
                  className="ms-Fabric ms-Layer-content content-49"
                  onBlur={[Function]}
                  onChange={[Function]}
                  onClick={[Function]}
                  onContextMenu={[Function]}
                  onDoubleClick={[Function]}
                  onDrag={[Function]}
                  onDragEnd={[Function]}
                  onDragEnter={[Function]}
                  onDragExit={[Function]}
                  onDragLeave={[Function]}
                  onDragOver={[Function]}
                  onDragStart={[Function]}
                  onDrop={[Function]}
                  onFocus={[Function]}
                  onInput={[Function]}
                  onKeyDown={[Function]}
                  onKeyPress={[Function]}
                  onKeyUp={[Function]}
                  onMouseDown={[Function]}
                  onMouseEnter={[Function]}
                  onMouseLeave={[Function]}
                  onMouseMove={[Function]}
                  onMouseOut={[Function]}
                  onMouseOver={[Function]}
                  onMouseUp={[Function]}
                  onSubmit={[Function]}
                  onTouchCancel={[Function]}
                  onTouchEnd={[Function]}
                  onTouchMove={[Function]}
                  onTouchStart={[Function]}
                >
                  <div
                    className="ms-Callout-container container-51"
                    style={
                      Object {
                        "visibility": "hidden",
                      }
                    }
                  >
                    <div
                      className="ms-Callout ms-ContextualMenu-Callout root-52"
                      hidden={true}
                      onScroll={[Function]}
                      style={
                        Object {
                          "filter": "opacity(0)",
                          "opacity": 0,
                          "pointerEvents": "none",
                        }
                      }
                      tabIndex={-1}
                    >
                      <div
                        className="ms-Callout-main calloutMain-55"
                        onKeyDown={[Function]}
                        onMouseDown={[Function]}
                        onMouseUp={[Function]}
                        onScroll={[Function]}
                        style={
                          Object {
                            "maxHeight": undefined,
                            "outline": "none",
                            "overflowY": undefined,
                          }
                        }
                      >
                        <div
                          className="ms-ContextualMenu-container container-24"
                          onFocusCapture={[Function]}
                          onKeyDown={[Function]}
                          onKeyUp={[Function]}
                          role="menu"
                          tabIndex={-1}
                        >
                          <div
                            className="ms-FocusZone css-52 ms-ContextualMenu is-open root-23"
                            data-focuszone-id="FocusZone11"
                            onFocus={[Function]}
                            onKeyDown={[Function]}
                            onMouseDownCapture={[Function]}
                          >
                            <ul
                              className="ms-ContextualMenu-list is-open list-25"
                              onKeyDown={[Function]}
                              onKeyUp={[Function]}
                              role="presentation"
                            >
                              <li
                                className="ms-ContextualMenu-item item-28"
                                role="presentation"
                              >
                                <button
                                  aria-disabled={false}
                                  aria-posinset={1}
                                  aria-setsize={1}
                                  className="ms-ContextualMenu-link root-30"
                                  onClick={[Function]}
                                  onMouseDown={[Function]}
                                  onMouseEnter={[Function]}
                                  onMouseLeave={[Function]}
                                  onMouseMove={[Function]}
                                  role="menuitem"
                                >
                                  <div
                                    className="ms-ContextualMenu-linkContent linkContent-34"
                                  >
                                    <span
                                      className="ms-ContextualMenu-itemText label-40"
                                    >
                                      Remove
                                    </span>
                                  </div>
                                </button>
                              </li>
                            </ul>
                          </div>
                        </div>
                      </div>
                    </div>
                  </div>
                </div>
              </span>
            </div>
          </div>
          <div
<<<<<<< HEAD
            className="css-74"
=======
            className="css-72"
>>>>>>> 2a18c788
            onMouseEnter={[Function]}
            onMouseLeave={[Function]}
          >
            <div
              className="ms-Persona ms-Persona--size32 ms-Persona--online root-6"
            >
              <div
                className="ms-Persona-coin ms-Persona--size32 coin-13"
                role="presentation"
              >
                <div
                  className="ms-Persona-imageArea imageArea-15"
                  role="presentation"
                >
                  <div
                    aria-hidden="true"
                    className="ms-Persona-initials initials-46"
                  >
                    <span>
                      D
                    </span>
                  </div>
                  <div
                    className="ms-Persona-presence presence-19"
                    role="presentation"
                  />
                </div>
              </div>
              <div
                className="ms-Persona-details details-7"
              >
                <div
                  className="ms-Persona-primaryText primaryText-8"
                  dir="auto"
                >
                  <div
                    className="ms-TooltipHost root-21"
                    onBlurCapture={[Function]}
                    onFocusCapture={[Function]}
                    onKeyDown={[Function]}
                    onMouseEnter={[Function]}
                    onMouseLeave={[Function]}
                  >
                    Daryl
                  </div>
                </div>
                <div
                  className="ms-Persona-secondaryText secondaryText-9"
                  dir="auto"
                />
                <div
                  className="ms-Persona-tertiaryText tertiaryText-10"
                  dir="auto"
                />
                <div
                  className="ms-Persona-optionalText optionalText-11"
                  dir="auto"
                />
              </div>
            </div>
            <div
<<<<<<< HEAD
              className="ms-Stack css-77 css-22"
=======
              className="ms-Stack css-75 css-22"
>>>>>>> 2a18c788
            >
              <span
                className="ms-layer"
              >
                <div
                  className="ms-Fabric ms-Layer-content content-49"
                  onBlur={[Function]}
                  onChange={[Function]}
                  onClick={[Function]}
                  onContextMenu={[Function]}
                  onDoubleClick={[Function]}
                  onDrag={[Function]}
                  onDragEnd={[Function]}
                  onDragEnter={[Function]}
                  onDragExit={[Function]}
                  onDragLeave={[Function]}
                  onDragOver={[Function]}
                  onDragStart={[Function]}
                  onDrop={[Function]}
                  onFocus={[Function]}
                  onInput={[Function]}
                  onKeyDown={[Function]}
                  onKeyPress={[Function]}
                  onKeyUp={[Function]}
                  onMouseDown={[Function]}
                  onMouseEnter={[Function]}
                  onMouseLeave={[Function]}
                  onMouseMove={[Function]}
                  onMouseOut={[Function]}
                  onMouseOver={[Function]}
                  onMouseUp={[Function]}
                  onSubmit={[Function]}
                  onTouchCancel={[Function]}
                  onTouchEnd={[Function]}
                  onTouchMove={[Function]}
                  onTouchStart={[Function]}
                >
                  <div
                    className="ms-Callout-container container-51"
                    style={
                      Object {
                        "visibility": "hidden",
                      }
                    }
                  >
                    <div
                      className="ms-Callout ms-ContextualMenu-Callout root-52"
                      hidden={true}
                      onScroll={[Function]}
                      style={
                        Object {
                          "filter": "opacity(0)",
                          "opacity": 0,
                          "pointerEvents": "none",
                        }
                      }
                      tabIndex={-1}
                    >
                      <div
                        className="ms-Callout-main calloutMain-55"
                        onKeyDown={[Function]}
                        onMouseDown={[Function]}
                        onMouseUp={[Function]}
                        onScroll={[Function]}
                        style={
                          Object {
                            "maxHeight": undefined,
                            "outline": "none",
                            "overflowY": undefined,
                          }
                        }
                      >
                        <div
                          className="ms-ContextualMenu-container container-24"
                          onFocusCapture={[Function]}
                          onKeyDown={[Function]}
                          onKeyUp={[Function]}
                          role="menu"
                          tabIndex={-1}
                        >
                          <div
                            className="ms-FocusZone css-52 ms-ContextualMenu is-open root-23"
                            data-focuszone-id="FocusZone12"
                            onFocus={[Function]}
                            onKeyDown={[Function]}
                            onMouseDownCapture={[Function]}
                          >
                            <ul
                              className="ms-ContextualMenu-list is-open list-25"
                              onKeyDown={[Function]}
                              onKeyUp={[Function]}
                              role="presentation"
                            >
                              <li
                                className="ms-ContextualMenu-item item-28"
                                role="presentation"
                              >
                                <button
                                  aria-disabled={false}
                                  aria-posinset={1}
                                  aria-setsize={1}
                                  className="ms-ContextualMenu-link root-30"
                                  onClick={[Function]}
                                  onMouseDown={[Function]}
                                  onMouseEnter={[Function]}
                                  onMouseLeave={[Function]}
                                  onMouseMove={[Function]}
                                  role="menuitem"
                                >
                                  <div
                                    className="ms-ContextualMenu-linkContent linkContent-34"
                                  >
                                    <span
                                      className="ms-ContextualMenu-itemText label-40"
                                    >
                                      Remove
                                    </span>
                                  </div>
                                </button>
                              </li>
                            </ul>
                          </div>
                        </div>
                      </div>
                    </div>
                  </div>
                </div>
              </span>
            </div>
          </div>
          <div
<<<<<<< HEAD
            className="css-74"
=======
            className="css-72"
>>>>>>> 2a18c788
            onMouseEnter={[Function]}
            onMouseLeave={[Function]}
          >
            <div
              className="ms-Persona ms-Persona--size32 ms-Persona--online root-6"
            >
              <div
                className="ms-Persona-coin ms-Persona--size32 coin-13"
                role="presentation"
              >
                <div
                  className="ms-Persona-imageArea imageArea-15"
                  role="presentation"
                >
                  <div
                    aria-hidden="true"
                    className="ms-Persona-initials initials-47"
                  >
                    <span>
                      M
                    </span>
                  </div>
                  <div
                    className="ms-Persona-presence presence-19"
                    role="presentation"
                  />
                </div>
              </div>
              <div
                className="ms-Persona-details details-7"
              >
                <div
                  className="ms-Persona-primaryText primaryText-8"
                  dir="auto"
                >
                  <div
                    className="ms-TooltipHost root-21"
                    onBlurCapture={[Function]}
                    onFocusCapture={[Function]}
                    onKeyDown={[Function]}
                    onMouseEnter={[Function]}
                    onMouseLeave={[Function]}
                  >
                    Michonne
                  </div>
                </div>
                <div
                  className="ms-Persona-secondaryText secondaryText-9"
                  dir="auto"
                />
                <div
                  className="ms-Persona-tertiaryText tertiaryText-10"
                  dir="auto"
                />
                <div
                  className="ms-Persona-optionalText optionalText-11"
                  dir="auto"
                />
              </div>
            </div>
            <div
<<<<<<< HEAD
              className="ms-Stack css-77 css-22"
=======
              className="ms-Stack css-75 css-22"
>>>>>>> 2a18c788
            >
              <span
                className="ms-layer"
              >
                <div
                  className="ms-Fabric ms-Layer-content content-49"
                  onBlur={[Function]}
                  onChange={[Function]}
                  onClick={[Function]}
                  onContextMenu={[Function]}
                  onDoubleClick={[Function]}
                  onDrag={[Function]}
                  onDragEnd={[Function]}
                  onDragEnter={[Function]}
                  onDragExit={[Function]}
                  onDragLeave={[Function]}
                  onDragOver={[Function]}
                  onDragStart={[Function]}
                  onDrop={[Function]}
                  onFocus={[Function]}
                  onInput={[Function]}
                  onKeyDown={[Function]}
                  onKeyPress={[Function]}
                  onKeyUp={[Function]}
                  onMouseDown={[Function]}
                  onMouseEnter={[Function]}
                  onMouseLeave={[Function]}
                  onMouseMove={[Function]}
                  onMouseOut={[Function]}
                  onMouseOver={[Function]}
                  onMouseUp={[Function]}
                  onSubmit={[Function]}
                  onTouchCancel={[Function]}
                  onTouchEnd={[Function]}
                  onTouchMove={[Function]}
                  onTouchStart={[Function]}
                >
                  <div
                    className="ms-Callout-container container-51"
                    style={
                      Object {
                        "visibility": "hidden",
                      }
                    }
                  >
                    <div
                      className="ms-Callout ms-ContextualMenu-Callout root-52"
                      hidden={true}
                      onScroll={[Function]}
                      style={
                        Object {
                          "filter": "opacity(0)",
                          "opacity": 0,
                          "pointerEvents": "none",
                        }
                      }
                      tabIndex={-1}
                    >
                      <div
                        className="ms-Callout-main calloutMain-55"
                        onKeyDown={[Function]}
                        onMouseDown={[Function]}
                        onMouseUp={[Function]}
                        onScroll={[Function]}
                        style={
                          Object {
                            "maxHeight": undefined,
                            "outline": "none",
                            "overflowY": undefined,
                          }
                        }
                      >
                        <div
                          className="ms-ContextualMenu-container container-24"
                          onFocusCapture={[Function]}
                          onKeyDown={[Function]}
                          onKeyUp={[Function]}
                          role="menu"
                          tabIndex={-1}
                        >
                          <div
                            className="ms-FocusZone css-52 ms-ContextualMenu is-open root-23"
                            data-focuszone-id="FocusZone13"
                            onFocus={[Function]}
                            onKeyDown={[Function]}
                            onMouseDownCapture={[Function]}
                          >
                            <ul
                              className="ms-ContextualMenu-list is-open list-25"
                              onKeyDown={[Function]}
                              onKeyUp={[Function]}
                              role="presentation"
                            >
                              <li
                                className="ms-ContextualMenu-item item-28"
                                role="presentation"
                              >
                                <button
                                  aria-disabled={false}
                                  aria-posinset={1}
                                  aria-setsize={1}
                                  className="ms-ContextualMenu-link root-30"
                                  onClick={[Function]}
                                  onMouseDown={[Function]}
                                  onMouseEnter={[Function]}
                                  onMouseLeave={[Function]}
                                  onMouseMove={[Function]}
                                  role="menuitem"
                                >
                                  <div
                                    className="ms-ContextualMenu-linkContent linkContent-34"
                                  >
                                    <span
                                      className="ms-ContextualMenu-itemText label-40"
                                    >
                                      Remove
                                    </span>
                                  </div>
                                </button>
                              </li>
                            </ul>
                          </div>
                        </div>
                      </div>
                    </div>
                  </div>
                </div>
              </span>
            </div>
          </div>
          <div
<<<<<<< HEAD
            className="css-74"
=======
            className="css-72"
>>>>>>> 2a18c788
            onMouseEnter={[Function]}
            onMouseLeave={[Function]}
          >
            <div
              className="ms-Persona ms-Persona--size32 ms-Persona--online root-6"
            >
              <div
                className="ms-Persona-coin ms-Persona--size32 coin-13"
                role="presentation"
              >
                <div
                  className="ms-Persona-imageArea imageArea-15"
                  role="presentation"
                >
                  <div
                    aria-hidden="true"
                    className="ms-Persona-initials initials-18"
                  >
                    <span>
                      Y
                    </span>
                  </div>
                  <div
                    className="ms-Persona-presence presence-19"
                    role="presentation"
                  />
                </div>
              </div>
              <div
                className="ms-Persona-details details-7"
              >
                <div
                  className="ms-Persona-primaryText primaryText-8"
                  dir="auto"
                >
                  <div
                    className="ms-TooltipHost root-21"
                    onBlurCapture={[Function]}
                    onFocusCapture={[Function]}
                    onKeyDown={[Function]}
                    onMouseEnter={[Function]}
                    onMouseLeave={[Function]}
                  >
                    You
                  </div>
                </div>
                <div
                  className="ms-Persona-secondaryText secondaryText-9"
                  dir="auto"
                />
                <div
                  className="ms-Persona-tertiaryText tertiaryText-10"
                  dir="auto"
                />
                <div
                  className="ms-Persona-optionalText optionalText-11"
                  dir="auto"
                />
              </div>
            </div>
            <div
              className="ms-Stack css-48"
            >
              (you)
            </div>
            <div
<<<<<<< HEAD
              className="ms-Stack css-77 css-22"
=======
              className="ms-Stack css-75 css-22"
>>>>>>> 2a18c788
            />
          </div>
        </div>
      </div>
    </div>
  </div>
</div>
`;<|MERGE_RESOLUTION|>--- conflicted
+++ resolved
@@ -2,17 +2,10 @@
 
 exports[`storybook snapshot tests Storyshots UI Components/Participant List Participant List 1`] = `
 <div
-<<<<<<< HEAD
   className="css-61 body-0"
 >
   <div
     className="css-61"
-=======
-  className="css-81 body-0"
->
-  <div
-    className="css-81"
->>>>>>> 2a18c788
     data-uses-unhanded-props={true}
     dir="ltr"
   >
@@ -30,19 +23,11 @@
         className="ms-Stack css-1"
       >
         <div
-<<<<<<< HEAD
-          className="ms-Stack css-78 css-1"
+          className="ms-Stack css-77 css-1"
           data-ui-id="participant-list"
         >
           <div
-            className="css-74"
-=======
-          className="ms-Stack css-76 css-1"
-          data-ui-id="participant-list"
-        >
-          <div
-            className="css-72"
->>>>>>> 2a18c788
+            className="css-73"
             onMouseEnter={[Function]}
             onMouseLeave={[Function]}
           >
@@ -104,11 +89,7 @@
               </div>
             </div>
             <div
-<<<<<<< HEAD
-              className="ms-Stack css-77 css-22"
-=======
-              className="ms-Stack css-75 css-22"
->>>>>>> 2a18c788
+              className="ms-Stack css-76 css-22"
             >
               <span
                 className="ms-layer"
@@ -240,11 +221,7 @@
             </div>
           </div>
           <div
-<<<<<<< HEAD
-            className="css-74"
-=======
-            className="css-72"
->>>>>>> 2a18c788
+            className="css-73"
             onMouseEnter={[Function]}
             onMouseLeave={[Function]}
           >
@@ -306,11 +283,7 @@
               </div>
             </div>
             <div
-<<<<<<< HEAD
-              className="ms-Stack css-77 css-22"
-=======
-              className="ms-Stack css-75 css-22"
->>>>>>> 2a18c788
+              className="ms-Stack css-76 css-22"
             >
               <span
                 className="ms-layer"
@@ -442,11 +415,7 @@
             </div>
           </div>
           <div
-<<<<<<< HEAD
-            className="css-74"
-=======
-            className="css-72"
->>>>>>> 2a18c788
+            className="css-73"
             onMouseEnter={[Function]}
             onMouseLeave={[Function]}
           >
@@ -508,11 +477,7 @@
               </div>
             </div>
             <div
-<<<<<<< HEAD
-              className="ms-Stack css-77 css-22"
-=======
-              className="ms-Stack css-75 css-22"
->>>>>>> 2a18c788
+              className="ms-Stack css-76 css-22"
             >
               <span
                 className="ms-layer"
@@ -644,11 +609,7 @@
             </div>
           </div>
           <div
-<<<<<<< HEAD
-            className="css-74"
-=======
-            className="css-72"
->>>>>>> 2a18c788
+            className="css-73"
             onMouseEnter={[Function]}
             onMouseLeave={[Function]}
           >
@@ -715,11 +676,7 @@
               (you)
             </div>
             <div
-<<<<<<< HEAD
-              className="ms-Stack css-77 css-22"
-=======
-              className="ms-Stack css-75 css-22"
->>>>>>> 2a18c788
+              className="ms-Stack css-76 css-22"
             />
           </div>
         </div>
