--- conflicted
+++ resolved
@@ -100,11 +100,7 @@
                   </div>
                 </div>
                 <div
-<<<<<<< HEAD
                   className="ms-Stack css-87 css-27"
-=======
-                  className="ms-Stack css-89 css-27"
->>>>>>> c065e88d
                 >
                   <div
                     className="ms-StackItem css-28"
@@ -219,11 +215,7 @@
                   </div>
                 </div>
                 <div
-<<<<<<< HEAD
                   className="ms-Stack css-87 css-27"
-=======
-                  className="ms-Stack css-89 css-27"
->>>>>>> c065e88d
                 >
                   <div
                     className="ms-StackItem css-28"
@@ -294,11 +286,7 @@
                   </div>
                 </div>
                 <div
-<<<<<<< HEAD
                   className="ms-Stack css-87 css-27"
-=======
-                  className="ms-Stack css-89 css-27"
->>>>>>> c065e88d
                 >
                   <div
                     className="ms-StackItem css-28"
@@ -369,11 +357,7 @@
                   </div>
                 </div>
                 <div
-<<<<<<< HEAD
                   className="ms-Stack css-87 css-27"
-=======
-                  className="ms-Stack css-89 css-27"
->>>>>>> c065e88d
                 >
                   <div
                     className="ms-StackItem css-28"
@@ -444,11 +428,7 @@
                   </div>
                 </div>
                 <div
-<<<<<<< HEAD
                   className="ms-Stack css-87 css-27"
-=======
-                  className="ms-Stack css-89 css-27"
->>>>>>> c065e88d
                 >
                   <div
                     className="ms-StackItem css-28"
