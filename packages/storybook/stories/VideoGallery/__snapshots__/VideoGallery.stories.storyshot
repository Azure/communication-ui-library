--- conflicted
+++ resolved
@@ -2,17 +2,10 @@
 
 exports[`storybook snapshot tests Storyshots UI Components/Video Gallery Video Gallery 1`] = `
 <div
-<<<<<<< HEAD
   className="css-61 body-0"
 >
   <div
     className="css-61"
-=======
-  className="css-81 body-0"
->
-  <div
-    className="css-81"
->>>>>>> 2a18c788
     data-uses-unhanded-props={true}
     dir="ltr"
   >
@@ -36,11 +29,7 @@
         }
       >
         <div
-<<<<<<< HEAD
-          className="ms-Stack css-80 css-1"
-=======
-          className="ms-Stack css-78 css-1"
->>>>>>> 2a18c788
+          className="ms-Stack css-79 css-1"
         >
           <div
             className="ms-Stack css-7"
@@ -77,11 +66,7 @@
               </div>
             </div>
             <div
-<<<<<<< HEAD
-              className="ms-Stack css-81 css-26"
-=======
-              className="ms-Stack css-79 css-26"
->>>>>>> 2a18c788
+              className="ms-Stack css-80 css-26"
             >
               <div
                 className="ms-Stack css-27"
