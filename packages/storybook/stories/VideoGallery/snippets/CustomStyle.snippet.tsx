--- conflicted
+++ resolved
@@ -63,13 +63,8 @@
 // This must be the only named export from this module, and must be named to match the storybook path suffix.
 // This ensures that storybook hoists the story instead of creating a folder with a single entry.
 export const CustomStyleVideoGalleryExample: () => JSX.Element = () => {
-<<<<<<< HEAD
-  const containerStyle = { height: '50vh' };
-  const customStyles: BaseCustomStyles = {
-=======
   const containerStyles = { height: '50vh' };
   const customStyles: VideoGalleryStyles = {
->>>>>>> 836862e5
     root: {
       border: 'solid 5px red'
     },
@@ -81,13 +76,8 @@
     }
   };
   return (
-<<<<<<< HEAD
-    <Stack style={containerStyle}>
-      <VideoGalleryComponent
-=======
     <Stack style={containerStyles}>
       <VideoGallery
->>>>>>> 836862e5
         styles={customStyles}
         localParticipant={MockLocalParticipant}
         remoteParticipants={MockRemoteParticipants}
