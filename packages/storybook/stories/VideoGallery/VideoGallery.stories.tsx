// Copyright (c) Microsoft Corporation.
// Licensed under the MIT license.

import { VideoGallery as VideoGalleryComponent } from '@azure/communication-react';
import { Image, Stack, Text } from '@fluentui/react';
import { ArgsTable, Canvas, Description, Heading, Source, Subheading, Title } from '@storybook/addon-docs';
import { Meta } from '@storybook/react/types-6-0';
import React from 'react';
import { yellowBannerPalette } from '../BetaBanners/BannerPalettes';
import { DetailedBetaBanner } from '../BetaBanners/DetailedBetaBanner';
import { SingleLineBetaBanner } from '../BetaBanners/SingleLineBetaBanner';
import { StorybookBanner } from '../BetaBanners/StorybookBanner';

import { COMPONENT_FOLDER_PREFIX } from '../constants';
import { controlsToAdd, hiddenControl } from '../controlsUtils';
import { CustomAvatarVideoGalleryExample } from './snippets/CustomAvatar.snippet';
import { CustomStyleVideoGalleryExample } from './snippets/CustomStyle.snippet';
import { DefaultVideoGalleryExample } from './snippets/Default.snippet';
import { FloatingLocalVideoExample } from './snippets/FloatingLocalVideo.snippet';
import { LocalCameraSwitcherExample } from './snippets/LocalCameraSwitcher.snippet';
import { ManagedPinnedParticipantsExample } from './snippets/ManagedPinnedParticipants.snippet';
import { MobileWrapper } from './snippets/MobileWrapper';
import { PinnedParticipantsDisabledExample } from './snippets/PinnedParticipantsDisabled.snippet';
import { PinnedParticipantsMobileExample } from './snippets/PinnedParticipantsMobile.snippet';
import { ScreenSharingFromPresenterExample } from './snippets/ScreenSharingFromPresenter.snippet';
import { ScreenSharingFromViewerExample } from './snippets/ScreenSharingFromViewer.snippet';
import { WithHorizontalGalleryExample } from './snippets/WithHorizontalGallery.snippet';
import { WithVerticalGalleryExample } from './snippets/WithVerticalGallery.snippet';

const CustomAvatarVideoGalleryExampleText = require('!!raw-loader!./snippets/CustomAvatar.snippet.tsx').default;
const CustomStyleVideoGalleryExampleText = require('!!raw-loader!./snippets/CustomStyle.snippet.tsx').default;
const DefaultVideoGalleryExampleText = require('!!raw-loader!./snippets/Default.snippet.tsx').default;
const FloatingLocalVideoExampleText = require('!!raw-loader!./snippets/FloatingLocalVideo.snippet.tsx').default;
const LocalVideoCameraCycleButtonExampleText =
  require('!!raw-loader!./snippets/LocalCameraSwitcher.snippet.tsx').default;
const ManagedPinnedParticipantsExampleText =
  require('!!raw-loader!./snippets/ManagedPinnedParticipants.snippet.tsx').default;
const PinnedParticipantsDisabledExampleText =
  require('!!raw-loader!./snippets/PinnedParticipantsDisabled.snippet.tsx').default;
const PinnedParticipantsMobileExampleText =
  require('!!raw-loader!./snippets/PinnedParticipantsMobile.snippet.tsx').default;
const ScreenSharingFromPresenterExampleText =
  require('!!raw-loader!./snippets/ScreenSharingFromPresenter.snippet.tsx').default;
const ScreenSharingFromViewerExampleText =
  require('!!raw-loader!./snippets/ScreenSharingFromViewer.snippet.tsx').default;
const WithHorizontalGalleryExampleText = require('!!raw-loader!./snippets/WithHorizontalGallery.snippet.tsx').default;
const WithVerticalGalleryExampleText = require('!!raw-loader!./snippets/WithVerticalGallery.snippet.tsx').default;

const importStatement = `import { VideoGallery } from '@azure/communication-react';`;

const getDocs: () => JSX.Element = () => {
  return (
    <>
      <Title>VideoGallery</Title>
      <Description>
        VideoGallery lays out the local user and each remote participant in a call in a
        [VideoTile](./?path=/docs/ui-components-videotile--video-tile) component. The VideoGallery component is made up
        of a [Grid Layout](./?path=/docs/ui-components-videogallery--video-gallery#grid-layout), [Horizontal
        Gallery](./?path=/docs/ui-components-videogallery--video-gallery#grid-layout), and a [Local Video
        Tile](./?path=/docs/ui-components-videogallery--video-gallery#local-video-tile). The logic used to place each
        [VideoTile](./?path=/docs/ui-components-videotile--video-tile) component into which section is explained below.
      </Description>

      <Heading>Importing</Heading>
      <Source code={importStatement} />

      <Heading>Layouts</Heading>
      <Subheading>Default Layout</Subheading>
      <Description>
        If there are no remote video streams on, all participants are placed in the [Grid
        Layout](./?path=/docs/ui-components-gridlayout--grid-layout) including the local user. Otherwise, only remote
        participants with their video streams on are placed in the Grid Layout upto a max of `maxRemoteVideoStreams`.
        The remaining participants are placed in the Horizontal Gallery.
      </Description>
      <Canvas mdxSource={DefaultVideoGalleryExampleText}>
        <DefaultVideoGalleryExample />
      </Canvas>
      <Description>
        Note: The `maxRemoteVideoStreams` prop limits the number of remote video streams in the
        [GridLayout](./?path=/docs/ui-components-gridlayout--grid-layout). If the number of remote participants with
        their video stream on exceeds `maxRemoteVideoStreams` then remote participants in the `dominantSpeakers` prop
        will be prioritized. Furthermore, the VideoGallery is designed to limit the re-ordering when the
        `dominantSpeakers` prop is changed.
      </Description>
      <Subheading>Floating Local Video Layout</Subheading>
      <Description>
        By default, the local video tile is placed in the Grid Layout. But the local video tile can be placed in a
        floating and draggable video tile in the bottom right corner by setting the `layout` prop to
        &apos;floatingLocalVideo&apos;.
      </Description>
      <Canvas mdxSource={FloatingLocalVideoExampleText}>
        <FloatingLocalVideoExample />
      </Canvas>

      <Heading>Overflow Gallery</Heading>
      <DetailedBetaBanner></DetailedBetaBanner>
      <Description>
        In the VideoGallery, when there are participants who are not to be prioritized in the grid view, the
        VideoGallery will enter a new layout called Overflow Layout. When in this mode, the VideoGallery will create a
        sub-gallery that can be placed on the bottom of the VideoGallery displaying participants horizontally by
        assigning the `overflowGalleryPosition` to 'HorizontalBottom'. This is the default. Conversely, this sub-gallery
        can be placed on the right displaying participants vertically by assigning the `overflowGalleryPosition` to
        'VerticalRight'.
      </Description>
      <Subheading>Horizontal Gallery</Subheading>
      <Description>
        The remote participants not in the Grid Layout are placed in a sub-gallery called the Horizontal Gallery in the
        lower section. A gif element is used to simulate a remote video stream to move the other remote participants to
        the Horizontal Gallery in the example below. This is the default behavior for the VideoGallery, but can also be
        used by setting the `overflowGalleryPosition` property to 'HorizontalBottom'.
      </Description>
      <Canvas mdxSource={WithHorizontalGalleryExampleText}>
        <WithHorizontalGalleryExample />
      </Canvas>
      <Subheading>Vertical Gallery</Subheading>
      <Description>
        The remote participants not in the Grid Layout are placed in a sub-gallery called the Vertical Gallery on the
        right side. A gif element is used to simulate a remote video stream to move the other remote participants to the
        Vertical Gallery in the example below. This is used by setting the `overflowGalleryPosition` property to
        'VerticalRight'.
      </Description>
      <Canvas mdxSource={WithVerticalGalleryExampleText}>
        <WithVerticalGalleryExample />
      </Canvas>
      <Subheading>Best Practices</Subheading>
      <Description>
        The Overflow Layout is used best in different ways depending on the applications environment. The goal of The
        Overflow Layout is to help manage the vertical space of the applications VideoGallery. If your application runs
        in a window or container that has a narrow aspect ratio, horizontal gallery will be useful for maintaining the
        best aspect ratio of your video tiles in the grid view.
      </Description>
      <Stack horizontalAlign="center" horizontal={true} tokens={{ childrenGap: '0.5rem' }}>
        <Stack horizontalAlign="center">
          <Image
            style={{ width: '100%', height: 'auto' }}
            src="images/narrow-horizontal-gallery.png"
            alt="Fill frame in VideoGallery"
          />
          <Description>✅ Narrow video tile experience with horizontal gallery</Description>
        </Stack>
        <Stack horizontalAlign="center">
          <Image
            style={{ width: '100%', height: 'auto' }}
            src="images/narrow-vertical-gallery.png"
            alt="Fit to frame menu item in VideoGallery"
          />
          <Description>❌ Narrow video tile experience with vertical gallery</Description>
        </Stack>
      </Stack>
      <Stack horizontal={true} tokens={{ childrenGap: '0.5rem' }}>
        <Stack horizontalAlign="center">
          <Image
            style={{ width: '100%', height: 'auto' }}
            src="images/short-gallery.png"
            alt="Fill frame in VideoGallery"
          />
          <Description>❌ Wide video tile experience with horizontal gallery</Description>
        </Stack>
        <Stack horizontalAlign="center">
          <Image
            style={{ width: '100%', height: 'auto' }}
            src="images/short-gallery-vertical.png"
            alt="Fit to frame menu item in VideoGallery"
          />
          <Description>✅ Wide video tile experience with vertical gallery</Description>
        </Stack>
      </Stack>
      <Description>
        The vertical gallery can be most useful when the application is running a very wide environment. Like for
        example a mobile device in landscape. The wide aspect ratio of the device is useful for when a participant is
        watching a screen share on a phone so in this situation the Vertical Gallery can help the stream be more
        visible.
      </Description>
      <Stack horizontal={true} tokens={{ childrenGap: '0.5rem' }}>
        <Stack horizontalAlign="center">
          <Image
            style={{ width: '100%', height: 'auto' }}
            src="images/short-screen-share.png"
            alt="Fill to frame in VideoGallery"
          />
          <Description>❌ Wide screen share appearence horiztonal gallery</Description>
        </Stack>
        <Stack horizontalAlign="center">
          <Image
            style={{ width: '100%', height: 'auto' }}
            src="images/short-screen-share-vertical.png"
            alt="Fill frame menu item in VideoGallery"
          />
          <Description>✅ Wide screen share appearence vertical gallery</Description>
        </Stack>
      </Stack>
      <Heading>Screen Sharing Experience</Heading>
      <Description>
        The screen shared is the only element placed in the GridLayout and all remote participants are placed in the
        horizontal gallery in the lower section. To be able to view this screen share, the sharing participant should
        have their `isScreenSharingOn` prop set to true as well as a defined `screenShareStream` prop (see
        `localParticipant` and `remoteParticipants` props).
      </Description>
      <Subheading>From a presenter point of view</Subheading>
      <Canvas mdxSource={ScreenSharingFromPresenterExampleText}>
        <ScreenSharingFromPresenterExample />
      </Canvas>
      <Subheading>From a viewer point of view</Subheading>
      <Description>
        Note that in this example, we substitute the screenshare video stream with an image just for mocking experience.
      </Description>
      <Canvas mdxSource={ScreenSharingFromViewerExampleText}>
        <ScreenSharingFromViewerExample />
      </Canvas>

      <Heading>Custom Avatar</Heading>
      <Description>
        Rendering of avatars can be customized through the VideoGallery callback `onRenderAvatar`.
      </Description>
      <Canvas mdxSource={CustomAvatarVideoGalleryExampleText}>
        <CustomAvatarVideoGalleryExample />
      </Canvas>

      <Heading>Custom Style</Heading>
      <Description>
        Style of the VideoGallery container can be customized through its `styles` prop. The `styles` prop is a
        `VideoGalleryStyles` type with subproperties for each part of the VideoGallery as shown in the example below.
      </Description>
      <Canvas mdxSource={CustomStyleVideoGalleryExampleText}>
        <CustomStyleVideoGalleryExample />
      </Canvas>

      <Heading>Local Video Camera Button</Heading>
      <DetailedBetaBanner />
      <Description>
        The VideoGallery can take in customization to allow for the introduction of local camera controls where the
        button will cycle through the different camera's in the users device. Typical usage is to enable this button on
        mobile devices. This button is enabled through the use of the `showCameraSwitcherInLocalPreview` prop.
      </Description>
      <StorybookBanner palette={yellowBannerPalette}>
        <Text style={{ display: 'inline-block' }}>
          This feature when enabled will disable the ability to drag the local video tile around the video gallery.
        </Text>
      </StorybookBanner>
      <Canvas mdxSource={LocalVideoCameraCycleButtonExampleText}>
        <LocalCameraSwitcherExample />
      </Canvas>

      <Heading>Remote video tile contextual menu</Heading>
      <DetailedBetaBanner />
      <Description>
        The VideoGallery provides a contextual menu for each remote video tile which can be accessed by hovering the
        remote video tile and clicking menu button next to the participant display name. You can try it out in any of
        the above VideoGallery components on this Docs page. The pin/unpin menu item will be available by default to
        allow pinning participants. To learn more about pinning participants go to the Pinning Participants section
        below. Menu items to change remote video stream rendering options are also available when the `useProps` hook is
        used to provide the props to VideoGallery.
      </Description>
      <Subheading>Disabling remote video tile contextual menu</Subheading>
      <Description>
        Remote video tile contextual menu is be enabled by default but can be disabled by setting the
        `remoteVideoTileMenu` prop to false like in the example below.
      </Description>
      <Canvas mdxSource={PinnedParticipantsDisabledExampleText}>
        <PinnedParticipantsDisabledExample />
      </Canvas>

      <Heading>Pinning Participants</Heading>
      <DetailedBetaBanner />
      <Description>
        The contextual menu will have a menu item to pin a participant's video tile such that only pinned participants
        are shown in the GridLayout. This is shown in the video clip below. Pinned participants will be shown in the
        order that they are pinned.
      </Description>
      <Image style={{ width: '90%' }} src="images/video-gallery-pinning.gif" alt="VideoGallery pinning" />
      <Description>
        When screensharing is active, pinned participants are placed first in the horizontal gallery as shown in video
        clip below.
      </Description>
      <Image
        style={{ width: '90%' }}
        src="images/video-gallery-pinning-with-screenshare.gif"
        alt="VideoGallery pinning with screenshare active"
      />
      <Description>
        Pinned participants can be unpinned through the contextual menu as shown in the video clip below.
      </Description>
      <Image style={{ width: '90%' }} src="images/video-gallery-unpinning.gif" alt="VideoGallery unpinning" />
      <Description>
        The maximum pinned participants is currently set to 4 for the VideoGallery. The pin menu item will be disabled
        when this limit is reached as shown in the screenshot below.
      </Description>
      <Image
        style={{ width: '90%' }}
        src="images/pinned-limit-reached-video-gallery.png"
        alt="Disabled pin menu item in VideoGallery when limit reached"
      />
      <Subheading>Pinning participants via long touch for mobile</Subheading>
      <Description>
        The VideoGallery also caters to pinning participants on mobile by setting the prop `remoteVideoTileMenuOptions`
        to object `&#123; kind: 'drawer' &#125;`. This changes the contextual menu to a drawer menu that is opened via
        long touch. The result is demonstrated in the example below where all mouse clicks are converted to touch to
        simulate a mobile browser. You can simulate a long touch by long clicking a remote video tile below to see that
        a drawer menu will appear.
      </Description>
      <Canvas mdxSource={PinnedParticipantsMobileExampleText}>
        <MobileWrapper>
          <PinnedParticipantsMobileExample />
        </MobileWrapper>
      </Canvas>
      <Subheading>Managing the pinned participants state</Subheading>
      <Description>
        The state of which remote participants are pinned can be managed by defining the value of the
        `pinnedParticipants` prop. But the callback props `onPinParticipant` and `onUnpinParticipant` must be defined to
        update the managed state. In the example below, the pinned participants state is managed outside of the
        VideoGallery component using a `useState` hook . The display names of the pinned participants are shown in text
        above the VideoGallery.
      </Description>
      <Canvas mdxSource={ManagedPinnedParticipantsExampleText}>
        <ManagedPinnedParticipantsExample />
      </Canvas>

      <Heading>Remote video stream rendering options</Heading>
      <DetailedBetaBanner />
      <Description>
        When `useProps` hook is used to provide the props to VideoGallery from the [stateful
        client](./?path=/docs/statefulclient-overview--page), prop `remoteParticipants` will contain information on the
        video streams of each remote participant and props `onCreateRemoteStreamView` and `onDisposeRemoteStreamView`
        handle the creation and disposal of these video streams. The VideoGallery component will have a menu item in the
        contextual menu of remote video tiles to change the rendering option of active remote video streams to either
        fill-frame or fit-to-frame. Below are screenshots to demonstrate this feature.
      </Description>
      <Stack horizontal={true} tokens={{ childrenGap: '0.5rem' }}>
        <Stack horizontalAlign="center">
          <Image
            style={{ width: '100%', height: 'auto' }}
            src="images/fill-frame-video-gallery.png"
            alt="Fill frame in VideoGallery"
          />
          <Description>Remote video stream rendered to fill frame</Description>
        </Stack>
        <Stack horizontalAlign="center">
          <Image
            style={{ width: '100%', height: 'auto' }}
            src="images/fit-to-frame-menu-item-video-gallery.png"
            alt="Fit to frame menu item in VideoGallery"
          />
          <Description>Option to change rendering to fit-to-frame</Description>
        </Stack>
      </Stack>
      <Stack horizontal={true} tokens={{ childrenGap: '0.5rem' }}>
        <Stack horizontalAlign="center">
          <Image
            style={{ width: '100%', height: 'auto' }}
            src="images/fit-to-frame-video-gallery.png"
            alt="Fill to frame in VideoGallery"
          />
          <Description>Remote video stream rendered to fit-to-frame</Description>
        </Stack>
        <Stack horizontalAlign="center">
          <Image
            style={{ width: '100%', height: 'auto' }}
            src="images/fill-frame-menu-item-video-gallery.png"
            alt="Fill frame menu item in VideoGallery"
          />
          <Description>Option to change rendering to fill frame</Description>
        </Stack>
      </Stack>
      <Subheading>Assigning the default rendering options</Subheading>
      <Description>
        The default rendering options can be set for remote video streams as well as the local video stream through
        VideoGallery props `remoteVideoViewOptions` and `localVideoViewOptions`. To set the remote video streams to fill
        frame set the scalingMode to 'Crop' like in the code snippet. To set it to fit-to-frame set scalingMode to
        'Fit'.
      </Description>
      <Source code={renderingOptionsDefault} />

      <Heading>Local video tile aspect ratio options</Heading>
      <SingleLineBetaBanner version={'1.5.2-beta.1'} />
      <Description>
        The local video tile can have its aspect ratio controlled to ensure the expected behavior for the device
        formfactor and orientation. If left unset it will follow the default of `followDeviceOrientation` which will
        have the tile follow the responsive behaviors that the gallery laredy provides.
      </Description>
      <Stack horizontal horizontalAlign="space-between" tokens={{ childrenGap: '1rem' }}>
        <Stack horizontalAlign="center">
          <img
            style={{ width: '100%', maxWidth: '25rem' }}
            src="images/storybook-gallery-169.png"
            alt="Grid layout for composite video gallery"
          />
          <Description>Local tile size `16:9` aspect ratio.</Description>
        </Stack>
        <Stack horizontalAlign="center">
          <img
<<<<<<< HEAD
            style={{ width: '100%', maxWidth: '25rem' }}
=======
            style={{ width: '100%', maxWidth: '27.2rem' }}
>>>>>>> 64e9f551
            src="images/storybook-gallery-916.png"
            alt="Floating layout for composite video gallery"
          />
          <Description>Local tile size `9:16` aspect ratio.</Description>
        </Stack>
        <Stack horizontalAlign="center">
          <img
            style={{ width: '100%', maxWidth: '25rem' }}
            src="images/storybook-gallery-hidden.png"
            alt="Floating layout for composite video gallery"
          />
          <Description>Local tile size `hidden` removes the local tile</Description>
        </Stack>
      </Stack>

      <Heading>Props</Heading>
      <ArgsTable of={VideoGalleryComponent} />
    </>
  );
};

const renderingOptionsDefault = `
import { VideoGallery, VideoStreamOptions } from '@internal/react-components';

const ViewOptionsDefault = (): JSX.Element => {
  const localVideoViewOptions = {
    scalingMode: 'Crop',
    isMirrored: true
  } as VideoStreamOptions;

  const remoteVideoViewOptions = {
    scalingMode: 'Crop',
    isMirrored: true
  } as VideoStreamOptions;

  return (
    <VideoGallery
      layout="floatingLocalVideo"
      localParticipant={MockLocalParticipant}
      remoteParticipants={MockRemoteParticipants}
      localVideoViewOptions={localVideoViewOptions}
      remoteVideoViewOptions={remoteVideoViewOptions}
    />
  );
};
}
`;

const MockLocalParticipant = {
  userId: 'user1',
  displayName: 'You',
  state: 'Connected',
  isMuted: true,
  isScreenSharingOn: false
};

const VideoGalleryStory = (args): JSX.Element => {
  const remoteParticipants = args.remoteParticipants
    .split(',')
    .map((p) => p.trim())
    .filter((p) => p)
    .map((p, i) => {
      return {
        userId: `user${i}`,
        displayName: p,
        videoStream: { isAvailable: true }
      };
    });

  const localParticipant = MockLocalParticipant;
  localParticipant.isScreenSharingOn = args.screenShareExperience === 'presenter';

  if (remoteParticipants.length > 0) {
    remoteParticipants[0].isScreenSharingOn = args.screenShareExperience === 'viewer';

    if (args.screenShareExperience === 'viewer') {
      const mockVideoElement = document.createElement('div');
      mockVideoElement.style.width = '100%';
      mockVideoElement.style.height = '100%';
      mockVideoElement.style.textAlign = 'center';
      const imageElement = document.createElement('img');
      imageElement.src = 'images/screenshare-example.png';
      imageElement.style.maxWidth = decodeURIComponent('100%25');
      imageElement.style.maxHeight = decodeURIComponent('100%25');
      mockVideoElement.appendChild(imageElement);
      const mockScreenShareStream = {
        isAvailable: true,
        renderElement: mockVideoElement as HTMLElement
      };
      remoteParticipants[0].screenShareStream = mockScreenShareStream;
    }
  }

  return (
    <VideoGalleryComponent
      layout={args.videoGalleryLayout}
      overflowGalleryPosition={args.overflowGalleryPosition}
      localParticipant={MockLocalParticipant}
      remoteParticipants={remoteParticipants}
      localVideoTileSize={args.localVideoTileSize}
    />
  );
};

// This must be the only named export from this module, and must be named to match the storybook path suffix.
// This ensures that storybook hoists the story instead of creating a folder with a single entry.
export const VideoGallery = VideoGalleryStory.bind({});

export default {
  id: `${COMPONENT_FOLDER_PREFIX}-videogallery`,
  title: `${COMPONENT_FOLDER_PREFIX}/Video Gallery`,
  component: VideoGalleryComponent,
  argTypes: {
    remoteParticipants: controlsToAdd.remoteParticipantNames,
    videoGalleryLayout: controlsToAdd.videoGallerylayout,
    overflowGalleryPosition: controlsToAdd.overflowGalleryPosition,
    localVideoTileSize: controlsToAdd.localVideoTileSize,
    screenShareExperience: controlsToAdd.screenShareExperience,
    // Hiding auto-generated controls
    styles: hiddenControl,
    localParticipant: hiddenControl,
    localVideoViewOptions: hiddenControl,
    remoteVideoViewOption: hiddenControl,
    onCreateLocalStreamView: hiddenControl,
    onDisposeLocalStreamView: hiddenControl,
    onRenderLocalVideoTile: hiddenControl,
    onCreateRemoteStreamView: hiddenControl,
    onRenderRemoteVideoTile: hiddenControl,
    onDisposeRemoteStreamView: hiddenControl,
    onRenderAvatar: hiddenControl,
    showMuteIndicator: hiddenControl,
    dominantSpeakers: hiddenControl,
    strings: hiddenControl,
    maxRemoteVideoStreams: hiddenControl,
    pinnedParticipants: hiddenControl,
    onPinParticipant: hiddenControl,
    onUnpinParticipant: hiddenControl
  },
  parameters: {
    docs: {
      page: () => getDocs()
    }
  }
} as Meta;<|MERGE_RESOLUTION|>--- conflicted
+++ resolved
@@ -388,11 +388,7 @@
         </Stack>
         <Stack horizontalAlign="center">
           <img
-<<<<<<< HEAD
-            style={{ width: '100%', maxWidth: '25rem' }}
-=======
             style={{ width: '100%', maxWidth: '27.2rem' }}
->>>>>>> 64e9f551
             src="images/storybook-gallery-916.png"
             alt="Floating layout for composite video gallery"
           />
