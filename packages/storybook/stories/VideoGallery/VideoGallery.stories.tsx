--- conflicted
+++ resolved
@@ -126,13 +126,8 @@
       <DetailedBetaBanner />
       <Description>
         The Video Gallery can take in customization to allow for the introduction of local camera controls where the
-<<<<<<< HEAD
-        button will cycle through the different camera's in the users device. Typical usage is to trigger this button on
+        button will cycle through the different camera's in the users device. Typical usage is to enable this button on
         mobile devices. This button is enabled through the use of the `showCamerSwitcherInLocalPreview` prop.
-=======
-        button will cycle through the different camera's in the users device. Typical usage is to enable this button on
-        mobile devices.
->>>>>>> db358cbc
       </Description>
       <Canvas mdxSource={LocalVideoCameraCycleButtonExampleText}>
         <LocalCameraSwitcherExample />
