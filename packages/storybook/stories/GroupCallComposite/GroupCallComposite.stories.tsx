--- conflicted
+++ resolved
@@ -1,19 +1,11 @@
 // Copyright (c) Microsoft Corporation.
 // Licensed under the MIT license.
 
-import { CommunicationIdentityClient, CommunicationUserToken } from '@azure/communication-administration';
+import { CommunicationIdentityClient, CommunicationUserToken } from '@azure/communication-identity';
 import { text } from '@storybook/addon-knobs';
 import { Meta } from '@storybook/react/types-6-0';
 import React, { useEffect, useState } from 'react';
 // also exported from '@storybook/react' if you can deal with breaking changes in 6.1
-<<<<<<< HEAD
-import { Meta } from '@storybook/react/types-6-0';
-import { text } from '@storybook/addon-knobs';
-import { v1 as createGUID } from 'uuid';
-import { CommunicationIdentityClient, CommunicationUserToken } from '@azure/communication-identity';
-import { getDocs } from './GroupCallCompositeDocs';
-=======
->>>>>>> 639dbdda
 import { GroupCall as GroupCallComposite } from 'react-composites';
 import { v1 as createGUID } from 'uuid';
 import {
