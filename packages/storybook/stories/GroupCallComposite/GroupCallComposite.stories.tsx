--- conflicted
+++ resolved
@@ -7,13 +7,8 @@
 import { v1 as createGUID } from 'uuid';
 import { CommunicationIdentityClient, CommunicationUserToken } from '@azure/communication-administration';
 import { getDocs } from './GroupCallCompositeDocs';
-<<<<<<< HEAD
-import { GroupCall } from 'react-composites';
+import { GroupCall as GroupCallComposite } from 'react-composites';
 import { COMPOSITE_EXPERIENCE_CONTAINER_STYLE, COMPOSITE_FOLDER_PREFIX } from '../constants';
-=======
-import { GroupCall as GroupCallComposite } from 'react-composites';
-import { COMPOSITE_FOLDER_PREFIX } from '../constants';
->>>>>>> 427648c2
 import {
   CompositeConnectionParamsErrMessage,
   COMPOSITE_STRING_CONNECTIONSTRING,
