--- conflicted
+++ resolved
@@ -255,13 +255,8 @@
                       tabIndex={-1}
                     >
                       <div
-<<<<<<< HEAD
                         className="ms-FocusZone css-stub-classname ms-ContextualMenu is-open css-stub-classname"
                         data-focuszone-id="FocusZone198"
-=======
-                        className="ms-FocusZone stub-classname ms-ContextualMenu is-open stub-classname"
-                        data-focuszone-id="FocusZone4"
->>>>>>> d4e8e59e
                         onFocus={[Function]}
                         onKeyDown={[Function]}
                         onMouseDownCapture={[Function]}
