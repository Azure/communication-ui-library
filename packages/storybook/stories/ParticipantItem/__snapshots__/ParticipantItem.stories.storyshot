--- conflicted
+++ resolved
@@ -2,17 +2,10 @@
 
 exports[`storybook snapshot tests Storyshots UI Components/Participant Item Participant Item 1`] = `
 <div
-<<<<<<< HEAD
-  className="css-76 root-0 body-1"
->
-  <div
-    className="css-76"
-=======
   className="css-79 root-0 body-1"
 >
   <div
     className="css-79"
->>>>>>> 27a23a7a
     data-uses-unhanded-props={true}
     dir="ltr"
   >
