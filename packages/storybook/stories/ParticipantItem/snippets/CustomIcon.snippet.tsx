--- conflicted
+++ resolved
@@ -14,20 +14,9 @@
 
   return (
     <Stack>
-<<<<<<< HEAD
-      <ParticipantItem
-        displayName="Spongebob"
-        presence={PersonaPresence.online}
-        isYou={true}
-        onRenderIcon={onRenderIcon}
-      />
+      <ParticipantItem displayName="Spongebob" presence={PersonaPresence.online} me={true} onRenderIcon={onRenderIcon} />
       <ParticipantItem displayName="Patrick" presence={PersonaPresence.online} onRenderIcon={onRenderIcon} />
       <ParticipantItem displayName="Sandy" presence={PersonaPresence.online} onRenderIcon={onRenderIcon} />
-=======
-      <ParticipantItem name="Spongebob" presence={PersonaPresence.online} me={true} onRenderIcon={onRenderIcon} />
-      <ParticipantItem name="Patrick" presence={PersonaPresence.online} onRenderIcon={onRenderIcon} />
-      <ParticipantItem name="Sandy" presence={PersonaPresence.online} onRenderIcon={onRenderIcon} />
->>>>>>> 88d09c84
     </Stack>
   );
 };