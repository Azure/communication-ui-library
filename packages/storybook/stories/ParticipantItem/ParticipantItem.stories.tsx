// © Microsoft Corporation. All rights reserved.

import React from 'react';
// also exported from '@storybook/react' if you can deal with breaking changes in 6.1
import { Meta } from '@storybook/react/types-6-0';
import { boolean, text } from '@storybook/addon-knobs';
<<<<<<< HEAD
import { ParticipantItem as ParticipantItemComponent } from '@azure/communication-ui';
=======
import { ParticipantItem } from 'react-components';
>>>>>>> ff9617d9
import { getDocs } from './ParticipantItemDocs';
import { Stack } from '@fluentui/react';
import { MicOffIcon, CallControlPresentNewIcon } from '@fluentui/react-northstar';
import { COMPONENT_FOLDER_PREFIX } from '../constants';

const onlyUnique = (value: string, index: number, self: string[]): boolean => {
  return self.indexOf(value) === index;
};

// This must be the only named export from this module, and must be named to match the storybook path suffix.
// This ensures that storybook hoists the story instead of creating a folder with a single entry.
export const ParticipantItem: () => JSX.Element = () => {
  const name = text('Name', 'Jim');
  const isScreenSharing = boolean('Is screen sharing', false);
  const isMuted = boolean('Is muted', false);
  const isYou = boolean('Is You', false);
  const menuItemsStr = text('Menu items (comma separated)', 'Mute, Remove');

  const menuItems = menuItemsStr
    .split(',')
    .map((menuItem) => menuItem.trim())
    .filter(onlyUnique)
    .map((menuItem) => {
      return {
        key: menuItem,
        text: menuItem
      };
    });

  const containerStyle = { width: '12rem' };

  return (
    <div style={containerStyle}>
      <ParticipantItemComponent
        name={name}
        isYou={isYou}
        menuItems={menuItems}
        onRenderIcon={() => (
          <Stack horizontal={true} tokens={{ childrenGap: '0.5rem' }}>
            {isScreenSharing && <CallControlPresentNewIcon size="small" />}
            {isMuted && <MicOffIcon size="small" />}
          </Stack>
        )}
      />
    </div>
  );
};

export default {
  title: `${COMPONENT_FOLDER_PREFIX}/Participant Item`,
  component: ParticipantItemComponent,
  parameters: {
    docs: {
      page: () => getDocs()
    }
  }
} as Meta;<|MERGE_RESOLUTION|>--- conflicted
+++ resolved
@@ -4,11 +4,7 @@
 // also exported from '@storybook/react' if you can deal with breaking changes in 6.1
 import { Meta } from '@storybook/react/types-6-0';
 import { boolean, text } from '@storybook/addon-knobs';
-<<<<<<< HEAD
-import { ParticipantItem as ParticipantItemComponent } from '@azure/communication-ui';
-=======
-import { ParticipantItem } from 'react-components';
->>>>>>> ff9617d9
+import { ParticipantItem as ParticipantItemComponent } from 'react-components';
 import { getDocs } from './ParticipantItemDocs';
 import { Stack } from '@fluentui/react';
 import { MicOffIcon, CallControlPresentNewIcon } from '@fluentui/react-northstar';
