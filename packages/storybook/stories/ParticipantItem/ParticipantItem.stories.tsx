--- conflicted
+++ resolved
@@ -93,13 +93,8 @@
   return (
     <div style={containerStyle}>
       <ParticipantItemComponent
-<<<<<<< HEAD
         displayName={displayName}
-        isYou={isYou}
-=======
-        name={name}
         me={me}
->>>>>>> 88d09c84
         menuItems={menuItems}
         onRenderIcon={() => (
           <Stack horizontal={true} tokens={{ childrenGap: '0.5rem' }}>
