--- conflicted
+++ resolved
@@ -8,11 +8,8 @@
 import { COMPOSITE_FOLDER_PREFIX } from '../constants';
 
 const containerText = require('!!raw-loader!./snippets/Container.snippet.tsx').default;
-<<<<<<< HEAD
 const customizationContainerText = require('!!raw-loader!./snippets/CustomizationContainer.snippet.tsx').default;
-=======
 const dataModelContainerText = require('!!raw-loader!./snippets/DataModelContainer.snippet.tsx').default;
->>>>>>> 14e25a11
 const serverText = require('!!raw-loader!./snippets/Server.snippet.tsx').default;
 
 export default {
@@ -28,11 +25,8 @@
 } as Meta;
 
 export { BasicCanvas } from './snippets/BasicCanvas.snippet';
-<<<<<<< HEAD
 export { CustomizationCanvas } from './snippets/CustomizationCanvas.snippet';
-=======
 export { DataModelCanvas } from './snippets/DataModelCanvas.snippet';
->>>>>>> 14e25a11
 export { ThemesCanvas } from './snippets/ThemesCanvas.snippet';
 
 const getDocs: () => JSX.Element = () => {
@@ -52,6 +46,7 @@
         requires special handling, as the example code below shows.
       </Description>
       <Source code={containerText} />
+
       <Heading>Prerequisites</Heading>
       <Description>
         ChatComposite provides the UI for an *existing user* in an *existing thread*. Thus, the user and thread must be
@@ -59,6 +54,7 @@
         is served to the client app that then passes it to the ChatComposite.
       </Description>
       <Source code={serverText} />
+
       <Heading>Theming</Heading>
       <Description>
         ChatComposite can be themed with Fluent UI themes, just like the base components. Look at the [ChatComposite
@@ -66,17 +62,7 @@
         example](./?path=/docs/examples-themes--teams-theme-component) to see how theming works for all the components
         in this UI library.
       </Description>
-<<<<<<< HEAD
 
-      <Heading>Adding custom behavior</Heading>
-      <Description>
-        The `ChatAdapter` makes it possible to arbitrarily modify the communication between the `ChatComposite`
-        component and the Azure Communication Services backend. This adds powerful customization possibilities. The
-        [example canvas](./?path=/story/composites-chat--customization-canvas) shows a way to intercept messages entered
-        by the user and modify them before sending them on to the backend.
-      </Description>
-      <Source code={customizationContainerText} />
-=======
       <Heading>Custom Data Model</Heading>
       <Description>
         It is a primary tenet of Azure Communication Services that customers bring their own user identities. Customers
@@ -90,7 +76,15 @@
         See the [custom data model documentation](?path=/story/custom-user-data-model--page) to understand how custom
         data model can be injected for all the components in this UI library.
       </Description>
->>>>>>> 14e25a11
+
+      <Heading>Adding custom behavior</Heading>
+      <Description>
+        The `ChatAdapter` makes it possible to arbitrarily modify the communication between the `ChatComposite`
+        component and the Azure Communication Services backend. This adds powerful customization possibilities. The
+        [example canvas](./?path=/story/composites-chat--customization-canvas) shows a way to intercept messages entered
+        by the user and modify them before sending them on to the backend.
+      </Description>
+      <Source code={customizationContainerText} />
     </>
   );
 };