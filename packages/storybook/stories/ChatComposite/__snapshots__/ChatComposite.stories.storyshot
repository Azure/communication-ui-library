// Jest Snapshot v1, https://goo.gl/fbAQLP

exports[`storybook snapshot tests Storyshots Composites/Chat Basic Example 1`] = `
<div
  className="css-80 root-0 body-1"
>
  <div
    className="css-80"
    data-uses-unhanded-props={true}
    dir="ltr"
  >
    <div
      style={
        Object {
          "alignItems": "center",
          "display": "flex",
          "height": "100vh",
          "justifyContent": "center",
        }
      }
    >
      <div
        style={
          Object {
            "height": "90vh",
            "width": "90vw",
          }
        }
      >
        <div
          className="ms-Stack css-2"
          style={
            Object {
              "height": "100%",
              "width": "100%",
            }
          }
        >
          <span>
            Please provide the connection string and display name to use.
          </span>
        </div>
      </div>
    </div>
  </div>
</div>
`;

exports[`storybook snapshot tests Storyshots Composites/Chat Custom Behavior Example 1`] = `
<div
  className="css-80 root-0 body-1"
>
  <div
    className="css-80"
    data-uses-unhanded-props={true}
    dir="ltr"
  >
    <div
      style={
        Object {
          "alignItems": "center",
          "display": "flex",
          "height": "100vh",
          "justifyContent": "center",
        }
      }
    >
      <div
        style={
          Object {
            "height": "90vh",
            "width": "90vw",
          }
        }
      >
        <div
          className="ms-Stack css-2"
          style={
            Object {
              "height": "100%",
              "width": "100%",
            }
          }
        >
          <span>
            Please provide the connection string and display name to use.
          </span>
        </div>
      </div>
    </div>
  </div>
</div>
`;

exports[`storybook snapshot tests Storyshots Composites/Chat Custom Data Model Example 1`] = `
<div
  className="css-80 root-0 body-1"
>
  <div
    className="css-80"
    data-uses-unhanded-props={true}
    dir="ltr"
  >
    <div
      style={
        Object {
          "alignItems": "center",
          "display": "flex",
          "height": "100vh",
          "justifyContent": "center",
        }
      }
    >
      <div
        style={
          Object {
            "height": "90vh",
            "width": "90vw",
          }
        }
      >
        <div
          className="ms-Stack css-2"
          style={
            Object {
              "height": "100%",
              "width": "100%",
            }
          }
        >
          <span>
            Please provide the connection string and display name to use.
          </span>
        </div>
      </div>
    </div>
  </div>
</div>
`;

exports[`storybook snapshot tests Storyshots Composites/Chat Join Existing Chat Thread 1`] = `
<div
  className="css-80 root-0 body-1"
>
  <div
    className="css-80"
    data-uses-unhanded-props={true}
    dir="ltr"
  >
    <div
      style={
        Object {
          "alignItems": "center",
          "display": "flex",
          "height": "100vh",
          "justifyContent": "center",
        }
      }
    >
      <div
        style={
          Object {
            "height": "90vh",
            "width": "90vw",
          }
        }
      >
        <div
          className="ms-Stack css-2"
          style={
            Object {
              "height": "100%",
              "width": "100%",
            }
          }
        >
          <span>
            Please provide a token, thread id, endpoint url, and display name to use.
          </span>
        </div>
      </div>
    </div>
  </div>
</div>
`;

exports[`storybook snapshot tests Storyshots Composites/Chat Theme Example 1`] = `
<div
  className="css-80 root-0 body-1"
>
  <div
    className="css-80"
    data-uses-unhanded-props={true}
    dir="ltr"
  >
    <div
      style={
        Object {
          "alignItems": "center",
          "display": "flex",
          "height": "100vh",
          "justifyContent": "center",
        }
      }
    >
      <div
        style={
          Object {
            "height": "90vh",
            "width": "90vw",
          }
        }
      >
        <div
<<<<<<< HEAD
          className="ms-Stack css-2"
          style={
            Object {
              "height": "100%",
              "width": "100%",
            }
          }
        >
          <span>
            Please provide the connection string and display name to use.
          </span>
=======
          className="css-80 root-2 body-1"
        >
          <div
            className="css-80"
            data-uses-unhanded-props={true}
          >
            <div
              className="ms-Stack css-3"
              style={
                Object {
                  "height": "100%",
                  "width": "100%",
                }
              }
            >
              <span>
                Please provide the connection string and display name to use.
              </span>
            </div>
          </div>
>>>>>>> 9491cea5
        </div>
      </div>
    </div>
  </div>
</div>
`;<|MERGE_RESOLUTION|>--- conflicted
+++ resolved
@@ -212,19 +212,6 @@
         }
       >
         <div
-<<<<<<< HEAD
-          className="ms-Stack css-2"
-          style={
-            Object {
-              "height": "100%",
-              "width": "100%",
-            }
-          }
-        >
-          <span>
-            Please provide the connection string and display name to use.
-          </span>
-=======
           className="css-80 root-2 body-1"
         >
           <div
@@ -245,7 +232,6 @@
               </span>
             </div>
           </div>
->>>>>>> 9491cea5
         </div>
       </div>
     </div>
