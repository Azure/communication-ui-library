// Contoso server to create a new user and thread.

import { ChatClient } from '@azure/communication-chat';
import { AzureCommunicationTokenCredential } from '@azure/communication-common';
import { CommunicationIdentityClient } from '@azure/communication-identity';
<<<<<<< HEAD
=======

type ChatConfig = {
  token: string;
  endpointUrl: string;
  displayName: string;
  threadId: string;
};
>>>>>>> 43a61232

export const createUserAndThread = async (resourceConnectionString: string, displayName: string): Promise<any> => {
  const tokenClient = new CommunicationIdentityClient(resourceConnectionString);
  const user = await tokenClient.createUserAndToken(['chat']);

  const endpointUrl = new URL(resourceConnectionString.replace('endpoint=', '').split(';')[0]).toString();
  const chatClient = new ChatClient(endpointUrl, new AzureCommunicationTokenCredential(user.token));
  const threadId = (await chatClient.createChatThread({ topic: 'DemoThread' })).chatThread?.id ?? '';
  await chatClient.getChatThreadClient(threadId).addParticipants({
    participants: [{ id: user.user, displayName: displayName }]
  });
  await chatClient.getChatThreadClient(threadId).updateTopic('Chat with a friendly bot');

  return {
    token: user.token,
    endpointUrl,
    displayName,
    threadId
  };
};<|MERGE_RESOLUTION|>--- conflicted
+++ resolved
@@ -3,16 +3,6 @@
 import { ChatClient } from '@azure/communication-chat';
 import { AzureCommunicationTokenCredential } from '@azure/communication-common';
 import { CommunicationIdentityClient } from '@azure/communication-identity';
-<<<<<<< HEAD
-=======
-
-type ChatConfig = {
-  token: string;
-  endpointUrl: string;
-  displayName: string;
-  threadId: string;
-};
->>>>>>> 43a61232
 
 export const createUserAndThread = async (resourceConnectionString: string, displayName: string): Promise<any> => {
   const tokenClient = new CommunicationIdentityClient(resourceConnectionString);
