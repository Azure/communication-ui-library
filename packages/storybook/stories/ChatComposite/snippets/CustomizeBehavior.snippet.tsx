--- conflicted
+++ resolved
@@ -54,11 +54,7 @@
         <ChatComposite
           adapter={adapter}
           locale={props.locale}
-<<<<<<< HEAD
-          featureFlags={{ showErrorBar: true, showParticipantPane: true, showTopic: true }}
-=======
-          visualElements={{ showParticipantPane: true, showTopic: true }}
->>>>>>> 1a2df195
+          visualElements={{ showErrorBar: true, showParticipantPane: true, showTopic: true }}
         />
       ) : (
         <h3>Loading...</h3>
