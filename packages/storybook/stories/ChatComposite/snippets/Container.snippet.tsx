--- conflicted
+++ resolved
@@ -49,7 +49,6 @@
     }
   }, [props, credential]);
 
-<<<<<<< HEAD
   if (adapter) {
     return (
       <ChatComposite
@@ -63,19 +62,4 @@
     return <>Failed to construct credential. Provided token is malformed.</>;
   }
   return <>Initializing...</>;
-=======
-  return (
-    <>
-      {adapter ? (
-        <ChatComposite
-          adapter={adapter}
-          fluentTheme={props.fluentTheme}
-          options={{ showParticipantPane: props.showParticipants, showTopic: props.showTopic }}
-        />
-      ) : (
-        <h3>Loading...</h3>
-      )}
-    </>
-  );
->>>>>>> 77dbb8fa
 };