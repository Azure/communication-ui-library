import {
  AzureCommunicationTokenCredential,
  CommunicationUserIdentifier,
  getIdentifierKind
} from '@azure/communication-common';
import {
  ChatAdapter,
  ChatComposite,
  CompositeLocale,
  createAzureCommunicationChatAdapter
} from '@azure/communication-react';
import { PartialTheme, Theme } from '@fluentui/react';
import React, { useEffect, useMemo, useState } from 'react';

export type ContainerProps = {
  userId: CommunicationUserIdentifier;
  token: string;
  displayName: string;
  endpointUrl: string;
  threadId: string;
  fluentTheme?: PartialTheme | Theme;
  showErrorBar?: boolean;
  showParticipants?: boolean;
  showTopic?: boolean;
  locale?: CompositeLocale;
};

export const ContosoChatContainer = (props: ContainerProps): JSX.Element => {
  const credential = useMemo(() => {
    try {
      return new AzureCommunicationTokenCredential(props.token);
    } catch {
      console.error('Failed to construct token credential');
      return undefined;
    }
  }, [props.token]);

  // Creating an adapter is asynchronous.
  // An update to `config` triggers a new adapter creation, via the useEffect block.
  // When the adapter becomes ready, the state update triggers a re-render of the ChatComposite.
  const [adapter, setAdapter] = useState<ChatAdapter>();
  useEffect(() => {
    if (!!credential && props) {
      const createAdapter = async (credential: AzureCommunicationTokenCredential): Promise<void> => {
        setAdapter(
          await createAzureCommunicationChatAdapter({
            endpointUrl: props.endpointUrl,
            userId: getIdentifierKind(props.userId),
            displayName: props.displayName,
            credential,
            threadId: props.threadId
          })
        );
      };
      createAdapter(credential);
    }
  }, [props, credential]);

  if (adapter) {
    return (
      <ChatComposite
        adapter={adapter}
        fluentTheme={props.fluentTheme}
<<<<<<< HEAD
        featureFlags={{
          showErrorBar: props.showErrorBar,
          showParticipantPane: props.showParticipants,
          showTopic: props.showTopic
        }}
=======
        visualElements={{ showParticipantPane: props.showParticipants, showTopic: props.showTopic }}
>>>>>>> 1a2df195
        locale={props.locale}
      />
    );
  }
  if (credential === undefined) {
    return <>Failed to construct credential. Provided token is malformed.</>;
  }
  return <>Initializing...</>;
};<|MERGE_RESOLUTION|>--- conflicted
+++ resolved
@@ -61,15 +61,11 @@
       <ChatComposite
         adapter={adapter}
         fluentTheme={props.fluentTheme}
-<<<<<<< HEAD
-        featureFlags={{
+        visualElements={{
           showErrorBar: props.showErrorBar,
           showParticipantPane: props.showParticipants,
           showTopic: props.showTopic
         }}
-=======
-        visualElements={{ showParticipantPane: props.showParticipants, showTopic: props.showTopic }}
->>>>>>> 1a2df195
         locale={props.locale}
       />
     );
