--- conflicted
+++ resolved
@@ -26,7 +26,6 @@
   useEffect(() => {
     if (props) {
       const createAdapter = async (): Promise<void> => {
-<<<<<<< HEAD
         setAdapter(
           await createAzureCommunicationChatAdapter(
             props.endpointUrl,
@@ -35,17 +34,7 @@
             new AzureCommunicationTokenCredential(props.token),
             props.threadId
           )
-=======
-        const newAdapter = await createAzureCommunicationChatAdapter(
-          props.userId,
-          props.token,
-          props.endpointUrl,
-          props.threadId,
-          props.displayName
->>>>>>> 06b59197
         );
-
-        setAdapter(newAdapter);
       };
       createAdapter();
     }
