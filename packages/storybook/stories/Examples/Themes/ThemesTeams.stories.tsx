--- conflicted
+++ resolved
@@ -69,13 +69,7 @@
           }}
         >
           <GridLayout>
-<<<<<<< HEAD
             <VideoTile isVideoReady={false} videoProvider={null} displayName={'Michael'}>
-              <label>Michael</label>
-
-=======
-            <VideoTile isVideoReady={false} videoProvider={null} avatarName={'Michael'}>
->>>>>>> 18399540
               {/*Control Bar with default set up*/}
               <ControlBar layout={'dockedTop'}>
                 <CameraButton
