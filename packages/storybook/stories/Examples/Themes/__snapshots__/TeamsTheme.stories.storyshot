// Jest Snapshot v1, https://goo.gl/fbAQLP

exports[`storybook snapshot tests Storyshots Examples/Themes/Teams Teams 1`] = `
<div
  className="css-61 body-0"
  dir="ltr"
>
  <div
    className="css-61"
    data-uses-unhanded-props={true}
    dir="ltr"
  >
    <div
      style={
        Object {
          "alignItems": "center",
          "display": "flex",
          "height": "100vh",
          "justifyContent": "center",
        }
      }
    >
      <div
        style={
          Object {
            "height": "100%",
            "maxHeight": "30rem",
            "maxWidth": "50rem",
            "width": "100%",
          }
        }
      >
        <div
          className="css-61 body-1"
          dir="ltr"
        >
          <div
            className="css-61"
            data-uses-unhanded-props={true}
          >
            <div
              className="ms-Stack css-3"
              style={
                Object {
                  "background": "#1a1a1a",
                  "height": "100%",
                  "width": "100%",
                }
              }
            >
              <div
                className="ms-Stack css-4"
              >
                <div
                  className="ms-StackItem css-5"
                >
                  <div
                    className="css-7"
                  >
                    <div
                      className="ms-Stack css-8"
                    >
                      <button
                        className="ms-Button ms-Button--default root-9"
                        data-is-focusable={true}
                        onClick={[Function]}
                        onKeyDown={[Function]}
                        onKeyPress={[Function]}
                        onKeyUp={[Function]}
                        onMouseDown={[Function]}
                        onMouseUp={[Function]}
                        type="button"
                      >
                        <span
                          className="ms-Button-flexContainer flexContainer-10"
                          data-automationid="splitbuttonprimary"
                        >
                          <i
                            aria-hidden={true}
                            className="root-37"
                            data-icon-name="ControlButtonCameraOff"
                          >
                            <span
                              aria-hidden={true}
                              className="root-span"
                            >
                              <svg
                                className="svg"
                                fill="currentColor"
                                height={20}
                                viewBox="0 0 20 20"
                                width={20}
                                xmlns="http://www.w3.org/2000/svg"
                              >
                                <path
                                  d="M2.85 2.15a.5.5 0 10-.7.7L3.5 4.21A2.5 2.5 0 002 6.5v7A2.5 2.5 0 004.5 16h6a2.5 2.5 0 002.5-2.3l4.15 4.15a.5.5 0 00.7-.7l-15-15z"
                                />
                                <path
                                  d="M16.76 14.43l-1.4-1.2L14 11.88V7.93l2.77-2.31a.75.75 0 011.23.57v7.67c0 .64-.75.99-1.24.57z"
                                />
                                <path
                                  d="M13 10.88L6.12 4h4.38A2.5 2.5 0 0113 6.5v4.38z"
                                />
                              </svg>
                            </span>
                          </i>
                        </span>
                      </button>
                      <button
                        className="ms-Button ms-Button--default root-9"
                        data-is-focusable={true}
                        onClick={[Function]}
                        onKeyDown={[Function]}
                        onKeyPress={[Function]}
                        onKeyUp={[Function]}
                        onMouseDown={[Function]}
                        onMouseUp={[Function]}
                        type="button"
                      >
                        <span
                          className="ms-Button-flexContainer flexContainer-10"
                          data-automationid="splitbuttonprimary"
                        >
                          <i
                            aria-hidden={true}
                            className="root-37"
                            data-icon-name="ControlButtonMicOff"
                          >
                            <span
                              aria-hidden={true}
                              className="root-span"
                            >
                              <svg
                                className="svg"
                                fill="currentColor"
                                height={20}
                                viewBox="0 0 20 20"
                                width={20}
                                xmlns="http://www.w3.org/2000/svg"
                              >
                                <path
                                  d="M13 10a3 3 0 01-.1.78L7 4.88A3 3 0 0113 5v5z"
                                />
                                <path
                                  d="M7 7.7V10a3 3 0 004.74 2.45l1.07 1.07A4.5 4.5 0 015.5 10a.5.5 0 00-1.01 0 5.5 5.5 0 005 5.48v2.02a.5.5 0 001 0v-2.02a5.48 5.48 0 003.02-1.25l3.63 3.62a.5.5 0 00.7-.7l-15-15a.5.5 0 10-.7.7L7 7.71z"
                                />
                                <path
                                  d="M14.8 12.68c.45-.8.7-1.7.7-2.68a.5.5 0 00-1 0c0 .7-.16 1.35-.44 1.94l.74.74z"
                                />
                              </svg>
                            </span>
                          </i>
                        </span>
                      </button>
                      <button
                        className="ms-Button ms-Button--default root-9"
                        data-is-focusable={true}
                        onClick={[Function]}
                        onKeyDown={[Function]}
                        onKeyPress={[Function]}
                        onKeyUp={[Function]}
                        onMouseDown={[Function]}
                        onMouseUp={[Function]}
                        type="button"
                      >
                        <span
                          className="ms-Button-flexContainer flexContainer-10"
                          data-automationid="splitbuttonprimary"
                        >
                          <i
                            aria-hidden={true}
                            className="root-37"
                            data-icon-name="ControlButtonScreenShareStart"
                          >
                            <span
                              aria-hidden={true}
                              className="root-span"
                            >
                              <svg
                                className="svg"
                                fill="currentColor"
                                height={20}
                                viewBox="0 0 20 20"
                                width={20}
                                xmlns="http://www.w3.org/2000/svg"
                              >
                                <path
                                  d="M4 4a2 2 0 00-2 2v8c0 1.1.9 2 2 2h12a2 2 0 002-2V6a2 2 0 00-2-2H4zm6 10a.5.5 0 01-.5-.5V7.7L7.85 9.36a.5.5 0 11-.7-.7l2.5-2.5c.2-.2.5-.2.7 0l2.5 2.5a.5.5 0 01-.7.7L10.5 7.71v5.79a.5.5 0 01-.5.5z"
                                />
                              </svg>
                            </span>
                          </i>
                        </span>
                      </button>
                      <button
                        className="ms-Button ms-Button--default root-17"
                        data-is-focusable={true}
                        onClick={[Function]}
                        onKeyDown={[Function]}
                        onKeyPress={[Function]}
                        onKeyUp={[Function]}
                        onMouseDown={[Function]}
                        onMouseUp={[Function]}
                        type="button"
                      >
                        <span
                          className="ms-Button-flexContainer flexContainer-10"
                          data-automationid="splitbuttonprimary"
                        >
                          <i
                            aria-hidden={true}
                            className="root-37"
                            data-icon-name="ControlButtonEndCall"
                          >
                            <span
                              aria-hidden={true}
                              className="root-span"
                            >
                              <svg
                                className="svg"
                                fill="currentColor"
                                height={20}
                                viewBox="0 0 20 20"
                                width={20}
                                xmlns="http://www.w3.org/2000/svg"
                              >
                                <path
                                  d="M17.96 10.94l-.16.83c-.15.78-.87 1.3-1.7 1.22l-1.63-.16c-.72-.07-1.25-.59-1.47-1.33-.3-1-.5-1.75-.5-1.75a6.63 6.63 0 00-5 0s-.2.75-.5 1.75c-.2.67-.5 1.26-1.2 1.33l-1.63.16c-.81.08-1.6-.43-1.82-1.2l-.25-.84c-.25-.82-.03-1.7.58-2.28C4.1 7.3 6.67 6.51 9.99 6.5c3.33 0 5.6.78 7.16 2.16.66.58.97 1.46.8 2.28z"
                                />
                              </svg>
                            </span>
                          </i>
                          <span
                            style={
                              Object {
                                "marginLeft": "0.5rem",
                              }
                            }
                          >
                            Leave
                          </span>
                        </span>
                      </button>
                    </div>
                  </div>
                </div>
              </div>
              <div
                className="css-56"
              >
                <div
                  className="css-57"
                  style={
                    Object {
                      "gridAutoFlow": "column",
                      "gridTemplateRows": "repeat(1, 1fr)",
                    }
                  }
                >
                  <div
                    className="css-57"
                    style={
                      Object {
                        "gridRow": "auto / span 1",
                        "gridTemplateColumns": "repeat(1, 1fr)",
                        "gridTemplateRows": "repeat(1, 1fr)",
                      }
                    }
                  >
                    <div
<<<<<<< HEAD
                      className="ms-Stack css-24"
                      data-ui-id="video-tile"
                    >
                      <div
                        className="ms-Stack css-25"
                      >
                        <div
                          className="ms-Stack css-27"
                        >
                          <div
                            aria-label=""
                            className="ms-Persona ms-Persona--size48 root-28"
=======
                      className="ms-Stack css-26"
                      data-ui-id="video-tile"
                    >
                      <div
                        className="css-22"
                      />
                      <div
                        className="ms-Stack css-27"
                      >
                        <div
                          className="ms-Stack css-29"
                        >
                          <div
                            aria-label=""
                            className="ms-Persona ms-Persona--size48 root-30"
>>>>>>> 0bd0362c
                            style={
                              Object {
                                "height": 100,
                                "minWidth": 100,
                              }
                            }
                          >
                            <div
<<<<<<< HEAD
                              className="ms-Persona-coin ms-Persona--size48 coin-35"
                              role="presentation"
                            >
                              <div
                                className="ms-Persona-imageArea imageArea-37"
=======
                              className="ms-Persona-coin ms-Persona--size48 coin-37"
                              role="presentation"
                            >
                              <div
                                className="ms-Persona-imageArea imageArea-39"
>>>>>>> 0bd0362c
                                role="presentation"
                                style={
                                  Object {
                                    "height": 100,
                                    "width": 100,
                                  }
                                }
                              >
                                <div
                                  aria-hidden="true"
<<<<<<< HEAD
                                  className="ms-Persona-initials initials-40"
=======
                                  className="ms-Persona-initials initials-42"
>>>>>>> 0bd0362c
                                  style={
                                    Object {
                                      "height": 100,
                                      "width": 100,
                                    }
                                  }
                                >
                                  <span>
                                    M
                                  </span>
                                </div>
                              </div>
                            </div>
                          </div>
                        </div>
                      </div>
                      <div
<<<<<<< HEAD
                        className="ms-Stack css-83 css-43"
                      >
                        <div
                          className="ms-Stack css-84 css-44"
                        >
                          <span
                            className="css-45"
                            title="Michael"
=======
                        className="ms-Stack css-82 css-45"
                      >
                        <div
                          className="ms-StackItem css-46"
                        >
                          <span
                            className="css-47"
>>>>>>> 0bd0362c
                          >
                            Michael
                          </span>
                        </div>
                      </div>
                    </div>
                  </div>
                </div>
              </div>
            </div>
          </div>
        </div>
      </div>
    </div>
  </div>
</div>
`;<|MERGE_RESOLUTION|>--- conflicted
+++ resolved
@@ -268,36 +268,21 @@
                     }
                   >
                     <div
-<<<<<<< HEAD
-                      className="ms-Stack css-24"
-                      data-ui-id="video-tile"
-                    >
-                      <div
-                        className="ms-Stack css-25"
-                      >
-                        <div
-                          className="ms-Stack css-27"
-                        >
-                          <div
-                            aria-label=""
-                            className="ms-Persona ms-Persona--size48 root-28"
-=======
-                      className="ms-Stack css-26"
+                      className="ms-Stack css-25"
                       data-ui-id="video-tile"
                     >
                       <div
                         className="css-22"
                       />
                       <div
-                        className="ms-Stack css-27"
+                        className="ms-Stack css-26"
                       >
                         <div
-                          className="ms-Stack css-29"
+                          className="ms-Stack css-28"
                         >
                           <div
                             aria-label=""
-                            className="ms-Persona ms-Persona--size48 root-30"
->>>>>>> 0bd0362c
+                            className="ms-Persona ms-Persona--size48 root-29"
                             style={
                               Object {
                                 "height": 100,
@@ -306,19 +291,11 @@
                             }
                           >
                             <div
-<<<<<<< HEAD
-                              className="ms-Persona-coin ms-Persona--size48 coin-35"
+                              className="ms-Persona-coin ms-Persona--size48 coin-36"
                               role="presentation"
                             >
                               <div
-                                className="ms-Persona-imageArea imageArea-37"
-=======
-                              className="ms-Persona-coin ms-Persona--size48 coin-37"
-                              role="presentation"
-                            >
-                              <div
-                                className="ms-Persona-imageArea imageArea-39"
->>>>>>> 0bd0362c
+                                className="ms-Persona-imageArea imageArea-38"
                                 role="presentation"
                                 style={
                                   Object {
@@ -329,11 +306,7 @@
                               >
                                 <div
                                   aria-hidden="true"
-<<<<<<< HEAD
-                                  className="ms-Persona-initials initials-40"
-=======
-                                  className="ms-Persona-initials initials-42"
->>>>>>> 0bd0362c
+                                  className="ms-Persona-initials initials-41"
                                   style={
                                     Object {
                                       "height": 100,
@@ -351,24 +324,14 @@
                         </div>
                       </div>
                       <div
-<<<<<<< HEAD
-                        className="ms-Stack css-83 css-43"
+                        className="ms-Stack css-82 css-44"
                       >
                         <div
-                          className="ms-Stack css-84 css-44"
+                          className="ms-Stack css-83 css-45"
                         >
                           <span
-                            className="css-45"
+                            className="css-46"
                             title="Michael"
-=======
-                        className="ms-Stack css-82 css-45"
-                      >
-                        <div
-                          className="ms-StackItem css-46"
-                        >
-                          <span
-                            className="css-47"
->>>>>>> 0bd0362c
                           >
                             Michael
                           </span>
