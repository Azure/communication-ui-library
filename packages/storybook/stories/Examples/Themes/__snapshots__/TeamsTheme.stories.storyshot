--- conflicted
+++ resolved
@@ -320,21 +320,8 @@
                           </div>
                         </div>
                       </div>
-<<<<<<< HEAD
-                    </div>
-                  </div>
-                  <div
-                    className="ms-Stack css-87 css-44"
-                  >
-                    <div
-                      className="ms-StackItem css-45"
-                    >
-                      <span
-                        className="css-46"
-=======
                       <div
                         className="ms-Stack css-87 css-43"
->>>>>>> 5e42d615
                       >
                         <div
                           className="ms-StackItem css-44"
