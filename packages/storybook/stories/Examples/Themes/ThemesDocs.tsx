// © Microsoft Corporation. All rights reserved.

import { Description, Heading, Source, Title } from '@storybook/addon-docs/blocks';
import React from 'react';

export const getDocs: () => JSX.Element = () => {
  const exampleTeamsTheme = `
  import React from 'react';
  import {
    CameraButton,
    ControlBar,
    EndCallButton,
    FluentThemeProvider,
    GridLayout,
    MicrophoneButton,
    ScreenShareButton,
    VideoTile
<<<<<<< HEAD
  } from '@azure/react-components';
  import { DefaultButton } from '@fluentui/react';
=======
  } from '@azure/communication-ui';
>>>>>>> 6168a800

  const TeamsTheme = {
    palette: {
      themePrimary: '#4b53bc',
      themeLighterAlt: '#f6f7fc',
      themeLighter: '#dddef4',
      themeLight: '#c1c4eb',
      themeTertiary: '#8a8fd7',
      themeSecondary: '#5d64c5',
      themeDarkAlt: '#444baa',
      themeDark: '#393f8f',
      themeDarker: '#2a2e6a',
      neutralLighterAlt: '#faf9f8',
      neutralLighter: '#f3f2f1',
      neutralLight: '#edebe9',
      neutralQuaternaryAlt: '#e1dfdd',
      neutralQuaternary: '#d0d0d0',
      neutralTertiaryAlt: '#c8c6c4',
      neutralTertiary: '#a19f9d',
      neutralSecondary: '#605e5c',
      neutralPrimaryAlt: '#3b3a39',
      neutralPrimary: '#323130',
      neutralDark: '#201f1e',
      black: '#000000',
      white: '#ffffff',
    }};

    function TeamsLikeTheme() {
      return (
        <FluentThemeProvider fluentTheme={ TeamsTheme } >
          {/*Control Bar with default set up*/}
          <ControlBar layout={'dockedTop'}>
            <CameraButton
                onClick={() => {
                /*handle onClick*/
                }}
            />
            <MicrophoneButton
                onClick={() => {
                    /*handle onClick*/
                }}
            />
            <ScreenShareButton
                onClick={() => {
                    /*handle onClick*/
                }}
            />
            <EndCallButton
                onClick={() => {
                    /*handle onClick*/
                }}
            />
          </ControlBar>
          {/*Control Bar with default set up*/}
          <div
          style={{
            height: '530px',
            width: '830px'
          }}
        >
          <GridLayout>
            <VideoTile isVideoReady={false} videoProvider={null} avatarName={'Michael'}>
              <label>Michael</label>
            </VideoTile>
          </GridLayout>
        </div>
        </FluentThemeProvider>
      );
    }

  export default TeamsLikeTheme;`;

  return (
    <>
      <Title>Themes</Title>
      <Description>
        Example Themes that can be leveraged by developers to provide color schemes to UI Components
      </Description>
      <Heading>Teams-Like Theme</Heading>
      <Source code={exampleTeamsTheme} />
    </>
  );
};<|MERGE_RESOLUTION|>--- conflicted
+++ resolved
@@ -15,12 +15,7 @@
     MicrophoneButton,
     ScreenShareButton,
     VideoTile
-<<<<<<< HEAD
   } from '@azure/react-components';
-  import { DefaultButton } from '@fluentui/react';
-=======
-  } from '@azure/communication-ui';
->>>>>>> 6168a800
 
   const TeamsTheme = {
     palette: {
