// LobbyControlBar.example.tsx

import React from 'react';
import {
  CameraButton,
  ControlBar,
  EndCallButton,
  MicrophoneButton,
<<<<<<< HEAD
  labeledHangupButtonProps,
=======
>>>>>>> 4d9c33ae
  labeledOptionsButtonProps
} from '@azure/communication-ui';
import { DefaultButton } from '@fluentui/react';
import { useTheme } from '@fluentui/react-theme-provider';

export const LobbyCallControlBar = (): JSX.Element => {
  const theme = useTheme();
  return (
    <ControlBar
      layout="dockedBottom"
      styles={{ root: { background: theme.palette.white, minHeight: '4.25rem', alignItems: 'center' } }}
    >
      <CameraButton showLabel={true} checked={true} />
      <MicrophoneButton showLabel={true} checked={true} />
      <DefaultButton {...labeledOptionsButtonProps} />
      <EndCallButton showLabel={true} style={{ borderRadius: '0.25rem', marginLeft: '0.25rem' }} />
    </ControlBar>
  );
};<|MERGE_RESOLUTION|>--- conflicted
+++ resolved
@@ -6,10 +6,6 @@
   ControlBar,
   EndCallButton,
   MicrophoneButton,
-<<<<<<< HEAD
-  labeledHangupButtonProps,
-=======
->>>>>>> 4d9c33ae
   labeledOptionsButtonProps
 } from '@azure/communication-ui';
 import { DefaultButton } from '@fluentui/react';
