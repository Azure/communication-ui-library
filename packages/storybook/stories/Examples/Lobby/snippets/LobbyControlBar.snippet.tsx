--- conflicted
+++ resolved
@@ -1,18 +1,7 @@
 // LobbyControlBar.example.tsx
 
 import React from 'react';
-<<<<<<< HEAD
-import {
-  CameraButton,
-  ControlBar,
-  EndCallButton,
-  MicrophoneButton,
-  labeledOptionsButtonProps
-} from '@azure/react-components';
-import { DefaultButton } from '@fluentui/react';
-=======
-import { CameraButton, ControlBar, EndCallButton, MicrophoneButton, OptionsButton } from '@azure/communication-ui';
->>>>>>> 6168a800
+import { CameraButton, ControlBar, EndCallButton, MicrophoneButton, OptionsButton } from '@azure/react-components';
 import { useTheme } from '@fluentui/react-theme-provider';
 
 export const LobbyCallControlBar = (): JSX.Element => {
