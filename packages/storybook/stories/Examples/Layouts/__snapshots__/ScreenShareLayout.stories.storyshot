// Jest Snapshot v1, https://goo.gl/fbAQLP

exports[`storybook snapshot tests Storyshots Examples/Layouts/Screen Share Layout Screen Share Layout 1`] = `
<div
  className="css-60 body-0"
  dir="ltr"
>
  <div
    className="css-60"
    data-uses-unhanded-props={true}
    dir="ltr"
  >
    <div
      style={
        Object {
          "alignItems": "center",
          "display": "flex",
          "height": "100vh",
          "justifyContent": "center",
        }
      }
    >
      <div
        className="ms-Stack css-5"
        style={
          Object {
            "border": ".063rem",
            "height": "500px",
            "width": "850px",
          }
        }
      >
        <div
          className="ms-StackItem css-6"
        >
          <div
            className="ms-Stack css-7"
          >
            <div
              className="ms-Stack css-8"
            >
              <div
                className="ms-Stack css-98 css-9"
              >
                <div
                  className="ms-Stack css-15"
                  data-ui-id="video-tile"
                >
                  <div
                    className="ms-Stack css-16"
                  >
                    <div
                      className="ms-Persona ms-Persona--size56 root-17"
                    >
                      <div
                        className="ms-Persona-coin ms-Persona--size56 coin-24"
                        role="presentation"
                      >
                        <div
                          className="ms-Persona-imageArea imageArea-26"
                          role="presentation"
                        >
                          <div
                            aria-hidden="true"
                            className="ms-Persona-initials initials-29"
                          >
                            <span>
                              M
                            </span>
                          </div>
                        </div>
                      </div>
                    </div>
                  </div>
                  <div
                    className="ms-Stack css-87 css-32"
                  >
                    <div
                      className="ms-StackItem css-33"
                    >
                      <span
                        className="css-34"
                      >
                        Michael
                      </span>
                    </div>
                  </div>
                </div>
              </div>
            </div>
            <div
              className="ms-Stack css-8"
            >
              <div
                className="ms-Stack css-98 css-9"
              >
                <div
                  className="ms-Stack css-15"
                  data-ui-id="video-tile"
                >
                  <div
                    className="ms-Stack css-16"
                  >
                    <div
                      className="ms-Persona ms-Persona--size56 root-17"
                    >
                      <div
                        className="ms-Persona-coin ms-Persona--size56 coin-24"
                        role="presentation"
                      >
                        <div
                          className="ms-Persona-imageArea imageArea-26"
                          role="presentation"
                        >
                          <div
                            aria-hidden="true"
                            className="ms-Persona-initials initials-35"
                          >
                            <span>
                              J
                            </span>
                          </div>
                        </div>
                      </div>
                    </div>
                  </div>
                  <div
                    className="ms-Stack css-87 css-32"
                  >
                    <div
                      className="ms-StackItem css-33"
                    >
                      <span
                        className="css-34"
                      >
                        Jim
                      </span>
                    </div>
                  </div>
                </div>
              </div>
            </div>
            <div
              className="ms-Stack css-8"
            >
              <div
                className="ms-Stack css-98 css-9"
              >
                <div
                  className="ms-Stack css-15"
                  data-ui-id="video-tile"
                >
                  <div
                    className="ms-Stack css-16"
                  >
                    <div
                      className="ms-Persona ms-Persona--size56 root-17"
                    >
                      <div
                        className="ms-Persona-coin ms-Persona--size56 coin-24"
                        role="presentation"
                      >
                        <div
                          className="ms-Persona-imageArea imageArea-26"
                          role="presentation"
                        >
                          <div
                            aria-hidden="true"
                            className="ms-Persona-initials initials-36"
                          >
                            <span>
                              P
                            </span>
                          </div>
                        </div>
                      </div>
                    </div>
                  </div>
                  <div
                    className="ms-Stack css-87 css-32"
                  >
                    <div
                      className="ms-StackItem css-33"
                    >
                      <span
                        className="css-34"
                      >
                        Pam
                      </span>
                    </div>
                  </div>
                </div>
              </div>
            </div>
            <div
              className="ms-Stack css-8"
            >
              <div
                className="ms-Stack css-98 css-9"
              >
                <div
                  className="ms-Stack css-15"
                  data-ui-id="video-tile"
                >
                  <div
                    className="ms-Stack css-16"
                  >
                    <div
                      className="ms-Persona ms-Persona--size56 root-17"
                    >
                      <div
                        className="ms-Persona-coin ms-Persona--size56 coin-24"
                        role="presentation"
                      >
                        <div
                          className="ms-Persona-imageArea imageArea-26"
                          role="presentation"
                        >
                          <div
                            aria-hidden="true"
                            className="ms-Persona-initials initials-37"
                          >
                            <span>
                              D
                            </span>
                          </div>
                        </div>
                      </div>
                    </div>
                  </div>
                  <div
                    className="ms-Stack css-87 css-32"
                  >
                    <div
                      className="ms-StackItem css-33"
                    >
                      <span
                        className="css-34"
                      >
                        Dwight
                      </span>
                    </div>
                  </div>
                </div>
              </div>
            </div>
            <div
              className="ms-Stack css-8"
            >
              <div
                className="ms-Stack css-98 css-9"
              >
                <div
                  className="ms-Stack css-15"
                  data-ui-id="video-tile"
                >
                  <div
                    className="ms-Stack css-16"
                  >
                    <div
                      className="ms-Persona ms-Persona--size56 root-17"
                    >
                      <div
                        className="ms-Persona-coin ms-Persona--size56 coin-24"
                        role="presentation"
                      >
                        <div
                          className="ms-Persona-imageArea imageArea-26"
                          role="presentation"
                        >
                          <div
                            aria-hidden="true"
                            className="ms-Persona-initials initials-38"
                          >
                            <span>
                              K
                            </span>
                          </div>
                        </div>
                      </div>
                    </div>
                  </div>
                  <div
                    className="ms-Stack css-87 css-32"
                  >
                    <div
                      className="ms-StackItem css-33"
                    >
                      <span
                        className="css-34"
                      >
                        Kelly
                      </span>
                    </div>
                  </div>
                </div>
              </div>
            </div>
            <div
              className="ms-Stack css-8"
            >
              <div
                className="ms-Stack css-98 css-9"
              >
                <div
                  className="ms-Stack css-15"
                  data-ui-id="video-tile"
                >
                  <div
                    className="ms-Stack css-16"
                  >
                    <div
                      className="ms-Persona ms-Persona--size56 root-17"
                    >
                      <div
                        className="ms-Persona-coin ms-Persona--size56 coin-24"
                        role="presentation"
                      >
                        <div
                          className="ms-Persona-imageArea imageArea-26"
                          role="presentation"
                        >
                          <div
                            aria-hidden="true"
                            className="ms-Persona-initials initials-39"
                          >
                            <span>
                              R
                            </span>
                          </div>
                        </div>
                      </div>
                    </div>
                  </div>
                  <div
                    className="ms-Stack css-87 css-32"
                  >
                    <div
                      className="ms-StackItem css-33"
                    >
                      <span
                        className="css-34"
                      >
                        Ryan
                      </span>
                    </div>
                  </div>
                </div>
              </div>
            </div>
            <div
              className="ms-Stack css-8"
            >
              <div
                className="ms-Stack css-98 css-9"
              >
                <div
                  className="ms-Stack css-15"
                  data-ui-id="video-tile"
                >
                  <div
                    className="ms-Stack css-16"
                  >
                    <div
                      className="ms-Persona ms-Persona--size56 root-17"
                    >
                      <div
                        className="ms-Persona-coin ms-Persona--size56 coin-24"
                        role="presentation"
                      >
                        <div
                          className="ms-Persona-imageArea imageArea-26"
                          role="presentation"
                        >
                          <div
                            aria-hidden="true"
                            className="ms-Persona-initials initials-40"
                          >
                            <span>
                              A
                            </span>
                          </div>
                        </div>
                      </div>
                    </div>
                  </div>
                  <div
                    className="ms-Stack css-87 css-32"
                  >
                    <div
                      className="ms-StackItem css-33"
                    >
                      <span
                        className="css-34"
                      >
                        Andy
                      </span>
                    </div>
                  </div>
                </div>
              </div>
            </div>
          </div>
        </div>
        <div
          className="ms-StackItem css-41"
        >
          <div
            className="ms-Stack css-15"
            data-ui-id="video-tile"
          >
            <div
              className="ms-Stack css-16"
            >
              <div
                className="ms-Stack css-43"
              >
                <div
                  className="ms-Stack css-44"
                >
                  Your Screen Share Stream
                </div>
              </div>
            </div>
            <div
<<<<<<< HEAD
              className="ms-Stack css-123 css-45"
=======
              className="ms-Stack css-128 css-45"
>>>>>>> adab866a
            >
              <div
                className="ms-Stack css-15"
                data-ui-id="video-tile"
              >
                <div
                  className="ms-Stack css-16"
                >
                  <div
                    className="ms-Persona ms-Persona--size56 root-17"
                  >
                    <div
                      className="ms-Persona-coin ms-Persona--size56 coin-24"
                      role="presentation"
                    >
                      <div
                        className="ms-Persona-imageArea imageArea-26"
                        role="presentation"
                      >
                        <div
                          aria-hidden="true"
                          className="ms-Persona-initials initials-46"
                        >
                          <span>
                            T
                          </span>
                        </div>
                      </div>
                    </div>
                  </div>
                </div>
              </div>
            </div>
          </div>
        </div>
      </div>
    </div>
  </div>
</div>
`;<|MERGE_RESOLUTION|>--- conflicted
+++ resolved
@@ -423,11 +423,7 @@
               </div>
             </div>
             <div
-<<<<<<< HEAD
-              className="ms-Stack css-123 css-45"
-=======
-              className="ms-Stack css-128 css-45"
->>>>>>> adab866a
+              className="ms-Stack css-129 css-45"
             >
               <div
                 className="ms-Stack css-15"
