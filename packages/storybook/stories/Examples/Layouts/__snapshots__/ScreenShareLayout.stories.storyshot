// Jest Snapshot v1, https://goo.gl/fbAQLP

exports[`storybook snapshot tests Storyshots Examples/Layouts/Screen Share Layout Screen Share Layout 1`] = `
<div
  className="css-60 body-0"
  dir="ltr"
>
  <div
    className="css-60"
    data-uses-unhanded-props={true}
    dir="ltr"
  >
    <div
      style={
        Object {
          "alignItems": "center",
          "display": "flex",
          "height": "100vh",
          "justifyContent": "center",
        }
      }
    >
      <div
        className="ms-Stack css-5"
        style={
          Object {
            "border": ".063rem",
            "height": "500px",
            "width": "850px",
          }
        }
      >
        <div
          className="ms-StackItem css-6"
        >
          <div
            className="ms-Stack css-7"
          >
            <div
              className="ms-Stack css-8"
            >
              <div
<<<<<<< HEAD
                className="ms-Stack css-101 css-9"
=======
                className="ms-Stack css-98 css-9"
>>>>>>> 2814fafd
              >
                <div
                  className="ms-Stack css-15"
                  data-ui-id="video-tile"
                >
                  <div
                    className="ms-Stack css-16"
                  >
                    <div
                      className="ms-Persona ms-Persona--size56 root-17"
                    >
                      <div
                        className="ms-Persona-coin ms-Persona--size56 coin-24"
                        role="presentation"
                      >
                        <div
                          className="ms-Persona-imageArea imageArea-26"
                          role="presentation"
                        >
                          <div
                            aria-hidden="true"
                            className="ms-Persona-initials initials-29"
                          >
                            <span>
                              M
                            </span>
                          </div>
                        </div>
                      </div>
                    </div>
                  </div>
                  <div
<<<<<<< HEAD
                    className="ms-Stack css-89 css-32"
=======
                    className="ms-Stack css-86 css-32"
>>>>>>> 2814fafd
                  >
                    <div
                      className="ms-StackItem css-33"
                    >
                      <span
                        className="css-34"
                      >
                        Michael
                      </span>
                    </div>
                  </div>
                </div>
              </div>
            </div>
            <div
              className="ms-Stack css-8"
            >
              <div
<<<<<<< HEAD
                className="ms-Stack css-101 css-9"
=======
                className="ms-Stack css-98 css-9"
>>>>>>> 2814fafd
              >
                <div
                  className="ms-Stack css-15"
                  data-ui-id="video-tile"
                >
                  <div
                    className="ms-Stack css-16"
                  >
                    <div
                      className="ms-Persona ms-Persona--size56 root-17"
                    >
                      <div
                        className="ms-Persona-coin ms-Persona--size56 coin-24"
                        role="presentation"
                      >
                        <div
                          className="ms-Persona-imageArea imageArea-26"
                          role="presentation"
                        >
                          <div
                            aria-hidden="true"
                            className="ms-Persona-initials initials-35"
                          >
                            <span>
                              J
                            </span>
                          </div>
                        </div>
                      </div>
                    </div>
                  </div>
                  <div
<<<<<<< HEAD
                    className="ms-Stack css-89 css-32"
=======
                    className="ms-Stack css-86 css-32"
>>>>>>> 2814fafd
                  >
                    <div
                      className="ms-StackItem css-33"
                    >
                      <span
                        className="css-34"
                      >
                        Jim
                      </span>
                    </div>
                  </div>
                </div>
              </div>
            </div>
            <div
              className="ms-Stack css-8"
            >
              <div
<<<<<<< HEAD
                className="ms-Stack css-101 css-9"
=======
                className="ms-Stack css-98 css-9"
>>>>>>> 2814fafd
              >
                <div
                  className="ms-Stack css-15"
                  data-ui-id="video-tile"
                >
                  <div
                    className="ms-Stack css-16"
                  >
                    <div
                      className="ms-Persona ms-Persona--size56 root-17"
                    >
                      <div
                        className="ms-Persona-coin ms-Persona--size56 coin-24"
                        role="presentation"
                      >
                        <div
                          className="ms-Persona-imageArea imageArea-26"
                          role="presentation"
                        >
                          <div
                            aria-hidden="true"
                            className="ms-Persona-initials initials-36"
                          >
                            <span>
                              P
                            </span>
                          </div>
                        </div>
                      </div>
                    </div>
                  </div>
                  <div
<<<<<<< HEAD
                    className="ms-Stack css-89 css-32"
=======
                    className="ms-Stack css-86 css-32"
>>>>>>> 2814fafd
                  >
                    <div
                      className="ms-StackItem css-33"
                    >
                      <span
                        className="css-34"
                      >
                        Pam
                      </span>
                    </div>
                  </div>
                </div>
              </div>
            </div>
            <div
              className="ms-Stack css-8"
            >
              <div
<<<<<<< HEAD
                className="ms-Stack css-101 css-9"
=======
                className="ms-Stack css-98 css-9"
>>>>>>> 2814fafd
              >
                <div
                  className="ms-Stack css-15"
                  data-ui-id="video-tile"
                >
                  <div
                    className="ms-Stack css-16"
                  >
                    <div
                      className="ms-Persona ms-Persona--size56 root-17"
                    >
                      <div
                        className="ms-Persona-coin ms-Persona--size56 coin-24"
                        role="presentation"
                      >
                        <div
                          className="ms-Persona-imageArea imageArea-26"
                          role="presentation"
                        >
                          <div
                            aria-hidden="true"
                            className="ms-Persona-initials initials-37"
                          >
                            <span>
                              D
                            </span>
                          </div>
                        </div>
                      </div>
                    </div>
                  </div>
                  <div
<<<<<<< HEAD
                    className="ms-Stack css-89 css-32"
=======
                    className="ms-Stack css-86 css-32"
>>>>>>> 2814fafd
                  >
                    <div
                      className="ms-StackItem css-33"
                    >
                      <span
                        className="css-34"
                      >
                        Dwight
                      </span>
                    </div>
                  </div>
                </div>
              </div>
            </div>
            <div
              className="ms-Stack css-8"
            >
              <div
<<<<<<< HEAD
                className="ms-Stack css-101 css-9"
=======
                className="ms-Stack css-98 css-9"
>>>>>>> 2814fafd
              >
                <div
                  className="ms-Stack css-15"
                  data-ui-id="video-tile"
                >
                  <div
                    className="ms-Stack css-16"
                  >
                    <div
                      className="ms-Persona ms-Persona--size56 root-17"
                    >
                      <div
                        className="ms-Persona-coin ms-Persona--size56 coin-24"
                        role="presentation"
                      >
                        <div
                          className="ms-Persona-imageArea imageArea-26"
                          role="presentation"
                        >
                          <div
                            aria-hidden="true"
                            className="ms-Persona-initials initials-38"
                          >
                            <span>
                              K
                            </span>
                          </div>
                        </div>
                      </div>
                    </div>
                  </div>
                  <div
<<<<<<< HEAD
                    className="ms-Stack css-89 css-32"
=======
                    className="ms-Stack css-86 css-32"
>>>>>>> 2814fafd
                  >
                    <div
                      className="ms-StackItem css-33"
                    >
                      <span
                        className="css-34"
                      >
                        Kelly
                      </span>
                    </div>
                  </div>
                </div>
              </div>
            </div>
            <div
              className="ms-Stack css-8"
            >
              <div
<<<<<<< HEAD
                className="ms-Stack css-101 css-9"
=======
                className="ms-Stack css-98 css-9"
>>>>>>> 2814fafd
              >
                <div
                  className="ms-Stack css-15"
                  data-ui-id="video-tile"
                >
                  <div
                    className="ms-Stack css-16"
                  >
                    <div
                      className="ms-Persona ms-Persona--size56 root-17"
                    >
                      <div
                        className="ms-Persona-coin ms-Persona--size56 coin-24"
                        role="presentation"
                      >
                        <div
                          className="ms-Persona-imageArea imageArea-26"
                          role="presentation"
                        >
                          <div
                            aria-hidden="true"
                            className="ms-Persona-initials initials-39"
                          >
                            <span>
                              R
                            </span>
                          </div>
                        </div>
                      </div>
                    </div>
                  </div>
                  <div
<<<<<<< HEAD
                    className="ms-Stack css-89 css-32"
=======
                    className="ms-Stack css-86 css-32"
>>>>>>> 2814fafd
                  >
                    <div
                      className="ms-StackItem css-33"
                    >
                      <span
                        className="css-34"
                      >
                        Ryan
                      </span>
                    </div>
                  </div>
                </div>
              </div>
            </div>
            <div
              className="ms-Stack css-8"
            >
              <div
<<<<<<< HEAD
                className="ms-Stack css-101 css-9"
=======
                className="ms-Stack css-98 css-9"
>>>>>>> 2814fafd
              >
                <div
                  className="ms-Stack css-15"
                  data-ui-id="video-tile"
                >
                  <div
                    className="ms-Stack css-16"
                  >
                    <div
                      className="ms-Persona ms-Persona--size56 root-17"
                    >
                      <div
                        className="ms-Persona-coin ms-Persona--size56 coin-24"
                        role="presentation"
                      >
                        <div
                          className="ms-Persona-imageArea imageArea-26"
                          role="presentation"
                        >
                          <div
                            aria-hidden="true"
                            className="ms-Persona-initials initials-40"
                          >
                            <span>
                              A
                            </span>
                          </div>
                        </div>
                      </div>
                    </div>
                  </div>
                  <div
<<<<<<< HEAD
                    className="ms-Stack css-89 css-32"
=======
                    className="ms-Stack css-86 css-32"
>>>>>>> 2814fafd
                  >
                    <div
                      className="ms-StackItem css-33"
                    >
                      <span
                        className="css-34"
                      >
                        Andy
                      </span>
                    </div>
                  </div>
                </div>
              </div>
            </div>
          </div>
        </div>
        <div
          className="ms-StackItem css-41"
        >
          <div
            className="ms-Stack css-15"
            data-ui-id="video-tile"
          >
            <div
              className="ms-Stack css-16"
            >
              <div
                className="ms-Stack css-43"
              >
                <div
                  className="ms-Stack css-44"
                >
                  Your Screen Share Stream
                </div>
              </div>
            </div>
            <div
<<<<<<< HEAD
              className="ms-Stack css-124 css-45"
=======
              className="ms-Stack css-121 css-45"
>>>>>>> 2814fafd
            >
              <div
                className="ms-Stack css-15"
                data-ui-id="video-tile"
              >
                <div
                  className="ms-Stack css-16"
                >
                  <div
                    className="ms-Persona ms-Persona--size56 root-17"
                  >
                    <div
                      className="ms-Persona-coin ms-Persona--size56 coin-24"
                      role="presentation"
                    >
                      <div
                        className="ms-Persona-imageArea imageArea-26"
                        role="presentation"
                      >
                        <div
                          aria-hidden="true"
                          className="ms-Persona-initials initials-46"
                        >
                          <span>
                            T
                          </span>
                        </div>
                      </div>
                    </div>
                  </div>
                </div>
              </div>
            </div>
          </div>
        </div>
      </div>
    </div>
  </div>
</div>
`;<|MERGE_RESOLUTION|>--- conflicted
+++ resolved
@@ -40,11 +40,7 @@
               className="ms-Stack css-8"
             >
               <div
-<<<<<<< HEAD
-                className="ms-Stack css-101 css-9"
-=======
-                className="ms-Stack css-98 css-9"
->>>>>>> 2814fafd
+                className="ms-Stack css-98 css-9"
               >
                 <div
                   className="ms-Stack css-15"
@@ -77,11 +73,7 @@
                     </div>
                   </div>
                   <div
-<<<<<<< HEAD
-                    className="ms-Stack css-89 css-32"
-=======
-                    className="ms-Stack css-86 css-32"
->>>>>>> 2814fafd
+                    className="ms-Stack css-86 css-32"
                   >
                     <div
                       className="ms-StackItem css-33"
@@ -100,11 +92,7 @@
               className="ms-Stack css-8"
             >
               <div
-<<<<<<< HEAD
-                className="ms-Stack css-101 css-9"
-=======
-                className="ms-Stack css-98 css-9"
->>>>>>> 2814fafd
+                className="ms-Stack css-98 css-9"
               >
                 <div
                   className="ms-Stack css-15"
@@ -137,11 +125,7 @@
                     </div>
                   </div>
                   <div
-<<<<<<< HEAD
-                    className="ms-Stack css-89 css-32"
-=======
-                    className="ms-Stack css-86 css-32"
->>>>>>> 2814fafd
+                    className="ms-Stack css-86 css-32"
                   >
                     <div
                       className="ms-StackItem css-33"
@@ -160,11 +144,7 @@
               className="ms-Stack css-8"
             >
               <div
-<<<<<<< HEAD
-                className="ms-Stack css-101 css-9"
-=======
-                className="ms-Stack css-98 css-9"
->>>>>>> 2814fafd
+                className="ms-Stack css-98 css-9"
               >
                 <div
                   className="ms-Stack css-15"
@@ -197,11 +177,7 @@
                     </div>
                   </div>
                   <div
-<<<<<<< HEAD
-                    className="ms-Stack css-89 css-32"
-=======
-                    className="ms-Stack css-86 css-32"
->>>>>>> 2814fafd
+                    className="ms-Stack css-86 css-32"
                   >
                     <div
                       className="ms-StackItem css-33"
@@ -220,11 +196,7 @@
               className="ms-Stack css-8"
             >
               <div
-<<<<<<< HEAD
-                className="ms-Stack css-101 css-9"
-=======
-                className="ms-Stack css-98 css-9"
->>>>>>> 2814fafd
+                className="ms-Stack css-98 css-9"
               >
                 <div
                   className="ms-Stack css-15"
@@ -257,11 +229,7 @@
                     </div>
                   </div>
                   <div
-<<<<<<< HEAD
-                    className="ms-Stack css-89 css-32"
-=======
-                    className="ms-Stack css-86 css-32"
->>>>>>> 2814fafd
+                    className="ms-Stack css-86 css-32"
                   >
                     <div
                       className="ms-StackItem css-33"
@@ -280,11 +248,7 @@
               className="ms-Stack css-8"
             >
               <div
-<<<<<<< HEAD
-                className="ms-Stack css-101 css-9"
-=======
-                className="ms-Stack css-98 css-9"
->>>>>>> 2814fafd
+                className="ms-Stack css-98 css-9"
               >
                 <div
                   className="ms-Stack css-15"
@@ -317,11 +281,7 @@
                     </div>
                   </div>
                   <div
-<<<<<<< HEAD
-                    className="ms-Stack css-89 css-32"
-=======
-                    className="ms-Stack css-86 css-32"
->>>>>>> 2814fafd
+                    className="ms-Stack css-86 css-32"
                   >
                     <div
                       className="ms-StackItem css-33"
@@ -340,11 +300,7 @@
               className="ms-Stack css-8"
             >
               <div
-<<<<<<< HEAD
-                className="ms-Stack css-101 css-9"
-=======
-                className="ms-Stack css-98 css-9"
->>>>>>> 2814fafd
+                className="ms-Stack css-98 css-9"
               >
                 <div
                   className="ms-Stack css-15"
@@ -377,11 +333,7 @@
                     </div>
                   </div>
                   <div
-<<<<<<< HEAD
-                    className="ms-Stack css-89 css-32"
-=======
-                    className="ms-Stack css-86 css-32"
->>>>>>> 2814fafd
+                    className="ms-Stack css-86 css-32"
                   >
                     <div
                       className="ms-StackItem css-33"
@@ -400,11 +352,7 @@
               className="ms-Stack css-8"
             >
               <div
-<<<<<<< HEAD
-                className="ms-Stack css-101 css-9"
-=======
-                className="ms-Stack css-98 css-9"
->>>>>>> 2814fafd
+                className="ms-Stack css-98 css-9"
               >
                 <div
                   className="ms-Stack css-15"
@@ -437,11 +385,7 @@
                     </div>
                   </div>
                   <div
-<<<<<<< HEAD
-                    className="ms-Stack css-89 css-32"
-=======
-                    className="ms-Stack css-86 css-32"
->>>>>>> 2814fafd
+                    className="ms-Stack css-86 css-32"
                   >
                     <div
                       className="ms-StackItem css-33"
@@ -479,11 +423,7 @@
               </div>
             </div>
             <div
-<<<<<<< HEAD
-              className="ms-Stack css-124 css-45"
-=======
               className="ms-Stack css-121 css-45"
->>>>>>> 2814fafd
             >
               <div
                 className="ms-Stack css-15"
