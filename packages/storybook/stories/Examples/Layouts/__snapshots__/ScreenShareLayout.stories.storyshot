--- conflicted
+++ resolved
@@ -423,11 +423,7 @@
               </div>
             </div>
             <div
-<<<<<<< HEAD
-              className="ms-Stack css-125 css-45"
-=======
               className="ms-Stack css-126 css-45"
->>>>>>> f99cc6ab
             >
               <div
                 className="ms-Stack css-15"
