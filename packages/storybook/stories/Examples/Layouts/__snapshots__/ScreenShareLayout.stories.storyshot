--- conflicted
+++ resolved
@@ -423,11 +423,7 @@
               </div>
             </div>
             <div
-<<<<<<< HEAD
-              className="ms-Stack css-127 css-45"
-=======
-              className="ms-Stack css-126 css-45"
->>>>>>> f99cc6ab
+              className="ms-Stack css-128 css-45"
             >
               <div
                 className="ms-Stack css-15"
