// Jest Snapshot v1, https://goo.gl/fbAQLP

exports[`storybook snapshot tests Storyshots Examples/Layouts/Screen Share Layout Screen Share Layout 1`] = `
<div
  className="css-61 body-0"
  dir="ltr"
>
  <div
    className="css-61"
    data-uses-unhanded-props={true}
    dir="ltr"
  >
    <div
      style={
        Object {
          "alignItems": "center",
          "display": "flex",
          "height": "100vh",
          "justifyContent": "center",
        }
      }
    >
      <div
        className="ms-Stack css-5"
        style={
          Object {
            "border": ".063rem",
            "height": "500px",
            "width": "850px",
          }
        }
      >
        <div
          className="ms-StackItem css-6"
        >
          <div
            className="ms-Stack css-7"
          >
            <div
              className="ms-Stack css-8"
            >
              <div
                className="ms-Stack css-104 css-9"
              >
                <div
                  className="ms-Stack css-15"
                  data-ui-id="video-tile"
                >
                  <div
                    className="ms-Stack css-16"
                  >
                    <div
                      className="ms-Persona ms-Persona--size56 root-17"
                    >
                      <div
                        className="ms-Persona-coin ms-Persona--size56 coin-24"
                        role="presentation"
                      >
                        <div
                          className="ms-Persona-imageArea imageArea-26"
                          role="presentation"
                        >
                          <div
                            aria-hidden="true"
                            className="ms-Persona-initials initials-29"
                          >
                            <span>
                              M
                            </span>
                          </div>
                        </div>
                      </div>
                    </div>
                  </div>
                  <div
                    className="ms-Stack css-93 css-32"
                  >
                    <div
                      className="ms-StackItem css-33"
                    >
                      <span
                        className="css-34"
                      >
                        Michael
                      </span>
                    </div>
                  </div>
                </div>
              </div>
            </div>
            <div
              className="ms-Stack css-8"
            >
              <div
                className="ms-Stack css-104 css-9"
              >
                <div
                  className="ms-Stack css-15"
                  data-ui-id="video-tile"
                >
                  <div
                    className="ms-Stack css-16"
                  >
                    <div
                      className="ms-Persona ms-Persona--size56 root-17"
                    >
                      <div
                        className="ms-Persona-coin ms-Persona--size56 coin-24"
                        role="presentation"
                      >
                        <div
                          className="ms-Persona-imageArea imageArea-26"
                          role="presentation"
                        >
                          <div
                            aria-hidden="true"
                            className="ms-Persona-initials initials-35"
                          >
                            <span>
                              J
                            </span>
                          </div>
                        </div>
                      </div>
                    </div>
                  </div>
                  <div
                    className="ms-Stack css-93 css-32"
                  >
                    <div
                      className="ms-StackItem css-33"
                    >
                      <span
                        className="css-34"
                      >
                        Jim
                      </span>
                    </div>
                  </div>
                </div>
              </div>
            </div>
            <div
              className="ms-Stack css-8"
            >
              <div
                className="ms-Stack css-104 css-9"
              >
                <div
                  className="ms-Stack css-15"
                  data-ui-id="video-tile"
                >
                  <div
                    className="ms-Stack css-16"
                  >
                    <div
                      className="ms-Persona ms-Persona--size56 root-17"
                    >
                      <div
                        className="ms-Persona-coin ms-Persona--size56 coin-24"
                        role="presentation"
                      >
                        <div
                          className="ms-Persona-imageArea imageArea-26"
                          role="presentation"
                        >
                          <div
                            aria-hidden="true"
                            className="ms-Persona-initials initials-36"
                          >
                            <span>
                              P
                            </span>
                          </div>
                        </div>
                      </div>
                    </div>
                  </div>
                  <div
                    className="ms-Stack css-93 css-32"
                  >
                    <div
                      className="ms-StackItem css-33"
                    >
                      <span
                        className="css-34"
                      >
                        Pam
                      </span>
                    </div>
                  </div>
                </div>
              </div>
            </div>
            <div
              className="ms-Stack css-8"
            >
              <div
                className="ms-Stack css-104 css-9"
              >
                <div
                  className="ms-Stack css-15"
                  data-ui-id="video-tile"
                >
                  <div
                    className="ms-Stack css-16"
                  >
                    <div
                      className="ms-Persona ms-Persona--size56 root-17"
                    >
                      <div
                        className="ms-Persona-coin ms-Persona--size56 coin-24"
                        role="presentation"
                      >
                        <div
                          className="ms-Persona-imageArea imageArea-26"
                          role="presentation"
                        >
                          <div
                            aria-hidden="true"
                            className="ms-Persona-initials initials-37"
                          >
                            <span>
                              D
                            </span>
                          </div>
                        </div>
                      </div>
                    </div>
                  </div>
                  <div
                    className="ms-Stack css-93 css-32"
                  >
                    <div
                      className="ms-StackItem css-33"
                    >
                      <span
                        className="css-34"
                      >
                        Dwight
                      </span>
                    </div>
                  </div>
                </div>
              </div>
            </div>
            <div
              className="ms-Stack css-8"
            >
              <div
                className="ms-Stack css-104 css-9"
              >
                <div
                  className="ms-Stack css-15"
                  data-ui-id="video-tile"
                >
                  <div
                    className="ms-Stack css-16"
                  >
                    <div
                      className="ms-Persona ms-Persona--size56 root-17"
                    >
                      <div
                        className="ms-Persona-coin ms-Persona--size56 coin-24"
                        role="presentation"
                      >
                        <div
                          className="ms-Persona-imageArea imageArea-26"
                          role="presentation"
                        >
                          <div
                            aria-hidden="true"
                            className="ms-Persona-initials initials-38"
                          >
                            <span>
                              K
                            </span>
                          </div>
                        </div>
                      </div>
                    </div>
                  </div>
                  <div
                    className="ms-Stack css-93 css-32"
                  >
                    <div
                      className="ms-StackItem css-33"
                    >
                      <span
                        className="css-34"
                      >
                        Kelly
                      </span>
                    </div>
                  </div>
                </div>
              </div>
            </div>
            <div
              className="ms-Stack css-8"
            >
              <div
                className="ms-Stack css-104 css-9"
              >
                <div
                  className="ms-Stack css-15"
                  data-ui-id="video-tile"
                >
                  <div
                    className="ms-Stack css-16"
                  >
                    <div
                      className="ms-Persona ms-Persona--size56 root-17"
                    >
                      <div
                        className="ms-Persona-coin ms-Persona--size56 coin-24"
                        role="presentation"
                      >
                        <div
                          className="ms-Persona-imageArea imageArea-26"
                          role="presentation"
                        >
                          <div
                            aria-hidden="true"
                            className="ms-Persona-initials initials-39"
                          >
                            <span>
                              R
                            </span>
                          </div>
                        </div>
                      </div>
                    </div>
                  </div>
                  <div
                    className="ms-Stack css-93 css-32"
                  >
                    <div
                      className="ms-StackItem css-33"
                    >
                      <span
                        className="css-34"
                      >
                        Ryan
                      </span>
                    </div>
                  </div>
                </div>
              </div>
            </div>
            <div
              className="ms-Stack css-8"
            >
              <div
                className="ms-Stack css-104 css-9"
              >
                <div
                  className="ms-Stack css-15"
                  data-ui-id="video-tile"
                >
                  <div
                    className="ms-Stack css-16"
                  >
                    <div
                      className="ms-Persona ms-Persona--size56 root-17"
                    >
                      <div
                        className="ms-Persona-coin ms-Persona--size56 coin-24"
                        role="presentation"
                      >
                        <div
                          className="ms-Persona-imageArea imageArea-26"
                          role="presentation"
                        >
                          <div
                            aria-hidden="true"
                            className="ms-Persona-initials initials-40"
                          >
                            <span>
                              A
                            </span>
                          </div>
                        </div>
                      </div>
                    </div>
                  </div>
                  <div
                    className="ms-Stack css-93 css-32"
                  >
                    <div
                      className="ms-StackItem css-33"
                    >
                      <span
                        className="css-34"
                      >
                        Andy
                      </span>
                    </div>
                  </div>
                </div>
              </div>
            </div>
          </div>
        </div>
        <div
          className="ms-StackItem css-41"
        >
          <div
            className="ms-Stack css-15"
            data-ui-id="video-tile"
          >
            <div
              className="ms-Stack css-16"
            >
              <div
                className="ms-Stack css-43"
              >
                <div
                  className="ms-Stack css-44"
                >
                  Your Screen Share Stream
                </div>
              </div>
            </div>
            <div
<<<<<<< HEAD
              className="ms-Stack css-125 css-45"
=======
              className="ms-Stack css-135 css-45"
>>>>>>> f306da7a
            >
              <div
                className="ms-Stack css-15"
                data-ui-id="video-tile"
              >
                <div
                  className="ms-Stack css-16"
                >
                  <div
                    className="ms-Persona ms-Persona--size56 root-17"
                  >
                    <div
                      className="ms-Persona-coin ms-Persona--size56 coin-24"
                      role="presentation"
                    >
                      <div
                        className="ms-Persona-imageArea imageArea-26"
                        role="presentation"
                      >
                        <div
                          aria-hidden="true"
                          className="ms-Persona-initials initials-46"
                        >
                          <span>
                            T
                          </span>
                        </div>
                      </div>
                    </div>
                  </div>
                </div>
              </div>
            </div>
          </div>
        </div>
      </div>
    </div>
  </div>
</div>
`;<|MERGE_RESOLUTION|>--- conflicted
+++ resolved
@@ -423,11 +423,7 @@
               </div>
             </div>
             <div
-<<<<<<< HEAD
               className="ms-Stack css-125 css-45"
-=======
-              className="ms-Stack css-135 css-45"
->>>>>>> f306da7a
             >
               <div
                 className="ms-Stack css-15"
