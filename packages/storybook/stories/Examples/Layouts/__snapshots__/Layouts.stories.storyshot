--- conflicted
+++ resolved
@@ -159,34 +159,18 @@
                     className="ms-Stack css-17"
                   >
                     <div
-<<<<<<< HEAD
-                      className="ms-Stack css-18"
-                    >
-                      <div
-                        className="ms-Persona ms-Persona--size100 root-19"
-                      >
-                        <div
-                          className="ms-Persona-coin ms-Persona--size100 coin-26"
-                          role="presentation"
-                        >
-                          <div
-                            className="ms-Persona-imageArea imageArea-28"
-                            role="presentation"
-=======
-                      className="ms-Persona ms-Persona--size56 root-18"
-                    >
-                      <div
-                        className="ms-Persona-coin ms-Persona--size56 coin-25"
-                        role="presentation"
-                      >
-                        <div
-                          className="ms-Persona-imageArea imageArea-27"
-                          role="presentation"
-                        >
-                          <div
-                            aria-hidden="true"
-                            className="ms-Persona-initials initials-30"
->>>>>>> 4d7b2b5a
+                      className="ms-Stack css-18"
+                    >
+                      <div
+                        className="ms-Persona ms-Persona--size100 root-19"
+                      >
+                        <div
+                          className="ms-Persona-coin ms-Persona--size100 coin-26"
+                          role="presentation"
+                        >
+                          <div
+                            className="ms-Persona-imageArea imageArea-28"
+                            role="presentation"
                           >
                             <div
                               aria-hidden="true"
@@ -202,11 +186,7 @@
                     </div>
                   </div>
                   <span
-<<<<<<< HEAD
-                    className="css-78 css-34"
-=======
-                    className="css-78 css-33"
->>>>>>> 4d7b2b5a
+                    className="css-78 css-34"
                   >
                     Michael
                   </span>
@@ -226,34 +206,18 @@
                     className="ms-Stack css-17"
                   >
                     <div
-<<<<<<< HEAD
-                      className="ms-Stack css-18"
-                    >
-                      <div
-                        className="ms-Persona ms-Persona--size100 root-19"
-                      >
-                        <div
-                          className="ms-Persona-coin ms-Persona--size100 coin-26"
-                          role="presentation"
-                        >
-                          <div
-                            className="ms-Persona-imageArea imageArea-28"
-                            role="presentation"
-=======
-                      className="ms-Persona ms-Persona--size56 root-18"
-                    >
-                      <div
-                        className="ms-Persona-coin ms-Persona--size56 coin-25"
-                        role="presentation"
-                      >
-                        <div
-                          className="ms-Persona-imageArea imageArea-27"
-                          role="presentation"
-                        >
-                          <div
-                            aria-hidden="true"
-                            className="ms-Persona-initials initials-34"
->>>>>>> 4d7b2b5a
+                      className="ms-Stack css-18"
+                    >
+                      <div
+                        className="ms-Persona ms-Persona--size100 root-19"
+                      >
+                        <div
+                          className="ms-Persona-coin ms-Persona--size100 coin-26"
+                          role="presentation"
+                        >
+                          <div
+                            className="ms-Persona-imageArea imageArea-28"
+                            role="presentation"
                           >
                             <div
                               aria-hidden="true"
@@ -269,11 +233,7 @@
                     </div>
                   </div>
                   <span
-<<<<<<< HEAD
-                    className="css-78 css-34"
-=======
-                    className="css-78 css-33"
->>>>>>> 4d7b2b5a
+                    className="css-78 css-34"
                   >
                     Jim
                   </span>
@@ -293,34 +253,18 @@
                     className="ms-Stack css-17"
                   >
                     <div
-<<<<<<< HEAD
-                      className="ms-Stack css-18"
-                    >
-                      <div
-                        className="ms-Persona ms-Persona--size100 root-19"
-                      >
-                        <div
-                          className="ms-Persona-coin ms-Persona--size100 coin-26"
-                          role="presentation"
-                        >
-                          <div
-                            className="ms-Persona-imageArea imageArea-28"
-                            role="presentation"
-=======
-                      className="ms-Persona ms-Persona--size56 root-18"
-                    >
-                      <div
-                        className="ms-Persona-coin ms-Persona--size56 coin-25"
-                        role="presentation"
-                      >
-                        <div
-                          className="ms-Persona-imageArea imageArea-27"
-                          role="presentation"
-                        >
-                          <div
-                            aria-hidden="true"
-                            className="ms-Persona-initials initials-35"
->>>>>>> 4d7b2b5a
+                      className="ms-Stack css-18"
+                    >
+                      <div
+                        className="ms-Persona ms-Persona--size100 root-19"
+                      >
+                        <div
+                          className="ms-Persona-coin ms-Persona--size100 coin-26"
+                          role="presentation"
+                        >
+                          <div
+                            className="ms-Persona-imageArea imageArea-28"
+                            role="presentation"
                           >
                             <div
                               aria-hidden="true"
@@ -336,11 +280,7 @@
                     </div>
                   </div>
                   <span
-<<<<<<< HEAD
-                    className="css-78 css-34"
-=======
-                    className="css-78 css-33"
->>>>>>> 4d7b2b5a
+                    className="css-78 css-34"
                   >
                     Pam
                   </span>
@@ -360,34 +300,18 @@
                     className="ms-Stack css-17"
                   >
                     <div
-<<<<<<< HEAD
-                      className="ms-Stack css-18"
-                    >
-                      <div
-                        className="ms-Persona ms-Persona--size100 root-19"
-                      >
-                        <div
-                          className="ms-Persona-coin ms-Persona--size100 coin-26"
-                          role="presentation"
-                        >
-                          <div
-                            className="ms-Persona-imageArea imageArea-28"
-                            role="presentation"
-=======
-                      className="ms-Persona ms-Persona--size56 root-18"
-                    >
-                      <div
-                        className="ms-Persona-coin ms-Persona--size56 coin-25"
-                        role="presentation"
-                      >
-                        <div
-                          className="ms-Persona-imageArea imageArea-27"
-                          role="presentation"
-                        >
-                          <div
-                            aria-hidden="true"
-                            className="ms-Persona-initials initials-36"
->>>>>>> 4d7b2b5a
+                      className="ms-Stack css-18"
+                    >
+                      <div
+                        className="ms-Persona ms-Persona--size100 root-19"
+                      >
+                        <div
+                          className="ms-Persona-coin ms-Persona--size100 coin-26"
+                          role="presentation"
+                        >
+                          <div
+                            className="ms-Persona-imageArea imageArea-28"
+                            role="presentation"
                           >
                             <div
                               aria-hidden="true"
@@ -403,11 +327,7 @@
                     </div>
                   </div>
                   <span
-<<<<<<< HEAD
-                    className="css-78 css-34"
-=======
-                    className="css-78 css-33"
->>>>>>> 4d7b2b5a
+                    className="css-78 css-34"
                   >
                     Dwight
                   </span>
@@ -427,34 +347,18 @@
                     className="ms-Stack css-17"
                   >
                     <div
-<<<<<<< HEAD
-                      className="ms-Stack css-18"
-                    >
-                      <div
-                        className="ms-Persona ms-Persona--size100 root-19"
-                      >
-                        <div
-                          className="ms-Persona-coin ms-Persona--size100 coin-26"
-                          role="presentation"
-                        >
-                          <div
-                            className="ms-Persona-imageArea imageArea-28"
-                            role="presentation"
-=======
-                      className="ms-Persona ms-Persona--size56 root-18"
-                    >
-                      <div
-                        className="ms-Persona-coin ms-Persona--size56 coin-25"
-                        role="presentation"
-                      >
-                        <div
-                          className="ms-Persona-imageArea imageArea-27"
-                          role="presentation"
-                        >
-                          <div
-                            aria-hidden="true"
-                            className="ms-Persona-initials initials-37"
->>>>>>> 4d7b2b5a
+                      className="ms-Stack css-18"
+                    >
+                      <div
+                        className="ms-Persona ms-Persona--size100 root-19"
+                      >
+                        <div
+                          className="ms-Persona-coin ms-Persona--size100 coin-26"
+                          role="presentation"
+                        >
+                          <div
+                            className="ms-Persona-imageArea imageArea-28"
+                            role="presentation"
                           >
                             <div
                               aria-hidden="true"
@@ -470,11 +374,7 @@
                     </div>
                   </div>
                   <span
-<<<<<<< HEAD
-                    className="css-78 css-34"
-=======
-                    className="css-78 css-33"
->>>>>>> 4d7b2b5a
+                    className="css-78 css-34"
                   >
                     Kelly
                   </span>
@@ -494,34 +394,18 @@
                     className="ms-Stack css-17"
                   >
                     <div
-<<<<<<< HEAD
-                      className="ms-Stack css-18"
-                    >
-                      <div
-                        className="ms-Persona ms-Persona--size100 root-19"
-                      >
-                        <div
-                          className="ms-Persona-coin ms-Persona--size100 coin-26"
-                          role="presentation"
-                        >
-                          <div
-                            className="ms-Persona-imageArea imageArea-28"
-                            role="presentation"
-=======
-                      className="ms-Persona ms-Persona--size56 root-18"
-                    >
-                      <div
-                        className="ms-Persona-coin ms-Persona--size56 coin-25"
-                        role="presentation"
-                      >
-                        <div
-                          className="ms-Persona-imageArea imageArea-27"
-                          role="presentation"
-                        >
-                          <div
-                            aria-hidden="true"
-                            className="ms-Persona-initials initials-38"
->>>>>>> 4d7b2b5a
+                      className="ms-Stack css-18"
+                    >
+                      <div
+                        className="ms-Persona ms-Persona--size100 root-19"
+                      >
+                        <div
+                          className="ms-Persona-coin ms-Persona--size100 coin-26"
+                          role="presentation"
+                        >
+                          <div
+                            className="ms-Persona-imageArea imageArea-28"
+                            role="presentation"
                           >
                             <div
                               aria-hidden="true"
@@ -537,11 +421,7 @@
                     </div>
                   </div>
                   <span
-<<<<<<< HEAD
-                    className="css-78 css-34"
-=======
-                    className="css-78 css-33"
->>>>>>> 4d7b2b5a
+                    className="css-78 css-34"
                   >
                     Ryan
                   </span>
@@ -561,34 +441,18 @@
                     className="ms-Stack css-17"
                   >
                     <div
-<<<<<<< HEAD
-                      className="ms-Stack css-18"
-                    >
-                      <div
-                        className="ms-Persona ms-Persona--size100 root-19"
-                      >
-                        <div
-                          className="ms-Persona-coin ms-Persona--size100 coin-26"
-                          role="presentation"
-                        >
-                          <div
-                            className="ms-Persona-imageArea imageArea-28"
-                            role="presentation"
-=======
-                      className="ms-Persona ms-Persona--size56 root-18"
-                    >
-                      <div
-                        className="ms-Persona-coin ms-Persona--size56 coin-25"
-                        role="presentation"
-                      >
-                        <div
-                          className="ms-Persona-imageArea imageArea-27"
-                          role="presentation"
-                        >
-                          <div
-                            aria-hidden="true"
-                            className="ms-Persona-initials initials-39"
->>>>>>> 4d7b2b5a
+                      className="ms-Stack css-18"
+                    >
+                      <div
+                        className="ms-Persona ms-Persona--size100 root-19"
+                      >
+                        <div
+                          className="ms-Persona-coin ms-Persona--size100 coin-26"
+                          role="presentation"
+                        >
+                          <div
+                            className="ms-Persona-imageArea imageArea-28"
+                            role="presentation"
                           >
                             <div
                               aria-hidden="true"
@@ -604,11 +468,7 @@
                     </div>
                   </div>
                   <span
-<<<<<<< HEAD
-                    className="css-78 css-34"
-=======
-                    className="css-78 css-33"
->>>>>>> 4d7b2b5a
+                    className="css-78 css-34"
                   >
                     Andy
                   </span>
@@ -618,11 +478,7 @@
           </div>
         </div>
         <div
-<<<<<<< HEAD
           className="ms-StackItem css-41"
-=======
-          className="ms-StackItem css-40"
->>>>>>> 4d7b2b5a
         >
           <div
             className="ms-Stack css-16"
@@ -631,17 +487,10 @@
               className="ms-Stack css-17"
             >
               <div
-<<<<<<< HEAD
                 className="ms-Stack css-18"
               >
                 <div
                   className="ms-Persona ms-Persona--size100 root-19"
-=======
-                className="ms-Stack css-42"
-              >
-                <div
-                  className="ms-Stack css-43"
->>>>>>> 4d7b2b5a
                 >
                   <div
                     className="ms-Persona-coin ms-Persona--size100 coin-26"
@@ -669,11 +518,7 @@
               </div>
             </div>
             <div
-<<<<<<< HEAD
               className="ms-Stack css-45"
-=======
-              className="ms-Stack css-44"
->>>>>>> 4d7b2b5a
             >
               <div
                 className="ms-Stack css-16"
@@ -682,7 +527,6 @@
                   className="ms-Stack css-17"
                 >
                   <div
-<<<<<<< HEAD
                     className="ms-Stack css-18"
                   >
                     <div
@@ -695,21 +539,6 @@
                         <div
                           className="ms-Persona-imageArea imageArea-28"
                           role="presentation"
-=======
-                    className="ms-Persona ms-Persona--size56 root-18"
-                  >
-                    <div
-                      className="ms-Persona-coin ms-Persona--size56 coin-25"
-                      role="presentation"
-                    >
-                      <div
-                        className="ms-Persona-imageArea imageArea-27"
-                        role="presentation"
-                      >
-                        <div
-                          aria-hidden="true"
-                          className="ms-Persona-initials initials-45"
->>>>>>> 4d7b2b5a
                         >
                           <div
                             aria-hidden="true"
