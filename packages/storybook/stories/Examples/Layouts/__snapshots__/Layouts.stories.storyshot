--- conflicted
+++ resolved
@@ -2,17 +2,10 @@
 
 exports[`storybook snapshot tests Storyshots Examples/Layouts One To One Call Layout 1`] = `
 <div
-<<<<<<< HEAD
-  className="css-76 root-0 body-1"
->
-  <div
-    className="css-76"
-=======
   className="css-79 root-0 body-1"
 >
   <div
     className="css-79"
->>>>>>> 27a23a7a
     data-uses-unhanded-props={true}
     dir="ltr"
   >
@@ -112,17 +105,10 @@
 
 exports[`storybook snapshot tests Storyshots Examples/Layouts Screen Share Layout 1`] = `
 <div
-<<<<<<< HEAD
-  className="css-76 root-0 body-1"
->
-  <div
-    className="css-76"
-=======
   className="css-79 root-0 body-1"
 >
   <div
     className="css-79"
->>>>>>> 27a23a7a
     data-uses-unhanded-props={true}
     dir="ltr"
   >
