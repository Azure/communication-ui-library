// Jest Snapshot v1, https://goo.gl/fbAQLP

exports[`storybook snapshot tests Storyshots Examples/Layouts One To One Call Layout 1`] = `
<div
  className="css-82 body-0"
>
  <div
    className="css-82"
    data-uses-unhanded-props={true}
    dir="ltr"
  >
    <div
      style={
        Object {
          "alignItems": "center",
          "display": "flex",
          "height": "100vh",
          "justifyContent": "center",
        }
      }
    >
      <div
        className="ms-Stack css-2"
        style={
          Object {
            "border": "1px",
            "height": "500px",
            "width": "600px",
          }
        }
      >
        <div
          className="ms-Stack css-6"
        >
          <div
            className="ms-Stack css-7"
          >
            <div
              className="ms-Stack css-9"
            >
              <div
                className="ms-Persona ms-Persona--size100 root-10"
              >
                <div
                  className="ms-Persona-coin ms-Persona--size100 coin-17"
                  role="presentation"
                >
                  <div
                    className="ms-Persona-imageArea imageArea-19"
                    role="presentation"
                  >
                    <div
                      aria-hidden="true"
                      className="ms-Persona-initials initials-22"
                    >
                      <span>
                        H
                      </span>
                    </div>
                  </div>
                </div>
              </div>
            </div>
          </div>
          <div
            className="ms-Stack css-25"
          >
            <div
              className="ms-Stack css-6"
            >
              <div
                className="ms-Stack css-7"
              >
                <div
                  className="ms-Persona ms-Persona--size56 root-26"
                >
                  <div
                    className="ms-Persona-coin ms-Persona--size56 coin-17"
                    role="presentation"
                  >
                    <div
                      className="ms-Persona-imageArea imageArea-29"
                      role="presentation"
                    >
                      <div
                        aria-hidden="true"
                        className="ms-Persona-initials initials-32"
                      >
                        <span>
                          T
                        </span>
                      </div>
                    </div>
                  </div>
                </div>
              </div>
            </div>
          </div>
        </div>
      </div>
    </div>
  </div>
</div>
`;

exports[`storybook snapshot tests Storyshots Examples/Layouts Screen Share Layout 1`] = `
<div
  className="css-82 body-0"
>
  <div
    className="css-82"
    data-uses-unhanded-props={true}
    dir="ltr"
  >
    <div
      style={
        Object {
          "alignItems": "center",
          "display": "flex",
          "height": "100vh",
          "justifyContent": "center",
        }
      }
    >
      <div
        className="ms-Stack css-7"
        style={
          Object {
            "border": ".063rem",
            "height": "500px",
            "width": "850px",
          }
        }
      >
        <div
          className="ms-StackItem css-8"
        >
          <div
            className="ms-Stack css-9"
          >
            <div
              className="ms-Stack css-10"
            >
              <div
                className="ms-Stack css-11"
              >
                <div
                  className="ms-Stack css-15"
                >
                  <div
                    className="ms-Stack css-16"
                  >
                    <div
                      className="ms-Persona ms-Persona--size56 root-17"
                    >
                      <div
                        className="ms-Persona-coin ms-Persona--size56 coin-24"
                        role="presentation"
                      >
                        <div
                          className="ms-Persona-imageArea imageArea-26"
                          role="presentation"
                        >
                          <div
                            aria-hidden="true"
                            className="ms-Persona-initials initials-29"
                          >
                            <span>
                              M
                            </span>
                          </div>
                        </div>
                      </div>
                    </div>
                  </div>
                  <span
<<<<<<< HEAD
                    className="css-79 css-32"
=======
                    className="css-80 css-32"
>>>>>>> 8e62c9d3
                  >
                    Michael
                  </span>
                </div>
              </div>
            </div>
            <div
              className="ms-Stack css-10"
            >
              <div
                className="ms-Stack css-11"
              >
                <div
                  className="ms-Stack css-15"
                >
                  <div
                    className="ms-Stack css-16"
                  >
                    <div
                      className="ms-Persona ms-Persona--size56 root-17"
                    >
                      <div
                        className="ms-Persona-coin ms-Persona--size56 coin-24"
                        role="presentation"
                      >
                        <div
                          className="ms-Persona-imageArea imageArea-26"
                          role="presentation"
                        >
                          <div
                            aria-hidden="true"
                            className="ms-Persona-initials initials-33"
                          >
                            <span>
                              J
                            </span>
                          </div>
                        </div>
                      </div>
                    </div>
                  </div>
                  <span
<<<<<<< HEAD
                    className="css-79 css-32"
=======
                    className="css-80 css-32"
>>>>>>> 8e62c9d3
                  >
                    Jim
                  </span>
                </div>
              </div>
            </div>
            <div
              className="ms-Stack css-10"
            >
              <div
                className="ms-Stack css-11"
              >
                <div
                  className="ms-Stack css-15"
                >
                  <div
                    className="ms-Stack css-16"
                  >
                    <div
                      className="ms-Persona ms-Persona--size56 root-17"
                    >
                      <div
                        className="ms-Persona-coin ms-Persona--size56 coin-24"
                        role="presentation"
                      >
                        <div
                          className="ms-Persona-imageArea imageArea-26"
                          role="presentation"
                        >
                          <div
                            aria-hidden="true"
                            className="ms-Persona-initials initials-34"
                          >
                            <span>
                              P
                            </span>
                          </div>
                        </div>
                      </div>
                    </div>
                  </div>
                  <span
<<<<<<< HEAD
                    className="css-79 css-32"
=======
                    className="css-80 css-32"
>>>>>>> 8e62c9d3
                  >
                    Pam
                  </span>
                </div>
              </div>
            </div>
            <div
              className="ms-Stack css-10"
            >
              <div
                className="ms-Stack css-11"
              >
                <div
                  className="ms-Stack css-15"
                >
                  <div
                    className="ms-Stack css-16"
                  >
                    <div
                      className="ms-Persona ms-Persona--size56 root-17"
                    >
                      <div
                        className="ms-Persona-coin ms-Persona--size56 coin-24"
                        role="presentation"
                      >
                        <div
                          className="ms-Persona-imageArea imageArea-26"
                          role="presentation"
                        >
                          <div
                            aria-hidden="true"
                            className="ms-Persona-initials initials-35"
                          >
                            <span>
                              D
                            </span>
                          </div>
                        </div>
                      </div>
                    </div>
                  </div>
                  <span
<<<<<<< HEAD
                    className="css-79 css-32"
=======
                    className="css-80 css-32"
>>>>>>> 8e62c9d3
                  >
                    Dwight
                  </span>
                </div>
              </div>
            </div>
            <div
              className="ms-Stack css-10"
            >
              <div
                className="ms-Stack css-11"
              >
                <div
                  className="ms-Stack css-15"
                >
                  <div
                    className="ms-Stack css-16"
                  >
                    <div
                      className="ms-Persona ms-Persona--size56 root-17"
                    >
                      <div
                        className="ms-Persona-coin ms-Persona--size56 coin-24"
                        role="presentation"
                      >
                        <div
                          className="ms-Persona-imageArea imageArea-26"
                          role="presentation"
                        >
                          <div
                            aria-hidden="true"
                            className="ms-Persona-initials initials-36"
                          >
                            <span>
                              K
                            </span>
                          </div>
                        </div>
                      </div>
                    </div>
                  </div>
                  <span
<<<<<<< HEAD
                    className="css-79 css-32"
=======
                    className="css-80 css-32"
>>>>>>> 8e62c9d3
                  >
                    Kelly
                  </span>
                </div>
              </div>
            </div>
            <div
              className="ms-Stack css-10"
            >
              <div
                className="ms-Stack css-11"
              >
                <div
                  className="ms-Stack css-15"
                >
                  <div
                    className="ms-Stack css-16"
                  >
                    <div
                      className="ms-Persona ms-Persona--size56 root-17"
                    >
                      <div
                        className="ms-Persona-coin ms-Persona--size56 coin-24"
                        role="presentation"
                      >
                        <div
                          className="ms-Persona-imageArea imageArea-26"
                          role="presentation"
                        >
                          <div
                            aria-hidden="true"
                            className="ms-Persona-initials initials-37"
                          >
                            <span>
                              R
                            </span>
                          </div>
                        </div>
                      </div>
                    </div>
                  </div>
                  <span
<<<<<<< HEAD
                    className="css-79 css-32"
=======
                    className="css-80 css-32"
>>>>>>> 8e62c9d3
                  >
                    Ryan
                  </span>
                </div>
              </div>
            </div>
            <div
              className="ms-Stack css-10"
            >
              <div
                className="ms-Stack css-11"
              >
                <div
                  className="ms-Stack css-15"
                >
                  <div
                    className="ms-Stack css-16"
                  >
                    <div
                      className="ms-Persona ms-Persona--size56 root-17"
                    >
                      <div
                        className="ms-Persona-coin ms-Persona--size56 coin-24"
                        role="presentation"
                      >
                        <div
                          className="ms-Persona-imageArea imageArea-26"
                          role="presentation"
                        >
                          <div
                            aria-hidden="true"
                            className="ms-Persona-initials initials-38"
                          >
                            <span>
                              A
                            </span>
                          </div>
                        </div>
                      </div>
                    </div>
                  </div>
                  <span
<<<<<<< HEAD
                    className="css-79 css-32"
=======
                    className="css-80 css-32"
>>>>>>> 8e62c9d3
                  >
                    Andy
                  </span>
                </div>
              </div>
            </div>
          </div>
        </div>
        <div
          className="ms-StackItem css-39"
        >
          <div
            className="ms-Stack css-15"
          >
            <div
              className="ms-Stack css-16"
            >
              <div
                className="ms-Stack css-41"
              >
                <div
                  className="ms-Stack css-42"
                >
                  Your Screen Share Stream
                </div>
              </div>
            </div>
            <div
              className="ms-Stack css-43"
            >
              <div
                className="ms-Stack css-15"
              >
                <div
                  className="ms-Stack css-16"
                >
                  <div
                    className="ms-Persona ms-Persona--size56 root-17"
                  >
                    <div
                      className="ms-Persona-coin ms-Persona--size56 coin-24"
                      role="presentation"
                    >
                      <div
                        className="ms-Persona-imageArea imageArea-26"
                        role="presentation"
                      >
                        <div
                          aria-hidden="true"
                          className="ms-Persona-initials initials-44"
                        >
                          <span>
                            T
                          </span>
                        </div>
                      </div>
                    </div>
                  </div>
                </div>
              </div>
            </div>
          </div>
        </div>
      </div>
    </div>
  </div>
</div>
`;<|MERGE_RESOLUTION|>--- conflicted
+++ resolved
@@ -174,11 +174,7 @@
                     </div>
                   </div>
                   <span
-<<<<<<< HEAD
-                    className="css-79 css-32"
-=======
-                    className="css-80 css-32"
->>>>>>> 8e62c9d3
+                    className="css-80 css-32"
                   >
                     Michael
                   </span>
@@ -221,11 +217,7 @@
                     </div>
                   </div>
                   <span
-<<<<<<< HEAD
-                    className="css-79 css-32"
-=======
-                    className="css-80 css-32"
->>>>>>> 8e62c9d3
+                    className="css-80 css-32"
                   >
                     Jim
                   </span>
@@ -268,11 +260,7 @@
                     </div>
                   </div>
                   <span
-<<<<<<< HEAD
-                    className="css-79 css-32"
-=======
-                    className="css-80 css-32"
->>>>>>> 8e62c9d3
+                    className="css-80 css-32"
                   >
                     Pam
                   </span>
@@ -315,11 +303,7 @@
                     </div>
                   </div>
                   <span
-<<<<<<< HEAD
-                    className="css-79 css-32"
-=======
-                    className="css-80 css-32"
->>>>>>> 8e62c9d3
+                    className="css-80 css-32"
                   >
                     Dwight
                   </span>
@@ -362,11 +346,7 @@
                     </div>
                   </div>
                   <span
-<<<<<<< HEAD
-                    className="css-79 css-32"
-=======
-                    className="css-80 css-32"
->>>>>>> 8e62c9d3
+                    className="css-80 css-32"
                   >
                     Kelly
                   </span>
@@ -409,11 +389,7 @@
                     </div>
                   </div>
                   <span
-<<<<<<< HEAD
-                    className="css-79 css-32"
-=======
-                    className="css-80 css-32"
->>>>>>> 8e62c9d3
+                    className="css-80 css-32"
                   >
                     Ryan
                   </span>
@@ -456,11 +432,7 @@
                     </div>
                   </div>
                   <span
-<<<<<<< HEAD
-                    className="css-79 css-32"
-=======
-                    className="css-80 css-32"
->>>>>>> 8e62c9d3
+                    className="css-80 css-32"
                   >
                     Andy
                   </span>
