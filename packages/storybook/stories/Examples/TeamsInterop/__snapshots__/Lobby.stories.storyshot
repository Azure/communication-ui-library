--- conflicted
+++ resolved
@@ -1,33 +1,6 @@
 // Jest Snapshot v1, https://goo.gl/fbAQLP
 
-<<<<<<< HEAD
-exports[`storybook snapshot tests Storyshots Examples/Teams Interop Compliance Banner 1`] = `
-<div
-  className="css-80 root-0 body-1"
->
-  <div
-    className="css-80"
-    data-uses-unhanded-props={true}
-    dir="ltr"
-  >
-    <div
-      style={
-        Object {
-          "alignItems": "center",
-          "display": "flex",
-          "height": "100vh",
-          "justifyContent": "center",
-        }
-      }
-    />
-  </div>
-</div>
-`;
-
-exports[`storybook snapshot tests Storyshots Examples/Teams Interop Lobby 1`] = `
-=======
 exports[`storybook snapshot tests Storyshots Examples/Teams Interop/Lobby Lobby 1`] = `
->>>>>>> 6182ef69
 <div
   className="css-80 root-0 body-1"
 >
