--- conflicted
+++ resolved
@@ -2,17 +2,10 @@
 
 exports[`storybook snapshot tests Storyshots Examples/Teams Interop/Lobby Lobby 1`] = `
 <div
-<<<<<<< HEAD
   className="css-61 body-0"
 >
   <div
     className="css-61"
-=======
-  className="css-81 body-0"
->
-  <div
-    className="css-81"
->>>>>>> 2a18c788
     data-uses-unhanded-props={true}
     dir="ltr"
   >
@@ -33,11 +26,7 @@
           className="ms-Stack css-7"
         />
         <div
-<<<<<<< HEAD
-          className="ms-Stack css-81 css-8"
-=======
-          className="ms-Stack css-79 css-8"
->>>>>>> 2a18c788
+          className="ms-Stack css-80 css-8"
         >
           <div
             className="ms-Stack css-9"
