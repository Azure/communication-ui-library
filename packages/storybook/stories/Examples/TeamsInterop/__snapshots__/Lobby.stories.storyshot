--- conflicted
+++ resolved
@@ -149,13 +149,8 @@
                       className="ms-Button-textContainer stub-classname"
                     >
                       <span
-<<<<<<< HEAD
                         className="ms-Button-label css-stub-classname"
                         id="id__158"
-=======
-                        className="ms-Button-label stub-classname"
-                        id="id__2"
->>>>>>> d4e8e59e
                       >
                         Turn off
                       </span>
@@ -234,13 +229,8 @@
                       className="ms-Button-textContainer stub-classname"
                     >
                       <span
-<<<<<<< HEAD
                         className="ms-Button-label css-stub-classname"
                         id="id__162"
-=======
-                        className="ms-Button-label stub-classname"
-                        id="id__6"
->>>>>>> d4e8e59e
                       >
                         Mute
                       </span>
@@ -312,13 +302,8 @@
                       className="ms-Button-textContainer stub-classname"
                     >
                       <span
-<<<<<<< HEAD
                         className="ms-Button-label css-stub-classname"
                         id="id__166"
-=======
-                        className="ms-Button-label stub-classname"
-                        id="id__10"
->>>>>>> d4e8e59e
                       >
                         Devices
                       </span>
@@ -396,13 +381,8 @@
                       className="ms-Button-textContainer stub-classname"
                     >
                       <span
-<<<<<<< HEAD
                         className="ms-Button-label css-stub-classname"
                         id="id__170"
-=======
-                        className="ms-Button-label stub-classname"
-                        id="id__14"
->>>>>>> d4e8e59e
                       >
                         Leave
                       </span>
