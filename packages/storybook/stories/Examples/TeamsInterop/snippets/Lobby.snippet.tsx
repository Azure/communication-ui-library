import {
  StreamMedia,
  VideoTile,
  CameraButton,
  ControlBar,
  EndCallButton,
  MicrophoneButton,
  OptionsButton
} from '@azure/communication-react';
import { useTheme } from '@fluentui/react-theme-provider';
import React from 'react';
<<<<<<< HEAD
import { useVideoStreams } from '../../../utils';
import { LobbyCallControlBar } from './LobbyControlBar.snippet';
=======
>>>>>>> e9af68e5

export interface LobbyProps {
  isVideoReady: boolean;
  callStateText: string;
}

export const Lobby = (props: LobbyProps): JSX.Element => {
  const theme = useTheme();
  const palette = theme.palette;

  const videoTileStyles = {
    root: { height: '100%', width: '100%' },
    overlayContainer: {}
  };

<<<<<<< HEAD
  const videoStreamElement = useVideoStreams(1)[0];
=======
  const ControlBarStyles = {
    root: { background: theme.palette.white, minHeight: '4.25rem', alignItems: 'center' }
  };
>>>>>>> e9af68e5

  return (
    <VideoTile
      styles={videoTileStyles}
      isMirrored={true}
      isVideoReady={props.isVideoReady}
      onRenderPlaceholder={() => <></>}
      renderElement={
<<<<<<< HEAD
        // Replace with your own video provider.
        <StreamMedia videoStreamElement={videoStreamElement} />
=======
        // Replace with your own html local video render element.
        <StreamMedia videoStreamElement={{} as any} />
>>>>>>> e9af68e5
      }
    >
      <div
        style={{
          width: '100%',
          height: '100%',
          position: 'absolute',
          background: props.isVideoReady ? '#201f1e' : palette.neutralLight,
          opacity: 0.75
        }}
      />

      <div
        style={{
          zIndex: 0,
          textAlign: 'center',
          width: '50%',
          height: '25%',
          overflow: 'none',
          margin: 'auto',
          position: 'absolute',
          top: 0,
          left: 0,
          bottom: 0,
          right: 0
        }}
      >
        <p style={{ fontSize: '1.75rem', color: props.isVideoReady ? 'white' : palette.neutralPrimary }}>
          ☕ <br /> {props.callStateText}
        </p>
      </div>

      <ControlBar layout="dockedBottom" styles={ControlBarStyles}>
        <CameraButton showLabel={true} checked={true} />
        <MicrophoneButton showLabel={true} checked={true} />
        <OptionsButton showLabel={true} />
        <EndCallButton showLabel={true} style={{ borderRadius: '0.25rem', marginLeft: '0.25rem' }} />
      </ControlBar>
    </VideoTile>
  );
};<|MERGE_RESOLUTION|>--- conflicted
+++ resolved
@@ -9,11 +9,6 @@
 } from '@azure/communication-react';
 import { useTheme } from '@fluentui/react-theme-provider';
 import React from 'react';
-<<<<<<< HEAD
-import { useVideoStreams } from '../../../utils';
-import { LobbyCallControlBar } from './LobbyControlBar.snippet';
-=======
->>>>>>> e9af68e5
 
 export interface LobbyProps {
   isVideoReady: boolean;
@@ -29,13 +24,9 @@
     overlayContainer: {}
   };
 
-<<<<<<< HEAD
-  const videoStreamElement = useVideoStreams(1)[0];
-=======
   const ControlBarStyles = {
     root: { background: theme.palette.white, minHeight: '4.25rem', alignItems: 'center' }
   };
->>>>>>> e9af68e5
 
   return (
     <VideoTile
@@ -44,13 +35,8 @@
       isVideoReady={props.isVideoReady}
       onRenderPlaceholder={() => <></>}
       renderElement={
-<<<<<<< HEAD
-        // Replace with your own video provider.
-        <StreamMedia videoStreamElement={videoStreamElement} />
-=======
         // Replace with your own html local video render element.
         <StreamMedia videoStreamElement={{} as any} />
->>>>>>> e9af68e5
       }
     >
       <div
