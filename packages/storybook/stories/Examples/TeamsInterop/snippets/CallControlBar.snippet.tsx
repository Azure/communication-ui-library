<<<<<<< HEAD
import {
  CameraButton,
  ControlBar,
  EndCallButton,
  MicrophoneButton,
  labeledOptionsButtonProps
} from '@azure/react-components';
import { DefaultButton } from '@fluentui/react';
=======
import { CameraButton, ControlBar, EndCallButton, MicrophoneButton, OptionsButton } from '@azure/communication-ui';
>>>>>>> 6168a800
import React from 'react';

// TODO: Add unique keys to the list here.
export const CallControlBar = (): JSX.Element => {
  return (
    <ControlBar
      layout="dockedBottom"
      styles={{ root: { background: 'white', minHeight: '4.25rem', alignItems: 'center' } }}
    >
      <CameraButton showLabel={true} checked={true} />
      <MicrophoneButton showLabel={true} checked={true} />
      <OptionsButton showLabel={true} />
      <EndCallButton showLabel={true} style={{ borderRadius: '0.25rem', marginLeft: '0.25rem' }} />
    </ControlBar>
  );
};<|MERGE_RESOLUTION|>--- conflicted
+++ resolved
@@ -1,15 +1,4 @@
-<<<<<<< HEAD
-import {
-  CameraButton,
-  ControlBar,
-  EndCallButton,
-  MicrophoneButton,
-  labeledOptionsButtonProps
-} from '@azure/react-components';
-import { DefaultButton } from '@fluentui/react';
-=======
-import { CameraButton, ControlBar, EndCallButton, MicrophoneButton, OptionsButton } from '@azure/communication-ui';
->>>>>>> 6168a800
+import { CameraButton, ControlBar, EndCallButton, MicrophoneButton, OptionsButton } from '@azure/react-components';
 import React from 'react';
 
 // TODO: Add unique keys to the list here.
