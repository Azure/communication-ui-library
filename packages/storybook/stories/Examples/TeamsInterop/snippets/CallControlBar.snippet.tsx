import {
  CameraButton,
  ControlBar,
  EndCallButton,
  MicrophoneButton,
<<<<<<< HEAD
  labeledHangupButtonProps,
=======
>>>>>>> 4d9c33ae
  labeledOptionsButtonProps
} from '@azure/communication-ui';
import { DefaultButton } from '@fluentui/react';
import React from 'react';

// TODO: Add unique keys to the list here.
export const CallControlBar = (): JSX.Element => {
  return (
    <ControlBar
      layout="dockedBottom"
      styles={{ root: { background: 'white', minHeight: '4.25rem', alignItems: 'center' } }}
    >
      <CameraButton showLabel={true} checked={true} />
      <MicrophoneButton showLabel={true} checked={true} />
      <DefaultButton {...labeledOptionsButtonProps} />
      <EndCallButton showLabel={true} style={{ borderRadius: '0.25rem', marginLeft: '0.25rem' }} />
    </ControlBar>
  );
};<|MERGE_RESOLUTION|>--- conflicted
+++ resolved
@@ -3,10 +3,6 @@
   ControlBar,
   EndCallButton,
   MicrophoneButton,
-<<<<<<< HEAD
-  labeledHangupButtonProps,
-=======
->>>>>>> 4d9c33ae
   labeledOptionsButtonProps
 } from '@azure/communication-ui';
 import { DefaultButton } from '@fluentui/react';
