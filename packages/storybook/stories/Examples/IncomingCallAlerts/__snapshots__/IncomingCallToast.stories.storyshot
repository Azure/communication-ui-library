// Jest Snapshot v1, https://goo.gl/fbAQLP

exports[`storybook snapshot tests Storyshots Examples/Incoming Call Alerts/Incoming Call Toast Incoming Call Toast 1`] = `
<div
  className="css-61 body-0"
  dir="ltr"
>
  <div
    className="css-61"
    data-uses-unhanded-props={true}
    dir="ltr"
  >
    <div
      style={
        Object {
          "alignItems": "center",
          "display": "flex",
          "height": "100vh",
          "justifyContent": "center",
        }
      }
    >
      <div
        className="ms-Stack css-1"
      >
        <div
<<<<<<< HEAD
          className="ms-Stack css-131 css-2"
        >
          <div
            className="ms-Stack css-132 css-3"
=======
          className="ms-Stack css-126 css-2"
        >
          <div
            className="ms-Stack css-127 css-3"
>>>>>>> 0dff5781
          >
            <div
              aria-label="Maximus Aurelius"
              className="ms-Persona ms-Persona--size40 root-4"
            >
              <div
                className="ms-Persona-coin ms-Persona--size40 coin-11"
                role="presentation"
              >
                <div
                  className="ms-Persona-imageArea imageArea-13"
                  role="presentation"
                >
                  <div
                    aria-hidden="true"
                    className="ms-Persona-initials initials-16"
                  >
                    <span>
                      MA
                    </span>
                  </div>
                </div>
              </div>
            </div>
          </div>
          <div
            className="ms-Stack css-19"
            style={
              Object {
                "alignItems": "flex-start",
                "fontFamily": "Segoe UI",
              }
            }
          >
            <div
              className="ms-Stack css-1"
              style={
                Object {
                  "fontSize": "0.875rem",
                }
              }
            >
              <b>
                Maximus Aurelius
              </b>
            </div>
            <div
              className="ms-Stack css-1"
              style={
                Object {
                  "fontSize": "0.75rem",
                }
              }
            >
              <span>
                Incoming Call
              </span>
            </div>
          </div>
          <div
            className="ms-Stack css-20"
          >
            <button
<<<<<<< HEAD
              className="ms-Button ms-Button--default css-134 root-21"
=======
              className="ms-Button ms-Button--default css-129 root-21"
>>>>>>> 0dff5781
              data-is-focusable={true}
              onClick={[Function]}
              onKeyDown={[Function]}
              onKeyPress={[Function]}
              onKeyUp={[Function]}
              onMouseDown={[Function]}
              onMouseUp={[Function]}
              type="button"
            >
              <span
                className="ms-Button-flexContainer flexContainer-22"
                data-automationid="splitbuttonprimary"
              >
                <span
                  aria-hidden={true}
                  className="root-span"
                >
                  <svg
                    className="svg"
                    fill="currentColor"
                    height={20}
                    viewBox="0 0 20 20"
                    width={20}
                    xmlns="http://www.w3.org/2000/svg"
                  >
                    <path
                      d="M17.96 10.94l-.16.83c-.15.78-.87 1.3-1.7 1.22l-1.63-.16c-.72-.07-1.25-.59-1.47-1.33-.3-1-.5-1.75-.5-1.75a6.63 6.63 0 00-5 0s-.2.75-.5 1.75c-.2.67-.5 1.26-1.2 1.33l-1.63.16c-.81.08-1.6-.43-1.82-1.2l-.25-.84c-.25-.82-.03-1.7.58-2.28C4.1 7.3 6.67 6.51 9.99 6.5c3.33 0 5.6.78 7.16 2.16.66.58.97 1.46.8 2.28z"
                    />
                  </svg>
                </span>
              </span>
            </button>
            <button
<<<<<<< HEAD
              className="ms-Button ms-Button--default css-133 root-21"
=======
              className="ms-Button ms-Button--default css-128 root-21"
>>>>>>> 0dff5781
              data-is-focusable={true}
              onClick={[Function]}
              onKeyDown={[Function]}
              onKeyPress={[Function]}
              onKeyUp={[Function]}
              onMouseDown={[Function]}
              onMouseUp={[Function]}
              type="button"
            >
              <span
                className="ms-Button-flexContainer flexContainer-22"
                data-automationid="splitbuttonprimary"
              >
                <span
                  aria-hidden={true}
                  className="root-span"
                >
                  <svg
                    className="svg"
                    fill="currentColor"
                    height={20}
                    viewBox="0 0 20 20"
                    width={20}
                    xmlns="http://www.w3.org/2000/svg"
                  >
                    <path
                      d="M6.99 2.07A2 2 0 019.3 3l.08.15.66 1.47a2.5 2.5 0 01-.44 2.72l-.13.13-1.05.98c-.19.17-.04.86.64 2.04.6 1.06 1.1 1.56 1.35 1.58h.1l2.05-.64a1.5 1.5 0 011.56.45l.1.11 1.35 1.88a2 2 0 01-.13 2.5l-.12.12-.54.52a3.5 3.5 0 01-3.72.7c-1.93-.78-3.69-2.56-5.29-5.33S3.52 7.2 3.82 5.14a3.5 3.5 0 012.26-2.8l.2-.06.7-.21z"
                    />
                  </svg>
                </span>
              </span>
            </button>
          </div>
        </div>
      </div>
    </div>
  </div>
</div>
`;<|MERGE_RESOLUTION|>--- conflicted
+++ resolved
@@ -24,17 +24,10 @@
         className="ms-Stack css-1"
       >
         <div
-<<<<<<< HEAD
-          className="ms-Stack css-131 css-2"
+          className="ms-Stack css-127 css-2"
         >
           <div
-            className="ms-Stack css-132 css-3"
-=======
-          className="ms-Stack css-126 css-2"
-        >
-          <div
-            className="ms-Stack css-127 css-3"
->>>>>>> 0dff5781
+            className="ms-Stack css-128 css-3"
           >
             <div
               aria-label="Maximus Aurelius"
@@ -98,11 +91,7 @@
             className="ms-Stack css-20"
           >
             <button
-<<<<<<< HEAD
-              className="ms-Button ms-Button--default css-134 root-21"
-=======
-              className="ms-Button ms-Button--default css-129 root-21"
->>>>>>> 0dff5781
+              className="ms-Button ms-Button--default css-130 root-21"
               data-is-focusable={true}
               onClick={[Function]}
               onKeyDown={[Function]}
@@ -136,11 +125,7 @@
               </span>
             </button>
             <button
-<<<<<<< HEAD
-              className="ms-Button ms-Button--default css-133 root-21"
-=======
-              className="ms-Button ms-Button--default css-128 root-21"
->>>>>>> 0dff5781
+              className="ms-Button ms-Button--default css-129 root-21"
               data-is-focusable={true}
               onClick={[Function]}
               onKeyDown={[Function]}
