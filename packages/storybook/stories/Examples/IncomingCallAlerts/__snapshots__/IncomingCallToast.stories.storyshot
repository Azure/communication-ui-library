// Jest Snapshot v1, https://goo.gl/fbAQLP

exports[`storybook snapshot tests Storyshots Examples/Incoming Call Alerts/Incoming Call Toast Incoming Call Toast 1`] = `
<div
  className="css-60 body-0"
  dir="ltr"
>
  <div
    className="css-60"
    data-uses-unhanded-props={true}
    dir="ltr"
  >
    <div
      style={
        Object {
          "alignItems": "center",
          "display": "flex",
          "height": "100vh",
          "justifyContent": "center",
        }
      }
    >
      <div
        className="ms-Stack css-1"
      >
        <div
<<<<<<< HEAD
          className="ms-Stack css-118 css-2"
        >
          <div
            className="ms-Stack css-119 css-3"
=======
          className="ms-Stack css-123 css-2"
        >
          <div
            className="ms-Stack css-124 css-3"
>>>>>>> adab866a
          >
            <div
              aria-label="Maximus Aurelius"
              className="ms-Persona ms-Persona--size40 root-4"
            >
              <div
                className="ms-Persona-coin ms-Persona--size40 coin-11"
                role="presentation"
              >
                <div
                  className="ms-Persona-imageArea imageArea-13"
                  role="presentation"
                >
                  <div
                    aria-hidden="true"
                    className="ms-Persona-initials initials-16"
                  >
                    <span>
                      MA
                    </span>
                  </div>
                </div>
              </div>
            </div>
          </div>
          <div
            className="ms-Stack css-19"
            style={
              Object {
                "alignItems": "flex-start",
                "fontFamily": "Segoe UI",
              }
            }
          >
            <div
              className="ms-Stack css-1"
              style={
                Object {
                  "fontSize": "0.875rem",
                }
              }
            >
              <b>
                Maximus Aurelius
              </b>
            </div>
            <div
              className="ms-Stack css-1"
              style={
                Object {
                  "fontSize": "0.75rem",
                }
              }
            >
              <span>
                Incoming Call
              </span>
            </div>
          </div>
          <div
            className="ms-Stack css-20"
          >
            <button
<<<<<<< HEAD
              className="ms-Button ms-Button--default css-121 root-21"
=======
              className="ms-Button ms-Button--default css-126 root-21"
>>>>>>> adab866a
              data-is-focusable={true}
              onClick={[Function]}
              onKeyDown={[Function]}
              onKeyPress={[Function]}
              onKeyUp={[Function]}
              onMouseDown={[Function]}
              onMouseUp={[Function]}
              type="button"
            >
              <span
                className="ms-Button-flexContainer flexContainer-22"
                data-automationid="splitbuttonprimary"
              >
                <span
                  aria-hidden={true}
                  className="root-span"
                >
                  <svg
                    className="svg"
                    fill="currentColor"
                    height={20}
                    viewBox="0 0 20 20"
                    width={20}
                    xmlns="http://www.w3.org/2000/svg"
                  >
                    <path
                      d="M17.96 10.94l-.16.83c-.15.78-.87 1.3-1.7 1.22l-1.63-.16c-.72-.07-1.25-.59-1.47-1.33-.3-1-.5-1.75-.5-1.75a6.63 6.63 0 00-5 0s-.2.75-.5 1.75c-.2.67-.5 1.26-1.2 1.33l-1.63.16c-.81.08-1.6-.43-1.82-1.2l-.25-.84c-.25-.82-.03-1.7.58-2.28C4.1 7.3 6.67 6.51 9.99 6.5c3.33 0 5.6.78 7.16 2.16.66.58.97 1.46.8 2.28z"
                    />
                  </svg>
                </span>
              </span>
            </button>
            <button
<<<<<<< HEAD
              className="ms-Button ms-Button--default css-120 root-21"
=======
              className="ms-Button ms-Button--default css-125 root-21"
>>>>>>> adab866a
              data-is-focusable={true}
              onClick={[Function]}
              onKeyDown={[Function]}
              onKeyPress={[Function]}
              onKeyUp={[Function]}
              onMouseDown={[Function]}
              onMouseUp={[Function]}
              type="button"
            >
              <span
                className="ms-Button-flexContainer flexContainer-22"
                data-automationid="splitbuttonprimary"
              >
                <span
                  aria-hidden={true}
                  className="root-span"
                >
                  <svg
                    className="svg"
                    fill="currentColor"
                    height={20}
                    viewBox="0 0 20 20"
                    width={20}
                    xmlns="http://www.w3.org/2000/svg"
                  >
                    <path
                      d="M6.99 2.07A2 2 0 019.3 3l.08.15.66 1.47a2.5 2.5 0 01-.44 2.72l-.13.13-1.05.98c-.19.17-.04.86.64 2.04.6 1.06 1.1 1.56 1.35 1.58h.1l2.05-.64a1.5 1.5 0 011.56.45l.1.11 1.35 1.88a2 2 0 01-.13 2.5l-.12.12-.54.52a3.5 3.5 0 01-3.72.7c-1.93-.78-3.69-2.56-5.29-5.33S3.52 7.2 3.82 5.14a3.5 3.5 0 012.26-2.8l.2-.06.7-.21z"
                    />
                  </svg>
                </span>
              </span>
            </button>
          </div>
        </div>
      </div>
    </div>
  </div>
</div>
`;<|MERGE_RESOLUTION|>--- conflicted
+++ resolved
@@ -24,17 +24,10 @@
         className="ms-Stack css-1"
       >
         <div
-<<<<<<< HEAD
-          className="ms-Stack css-118 css-2"
+          className="ms-Stack css-124 css-2"
         >
           <div
-            className="ms-Stack css-119 css-3"
-=======
-          className="ms-Stack css-123 css-2"
-        >
-          <div
-            className="ms-Stack css-124 css-3"
->>>>>>> adab866a
+            className="ms-Stack css-125 css-3"
           >
             <div
               aria-label="Maximus Aurelius"
@@ -98,11 +91,7 @@
             className="ms-Stack css-20"
           >
             <button
-<<<<<<< HEAD
-              className="ms-Button ms-Button--default css-121 root-21"
-=======
-              className="ms-Button ms-Button--default css-126 root-21"
->>>>>>> adab866a
+              className="ms-Button ms-Button--default css-127 root-21"
               data-is-focusable={true}
               onClick={[Function]}
               onKeyDown={[Function]}
@@ -136,11 +125,7 @@
               </span>
             </button>
             <button
-<<<<<<< HEAD
-              className="ms-Button ms-Button--default css-120 root-21"
-=======
-              className="ms-Button ms-Button--default css-125 root-21"
->>>>>>> adab866a
+              className="ms-Button ms-Button--default css-126 root-21"
               data-is-focusable={true}
               onClick={[Function]}
               onKeyDown={[Function]}
