--- conflicted
+++ resolved
@@ -24,17 +24,10 @@
         className="ms-Stack css-1"
       >
         <div
-<<<<<<< HEAD
-          className="ms-Stack css-119 css-2"
-        >
-          <div
-            className="ms-Stack css-120 css-3"
-=======
           className="ms-Stack css-116 css-2"
         >
           <div
             className="ms-Stack css-117 css-3"
->>>>>>> 2814fafd
           >
             <div
               aria-label="Maximus Aurelius"
@@ -98,11 +91,7 @@
             className="ms-Stack css-20"
           >
             <button
-<<<<<<< HEAD
-              className="ms-Button ms-Button--default css-122 root-21"
-=======
               className="ms-Button ms-Button--default css-119 root-21"
->>>>>>> 2814fafd
               data-is-focusable={true}
               onClick={[Function]}
               onKeyDown={[Function]}
@@ -136,11 +125,7 @@
               </span>
             </button>
             <button
-<<<<<<< HEAD
-              className="ms-Button ms-Button--default css-121 root-21"
-=======
               className="ms-Button ms-Button--default css-118 root-21"
->>>>>>> 2814fafd
               data-is-focusable={true}
               onClick={[Function]}
               onKeyDown={[Function]}
