--- conflicted
+++ resolved
@@ -57,11 +57,7 @@
           onTouchStart={[Function]}
         >
           <div
-<<<<<<< HEAD
             aria-labelledby="Dialog118-title"
-=======
-            aria-labelledby="Dialog1-title"
->>>>>>> d4e8e59e
             aria-modal={true}
             onKeyDown={[Function]}
             role="alertdialog"
@@ -81,13 +77,8 @@
                 className="ms-Overlay ms-Overlay--dark stub-classname"
               />
               <div
-<<<<<<< HEAD
                 className="ms-Dialog-main css-stub-classname"
                 id="ModalFocusTrapZone119"
-=======
-                className="ms-Dialog-main stub-classname"
-                id="ModalFocusTrapZone2"
->>>>>>> d4e8e59e
                 onBlurCapture={[Function]}
                 onFocusCapture={[Function]}
               >
@@ -114,13 +105,8 @@
                     >
                       <div
                         aria-level={1}
-<<<<<<< HEAD
                         className="ms-Dialog-title css-stub-classname"
                         id="Dialog118-title"
-=======
-                        className="ms-Dialog-title stub-classname"
-                        id="Dialog1-title"
->>>>>>> d4e8e59e
                         role="heading"
                       >
                         Incoming Video Call
@@ -335,13 +321,8 @@
                                   className="ms-Button-textContainer stub-classname"
                                 >
                                   <span
-<<<<<<< HEAD
                                     className="ms-Button-label css-stub-classname"
                                     id="id__126"
-=======
-                                    className="ms-Button-label stub-classname"
-                                    id="id__9"
->>>>>>> d4e8e59e
                                   >
                                     Accept
                                   </span>
@@ -377,13 +358,8 @@
                                   className="ms-Button-textContainer stub-classname"
                                 >
                                   <span
-<<<<<<< HEAD
                                     className="ms-Button-label css-stub-classname"
                                     id="id__129"
-=======
-                                    className="ms-Button-label stub-classname"
-                                    id="id__12"
->>>>>>> d4e8e59e
                                   >
                                     Decline
                                   </span>
