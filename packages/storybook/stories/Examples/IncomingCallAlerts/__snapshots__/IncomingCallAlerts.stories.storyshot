--- conflicted
+++ resolved
@@ -2,17 +2,10 @@
 
 exports[`storybook snapshot tests Storyshots Examples/Incoming Call Alerts Incoming Call Modal 1`] = `
 <div
-<<<<<<< HEAD
   className="css-61 body-0"
 >
   <div
     className="css-61"
-=======
-  className="css-81 body-0"
->
-  <div
-    className="css-81"
->>>>>>> 2a18c788
     data-uses-unhanded-props={true}
     dir="ltr"
   >
@@ -252,19 +245,11 @@
                               className="ms-Stack css-54"
                             >
                               <div
-<<<<<<< HEAD
-                                className="css-72"
+                                className="css-71"
                               />
                             </div>
                             <div
-                              className="ms-Stack css-82 css-55"
-=======
-                                className="css-70"
-                              />
-                            </div>
-                            <div
-                              className="ms-Stack css-80 css-55"
->>>>>>> 2a18c788
+                              className="ms-Stack css-81 css-55"
                             >
                               <div
                                 className="ms-Stack css-47"
@@ -438,17 +423,10 @@
 
 exports[`storybook snapshot tests Storyshots Examples/Incoming Call Alerts Incoming Call Toast 1`] = `
 <div
-<<<<<<< HEAD
   className="css-61 body-0"
 >
   <div
     className="css-61"
-=======
-  className="css-81 body-0"
->
-  <div
-    className="css-81"
->>>>>>> 2a18c788
     data-uses-unhanded-props={true}
     dir="ltr"
   >
