// Jest Snapshot v1, https://goo.gl/fbAQLP

exports[`storybook snapshot tests Storyshots Examples/Incoming Call Alerts Incoming Call Modal 1`] = `
<div
  className="css-82 body-0"
>
  <div
    className="css-82"
    data-uses-unhanded-props={true}
    dir="ltr"
  >
    <div
      style={
        Object {
          "alignItems": "center",
          "display": "flex",
          "height": "100vh",
          "justifyContent": "center",
        }
      }
    >
      <span
        className="ms-layer"
      >
        <div
          className="ms-Fabric ms-Layer-content content-10"
          onBlur={[Function]}
          onChange={[Function]}
          onClick={[Function]}
          onContextMenu={[Function]}
          onDoubleClick={[Function]}
          onDrag={[Function]}
          onDragEnd={[Function]}
          onDragEnter={[Function]}
          onDragExit={[Function]}
          onDragLeave={[Function]}
          onDragOver={[Function]}
          onDragStart={[Function]}
          onDrop={[Function]}
          onFocus={[Function]}
          onInput={[Function]}
          onKeyDown={[Function]}
          onKeyPress={[Function]}
          onKeyUp={[Function]}
          onMouseDown={[Function]}
          onMouseEnter={[Function]}
          onMouseLeave={[Function]}
          onMouseMove={[Function]}
          onMouseOut={[Function]}
          onMouseOver={[Function]}
          onMouseUp={[Function]}
          onSubmit={[Function]}
          onTouchCancel={[Function]}
          onTouchEnd={[Function]}
          onTouchMove={[Function]}
          onTouchStart={[Function]}
        >
          <div
            aria-labelledby="Dialog0-title"
            aria-modal={true}
            onKeyDown={[Function]}
            role="alertdialog"
            style={
              Object {
                "outline": "none",
                "overflowY": undefined,
              }
            }
          >
            <div
              className="ms-Modal is-open ms-Dialog root-3"
              role="document"
            >
              <div
                aria-hidden={true}
                className="ms-Overlay ms-Overlay--dark root-12"
              />
              <div
                className="ms-Dialog-main main-4"
                id="ModalFocusTrapZone1"
                onBlurCapture={[Function]}
                onFocusCapture={[Function]}
              >
                <div
                  aria-hidden={true}
                  data-is-visible={true}
                  style={
                    Object {
                      "pointerEvents": "none",
                      "position": "fixed",
                    }
                  }
                  tabIndex={0}
                />
                <div
                  className="ms-Modal-scrollableContent scrollableContent-5"
                  data-is-scrollable={true}
                >
                  <div
                    className="content-13"
                  >
                    <div
                      className="ms-Dialog-header header-15"
                    >
                      <div
                        aria-level={1}
                        className="ms-Dialog-title title-18"
                        id="Dialog0-title"
                        role="heading"
                      >
                        Incoming Video Call
                      </div>
                      <div
                        className="topButton-19"
                      >
                        <button
                          aria-label="Close"
                          className="ms-Button ms-Button--icon ms-Dialog-button ms-Dialog-button--close root-20"
                          data-is-focusable={true}
                          onClick={[Function]}
                          onKeyDown={[Function]}
                          onKeyPress={[Function]}
                          onKeyUp={[Function]}
                          onMouseDown={[Function]}
                          onMouseUp={[Function]}
                          title="Close"
                          type="button"
                        >
                          <span
                            className="ms-Button-flexContainer flexContainer-21"
                            data-automationid="splitbuttonprimary"
                          >
                            <i
                              aria-hidden={true}
                              className="ms-Icon root-37 css-28 ms-Button-icon icon-23"
                              data-icon-name="Cancel"
                              style={
                                Object {
                                  "fontFamily": "\\"FabricMDL2Icons\\"",
                                }
                              }
                            >
                              
                            </i>
                          </span>
                        </button>
                      </div>
                    </div>
                    <div
                      className="ms-Dialog-inner inner-16"
                    >
                      <div
                        className="ms-Dialog-content innerContent-17"
                      >
                        <div
                          className="ms-Stack css-29"
                        >
                          <div
                            className="ms-Stack css-30"
                            style={
                              Object {
                                "marginRight": "0.5rem",
                              }
                            }
                          >
                            <div
                              aria-label="Maximus Aurelius"
                              className="ms-Persona ms-Persona--size40 root-31"
                            >
                              <div
                                className="ms-Persona-coin ms-Persona--size40 coin-38"
                                role="presentation"
                              >
                                <div
                                  className="ms-Persona-imageArea imageArea-40"
                                  role="presentation"
                                >
                                  <div
                                    aria-hidden="true"
                                    className="ms-Persona-initials initials-43"
                                  >
                                    <span>
                                      MA
                                    </span>
                                  </div>
                                </div>
                              </div>
                            </div>
                          </div>
                          <div
                            className="ms-Stack css-46"
                            style={
                              Object {
                                "alignItems": "flex-start",
                              }
                            }
                          >
                            <div
                              className="ms-Stack css-47"
                              style={
                                Object {
                                  "color": "#000000",
                                  "fontSize": "0.875rem",
                                  "fontWeight": "bold",
                                }
                              }
                            >
                              <span>
                                Maximus Aurelius
                                <span
                                  style={
                                    Object {
                                      "marginLeft": "0.2rem",
                                      "opacity": 0.5,
                                    }
                                  }
                                >
                                   • 
                                  1st
                                </span>
                              </span>
                            </div>
                            <div
                              className="ms-Stack css-47"
                              style={
                                Object {
                                  "color": "#201f1e",
                                  "fontSize": "0.75rem",
                                }
                              }
                            >
                              <span>
                                Emperor and Philosopher, Rome
                              </span>
                            </div>
                          </div>
                        </div>
                        <div
<<<<<<< HEAD
                          className="ms-Stack css-184 css-48"
=======
                          className="ms-Stack css-120 css-47"
>>>>>>> 2b00c053
                        >
                          <div
                            className="ms-Stack css-51"
                          >
                            <div
                              className="ms-Stack css-52"
                            >
                              <div
                                className="css-71"
                              />
                            </div>
                            <span
                              className="css-81 css-53"
                            >
                              John Doe
                            </span>
                          </div>
                        </div>
                      </div>
                      <div
                        className="ms-Dialog-actions actions-54"
                      >
                        <div
                          className="ms-Dialog-actionsRight actionsRight-56"
                        >
                          <span
                            className="ms-Dialog-action action-55"
                          >
                            <button
                              className="ms-Button ms-Button--default root-57"
                              data-is-focusable={true}
                              onClick={[Function]}
                              onKeyDown={[Function]}
                              onKeyPress={[Function]}
                              onKeyUp={[Function]}
                              onMouseDown={[Function]}
                              onMouseUp={[Function]}
                              style={
                                Object {
                                  "background": "#faf9f8",
                                  "border": "none",
                                }
                              }
                              type="button"
                            >
                              <span
                                className="ms-Button-flexContainer flexContainer-21"
                                data-automationid="splitbuttonprimary"
                              >
                                <svg
                                  height={20}
                                  viewBox="0 0 20 20"
                                  width={20}
                                  xmlns="http://www.w3.org/2000/svg"
                                >
                                  <path
                                    d="M13 6.5A2.5 2.5 0 0010.5 4h-6A2.5 2.5 0 002 6.5v7A2.5 2.5 0 004.5 16h6a2.5 2.5 0 002.5-2.5v-7z"
                                    fill="currentColor"
                                  />
                                  <path
                                    d="M14 7.93v4.15l2.76 2.35a.75.75 0 001.24-.57V6.2a.75.75 0 00-1.23-.57L14 7.93z"
                                    fill="currentColor"
                                  />
                                </svg>
                              </span>
                            </button>
                          </span>
                          <span
                            className="ms-Dialog-action action-55"
                          >
                            <button
                              className="ms-Button ms-Button--default root-57"
                              data-is-focusable={true}
                              onClick={[Function]}
                              onKeyDown={[Function]}
                              onKeyPress={[Function]}
                              onKeyUp={[Function]}
                              onMouseDown={[Function]}
                              onMouseUp={[Function]}
                              style={
                                Object {
                                  "background": "#107c10",
                                  "border": "none",
                                }
                              }
                              type="button"
                            >
                              <span
                                className="ms-Button-flexContainer flexContainer-21"
                                data-automationid="splitbuttonprimary"
                              >
                                <span
                                  className="ms-Button-textContainer textContainer-22"
                                >
                                  <span
                                    className="ms-Button-label label-58"
                                    id="id__8"
                                  >
                                    Accept
                                  </span>
                                </span>
                              </span>
                            </button>
                          </span>
                          <span
                            className="ms-Dialog-action action-55"
                          >
                            <button
                              className="ms-Button ms-Button--default root-57"
                              data-is-focusable={true}
                              onClick={[Function]}
                              onKeyDown={[Function]}
                              onKeyPress={[Function]}
                              onKeyUp={[Function]}
                              onMouseDown={[Function]}
                              onMouseUp={[Function]}
                              style={
                                Object {
                                  "background": "#a4262c",
                                  "border": "none",
                                }
                              }
                              type="button"
                            >
                              <span
                                className="ms-Button-flexContainer flexContainer-21"
                                data-automationid="splitbuttonprimary"
                              >
                                <span
                                  className="ms-Button-textContainer textContainer-22"
                                >
                                  <span
                                    className="ms-Button-label label-58"
                                    id="id__11"
                                  >
                                    Decline
                                  </span>
                                </span>
                              </span>
                            </button>
                          </span>
                        </div>
                      </div>
                    </div>
                  </div>
                </div>
                <div
                  aria-hidden={true}
                  data-is-visible={true}
                  style={
                    Object {
                      "pointerEvents": "none",
                      "position": "fixed",
                    }
                  }
                  tabIndex={0}
                />
              </div>
            </div>
          </div>
        </div>
      </span>
    </div>
  </div>
</div>
`;

exports[`storybook snapshot tests Storyshots Examples/Incoming Call Alerts Incoming Call Toast 1`] = `
<div
  className="css-82 body-0"
>
  <div
    className="css-82"
    data-uses-unhanded-props={true}
    dir="ltr"
  >
    <div
      style={
        Object {
          "alignItems": "center",
          "display": "flex",
          "height": "100vh",
          "justifyContent": "center",
        }
      }
    >
      <div
        className="ms-Stack css-1"
      >
        <div
<<<<<<< HEAD
          className="ms-Stack css-180 css-3"
        >
          <div
            className="ms-Stack css-181 css-4"
=======
          className="ms-Stack css-116 css-2"
        >
          <div
            className="ms-Stack css-117 css-3"
>>>>>>> 2b00c053
          >
            <div
              aria-label="John Doe"
              className="ms-Persona ms-Persona--size40 root-4"
            >
              <div
                className="ms-Persona-coin ms-Persona--size40 coin-11"
                role="presentation"
              >
                <div
                  className="ms-Persona-imageArea imageArea-13"
                  role="presentation"
                >
                  <div
                    aria-hidden="true"
                    className="ms-Persona-initials initials-16"
                  >
                    <span>
                      JD
                    </span>
                  </div>
                </div>
              </div>
            </div>
          </div>
          <div
            className="ms-Stack css-19"
            style={
              Object {
                "alignItems": "flex-start",
                "fontFamily": "Segoe UI",
              }
            }
          >
            <div
              className="ms-Stack css-1"
              style={
                Object {
                  "fontSize": "0.875rem",
                }
              }
            >
              <b>
                John Doe
              </b>
            </div>
            <div
              className="ms-Stack css-1"
              style={
                Object {
                  "fontSize": "0.75rem",
                }
              }
            >
              <span>
                Incoming Call
              </span>
            </div>
          </div>
          <div
            className="ms-Stack css-20"
          >
            <button
<<<<<<< HEAD
              className="ms-Button ms-Button--default css-183 root-22"
=======
              className="ms-Button ms-Button--default css-119 root-21"
>>>>>>> 2b00c053
              data-is-focusable={true}
              onClick={[Function]}
              onKeyDown={[Function]}
              onKeyPress={[Function]}
              onKeyUp={[Function]}
              onMouseDown={[Function]}
              onMouseUp={[Function]}
              type="button"
            >
              <span
                className="ms-Button-flexContainer flexContainer-22"
                data-automationid="splitbuttonprimary"
              >
                <svg
                  height={20}
                  viewBox="0 0 20 20"
                  width={20}
                  xmlns="http://www.w3.org/2000/svg"
                >
                  <path
                    d="M17.96 10.94l-.16.83c-.15.78-.87 1.3-1.7 1.22l-1.63-.16c-.72-.07-1.25-.59-1.47-1.33-.3-1-.5-1.75-.5-1.75a6.63 6.63 0 00-5 0s-.2.75-.5 1.75c-.2.67-.5 1.26-1.2 1.33l-1.63.16c-.81.08-1.6-.43-1.82-1.2l-.25-.84c-.25-.82-.03-1.7.58-2.28C4.1 7.3 6.67 6.51 9.99 6.5c3.33 0 5.6.78 7.16 2.16.66.58.97 1.46.8 2.28z"
                    fill="currentColor"
                  />
                </svg>
              </span>
            </button>
            <button
<<<<<<< HEAD
              className="ms-Button ms-Button--default css-182 root-22"
=======
              className="ms-Button ms-Button--default css-118 root-21"
>>>>>>> 2b00c053
              data-is-focusable={true}
              onClick={[Function]}
              onKeyDown={[Function]}
              onKeyPress={[Function]}
              onKeyUp={[Function]}
              onMouseDown={[Function]}
              onMouseUp={[Function]}
              type="button"
            >
              <span
                className="ms-Button-flexContainer flexContainer-22"
                data-automationid="splitbuttonprimary"
              >
                <svg
                  height={20}
                  viewBox="0 0 20 20"
                  width={20}
                  xmlns="http://www.w3.org/2000/svg"
                >
                  <path
                    d="M6.99 2.07A2 2 0 019.3 3l.08.15.66 1.47a2.5 2.5 0 01-.44 2.72l-.13.13-1.05.98c-.19.17-.04.86.64 2.04.6 1.06 1.1 1.56 1.35 1.58h.1l2.05-.64a1.5 1.5 0 011.56.45l.1.11 1.35 1.88a2 2 0 01-.13 2.5l-.12.12-.54.52a3.5 3.5 0 01-3.72.7c-1.93-.78-3.69-2.56-5.29-5.33S3.52 7.2 3.82 5.14a3.5 3.5 0 012.26-2.8l.2-.06.7-.21z"
                    fill="currentColor"
                  />
                </svg>
              </span>
            </button>
          </div>
        </div>
      </div>
    </div>
  </div>
</div>
`;<|MERGE_RESOLUTION|>--- conflicted
+++ resolved
@@ -236,11 +236,7 @@
                           </div>
                         </div>
                         <div
-<<<<<<< HEAD
-                          className="ms-Stack css-184 css-48"
-=======
-                          className="ms-Stack css-120 css-47"
->>>>>>> 2b00c053
+                          className="ms-Stack css-121 css-47"
                         >
                           <div
                             className="ms-Stack css-51"
@@ -290,21 +286,25 @@
                                 className="ms-Button-flexContainer flexContainer-21"
                                 data-automationid="splitbuttonprimary"
                               >
-                                <svg
-                                  height={20}
-                                  viewBox="0 0 20 20"
-                                  width={20}
-                                  xmlns="http://www.w3.org/2000/svg"
+                                <span
+                                  aria-hidden={true}
+                                  primaryFill="currentColor"
                                 >
-                                  <path
-                                    d="M13 6.5A2.5 2.5 0 0010.5 4h-6A2.5 2.5 0 002 6.5v7A2.5 2.5 0 004.5 16h6a2.5 2.5 0 002.5-2.5v-7z"
+                                  <svg
                                     fill="currentColor"
-                                  />
-                                  <path
-                                    d="M14 7.93v4.15l2.76 2.35a.75.75 0 001.24-.57V6.2a.75.75 0 00-1.23-.57L14 7.93z"
-                                    fill="currentColor"
-                                  />
-                                </svg>
+                                    height={20}
+                                    viewBox="0 0 20 20"
+                                    width={20}
+                                    xmlns="http://www.w3.org/2000/svg"
+                                  >
+                                    <path
+                                      d="M13 6.5A2.5 2.5 0 0010.5 4h-6A2.5 2.5 0 002 6.5v7A2.5 2.5 0 004.5 16h6a2.5 2.5 0 002.5-2.5v-7z"
+                                    />
+                                    <path
+                                      d="M14 7.93v4.15l2.76 2.35a.75.75 0 001.24-.57V6.2a.75.75 0 00-1.23-.57L14 7.93z"
+                                    />
+                                  </svg>
+                                </span>
                               </span>
                             </button>
                           </span>
@@ -431,17 +431,10 @@
         className="ms-Stack css-1"
       >
         <div
-<<<<<<< HEAD
-          className="ms-Stack css-180 css-3"
+          className="ms-Stack css-117 css-2"
         >
           <div
-            className="ms-Stack css-181 css-4"
-=======
-          className="ms-Stack css-116 css-2"
-        >
-          <div
-            className="ms-Stack css-117 css-3"
->>>>>>> 2b00c053
+            className="ms-Stack css-118 css-3"
           >
             <div
               aria-label="John Doe"
@@ -505,11 +498,7 @@
             className="ms-Stack css-20"
           >
             <button
-<<<<<<< HEAD
-              className="ms-Button ms-Button--default css-183 root-22"
-=======
-              className="ms-Button ms-Button--default css-119 root-21"
->>>>>>> 2b00c053
+              className="ms-Button ms-Button--default css-120 root-21"
               data-is-focusable={true}
               onClick={[Function]}
               onKeyDown={[Function]}
@@ -523,25 +512,26 @@
                 className="ms-Button-flexContainer flexContainer-22"
                 data-automationid="splitbuttonprimary"
               >
-                <svg
-                  height={20}
-                  viewBox="0 0 20 20"
-                  width={20}
-                  xmlns="http://www.w3.org/2000/svg"
+                <span
+                  aria-hidden={true}
+                  primaryFill="currentColor"
                 >
-                  <path
-                    d="M17.96 10.94l-.16.83c-.15.78-.87 1.3-1.7 1.22l-1.63-.16c-.72-.07-1.25-.59-1.47-1.33-.3-1-.5-1.75-.5-1.75a6.63 6.63 0 00-5 0s-.2.75-.5 1.75c-.2.67-.5 1.26-1.2 1.33l-1.63.16c-.81.08-1.6-.43-1.82-1.2l-.25-.84c-.25-.82-.03-1.7.58-2.28C4.1 7.3 6.67 6.51 9.99 6.5c3.33 0 5.6.78 7.16 2.16.66.58.97 1.46.8 2.28z"
+                  <svg
                     fill="currentColor"
-                  />
-                </svg>
+                    height={20}
+                    viewBox="0 0 20 20"
+                    width={20}
+                    xmlns="http://www.w3.org/2000/svg"
+                  >
+                    <path
+                      d="M17.96 10.94l-.16.83c-.15.78-.87 1.3-1.7 1.22l-1.63-.16c-.72-.07-1.25-.59-1.47-1.33-.3-1-.5-1.75-.5-1.75a6.63 6.63 0 00-5 0s-.2.75-.5 1.75c-.2.67-.5 1.26-1.2 1.33l-1.63.16c-.81.08-1.6-.43-1.82-1.2l-.25-.84c-.25-.82-.03-1.7.58-2.28C4.1 7.3 6.67 6.51 9.99 6.5c3.33 0 5.6.78 7.16 2.16.66.58.97 1.46.8 2.28z"
+                    />
+                  </svg>
+                </span>
               </span>
             </button>
             <button
-<<<<<<< HEAD
-              className="ms-Button ms-Button--default css-182 root-22"
-=======
-              className="ms-Button ms-Button--default css-118 root-21"
->>>>>>> 2b00c053
+              className="ms-Button ms-Button--default css-119 root-21"
               data-is-focusable={true}
               onClick={[Function]}
               onKeyDown={[Function]}
@@ -555,17 +545,22 @@
                 className="ms-Button-flexContainer flexContainer-22"
                 data-automationid="splitbuttonprimary"
               >
-                <svg
-                  height={20}
-                  viewBox="0 0 20 20"
-                  width={20}
-                  xmlns="http://www.w3.org/2000/svg"
+                <span
+                  aria-hidden={true}
+                  primaryFill="currentColor"
                 >
-                  <path
-                    d="M6.99 2.07A2 2 0 019.3 3l.08.15.66 1.47a2.5 2.5 0 01-.44 2.72l-.13.13-1.05.98c-.19.17-.04.86.64 2.04.6 1.06 1.1 1.56 1.35 1.58h.1l2.05-.64a1.5 1.5 0 011.56.45l.1.11 1.35 1.88a2 2 0 01-.13 2.5l-.12.12-.54.52a3.5 3.5 0 01-3.72.7c-1.93-.78-3.69-2.56-5.29-5.33S3.52 7.2 3.82 5.14a3.5 3.5 0 012.26-2.8l.2-.06.7-.21z"
+                  <svg
                     fill="currentColor"
-                  />
-                </svg>
+                    height={20}
+                    viewBox="0 0 20 20"
+                    width={20}
+                    xmlns="http://www.w3.org/2000/svg"
+                  >
+                    <path
+                      d="M6.99 2.07A2 2 0 019.3 3l.08.15.66 1.47a2.5 2.5 0 01-.44 2.72l-.13.13-1.05.98c-.19.17-.04.86.64 2.04.6 1.06 1.1 1.56 1.35 1.58h.1l2.05-.64a1.5 1.5 0 011.56.45l.1.11 1.35 1.88a2 2 0 01-.13 2.5l-.12.12-.54.52a3.5 3.5 0 01-3.72.7c-1.93-.78-3.69-2.56-5.29-5.33S3.52 7.2 3.82 5.14a3.5 3.5 0 012.26-2.8l.2-.06.7-.21z"
+                    />
+                  </svg>
+                </span>
               </span>
             </button>
           </div>
