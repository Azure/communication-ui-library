--- conflicted
+++ resolved
@@ -6,14 +6,8 @@
   MicrophoneButton,
   FluentThemeProvider
 } from '@azure/communication-react';
-<<<<<<< HEAD
-import { Stack, mergeStyles, Text } from '@fluentui/react';
+import { Stack, mergeStyles, Text, useTheme } from '@fluentui/react';
 import { VideoOff20Filled } from '@fluentui/react-icons';
-import { useTheme } from '@fluentui/react-theme-provider';
-=======
-import { Stack, mergeStyles, Text, useTheme } from '@fluentui/react';
-import { CallVideoOffIcon } from '@fluentui/react-northstar';
->>>>>>> 2b00c053
 import React, { useCallback, useState } from 'react';
 import { useVideoStreams } from '../../../utils';
 
