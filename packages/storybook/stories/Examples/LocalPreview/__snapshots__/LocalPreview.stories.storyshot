--- conflicted
+++ resolved
@@ -54,17 +54,12 @@
                     className="ms-Stack stub-classname"
                   >
                     <div
-<<<<<<< HEAD
                       className="css-stub-classname"
                     >
                       <div
                         className="css-stub-classname"
                       />
                     </div>
-=======
-                      className="stub-classname"
-                    />
->>>>>>> ad7b119d
                   </div>
                   <div
                     className="ms-Stack stub-classname"
