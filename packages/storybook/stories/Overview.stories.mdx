import { Meta } from '@storybook/addon-docs/blocks';
import { Canvas, Description, Heading, Props, Source, Title } from '@storybook/addon-docs/blocks';
import { Stack } from '@fluentui/react';

<Meta title="Overview" />

<Stack horizontal horizontalAlign="space-between" style={{ backgroundColor: '#EFF6FC', padding: '2.25rem' }}>
  <Stack.Item align="center">
    <h2
      style={{
        fontFamily: '"Segoe UI", sans-serif',
        color: 'rgba(0,0,0,.5)',
        fontSize: '1.125rem',
        fontWeight: '500',
        border: 'none',
        margin: '0rem 0rem 0.25rem 0rem',
        lineHeight: '1.5rem'
      }}
    >
      Azure Communication Services
    </h2>
    <h1
      style={{
        fontFamily: '"Segoe UI", sans-serif',
        color: '#0078D4',
        fontWeight: '600',
        fontSize: '2rem',
        margin: '0rem',
        lineHeight: '2.5rem'
      }}
    >
      UI Library
    </h1>
  </Stack.Item>
  <Stack.Item align="center">
    <img src="images/hero.svg" alt="UI Library Hero Image" style={{ maxHeight: '18.75rem' }} />
  </Stack.Item>
</Stack>

Azure Communication Services - UI Library makes it easy for you to build modern communications user experiences using Azure Communication Services.
It gives you a library of production-ready UI components that you can drop into your applications:

- **Composites** - These components are turn-key solutions that implement common communication scenarios.
  You can quickly add video calling or chat experiences to your applications.
  Composites are open-source higher order components built using UI components.

- **UI Components** - These components are open-source building blocks that let you build custom communications experience.
  Components are offered for both calling and chat capabilities that can be combined to build experiences.

These UI client libraries all use [Microsoft's Fluent design language](https://developer.microsoft.com/fluentui/) and assets. Fluent UI provides a foundational layer for the UI Library and is actively used across Microsoft products.

In conjunction to the UI components, the UI Library exposes a _stateful client library_ for calling and chat.
This client is agnostic to any specific state management framework and can be integrated with common state managers like Redux or React Context.
This stateful client library can be used with the UI Components to pass props and methods for the UI Components to render data.
For more information, see [Stateful Client Overview](/?path=/story/stateful-client-what-is-stateful--page).

## Installing UI Library

```bash
npm i --save @azure/communication-react
```

## Composites Overview

Composites are higher-level components composed of UI components that deliver turn-key solutions for common communication scenarios using Azure Communication Services.
Developers can easily instantiate the Composite using an Azure Communication Services access token and the required configuration attributed for call or chat.

<<<<<<< HEAD
| Composite                                                     | Use Cases                                                                                                                                                                                                                                                                                                    |
| ------------------------------------------------------------- | ------------------------------------------------------------------------------------------------------------------------------------------------------------------------------------------------------------------------------------------------------------------------------------------------------------ |
| [CallComposite](/?path=/story/composites-call--basic-example) | Calling experience that allows users to start or join a call. Inside the experience users can configure their devices, participate in the call with video and see other participants, including those with video turn on. For Teams Interop is includes lobby functionality for user to wait to be admitted. |
| [ChatComposite](/?path=/story/composites-chat--basic-example) | Chat experience where user can send and receive messages. Thread events like typing, reads, participants entering and leaving are displayed to the user as part of the chat thread.                                                                                                                          |
=======
| Composite                                          | Use Cases                                                                                                                                                                                                                                                                                                                  |
| -------------------------------------------------- | -------------------------------------------------------------------------------------------------------------------------------------------------------------------------------------------------------------------------------------------------------------------------------------------------------------------------- |
| [Call](/?path=/docs/composites-call--basic-canvas) | Calling experience that allows users to start or join a call. Inside the experience users can configure their devices, participate in the call with video, and see other participants, including those participants with video turn on. For Teams Interop is includes lobby functionality for user to wait to be admitted. |
| [Chat](/?path=/docs/composites-chat--basic-canvas) | Chat experience where user can send and receive messages. Thread events like typing, reads, participants entering and leaving are displayed to the user as part of the chat thread.                                                                                                                                        |
>>>>>>> c12dce6f

## UI Component Overview

Pure UI Components that can be used by developers to compose communication experiences, from stitching video tiles into a grid to showcase remote participants, to organizing components to fit your applications specifications.
UI Components support customization to give the components the right feel and look to match an applications branding and style.

| Area    | Component                                                                                                          | Description                                                                                        |
| ------- | ------------------------------------------------------------------------------------------------------------------ | -------------------------------------------------------------------------------------------------- |
| Calling | [Grid Layout](/?path=/story/ui-components-gridlayout--grid-layout-component)                                       | Grid component to organize Video Tiles into an NxN grid                                            |
|         | [Video Tile](/?path=/story/ui-components-videotile--video-tile-component)                                          | Component that displays video stream when available and a default static component when not        |
|         | [Control Bar](/?path=/story/ui-components-controlbar--control-bar-component)                                       | Container to organize DefaultButtons to hook up to specific call actions like mute or share screen |
| Chat    | [Message Thread](/?path=/story/ui-components-messagethread--message-thread-component)                              | Container that renders chat messages, system messages, and custom messages                         |
|         | [Send Box](/?path=/story/ui-components-sendbox--send-box-component)                                                | Text input component with a discrete send button                                                   |
|         | [Message Status Indicator](/?path=/story/ui-components-messagestatusindicator--message-status-indicator-component) | Multi-state message status indicator component to show status of sent message                      |
|         | [Typing indicator](/?path=/story/ui-components-typingindicator--typing-indicator-component)                        | Text component to render the participants who are actively typing on a thread                      |
| Common  | [Participant Item](/?path=/story/ui-components-participantitem--participant-item-component)                        | Common component to render a call or chat participant including avatar and display name            |
|         | [Participant List](/?path=/story/ui-components-participantlist--participant-list-component)                        | Common component to render a call or chat participant list including avatar and display name       |

## What UI Artifact is Best for my Project?

Understanding these requirements will help you choose the right client library:

- **How much customization do you desire?** Azure Communication core client libraries don't have a UX and are designed so you can build whatever UX you want. UI Library components provide UI assets at the cost of reduced customization.
- **What platforms are you targeting?** Different platforms have different capabilities.

Details about feature availability in the [UI Library is available here](/?path=/story/use-cases--page), but key trade-offs are summarized below.

| Client library / SDK  | Implementation Complexity | Customization Ability | Calling | Chat | [Teams Interop](https://docs.microsoft.com/en-us/azure/communication-services/concepts/teams-interop) |
| --------------------- | ------------------------- | --------------------- | ------- | ---- | ----------------------------------------------------------------------------------------------------- |
| Composite Components  | Low                       | Low                   | ✔       | ✔    | ✔                                                                                                     |
| Base Components       | Medium                    | Medium                | ✔       | ✔    | ✔                                                                                                     |
| Core client libraries | High                      | High                  | ✔       | ✔    | ✔                                                                                                     |<|MERGE_RESOLUTION|>--- conflicted
+++ resolved
@@ -65,17 +65,10 @@
 Composites are higher-level components composed of UI components that deliver turn-key solutions for common communication scenarios using Azure Communication Services.
 Developers can easily instantiate the Composite using an Azure Communication Services access token and the required configuration attributed for call or chat.
 
-<<<<<<< HEAD
 | Composite                                                     | Use Cases                                                                                                                                                                                                                                                                                                    |
 | ------------------------------------------------------------- | ------------------------------------------------------------------------------------------------------------------------------------------------------------------------------------------------------------------------------------------------------------------------------------------------------------ |
 | [CallComposite](/?path=/story/composites-call--basic-example) | Calling experience that allows users to start or join a call. Inside the experience users can configure their devices, participate in the call with video and see other participants, including those with video turn on. For Teams Interop is includes lobby functionality for user to wait to be admitted. |
 | [ChatComposite](/?path=/story/composites-chat--basic-example) | Chat experience where user can send and receive messages. Thread events like typing, reads, participants entering and leaving are displayed to the user as part of the chat thread.                                                                                                                          |
-=======
-| Composite                                          | Use Cases                                                                                                                                                                                                                                                                                                                  |
-| -------------------------------------------------- | -------------------------------------------------------------------------------------------------------------------------------------------------------------------------------------------------------------------------------------------------------------------------------------------------------------------------- |
-| [Call](/?path=/docs/composites-call--basic-canvas) | Calling experience that allows users to start or join a call. Inside the experience users can configure their devices, participate in the call with video, and see other participants, including those participants with video turn on. For Teams Interop is includes lobby functionality for user to wait to be admitted. |
-| [Chat](/?path=/docs/composites-chat--basic-canvas) | Chat experience where user can send and receive messages. Thread events like typing, reads, participants entering and leaving are displayed to the user as part of the chat thread.                                                                                                                                        |
->>>>>>> c12dce6f
 
 ## UI Component Overview
 
