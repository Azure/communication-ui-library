// © Microsoft Corporation. All rights reserved.

import { Meta } from '@storybook/react/types-6-0';
import React, { useState } from 'react';
<<<<<<< HEAD
import { CommunicationUiErrorSeverity, ErrorBar as ErrorBarComponent } from '@azure/communication-ui';
=======
import { CommunicationUiErrorSeverity, ErrorBar } from 'react-components';
>>>>>>> ff9617d9
import { text, select } from '@storybook/addon-knobs';
import { getDocs } from './ErrorBarDocs';
import { COMPONENT_FOLDER_PREFIX } from '../constants';

// This must be the only named export from this module, and must be named to match the storybook path suffix.
// This ensures that storybook hoists the story instead of creating a folder with a single entry.
export const ErrorBar = (): JSX.Element | null => {
  const [closed, setClosed] = useState<boolean>(false);
  const message = text('Message', 'This is a sample error message.');
  const severity = select<CommunicationUiErrorSeverity>(
    'Severity',
    CommunicationUiErrorSeverity,
    CommunicationUiErrorSeverity.ERROR
  );
  const onClearError = (): void => {
    setClosed(true);
  };

  if (!closed) {
    return <ErrorBarComponent message={message} severity={severity} onClose={onClearError} />;
  } else {
    return null;
  }
};

export default {
  title: `${COMPONENT_FOLDER_PREFIX}/Error Bar`,
  component: ErrorBarComponent,
  parameters: {
    docs: {
      page: () => getDocs()
    }
  }
} as Meta;<|MERGE_RESOLUTION|>--- conflicted
+++ resolved
@@ -2,11 +2,7 @@
 
 import { Meta } from '@storybook/react/types-6-0';
 import React, { useState } from 'react';
-<<<<<<< HEAD
-import { CommunicationUiErrorSeverity, ErrorBar as ErrorBarComponent } from '@azure/communication-ui';
-=======
-import { CommunicationUiErrorSeverity, ErrorBar } from 'react-components';
->>>>>>> ff9617d9
+import { CommunicationUiErrorSeverity, ErrorBar as ErrorBarComponent } from 'react-components';
 import { text, select } from '@storybook/addon-knobs';
 import { getDocs } from './ErrorBarDocs';
 import { COMPONENT_FOLDER_PREFIX } from '../constants';
