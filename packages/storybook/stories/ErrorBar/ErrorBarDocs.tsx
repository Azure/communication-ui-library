// © Microsoft Corporation. All rights reserved.

import React from 'react';
import { Canvas, Description, Heading, Props, Source, Title } from '@storybook/addon-docs/blocks';
import { ErrorBar } from '@azure/communication-ui';
<<<<<<< HEAD
import { ErrorBarExample } from './snippets/ErrorBarExample.snippet';
import ErrorBarExampleText from '!!raw-loader!./snippets/ErrorBarExample.snippet.tsx';
import { OtherSeverityErrorBarExample } from './snippets/OtherSeverityErrorBarExample.snippet';
import OtherSeverityErrorBarExampleText from '!!raw-loader!./snippets/OtherSeverityErrorBarExample.snippet.tsx';
=======
import { ErrorBarExample } from './examples/ErrorBar.example';
import { OtherSeverityErrorBarExample } from './examples/OtherSeverityErrorBar.example';

const ErrorBarExampleText = require('!!raw-loader!./examples/ErrorBar.example.tsx').default;
const OtherSeverityErrorBarExampleText = require('!!raw-loader!./examples/OtherSeverityErrorBar.example.tsx').default;
>>>>>>> eceee3e2

const importStatement = `
import { ErrorBarComponent, CommunicationUiErrorSeverity } from '@azure/communication-ui';
`;

export const getDocs: () => JSX.Element = () => {
  return (
    <>
      <Title>ErrorBar</Title>
      <Description of={ErrorBar} />

      <Heading>Importing</Heading>
      <Source code={importStatement} />

      <Heading>Example</Heading>
      <Canvas>
        <ErrorBarExample />
      </Canvas>
      <Source code={ErrorBarExampleText} />

      <Heading>Other severity types</Heading>
      <Description>
        The default severity type is ERROR. There are 3 other severity types that can be set on the severity property
        shown in the example below. `ErrorBar` is not rendered when severity is set to IGNORE.
      </Description>
      <Source code={OtherSeverityErrorBarExampleText} />
      <Canvas>
        <OtherSeverityErrorBarExample />
      </Canvas>

      <Heading>ErrorBar Props</Heading>
      <Props of={ErrorBar} />
    </>
  );
};
<|MERGE_RESOLUTION|>--- conflicted
+++ resolved
@@ -1,52 +1,45 @@
-// © Microsoft Corporation. All rights reserved.
-
-import React from 'react';
-import { Canvas, Description, Heading, Props, Source, Title } from '@storybook/addon-docs/blocks';
-import { ErrorBar } from '@azure/communication-ui';
-<<<<<<< HEAD
-import { ErrorBarExample } from './snippets/ErrorBarExample.snippet';
-import ErrorBarExampleText from '!!raw-loader!./snippets/ErrorBarExample.snippet.tsx';
-import { OtherSeverityErrorBarExample } from './snippets/OtherSeverityErrorBarExample.snippet';
-import OtherSeverityErrorBarExampleText from '!!raw-loader!./snippets/OtherSeverityErrorBarExample.snippet.tsx';
-=======
-import { ErrorBarExample } from './examples/ErrorBar.example';
-import { OtherSeverityErrorBarExample } from './examples/OtherSeverityErrorBar.example';
-
-const ErrorBarExampleText = require('!!raw-loader!./examples/ErrorBar.example.tsx').default;
-const OtherSeverityErrorBarExampleText = require('!!raw-loader!./examples/OtherSeverityErrorBar.example.tsx').default;
->>>>>>> eceee3e2
-
-const importStatement = `
-import { ErrorBarComponent, CommunicationUiErrorSeverity } from '@azure/communication-ui';
-`;
-
-export const getDocs: () => JSX.Element = () => {
-  return (
-    <>
-      <Title>ErrorBar</Title>
-      <Description of={ErrorBar} />
-
-      <Heading>Importing</Heading>
-      <Source code={importStatement} />
-
-      <Heading>Example</Heading>
-      <Canvas>
-        <ErrorBarExample />
-      </Canvas>
-      <Source code={ErrorBarExampleText} />
-
-      <Heading>Other severity types</Heading>
-      <Description>
-        The default severity type is ERROR. There are 3 other severity types that can be set on the severity property
-        shown in the example below. `ErrorBar` is not rendered when severity is set to IGNORE.
-      </Description>
-      <Source code={OtherSeverityErrorBarExampleText} />
-      <Canvas>
-        <OtherSeverityErrorBarExample />
-      </Canvas>
-
-      <Heading>ErrorBar Props</Heading>
-      <Props of={ErrorBar} />
-    </>
-  );
-};
+// © Microsoft Corporation. All rights reserved.
+
+import React from 'react';
+import { Canvas, Description, Heading, Props, Source, Title } from '@storybook/addon-docs/blocks';
+import { ErrorBar } from '@azure/communication-ui';
+import { ErrorBarExample } from './snippets/ErrorBar.snippet';
+import { OtherSeverityErrorBarExample } from './snippets/OtherSeverityErrorBar.snippet';
+
+const ErrorBarExampleText = require('!!raw-loader!./snippets/ErrorBar.snippet.tsx').default;
+const OtherSeverityErrorBarExampleText = require('!!raw-loader!./snippets/OtherSeverityErrorBar.snippet.tsx').default;
+
+const importStatement = `
+import { ErrorBarComponent, CommunicationUiErrorSeverity } from '@azure/communication-ui';
+`;
+
+export const getDocs: () => JSX.Element = () => {
+  return (
+    <>
+      <Title>ErrorBar</Title>
+      <Description of={ErrorBar} />
+
+      <Heading>Importing</Heading>
+      <Source code={importStatement} />
+
+      <Heading>Example</Heading>
+      <Canvas>
+        <ErrorBarExample />
+      </Canvas>
+      <Source code={ErrorBarExampleText} />
+
+      <Heading>Other severity types</Heading>
+      <Description>
+        The default severity type is ERROR. There are 3 other severity types that can be set on the severity property
+        shown in the example below. `ErrorBar` is not rendered when severity is set to IGNORE.
+      </Description>
+      <Source code={OtherSeverityErrorBarExampleText} />
+      <Canvas>
+        <OtherSeverityErrorBarExample />
+      </Canvas>
+
+      <Heading>ErrorBar Props</Heading>
+      <Props of={ErrorBar} />
+    </>
+  );
+};