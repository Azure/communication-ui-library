--- conflicted
+++ resolved
@@ -161,12 +161,10 @@
         component
       </Description>
 
-<<<<<<< HEAD
       <Heading>Custom Timestamp</Heading>
       <Canvas mdxSource={MessageThreadWithCustomTimestampExampleText}>
         <MessageThreadWithCustomTimestampExample />
       </Canvas>
-=======
       <Heading>Display File Attachments with Messages</Heading>
       <DetailedBetaBanner />
       <Description>
@@ -179,7 +177,6 @@
         <MessageWithFile />
       </Canvas>
 
->>>>>>> 466ed74b
       <Heading>Props</Heading>
       <Props of={MessageThreadComponent} />
     </>
