// Copyright (c) Microsoft Corporation.
// Licensed under the MIT License.

import {
  MessageProps,
  MessageThread as MessageThreadComponent,
  ChatMessage,
  CustomMessage,
  SystemMessage,
  MessageRenderer,
<<<<<<< HEAD
  AttachmentMetadata,
  AttachmentDownloadResult,
  ImageOverlay,
=======
  ImageGalleryImageProps,
  ImageGallery,
>>>>>>> 56cc57b7
  InlineImage
} from '@azure/communication-react';
import {
  Persona,
  PersonaPresence,
  PersonaSize,
  PrimaryButton,
  Stack,
  Dropdown,
  IDropdownOption
} from '@fluentui/react';
import { Divider } from '@fluentui/react-components';
import { Canvas, Description, Heading, Props, Source, Title } from '@storybook/addon-docs';
import { Meta } from '@storybook/react/types-6-0';
import React, { useEffect, useRef, useState } from 'react';
import { DetailedBetaBanner } from '../BetaBanners/DetailedBetaBanner';
import { SingleLineBetaBanner } from '../BetaBanners/SingleLineBetaBanner';

import { COMPONENT_FOLDER_PREFIX } from '../constants';
import { controlsToAdd, hiddenControl } from '../controlsUtils';
import {
  GenerateMockNewChatMessage,
  UserOne,
  GenerateMockNewChatMessageFromOthers,
  GenerateMockHistoryChatMessages,
  GenerateMockChatMessages,
  MessageThreadStoryContainerStyles,
  GenerateMockSystemMessage,
  GenerateMockCustomMessage,
  GetAvatarUrlByUserId,
  GenerateMockNewChatMessageWithInlineImage,
  GenerateMockNewChatMessageWithMention
} from './placeholdermessages';
import { MessageThreadWithBlockedMessagesExample } from './snippets/BlockedMessages.snippet';
import { MessageThreadWithCustomAvatarExample } from './snippets/CustomAvatar.snippet';
import { MessageThreadWithCustoBlockedmMessageContainerExample } from './snippets/CustomBlockedMessage.snippet';
import { MessageThreadWithCustomChatContainerExample } from './snippets/CustomChatContainer.snippet';
import { MessageThreadWithCustomMessageContainerExample } from './snippets/CustomMessageContainer.snippet';
import { MessageThreadWithCustomMessagesExample } from './snippets/CustomMessages.snippet';
import { MessageThreadWithCustomMessageStatusIndicatorExample } from './snippets/CustomMessageStatusIndicator.snippet';
import { MessageThreadWithCustomTimestampExample } from './snippets/CustomTimestamp.snippet';
import { DefaultMessageThreadExample } from './snippets/Default.snippet';
import { MessageThreadWithMessageStatusIndicatorExample } from './snippets/MessageStatusIndicator.snippet';
import { MessageWithCustomMentionRenderer } from './snippets/MessageWithCustomMentionRenderer.snippet';
import { MessageWithFile } from './snippets/MessageWithFile.snippet';
import { MessageThreadWithSystemMessagesExample } from './snippets/SystemMessages.snippet';
import { MessageThreadWithInlineImageExample } from './snippets/WithInlineImageMessage.snippet';
import { MessageThreadWithMessageDateExample } from './snippets/WithMessageDate.snippet';

const MessageThreadWithBlockedMessagesExampleText =
  require('!!raw-loader!./snippets/BlockedMessages.snippet.tsx').default;
const MessageThreadWithCustomAvatarExampleText = require('!!raw-loader!./snippets/CustomAvatar.snippet.tsx').default;
const MessageThreadWithCustoBlockedmMessageContainerExampleText =
  require('!!raw-loader!./snippets/CustomBlockedMessage.snippet.tsx').default;
const MessageThreadWithCustomChatContainerExampleText =
  require('!!raw-loader!./snippets/CustomChatContainer.snippet.tsx').default;
const MessageThreadWithCustomMessageContainerExampleText =
  require('!!raw-loader!./snippets/CustomMessageContainer.snippet.tsx').default;
const MessageThreadWithCustomMessagesExampleText =
  require('!!raw-loader!./snippets/CustomMessages.snippet.tsx').default;
const MessageThreadWithCustomMessageStatusIndicatorExampleText =
  require('!!raw-loader!./snippets/CustomMessageStatusIndicator.snippet.tsx').default;
const MessageThreadWithCustomTimestampExampleText =
  require('!!raw-loader!./snippets/CustomTimestamp.snippet.tsx').default;
const DefaultMessageThreadExampleText = require('!!raw-loader!./snippets/Default.snippet.tsx').default;
const MessageThreadWithMessageStatusIndicatorExampleText =
  require('!!raw-loader!./snippets/MessageStatusIndicator.snippet.tsx').default;
const MessageWithCustomMentionRendererText =
  require('!!raw-loader!./snippets/MessageWithCustomMentionRenderer.snippet.tsx').default;
const MessageWithFileText = require('!!raw-loader!./snippets/MessageWithFile.snippet.tsx').default;
const ExampleConstantsText = require('!!raw-loader!./snippets/placeholdermessages.ts').default;
const MessageThreadWithSystemMessagesExampleText =
  require('!!raw-loader!./snippets/SystemMessages.snippet.tsx').default;
const MessageThreadWithInlineImageExampleText =
  require('!!raw-loader!./snippets/WithInlineImageMessage.snippet.tsx').default;
const MessageThreadWithMessageDateExampleText = require('!!raw-loader!./snippets/WithMessageDate.snippet.tsx').default;

const importStatement = `
import { FluentThemeProvider, MessageThread } from '@azure/communication-react';
`;

const mentionTag = `
<msft-mention id="<id>">
  Displayable Text
</msft-mention>
`;
const Docs: () => JSX.Element = () => {
  const refDefaultMessageThread = useRef(null);
  const refWithMessageDate = useRef(null);
  const refSystemMessage = useRef(null);
  const refBlockedMessage = useRef(null);
  const refCustomMessage = useRef(null);
  const refWithCustomizedChatContainer = useRef(null);
  const refWithCustomizedMessageContainer = useRef(null);
  const refWithCustomizedBlockedMessageContainer = useRef(null);
  const refDefaultMessageWithStatusIndicator = useRef(null);
  const refCustomMessageWithStatusIndicator = useRef(null);
  const refCustomAvatar = useRef(null);
  const refCustomTimestamp = useRef(null);
  const refDisplayInlineImages = useRef(null);
  const refDisplayFileAttachments = useRef(null);
  const refMentionOfUsers = useRef(null);
  const refProps = useRef(null);

  const scrollToRef = (ref): void => {
    ref.current.scrollIntoView({ behavior: 'auto' });
  };

  useEffect(() => {
    const url = window.top ? window.top.location.href : window.location.href;
    if (url.includes('default-messagethread') && refDefaultMessageThread.current) {
      scrollToRef(refDefaultMessageThread);
    } else if (url.includes('messagethread-with-message-date') && refWithMessageDate.current) {
      scrollToRef(refWithMessageDate);
    } else if (url.includes('system-message') && refSystemMessage.current) {
      scrollToRef(refSystemMessage);
    } else if (
      url.includes('messages-with-customized-blocked-message-container') &&
      refWithCustomizedBlockedMessageContainer.current
    ) {
      scrollToRef(refWithCustomizedBlockedMessageContainer);
    } else if (url.includes('blocked-message') && refBlockedMessage.current) {
      scrollToRef(refBlockedMessage);
    } else if (url.includes('custom-message-status-indicator') && refCustomMessageWithStatusIndicator.current) {
      scrollToRef(refCustomMessageWithStatusIndicator);
    } else if (url.includes('custom-message') && refCustomMessage.current) {
      scrollToRef(refCustomMessage);
    } else if (url.includes('messages-with-customized-chat-container') && refWithCustomizedChatContainer.current) {
      scrollToRef(refWithCustomizedChatContainer);
    } else if (
      url.includes('messages-with-customized-message-container') &&
      refWithCustomizedMessageContainer.current
    ) {
      scrollToRef(refWithCustomizedMessageContainer);
    } else if (url.includes('default-message-status-indicator') && refDefaultMessageWithStatusIndicator.current) {
      scrollToRef(refDefaultMessageWithStatusIndicator);
    } else if (url.includes('custom-avatar') && refCustomAvatar.current) {
      scrollToRef(refCustomAvatar);
    } else if (url.includes('custom-timestamp') && refCustomTimestamp.current) {
      scrollToRef(refCustomTimestamp);
    } else if (url.includes('display-inline-image-with-messages') && refDisplayInlineImages.current) {
      scrollToRef(refDisplayInlineImages);
    } else if (url.includes('display-file-attachments-with-messages') && refDisplayFileAttachments.current) {
      scrollToRef(refDisplayFileAttachments);
    } else if (url.includes('mention-of-users-with-a-custom-renderer-within-messages') && refMentionOfUsers.current) {
      scrollToRef(refMentionOfUsers);
    } else if (url.includes('props') && refProps.current) {
      scrollToRef(refProps);
    }
  }, [
    refDefaultMessageThread,
    refWithMessageDate,
    refSystemMessage,
    refWithCustomizedBlockedMessageContainer,
    refBlockedMessage,
    refCustomMessageWithStatusIndicator,
    refCustomMessage,
    refWithCustomizedChatContainer,
    refWithCustomizedMessageContainer,
    refDefaultMessageWithStatusIndicator,
    refCustomAvatar,
    refCustomTimestamp,
    refDisplayInlineImages,
    refDisplayFileAttachments,
    refMentionOfUsers,
    refProps
  ]);
  return (
    <>
      <Title>MessageThread</Title>
      <Description>
        MessageThread allows you to easily create a component for rendering chat messages, handling scrolling behavior
        of new/old messages and customizing icons &amp; controls inside the chat thread.
      </Description>
      <Description>
        MessageThread internally uses the `Chat` &amp; `ChatMessage` components from `@fluentui-contrib/chat`. You can
        checkout the details about these components
        [here](https://microsoft.github.io/fluentui-contrib/react-chat/?path=/story/chat--default).
      </Description>

      <Heading>Importing</Heading>
      <Source code={importStatement} />

      <Heading>Sample Messages</Heading>
      <Description>
        Create a `placeholdermessages.ts` file in the current folder you are working on. Then copy paste the code below
        into that file.
      </Description>
      <Source code={ExampleConstantsText} />

      <div ref={refDefaultMessageThread}>
        <Heading>Default MessageThread</Heading>
        <Description>
          By default, MessageThread displays Chat messages with display name of only for other users and creation time
          of message when available.
        </Description>
        <Canvas mdxSource={DefaultMessageThreadExampleText}>
          <DefaultMessageThreadExample />
        </Canvas>
      </div>

      <div ref={refWithMessageDate}>
        <Heading>MessageThread With Message Date</Heading>
        <Canvas mdxSource={MessageThreadWithMessageDateExampleText}>
          <MessageThreadWithMessageDateExample />
        </Canvas>
      </div>

      <div ref={refSystemMessage}>
        <Heading>System Message</Heading>
        <Description>The example below shows a message thread with a system message.</Description>
        <Canvas mdxSource={MessageThreadWithSystemMessagesExampleText}>
          <MessageThreadWithSystemMessagesExample />
        </Canvas>
      </div>

      <div ref={refBlockedMessage}>
        <Heading>Blocked Message</Heading>
        <SingleLineBetaBanner />
        <Description>
          The example below shows a message thread with a blocked message. If `link` is not provided, it will omit the
          hyperlink.
        </Description>
        <Canvas mdxSource={MessageThreadWithBlockedMessagesExampleText}>
          <MessageThreadWithBlockedMessagesExample />
        </Canvas>
      </div>

      <div ref={refCustomMessage}>
        <Heading>Custom Message</Heading>
        <Description>
          The example below shows how to render a `custom` message with `onRenderMessage` in `MessageThread`
        </Description>
        <Canvas mdxSource={MessageThreadWithCustomMessagesExampleText}>
          <MessageThreadWithCustomMessagesExample />
        </Canvas>
      </div>

      <div ref={refWithCustomizedChatContainer}>
        <Heading>Messages with Customized Chat Container</Heading>
        <Description>
          The example below shows how to render a `custom` chat container with `styles.chatContainer` in `MessageThread`
        </Description>
        <Canvas mdxSource={MessageThreadWithCustomChatContainerExampleText}>
          <MessageThreadWithCustomChatContainerExample />
        </Canvas>
      </div>

      <div ref={refWithCustomizedMessageContainer}>
        <Heading>Messages with Customized Message Container</Heading>
        <Description>
          The example below shows how to render a `custom` message container with `styles.chatMessageContainer` or
          `styles.systemMessageContainer` in `MessageThread`
        </Description>
        <Description>
          Note: In the code example, all `%` characters were replaced by their unicode value `\u0025` due to URI
          malformed issue when loading the storybook snippets
        </Description>
        <Canvas mdxSource={MessageThreadWithCustomMessageContainerExampleText}>
          <MessageThreadWithCustomMessageContainerExample />
        </Canvas>
      </div>

      <div ref={refWithCustomizedBlockedMessageContainer}>
        <Heading>Messages with Customized Blocked message Container</Heading>
        <SingleLineBetaBanner />
        <Description>
          The example below shows how to render a `blocked` message with custom `warningText`, with
          `styles.blockedMessageContainer` for styling, and rendering your own JSX.Element with with `onRenderMessage`
          in `MessageThread`
        </Description>
        <Canvas mdxSource={MessageThreadWithCustoBlockedmMessageContainerExampleText}>
          <MessageThreadWithCustoBlockedmMessageContainerExample />
        </Canvas>
      </div>

      <div ref={refDefaultMessageWithStatusIndicator}>
        <Heading>Default Message Status Indicator</Heading>
        <Canvas mdxSource={MessageThreadWithMessageStatusIndicatorExampleText}>
          <MessageThreadWithMessageStatusIndicatorExample />
        </Canvas>
      </div>

      <div ref={refCustomMessageWithStatusIndicator}>
        <Heading>Custom Message Status Indicator</Heading>
        <Description>
          The example below shows how to render a `custom` message status indicator with `onRenderMessageStatus` in
          `MessageThread`
        </Description>
        <Canvas mdxSource={MessageThreadWithCustomMessageStatusIndicatorExampleText}>
          <MessageThreadWithCustomMessageStatusIndicatorExample />
        </Canvas>
      </div>

      <div ref={refCustomAvatar}>
        <Heading>Custom Avatar</Heading>
        <Canvas mdxSource={MessageThreadWithCustomAvatarExampleText}>
          <MessageThreadWithCustomAvatarExample />
        </Canvas>
        <Description>
          Note: You can view the details of the
          [Persona](https://developer.microsoft.com/fluentui#/controls/web/persona) component
        </Description>
      </div>

      <div ref={refCustomTimestamp}>
        <Heading>Custom Timestamp</Heading>
        <SingleLineBetaBanner />
        <Canvas mdxSource={MessageThreadWithCustomTimestampExampleText}>
          <MessageThreadWithCustomTimestampExample />
        </Canvas>
      </div>

      <div ref={refDisplayInlineImages}>
        <Heading>Tapping Inline Images on Messages</Heading>
        <SingleLineBetaBanner />
        <Canvas mdxSource={MessageThreadWithInlineImageExampleText}>
          <MessageThreadWithInlineImageExample />
        </Canvas>
      </div>

      <div ref={refDisplayFileAttachments}>
        <Heading>Display File Attachments with Messages</Heading>
        <DetailedBetaBanner />
        <Description>
          MessageThread component provides UI for displaying file attachments in a message. This allows developers to
          implement a file sharing feature using the pure UI component with minimal effort. Developers can write their
          own file download logic and utilize the UI provided by MessageThread. Clicking on the file attachment opens it
          in a new browser tab. Developers can override this behavior as well using MessageThread props. [The file types
          icons](./?path=/docs/icons--page) should be initialized before rendering MessageThread component.
        </Description>
        <Canvas mdxSource={MessageWithFileText}>
          <MessageWithFile />
        </Canvas>
      </div>

      <div ref={refMentionOfUsers}>
        <Heading>Mention of Users with a custom renderer within Messages</Heading>
        <SingleLineBetaBanner version={'1.7.0-beta.1'} />
        <Description>
          When a user is mentioned in a message, a custom HTML tag is used to represent the element in the
          MessageThread. This element can be styled using the standard methods and the renderer can be overridden for
          further customization. The HTML Tag is defined:
        </Description>
        <Source code={mentionTag} />
        <Canvas mdxSource={MessageWithCustomMentionRendererText}>
          <MessageWithCustomMentionRenderer />
        </Canvas>
      </div>

      <div ref={refProps}>
        <Heading>Props</Heading>
        <Props of={MessageThreadComponent} />
      </div>
    </>
  );
};

const MessageThreadStory = (args): JSX.Element => {
  const [chatMessages, setChatMessages] = useState<(SystemMessage | CustomMessage | ChatMessage)[]>(
    GenerateMockChatMessages()
  );
  const dropdownMenuOptions = [
    { key: 'newMessage', text: 'New Message' },
    { key: 'newMessageOthers', text: 'New Message from others' },
    { key: 'newMessageWithInlineImage', text: 'New Message with Inline Image' },
    { key: 'newMessageWithMention', text: 'New Message with Mention' },
    { key: 'newSystemMessage', text: 'New System Message' },
    { key: 'newCustomMessage', text: 'New Custom Message' }
  ];

  const [selectedMessageType, setSelectedMessageType] = useState<IDropdownOption>(dropdownMenuOptions[0]);
  // Property for checking if the history messages are loaded
  const loadedHistoryMessages = useRef(false);

  const onSendNewMessage = (): void => {
    const existingChatMessages = chatMessages;
    // We don't want to render the status for previous messages
    existingChatMessages.forEach((message) => {
      if (message.messageType === 'chat') {
        message.status = 'seen';
      }
    });
    setChatMessages([...existingChatMessages, GenerateMockNewChatMessage()]);
  };

  const onSendNewMessageFromOthers = (): void => {
    setChatMessages([...chatMessages, GenerateMockNewChatMessageFromOthers()]);
  };

  const onSendNewMessageWithInlineImage = (): void => {
    setChatMessages([...chatMessages, GenerateMockNewChatMessageWithInlineImage()]);
  };

  const onSendNewMessageWithMention = (): void => {
    setChatMessages([...chatMessages, GenerateMockNewChatMessageWithMention()]);
  };

  const onLoadPreviousMessages = async (): Promise<boolean> => {
    if (!loadedHistoryMessages.current) {
      loadedHistoryMessages.current = true;
      setChatMessages([...GenerateMockHistoryChatMessages(), ...chatMessages]);
    }
    return Promise.resolve(true);
  };

  const onSendNewSystemMessage = (): void => {
    setChatMessages([...chatMessages, GenerateMockSystemMessage()]);
  };

  const onSendCustomMessage = (): void => {
    setChatMessages([...chatMessages, GenerateMockCustomMessage()]);
  };

  const onRenderMessage = (messageProps: MessageProps, defaultOnRender?: MessageRenderer): JSX.Element => {
    if (messageProps.message.messageType === 'custom') {
      return <Divider appearance="brand">{messageProps.message.content}</Divider>;
    }

    return defaultOnRender ? defaultOnRender(messageProps) : <></>;
  };

  const onUpdateMessageCallback = (messageId, content): Promise<void> => {
    const updatedChatMessages = chatMessages;
    const msgIdx = chatMessages.findIndex((m) => m.messageId === messageId);
    const message = chatMessages[msgIdx];
    if (message.messageType === 'chat') {
      message.content = content;
      message.editedOn = new Date(Date.now());
    }
    updatedChatMessages[msgIdx] = message;
    setChatMessages(updatedChatMessages);
    return Promise.resolve();
  };

<<<<<<< HEAD
  const onFetchAttachments = async (attachments: AttachmentMetadata[]): Promise<AttachmentDownloadResult[]> => {
    // Mocking promise
    const delay = (): Promise<void> => new Promise((resolve) => setTimeout(resolve, 3000));
    return await delay().then(() => {
      return [
        {
          attachmentId: attachments[0].id,
          blobUrl: attachments[0].previewUrl ?? ''
        }
      ];
    });
  };
  const [overlayImageItem, setOverlayImageItem] = useState<{ imageSrc: string, title: string, titleIcon: JSX.Element, downloadFilename: string }>();
=======
  const [galleryImages, setGalleryImages] = useState<Array<ImageGalleryImageProps>>([]);
>>>>>>> 56cc57b7

  const onInlineImageClicked = (attachmentId: string, messageId: string): Promise<void> => {
    const messages = chatMessages?.filter((message) => {
      return message.messageId === messageId;
    });
    if (!messages || messages.length <= 0) {
      return Promise.reject(`Message not found with messageId ${messageId}`);
    }
    const chatMessage = messages[0] as ChatMessage;

    const attachments = chatMessage.inlineImages?.filter((attachment) => {
      return attachment.id === attachmentId;
    });

    if (!attachments || attachments.length <= 0) {
      return Promise.reject(`Attachment not found with id ${attachmentId}`);
    }

    const attachment = attachments[0];
    const title = 'Message Thread Image';
    const titleIcon = (
      <Persona text={chatMessage.senderDisplayName} size={PersonaSize.size32} hidePersonaDetails={true} />
    );
    const overlayImage = {
      title,
      titleIcon,
      downloadFilename: attachment.id,
      imageSrc: attachment.url
    };
    setOverlayImageItem(overlayImage);
    return Promise.resolve();
  };

  /* @conditional-compile-remove(image-overlay) */
  const inlineImageOptions = {
    onRenderInlineImage: (
      inlineImage: InlineImage,
      defaultOnRender: (inlineImage: InlineImage) => JSX.Element
    ): JSX.Element => {
      return (
        <span
          data-ui-id={inlineImage.imgAttrs.id}
          onClick={() => onInlineImageClicked(inlineImage.imgAttrs.id || '', inlineImage.messageId)}
          tabIndex={0}
          role="button"
          style={{
            cursor: 'pointer'
          }}
          onKeyDown={(e) => {
            if (e.key === 'Enter') {
              onInlineImageClicked(inlineImage.imgAttrs.id || '', inlineImage.messageId);
            }
          }}
        >
          {defaultOnRender(inlineImage)}
        </span>
      );
    }
  };

  const onSendHandler = (): void => {
    switch (selectedMessageType.key) {
      case 'newMessage':
        onSendNewMessage();
        break;
      case 'newMessageOthers':
        onSendNewMessageFromOthers();
        break;
      case 'newMessageWithInlineImage':
        onSendNewMessageWithInlineImage();
        break;
      case 'newMessageWithMention':
        onSendNewMessageWithMention();
        break;
      case 'newSystemMessage':
        onSendNewSystemMessage();
        break;
      case 'newCustomMessage':
        onSendCustomMessage();
        break;
      default:
        console.log('Invalid message type');
    }
  };
  return (
    <Stack verticalFill style={MessageThreadStoryContainerStyles} tokens={{ childrenGap: '1rem' }}>
      <MessageThreadComponent
        userId={UserOne.senderId}
        messages={chatMessages}
        showMessageDate={args.showMessageDate}
        showMessageStatus={args.showMessageStatus}
        disableJumpToNewMessageButton={!args.enableJumpToNewMessageButton}
        onLoadPreviousChatMessages={onLoadPreviousMessages}
        onRenderMessage={onRenderMessage}
        inlineImageOptions={inlineImageOptions}
        onUpdateMessage={onUpdateMessageCallback}
        onRenderAvatar={(userId?: string) => {
          return (
            <Persona
              size={PersonaSize.size32}
              hidePersonaDetails
              presence={PersonaPresence.online}
              text={userId}
              imageUrl={GetAvatarUrlByUserId(userId ?? '')}
              showOverflowTooltip={false}
            />
          );
        }}
      />
      {
        <ImageOverlay
          isOpen={overlayImageItem.length > 0}
          images={overlayImageItem}
          onDismiss={() => setOverlayImageItem([])}
          onDownloadButtonClicked={() => {
            alert('Download button clicked');
          }}
        />
      }
      {/* We need to use the component to render more messages in the chat thread. Using storybook controls would trigger the whole story to do a fresh re-render, not just components inside the story. */}
      <Stack horizontal verticalAlign="end" horizontalAlign="center" tokens={{ childrenGap: '1rem' }}>
        <Dropdown
          style={{ width: '15rem' }}
          label="Send to thread"
          selectedKey={selectedMessageType.key}
          options={dropdownMenuOptions}
          onChange={(_, option) => {
            setSelectedMessageType(option);
          }}
        />
        <PrimaryButton text="Send" onClick={onSendHandler} />
      </Stack>
    </Stack>
  );
};

// This must be the only named export from this module, and must be named to match the storybook path suffix.
// This ensures that storybook hoists the story instead of creating a folder with a single entry.
export const MessageThread = MessageThreadStory.bind({});

export default {
  id: `${COMPONENT_FOLDER_PREFIX}-messagethread`,
  title: `${COMPONENT_FOLDER_PREFIX}/Message Thread`,
  component: MessageThreadComponent,
  argTypes: {
    showMessageDate: controlsToAdd.showMessageDate,
    showMessageStatus: controlsToAdd.showMessageStatus,
    enableJumpToNewMessageButton: controlsToAdd.enableJumpToNewMessageButton,
    // Hiding auto-generated controls
    styles: hiddenControl,
    strings: hiddenControl,
    userId: hiddenControl,
    messages: hiddenControl,
    disableJumpToNewMessageButton: hiddenControl,
    numberOfChatMessagesToReload: hiddenControl,
    onMessageSeen: hiddenControl,
    onRenderMessageStatus: hiddenControl,
    onRenderAvatar: hiddenControl,
    onRenderJumpToNewMessageButton: hiddenControl,
    onLoadPreviousChatMessages: hiddenControl,
    onRenderMessage: hiddenControl,
    onUpdateMessage: hiddenControl,
    onDeleteMessage: hiddenControl,
    disableEditing: hiddenControl
  },
  parameters: {
    docs: {
      container: null,
      page: () => Docs()
    },
    storyshots: { disable: true }
  }
} as Meta;<|MERGE_RESOLUTION|>--- conflicted
+++ resolved
@@ -8,14 +8,7 @@
   CustomMessage,
   SystemMessage,
   MessageRenderer,
-<<<<<<< HEAD
-  AttachmentMetadata,
-  AttachmentDownloadResult,
   ImageOverlay,
-=======
-  ImageGalleryImageProps,
-  ImageGallery,
->>>>>>> 56cc57b7
   InlineImage
 } from '@azure/communication-react';
 import {
@@ -451,24 +444,8 @@
     return Promise.resolve();
   };
 
-<<<<<<< HEAD
-  const onFetchAttachments = async (attachments: AttachmentMetadata[]): Promise<AttachmentDownloadResult[]> => {
-    // Mocking promise
-    const delay = (): Promise<void> => new Promise((resolve) => setTimeout(resolve, 3000));
-    return await delay().then(() => {
-      return [
-        {
-          attachmentId: attachments[0].id,
-          blobUrl: attachments[0].previewUrl ?? ''
-        }
-      ];
-    });
-  };
   const [overlayImageItem, setOverlayImageItem] = useState<{ imageSrc: string, title: string, titleIcon: JSX.Element, downloadFilename: string }>();
-=======
-  const [galleryImages, setGalleryImages] = useState<Array<ImageGalleryImageProps>>([]);
->>>>>>> 56cc57b7
-
+  
   const onInlineImageClicked = (attachmentId: string, messageId: string): Promise<void> => {
     const messages = chatMessages?.filter((message) => {
       return message.messageId === messageId;
