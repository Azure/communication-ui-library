import {
  FluentThemeProvider,
  MessageThread,
  Message,
  ImageGalleryImageProps,
  ImageGallery,
  ChatMessage,
  InlineImage
} from '@azure/communication-react';
import { Persona, PersonaSize } from '@fluentui/react';
import React, { useState } from 'react';

export const MessageThreadWithInlineImageExample: () => JSX.Element = () => {
  const [galleryImages, setGalleryImages] = useState<Array<ImageGalleryImageProps>>([]);

  const onInlineImageClicked = (attachmentId: string, messageId: string): Promise<void> => {
    const filteredMessages = messages?.filter((message) => {
      return message.messageId === messageId;
    });
    if (!filteredMessages || filteredMessages.length <= 0) {
      return Promise.reject(`Message not found with messageId ${messageId}`);
    }
    const chatMessage = filteredMessages[0] as ChatMessage;

    const specificImage = chatMessage.inlineImages?.filter((attachment) => {
      return attachment.id === attachmentId;
    });

    if (!specificImage || specificImage.length <= 0) {
      return Promise.reject(`Attachment not found with id ${attachmentId}`);
    }

    const attachment = specificImage[0];
    const title = 'Image';
    const titleIcon = (
      <Persona text={chatMessage.senderDisplayName} size={PersonaSize.size32} hidePersonaDetails={true} />
    );
    const galleryImage: ImageGalleryImageProps = {
      title,
      titleIcon,
      downloadFilename: attachment.id,
      imageUrl: attachment.url
    };
    setGalleryImages([galleryImage]);
    return Promise.resolve();
  };

  /* @conditional-compile-remove(image-gallery) */
  const inlineImageOptions = {
    onRenderInlineImage: (
      inlineImage: InlineImage,
      defaultOnRender: (inlineImage: InlineImage) => JSX.Element
    ): JSX.Element => {
      return (
        <span
          onClick={() => onInlineImageClicked(inlineImage.imgAttrs.id || '', inlineImage.messageId)}
          tabIndex={0}
          role="button"
          onKeyDown={(e) => {
            if (e.key === 'Enter') {
              onInlineImageClicked(inlineImage.imgAttrs.id || '', inlineImage.messageId);
            }
          }}
        >
          {defaultOnRender(inlineImage)}
        </span>
      );
    }
  };

  const messages: Message[] = [
    {
      messageType: 'chat',
      senderId: 'user3',
      content:
        '<p>How should I design my new house?</p><p><img alt="image" src="images/inlineImageExample1.png" itemscope="png" width="166.5625" height="250" id="SomeImageId1" style="vertical-align:bottom"></p><p><img alt="image" src="images/inlineImageExample2.png" itemscope="png" width="374.53183520599254" height="250" id="SomeImageId2" style="vertical-align:bottom"></p><p>&nbsp;</p>',
      senderDisplayName: 'Miguel Garcia',
      messageId: Math.random().toString(),
      createdOn: new Date('2019-04-13T00:00:00.000+08:09'),
      mine: false,
      attached: false,
      contentType: 'html',
      inlineImages: [
        {
          id: 'SomeImageId1',
          attachmentType: 'inlineImage',
          url: 'images/inlineImageExample1.png',
          previewUrl: 'images/inlineImageExample1.png'
        },
        {
          id: 'SomeImageId2',
          attachmentType: 'inlineImage',
          url: 'images/inlineImageExample2.png',
          previewUrl: 'images/inlineImageExample2.png'
        }
      ]
    },
    {
      messageType: 'chat',
      senderId: 'user2',
      senderDisplayName: 'Robert Tolbert',
      messageId: Math.random().toString(),
      content: 'Cool, I love the second one!',
      createdOn: new Date('2019-04-13T00:00:00.000+08:10'),
      mine: true,
      attached: false,
      contentType: 'text'
    }
  ];
  return (
    <FluentThemeProvider>
<<<<<<< HEAD
      <MessageThread
        userId={'1'}
        messages={messages}
        onFetchAttachments={onFetchAttachments}
        inlineImageOptions={inlineImageOptions}
      />
=======
      <MessageThread userId={'1'} messages={messages} onInlineImageClicked={onInlineImageClicked} />
>>>>>>> 50202875
      {
        <ImageGallery
          isOpen={galleryImages.length > 0}
          images={galleryImages}
          onDismiss={() => setGalleryImages([])}
          onImageDownloadButtonClicked={() => {
            alert('Download button clicked');
          }}
        />
      }
    </FluentThemeProvider>
  );
};<|MERGE_RESOLUTION|>--- conflicted
+++ resolved
@@ -109,16 +109,7 @@
   ];
   return (
     <FluentThemeProvider>
-<<<<<<< HEAD
-      <MessageThread
-        userId={'1'}
-        messages={messages}
-        onFetchAttachments={onFetchAttachments}
-        inlineImageOptions={inlineImageOptions}
-      />
-=======
-      <MessageThread userId={'1'} messages={messages} onInlineImageClicked={onInlineImageClicked} />
->>>>>>> 50202875
+      <MessageThread userId={'1'} messages={messages} inlineImageOptions={inlineImageOptions} />
       {
         <ImageGallery
           isOpen={galleryImages.length > 0}
