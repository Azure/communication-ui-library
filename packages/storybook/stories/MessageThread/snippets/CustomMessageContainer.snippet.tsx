import { FluentThemeProvider, MessageThread, MessageThreadStylesProps } from '@azure/communication-react';
import React from 'react';
import { GetHistoryWithSystemMessages } from './placeholdermessages';

export const MessageThreadWithCustomMessageContainerExample: () => JSX.Element = () => {
<<<<<<< HEAD
  // Show a customized message containers.
  const messageThreadStyle: MessageThreadStylesProps = {
    chatMessageContainer: {
      fontStyle: 'italic',
      boxShadow: '0px 3.2px 7.2px rgb(0 0 0 / 13\u0025), 0px 0.6px 1.8px rgb(0 0 0 / 11\u0025)'
    },
    systemMessageContainer: { fontWeight: 'bold', border: 'double red' }
  };

  return (
    <FluentThemeProvider>
      <MessageThread userId={'1'} styles={messageThreadStyle} messages={GetHistoryWithSystemMessages()} />
=======
  return (
    <FluentThemeProvider>
      <MessageThread
        userId={'1'}
        styles={{
          root: {
            chatMessageContainer: {
              fontStyle: 'italic',
              boxShadow: '0px 3.2px 7.2px rgb(0 0 0 / 13\u0025), 0px 0.6px 1.8px rgb(0 0 0 / 11\u0025)'
            },
            systemMessageContainer: { fontWeight: 'bold', border: 'double red' }
          }
        }}
        messages={GetHistoryWithSystemMessages()}
      />
>>>>>>> 0a500fe4
    </FluentThemeProvider>
  );
};<|MERGE_RESOLUTION|>--- conflicted
+++ resolved
@@ -3,8 +3,6 @@
 import { GetHistoryWithSystemMessages } from './placeholdermessages';
 
 export const MessageThreadWithCustomMessageContainerExample: () => JSX.Element = () => {
-<<<<<<< HEAD
-  // Show a customized message containers.
   const messageThreadStyle: MessageThreadStylesProps = {
     chatMessageContainer: {
       fontStyle: 'italic',
@@ -16,23 +14,6 @@
   return (
     <FluentThemeProvider>
       <MessageThread userId={'1'} styles={messageThreadStyle} messages={GetHistoryWithSystemMessages()} />
-=======
-  return (
-    <FluentThemeProvider>
-      <MessageThread
-        userId={'1'}
-        styles={{
-          root: {
-            chatMessageContainer: {
-              fontStyle: 'italic',
-              boxShadow: '0px 3.2px 7.2px rgb(0 0 0 / 13\u0025), 0px 0.6px 1.8px rgb(0 0 0 / 11\u0025)'
-            },
-            systemMessageContainer: { fontWeight: 'bold', border: 'double red' }
-          }
-        }}
-        messages={GetHistoryWithSystemMessages()}
-      />
->>>>>>> 0a500fe4
     </FluentThemeProvider>
   );
 };