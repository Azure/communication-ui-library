--- conflicted
+++ resolved
@@ -77,16 +77,11 @@
     ...UserThree,
     messageId: Math.random().toString(),
     content:
-<<<<<<< HEAD
       '<p>Check out this image:&nbsp;</p>\r\n<p><img alt="image" src="" itemscope="png" width="250" height="250" id="SomeImageId" style="vertical-align:bottom"></p>\r\n<p><img alt="image" src="" itemscope="png" width="500" height="500" id="SomeImageId2" style="vertical-align:bottom"></p><p>&nbsp;</p>\r\n',
-=======
-      '<p>Check out this image:&nbsp;</p>\r\n<p><img alt="image" src="" itemscope="png" width="250" height="250" id="SomeImageId" style="vertical-align:bottom"></p>\r\n<p>&nbsp;</p>\r\n',
->>>>>>> 784fd927
     createdOn: new Date('2020-04-13T00:00:00.000+07:01'),
     mine: false,
     attached: false,
     contentType: 'html',
-<<<<<<< HEAD
     attachedFilesMetadata: GenerateMockMessageAttachments()
   };
 };
@@ -100,31 +95,8 @@
       extension: 'png',
       url: 'images/github.png',
       previewUrl: 'images/github.png'
-    },
-    {
-      id: 'SomeImageId2',
-      name: 'SomeImageId2',
-      attachmentType: 'teamsInlineImage',
-      extension: 'png',
-      url: 'https://www.gstatic.com/webp/gallery3/1_webp_a.png',
-      previewUrl: 'https://www.gstatic.com/webp/gallery3/1_webp_a.png'
     }
   ];
-=======
-    attachedFilesMetadata: [GenerateMockMessageAttachment()]
-  };
-};
-
-const GenerateMockMessageAttachment = (): FileMetadata => {
-  return {
-    attachmentType: 'teamsInlineImage',
-    id: 'SomeImageId',
-    name: 'SomeImageId.png',
-    extension: 'png',
-    url: 'images/github.png',
-    previewUrl: 'images/github.png'
-  };
->>>>>>> 784fd927
 };
 
 export const GenerateMockSystemMessage = (): SystemMessage => {
