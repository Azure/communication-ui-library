import {
  CameraButton,
  ControlBar,
  EndCallButton,
  FluentThemeProvider,
  MicrophoneButton,
  OptionsButton,
  ScreenShareButton,
<<<<<<< HEAD
  defaultThemes,
  optionsButtonProps
} from '@azure/react-components';
import { DefaultButton } from '@fluentui/react';
=======
  defaultThemes
} from '@azure/communication-ui';
>>>>>>> 6168a800
import React from 'react';

export const DarkControlBar = (): JSX.Element => {
  return (
    <FluentThemeProvider fluentTheme={defaultThemes.dark.theme}>
      <ControlBar>
        <CameraButton />
        <MicrophoneButton />
        <ScreenShareButton />
        <OptionsButton />
        <EndCallButton />
      </ControlBar>
    </FluentThemeProvider>
  );
};<|MERGE_RESOLUTION|>--- conflicted
+++ resolved
@@ -6,15 +6,8 @@
   MicrophoneButton,
   OptionsButton,
   ScreenShareButton,
-<<<<<<< HEAD
-  defaultThemes,
-  optionsButtonProps
+  defaultThemes
 } from '@azure/react-components';
-import { DefaultButton } from '@fluentui/react';
-=======
-  defaultThemes
-} from '@azure/communication-ui';
->>>>>>> 6168a800
 import React from 'react';
 
 export const DarkControlBar = (): JSX.Element => {
