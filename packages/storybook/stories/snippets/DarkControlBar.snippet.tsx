import {
  CameraButton,
  ControlBar,
  EndCallButton,
  FluentThemeProvider,
  MicrophoneButton,
  OptionsButton,
  ScreenShareButton,
<<<<<<< HEAD
  darkTheme
} from 'react-components';
=======
  defaultThemes
} from '@azure/communication-react';
>>>>>>> 79407370
import React from 'react';

export const DarkControlBar = (): JSX.Element => {
  return (
    <FluentThemeProvider fluentTheme={darkTheme}>
      <ControlBar>
        <CameraButton />
        <MicrophoneButton />
        <ScreenShareButton />
        <OptionsButton />
        <EndCallButton />
      </ControlBar>
    </FluentThemeProvider>
  );
};<|MERGE_RESOLUTION|>--- conflicted
+++ resolved
@@ -1,3 +1,4 @@
+import React from 'react';
 import {
   CameraButton,
   ControlBar,
@@ -6,14 +7,8 @@
   MicrophoneButton,
   OptionsButton,
   ScreenShareButton,
-<<<<<<< HEAD
   darkTheme
 } from 'react-components';
-=======
-  defaultThemes
-} from '@azure/communication-react';
->>>>>>> 79407370
-import React from 'react';
 
 export const DarkControlBar = (): JSX.Element => {
   return (
