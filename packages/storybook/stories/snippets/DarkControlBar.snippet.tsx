import {
<<<<<<< HEAD
  CameraButton,
  ControlBar,
  FluentThemeProvider,
  MicrophoneButton,
  darkTheme,
=======
  ControlBar,
  FluentThemeProvider,
  MicrophoneButton,
  defaultThemes,
>>>>>>> 60169e71
  hangupButtonProps,
  optionsButtonProps,
  screenShareButtonProps
} from '@azure/communication-ui';
import { DefaultButton } from '@fluentui/react';
import React from 'react';

export const DarkControlBar = (): JSX.Element => {
  return (
    <FluentThemeProvider fluentTheme={defaultThemes.dark.theme}>
      <ControlBar>
<<<<<<< HEAD
        <CameraButton />
=======
        <DefaultButton {...videoButtonProps} />
>>>>>>> 60169e71
        <MicrophoneButton />
        <DefaultButton {...screenShareButtonProps} />
        <DefaultButton {...optionsButtonProps} />
        <DefaultButton {...hangupButtonProps} />
      </ControlBar>
    </FluentThemeProvider>
  );
};<|MERGE_RESOLUTION|>--- conflicted
+++ resolved
@@ -1,16 +1,9 @@
 import {
-<<<<<<< HEAD
   CameraButton,
   ControlBar,
   FluentThemeProvider,
   MicrophoneButton,
   darkTheme,
-=======
-  ControlBar,
-  FluentThemeProvider,
-  MicrophoneButton,
-  defaultThemes,
->>>>>>> 60169e71
   hangupButtonProps,
   optionsButtonProps,
   screenShareButtonProps
@@ -22,11 +15,7 @@
   return (
     <FluentThemeProvider fluentTheme={defaultThemes.dark.theme}>
       <ControlBar>
-<<<<<<< HEAD
         <CameraButton />
-=======
-        <DefaultButton {...videoButtonProps} />
->>>>>>> 60169e71
         <MicrophoneButton />
         <DefaultButton {...screenShareButtonProps} />
         <DefaultButton {...optionsButtonProps} />
