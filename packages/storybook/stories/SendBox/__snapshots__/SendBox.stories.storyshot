// Jest Snapshot v1, https://goo.gl/fbAQLP

exports[`storybook snapshot tests Storyshots UI Components/Send Box Send Box 1`] = `
<div
  className="css-82 body-0"
>
  <div
    className="css-82"
    data-uses-unhanded-props={true}
    dir="ltr"
  >
    <div
      style={
        Object {
          "alignItems": "center",
          "display": "flex",
          "height": "100vh",
          "justifyContent": "center",
        }
      }
    >
      <div
        style={
          Object {
            "width": "31.25rem",
          }
        }
      >
        <div
          className="ms-Stack css-57 css-2"
        >
          <div
            style={
              Object {
                "padding": "0.1875rem",
                "position": "relative",
              }
            }
          >
            <div
              className="ms-TextField ms-TextField--multiline root-4"
            >
              <div
                className="ms-TextField-wrapper wrapper-5"
              >
                <div
                  className="ms-TextField-fieldGroup fieldGroup-6"
                >
                  <textarea
                    aria-invalid={false}
                    aria-label="Type"
                    className="ms-TextField-field ms-TextField--unresizable css-58 field-7"
                    disabled={false}
                    id="sendbox"
                    onBlur={[Function]}
                    onChange={[Function]}
                    onFocus={[Function]}
                    onInput={[Function]}
                    onKeyDown={[Function]}
                    placeholder="Enter a message"
                    value=""
                  />
                </div>
              </div>
            </div>
            <div
              className="css-59"
              id="sendIconWrapper"
              onClick={[Function]}
              onMouseEnter={[Function]}
              onMouseLeave={[Function]}
            >
<<<<<<< HEAD
              <svg
                className="css-59 css-2"
                height={28}
                viewBox="0 0 28 28"
                width={28}
                xmlns="http://www.w3.org/2000/svg"
=======
              <span
                aria-hidden="true"
                className="ui-icon al am an css-60 css-1"
                role="img"
>>>>>>> 2b00c053
              >
                <path
                  d="M3.79 2.77l21.07 10.08a1.25 1.25 0 010 2.26L3.8 25.18a1.25 1.25 0 01-1.75-1.45l2.66-9.75-2.66-9.75A1.25 1.25 0 013.8 2.77zm-.15 1.6l2.42 8.88H17c.38 0 .7.28.74.65l.01.1c0 .38-.28.7-.65.74l-.1.01H6.05l-2.41 8.84 20.1-9.61-20.1-9.62z"
                  fill="currentColor"
                />
              </svg>
            </div>
          </div>
        </div>
      </div>
    </div>
  </div>
</div>
`;<|MERGE_RESOLUTION|>--- conflicted
+++ resolved
@@ -70,25 +70,24 @@
               onMouseEnter={[Function]}
               onMouseLeave={[Function]}
             >
-<<<<<<< HEAD
-              <svg
-                className="css-59 css-2"
-                height={28}
-                viewBox="0 0 28 28"
-                width={28}
-                xmlns="http://www.w3.org/2000/svg"
-=======
               <span
-                aria-hidden="true"
-                className="ui-icon al am an css-60 css-1"
-                role="img"
->>>>>>> 2b00c053
+                aria-hidden={true}
+                className="css-60 css-1"
+                primaryFill="currentColor"
               >
-                <path
-                  d="M3.79 2.77l21.07 10.08a1.25 1.25 0 010 2.26L3.8 25.18a1.25 1.25 0 01-1.75-1.45l2.66-9.75-2.66-9.75A1.25 1.25 0 013.8 2.77zm-.15 1.6l2.42 8.88H17c.38 0 .7.28.74.65l.01.1c0 .38-.28.7-.65.74l-.1.01H6.05l-2.41 8.84 20.1-9.61-20.1-9.62z"
+                <svg
+                  className="css-60 css-1"
                   fill="currentColor"
-                />
-              </svg>
+                  height={28}
+                  viewBox="0 0 28 28"
+                  width={28}
+                  xmlns="http://www.w3.org/2000/svg"
+                >
+                  <path
+                    d="M3.79 2.77l21.07 10.08a1.25 1.25 0 010 2.26L3.8 25.18a1.25 1.25 0 01-1.75-1.45l2.66-9.75-2.66-9.75A1.25 1.25 0 013.8 2.77zm-.15 1.6l2.42 8.88H17c.38 0 .7.28.74.65l.01.1c0 .38-.28.7-.65.74l-.1.01H6.05l-2.41 8.84 20.1-9.61-20.1-9.62z"
+                  />
+                </svg>
+              </span>
             </div>
           </div>
         </div>
