--- conflicted
+++ resolved
@@ -40,7 +40,6 @@
                 className="css-stub-classname"
               >
                 <div
-<<<<<<< HEAD
                   className="ms-TextField ms-TextField--multiline root-7"
                 >
                   <div
@@ -48,24 +47,11 @@
                   >
                     <div
                       className="ms-TextField-fieldGroup fieldGroup-9"
-=======
-                  className="ms-TextField ms-TextField--multiline css-stub-classname"
-                >
-                  <div
-                    className="ms-TextField-wrapper css-stub-classname"
-                  >
-                    <div
-                      className="ms-TextField-fieldGroup css-stub-classname"
->>>>>>> bbecb68d
                     >
                       <textarea
                         aria-invalid={false}
                         autoFocus={false}
-<<<<<<< HEAD
                         className="ms-TextField-field ms-TextField--unresizable css-120 css-113 field-10"
-=======
-                        className="ms-TextField-field ms-TextField--unresizable css-stub-classname"
->>>>>>> bbecb68d
                         data-ui-id="sendbox-textfield"
                         disabled={false}
                         id="sendbox"
@@ -81,17 +67,10 @@
                   </div>
                 </div>
                 <div
-<<<<<<< HEAD
                   className="ms-Stack css-19"
                 >
                   <div
                     className="ms-TooltipHost css-122 root-20"
-=======
-                  className="ms-Stack css-stub-classname"
-                >
-                  <div
-                    className="ms-TooltipHost css-stub-classname"
->>>>>>> bbecb68d
                     onBlurCapture={[Function]}
                     onFocusCapture={[Function]}
                     onKeyDown={[Function]}
@@ -100,11 +79,7 @@
                   >
                     <button
                       aria-label="Send message"
-<<<<<<< HEAD
                       className="ms-Button ms-Button--icon css-121 css-114 root-21"
-=======
-                      className="ms-Button ms-Button--icon css-stub-classname"
->>>>>>> bbecb68d
                       data-is-focusable={true}
                       id="sendIconWrapper"
                       onClick={[Function]}
@@ -118,20 +93,12 @@
                       type="button"
                     >
                       <span
-<<<<<<< HEAD
                         className="ms-Button-flexContainer flexContainer-22"
-=======
-                        className="ms-Button-flexContainer css-stub-classname"
->>>>>>> bbecb68d
                         data-automationid="splitbuttonprimary"
                       >
                         <i
                           aria-hidden={true}
-<<<<<<< HEAD
                           className="root-94 css-115 root-29"
-=======
-                          className="css-stub-classname"
->>>>>>> bbecb68d
                           data-icon-name="SendBoxSend"
                         >
                           <span
