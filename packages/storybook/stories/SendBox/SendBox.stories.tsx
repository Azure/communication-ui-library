// © Microsoft Corporation. All rights reserved.

import React from 'react';
import { boolean, text } from '@storybook/addon-knobs';
import { getDocs } from './SendBoxDocs';
<<<<<<< HEAD
import { SendBox as SendBoxComponent } from '@azure/communication-ui';
=======
import { SendBox } from 'react-components';
>>>>>>> ff9617d9
import { COMPONENT_FOLDER_PREFIX } from '../constants';
import { Meta } from '@storybook/react/types-6-0';

export default {
  title: `${COMPONENT_FOLDER_PREFIX}/Send Box`,
  component: SendBoxComponent,
  parameters: {
    docs: {
      page: () => getDocs()
    }
  }
} as Meta;

// This must be the only named export from this module, and must be named to match the storybook path suffix.
// This ensures that storybook hoists the story instead of creating a folder with a single entry.
export const SendBox = (): JSX.Element => {
  return (
    <div style={{ width: '31.25rem' }}>
      <SendBoxComponent
        disabled={boolean('Block button from sending', false, 'Injected by ACS Context')}
        onMessageSend={async (message) => alert(`sent message: ${message} `)}
        onTyping={(): Promise<void> => {
          console.log(`sending typing notifications`);
          return Promise.resolve();
        }}
        systemMessage={text(
          'Warning/information message for sendBox',
          'Please wait 30 seconds to send new messages',
          'Injected by ACS Context'
        )}
      />
    </div>
  );
};<|MERGE_RESOLUTION|>--- conflicted
+++ resolved
@@ -3,11 +3,7 @@
 import React from 'react';
 import { boolean, text } from '@storybook/addon-knobs';
 import { getDocs } from './SendBoxDocs';
-<<<<<<< HEAD
-import { SendBox as SendBoxComponent } from '@azure/communication-ui';
-=======
-import { SendBox } from 'react-components';
->>>>>>> ff9617d9
+import { SendBox as SendBoxComponent } from 'react-components';
 import { COMPONENT_FOLDER_PREFIX } from '../constants';
 import { Meta } from '@storybook/react/types-6-0';
 
