--- conflicted
+++ resolved
@@ -5,6 +5,7 @@
 import { Title, Description, Props, Heading, Canvas, Source } from '@storybook/addon-docs';
 import { Meta } from '@storybook/react/types-6-0';
 import React, { useState } from 'react';
+import { v1 as generateGUID } from 'uuid';
 import { DetailedBetaBanner } from '../BetaBanners/DetailedBetaBanner';
 import { SingleLineBetaBanner } from '../BetaBanners/SingleLineBetaBanner';
 import { COMPONENT_FOLDER_PREFIX } from '../constants';
@@ -67,13 +68,8 @@
         The RichTextSendBox component provides an `onInsertInlineImage` callback to handle an inline image that is
         inserted into the RichTextSendBox component. This callback can be used to implement custom logic, such as
         uploading the image to a server. After processing each inserted image in the callback, the results should be
-<<<<<<< HEAD
         passed back to the component through the `inlineImagesWithProgress` prop. This prop will be used to render
         inline images in the RichTextSendBox and send them with the message.
-=======
-        passed back to the component through the `inlineImages` prop. This prop will be used to render inline images in
-        the RichTextSendBox and send them with the message.
->>>>>>> 71041204
       </Description>
       <Canvas mdxSource={RichTextSendBoxWithInlineImagesExampleText}>
         <RichTextSendBoxWithInlineImagesExample />
@@ -98,11 +94,9 @@
 const RichTextSendBoxStory = (args): JSX.Element => {
   const timeoutRef = React.useRef<NodeJS.Timeout>();
   const delayForSendButton = 300;
-<<<<<<< HEAD
-  const [inlineImagesWithProgress, setInlineImages] = useState<AttachmentMetadataInProgress[] | undefined>();
-=======
-  const [inlineImages, setInlineImages] = useState<AttachmentMetadataInProgress[] | undefined>();
->>>>>>> 71041204
+  const [inlineImagesWithProgress, setInlineImagesWithProgress] = useState<
+    AttachmentMetadataInProgress[] | undefined
+  >();
 
   return (
     <div style={{ width: '31.25rem', maxWidth: '90%' }}>
@@ -129,7 +123,7 @@
         systemMessage={args.hasWarning ? args.warningMessage : undefined}
         onSendMessage={async (message, options) => {
           timeoutRef.current = setTimeout(() => {
-            setInlineImages(undefined);
+            setInlineImagesWithProgress(undefined);
             alert(`sent message: ${message} with options ${JSON.stringify(options)}`);
           }, delayForSendButton);
         }}
@@ -140,37 +134,22 @@
           console.log(`sending typing notifications`);
           return Promise.resolve();
         }}
-<<<<<<< HEAD
         onInsertInlineImage={(image: string, imageFileName?: string) => {
-          const id = inlineImagesWithProgress?.length ? (inlineImagesWithProgress.length + 1).toString() : '1';
+          const id = generateGUID();
+
           const newImage = {
             id,
             name: imageFileName ?? 'image.png',
-=======
-        onInsertInlineImage={(image: string, fileName: string) => {
-          const id = inlineImages?.length ? (inlineImages.length + 1).toString() : '1';
-          const newImage = {
-            id,
-            name: fileName,
->>>>>>> 71041204
             progress: 1,
             url: image,
             error: undefined
           };
-<<<<<<< HEAD
-          setInlineImages([...(inlineImagesWithProgress ?? []), newImage]);
+          setInlineImagesWithProgress([...(inlineImagesWithProgress ?? []), newImage]);
         }}
         inlineImagesWithProgress={inlineImagesWithProgress}
         onRemoveInlineImage={(imageAttributes: Record<string, string>) => {
           const filteredInlineImages = inlineImagesWithProgress?.filter((image) => image.id !== imageAttributes.id);
-=======
-          setInlineImages([...(inlineImages ?? []), newImage]);
-        }}
-        inlineImages={inlineImages}
-        onCancelInlineImageUpload={(imageId: string) => {
-          const filteredInlineImages = inlineImages?.filter((image) => image.id !== imageId);
->>>>>>> 71041204
-          setInlineImages(filteredInlineImages);
+          setInlineImagesWithProgress(filteredInlineImages);
         }}
       />
     </div>
