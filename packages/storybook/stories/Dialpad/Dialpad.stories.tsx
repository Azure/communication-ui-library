// Copyright (c) Microsoft Corporation.
// Licensed under the MIT License.

import { Dialpad as DialpadComponent, useTheme } from '@azure/communication-react';
import { mergeStyles } from '@fluentui/react';
import { Canvas, Description, Heading, Props, Subheading, Title } from '@storybook/addon-docs';
import { Meta } from '@storybook/react/types-6-0';
import React from 'react';
import { SingleLineBetaBanner } from '../BetaBanners/SingleLineBetaBanner';
import { COMPONENT_FOLDER_PREFIX } from '../constants';
import { hiddenControl } from '../controlsUtils';
import { CustomDialpadExample } from './snippets/CustomDialpad.snippet';
import { DialpadExample } from './snippets/Dialpad.snippet';
import { DialerExample } from './snippets/DialpadDialer.snippet';

const CustomDialpadText = require('!!raw-loader!./snippets/CustomDialpad.snippet.tsx').default;
const ExampleDialpadText = require('!!raw-loader!./snippets/Dialpad.snippet.tsx').default;
const DialerExampleText = require('!!raw-loader!./snippets/DialpadDialer.snippet.tsx').default;

const getDocs: () => JSX.Element = () => {
  /* eslint-disable react/no-unescaped-entities */
  return (
    <>
      <SingleLineBetaBanner topOfPage={true} />
      <Title>Dialpad</Title>
      <Heading>Dialpad modes</Heading>
      <Description>
        The Dialpad component is versatile in its usage. Like on a physical phone, the dialpad can have many different
        roles. Our Dialpad component is designed to accommodate different scenarios encountered in calling experiences.
      </Description>
      <Subheading>Dialer Mode</Subheading>
      <Description>
        This is the default mode of the Dialpad component. In this mode you are able to enter and edit numbers in the
<<<<<<< HEAD
        Dialpad's input box. The typical scenario to use this mode is when you are dialling to phone number to call the
        number, or to dial in a new participant into an ongoing call.
=======
        Dialpad's input box. The typical scenario to use this mode is when you are dialling a phone number to call the number, or to dial
        in a new participant into an ongoing call.
>>>>>>> 97ee04e6
      </Description>
      <Canvas mdxSource={DialerExampleText}>
        <DialerExample />
      </Canvas>
      <Subheading>DTMF Mode</Subheading>
      <Description>
        This mode is for sending DTMF tones when in a call. These tones are used for controlling bots or other services
        that you might encounter. Each tone is mapped to a sound that is played when pressing each key. You can disable
        these sounds by using the `disableDtmfPlayback` property on the component. In this mode, the input box in the
        dialpad is hidden since you are not able to edit DTMF tones that are sent.
      </Description>
      <Canvas mdxSource={ExampleDialpadText}>
        <DialpadExample />
      </Canvas>
      <Description>
        Component to render a Dialpad. This component allows numbers and +, *, # input by clicking on dialpad or using
        keyboard
      </Description>
      <Heading>Customizing your Dialpad</Heading>
      <Description>
        We provide many different ways to customize the Dialpad component. This example showcases how to customize the
        format for dialpad input using onChange, how to grab textfield values using onChange, and how to add extra
        functionality to dialpad buttons. This overrides the included number formatting behavior to North American phone
        numbers. In this example, the sounds are also disabled.
      </Description>
      <Canvas mdxSource={CustomDialpadText}>
        <CustomDialpadExample />
      </Canvas>
      <Heading>Dialpad Props</Heading>
      <Props of={DialpadComponent} />
    </>
  );
};

const DialpadStory = (): JSX.Element => {
  const theme = useTheme();

  return (
    <div
      className={mergeStyles({
        background: theme.palette.neutralLighterAlt,
        padding: '2em',
        width: '75%',
        height: '75%'
      })}
    >
      <DialpadComponent />
    </div>
  );
};

export const Dialpad = DialpadStory.bind({});

export default {
  id: `${COMPONENT_FOLDER_PREFIX}-dialpad`,
  title: `${COMPONENT_FOLDER_PREFIX}/Dialpad`,
  component: DialpadComponent,
  argTypes: {
    strings: hiddenControl,
    onSendDtmfTone: hiddenControl
  },
  parameters: {
    docs: {
      page: () => getDocs()
    }
  }
} as Meta;<|MERGE_RESOLUTION|>--- conflicted
+++ resolved
@@ -31,13 +31,8 @@
       <Subheading>Dialer Mode</Subheading>
       <Description>
         This is the default mode of the Dialpad component. In this mode you are able to enter and edit numbers in the
-<<<<<<< HEAD
-        Dialpad's input box. The typical scenario to use this mode is when you are dialling to phone number to call the
+        Dialpad's input box. The typical scenario to use this mode is when you are dialling a phone number to call the
         number, or to dial in a new participant into an ongoing call.
-=======
-        Dialpad's input box. The typical scenario to use this mode is when you are dialling a phone number to call the number, or to dial
-        in a new participant into an ongoing call.
->>>>>>> 97ee04e6
       </Description>
       <Canvas mdxSource={DialerExampleText}>
         <DialerExample />
