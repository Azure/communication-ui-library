--- conflicted
+++ resolved
@@ -16,17 +16,9 @@
   MicrophoneButton,
   OptionsButton,
   ScreenShareButton,
-<<<<<<< HEAD
-  darkTheme,
-  optionsButtonProps
+  darkTheme
 } from '@azure/react-components';
-import { DefaultButton } from '@fluentui/react';
-=======
-  darkTheme
-} from '@azure/communication-ui';
->>>>>>> 6168a800
-
-<Meta title="Theming" />
+<Meta title="Theming" />;
 
 # Theming
 
