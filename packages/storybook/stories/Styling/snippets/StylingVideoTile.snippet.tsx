import { FluentThemeProvider, StreamMedia, VideoTile } from '@azure/communication-react';
import React from 'react';
import { renderVideoStream } from '../../utils';

export const VideoTileExample: () => JSX.Element = () => {
  const customStyles = {
    root: { height: '300px', width: '400px' },
    videoContainer: { border: '5px solid firebrick' },
    overlayContainer: { background: 'rgba(165, 13, 13, 0.5)' }
  };

  return (
    <FluentThemeProvider>
      <VideoTile
        isVideoReady={true}
        videoProvider={
          // NOTE: Replace with your own video provider. (An html element with video stream)
          <StreamMedia videoStreamElement={renderVideoStream()} />
        }
<<<<<<< HEAD
        displayName={'Jack Reacher'}
        invertVideo={true}
=======
        avatarName={'Jack Reacher'}
        isMirrored={true}
>>>>>>> 88d09c84
        styles={customStyles}
      ></VideoTile>
    </FluentThemeProvider>
  );
};<|MERGE_RESOLUTION|>--- conflicted
+++ resolved
@@ -17,13 +17,8 @@
           // NOTE: Replace with your own video provider. (An html element with video stream)
           <StreamMedia videoStreamElement={renderVideoStream()} />
         }
-<<<<<<< HEAD
         displayName={'Jack Reacher'}
-        invertVideo={true}
-=======
-        avatarName={'Jack Reacher'}
         isMirrored={true}
->>>>>>> 88d09c84
         styles={customStyles}
       ></VideoTile>
     </FluentThemeProvider>
