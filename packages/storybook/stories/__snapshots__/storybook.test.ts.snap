--- conflicted
+++ resolved
@@ -1880,8 +1880,6 @@
 </div>
 `;
 
-<<<<<<< HEAD
-=======
 exports[`storybook snapshot tests Storyshots UI Components/SendBox Send Box Component 1`] = `
 <div
   style={
@@ -2003,7 +2001,6 @@
 </div>
 `;
 
->>>>>>> fb39d347
 exports[`storybook snapshot tests Storyshots UI Components/TypingIndicator Typing Indicator Component 1`] = `
 <div
   style={
