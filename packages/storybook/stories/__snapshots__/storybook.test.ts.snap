--- conflicted
+++ resolved
@@ -1277,61 +1277,4 @@
     </div>
   </div>
 </div>
-<<<<<<< HEAD
-=======
-`;
-
-exports[`storybook snapshot tests Storyshots UI Components/VideoTile Video Tile Component 1`] = `
-<div
-  className="css-74 root-0 body-1"
->
-  <div
-    className="css-74"
-    data-uses-unhanded-props={true}
-    dir="ltr"
-  >
-    <div
-      style={
-        Object {
-          "alignItems": "center",
-          "display": "flex",
-          "height": "100vh",
-          "justifyContent": "center",
-        }
-      }
-    >
-      <div
-        className="ms-Stack css-3"
-      >
-        <div
-          className="ms-Stack css-5"
-        >
-          <div
-            className="ms-Persona ms-Persona--size100 root-6"
-          >
-            <div
-              className="ms-Persona-coin ms-Persona--size100 coin-13"
-              role="presentation"
-            >
-              <div
-                className="ms-Persona-imageArea imageArea-15"
-                role="presentation"
-              >
-                <div
-                  aria-hidden="true"
-                  className="ms-Persona-initials initials-18"
-                >
-                  <span>
-                    JK
-                  </span>
-                </div>
-              </div>
-            </div>
-          </div>
-        </div>
-      </div>
-    </div>
-  </div>
-</div>
->>>>>>> b1ba4c2a
 `;