--- conflicted
+++ resolved
@@ -179,7 +179,7 @@
           onTouchStart={[Function]}
         >
           <div
-            aria-labelledby="Dialog0-title"
+            aria-labelledby="Dialog2-title"
             aria-modal={true}
             onKeyDown={[Function]}
             role="alertdialog"
@@ -199,7 +199,7 @@
               />
               <div
                 className="ms-Dialog-main main-5"
-                data-id="Modal1"
+                data-id="Modal3"
                 onBlur={[Function]}
                 onFocus={[Function]}
                 onFocusCapture={[Function]}
@@ -229,7 +229,7 @@
                       <div
                         aria-level={1}
                         className="ms-Dialog-title title-19"
-                        id="Dialog0-title"
+                        id="Dialog2-title"
                         role="heading"
                       >
                         Incoming Video Call
@@ -412,7 +412,7 @@
                                   role="img"
                                 >
                                   <svg
-                                    className="ao au av ar as"
+                                    className="ao ap aq ar as"
                                     focusable="false"
                                     role="presentation"
                                     viewBox="2 2 16 16"
@@ -465,7 +465,7 @@
                                 >
                                   <span
                                     className="ms-Button-label label-57"
-                                    id="id__8"
+                                    id="id__10"
                                   >
                                     Accept
                                   </span>
@@ -502,7 +502,7 @@
                                 >
                                   <span
                                     className="ms-Button-label label-57"
-                                    id="id__11"
+                                    id="id__13"
                                   >
                                     Decline
                                   </span>
@@ -647,7 +647,7 @@
                   role="img"
                 >
                   <svg
-                    className="ao ap aq ar as"
+                    className="ao au av ar as"
                     focusable="false"
                     role="presentation"
                     viewBox="2 2 16 16"
@@ -685,7 +685,7 @@
                   role="img"
                 >
                   <svg
-                    className="ao ap aq ar as"
+                    className="ao au av ar as"
                     focusable="false"
                     role="presentation"
                     viewBox="2 2 16 16"
@@ -761,7 +761,7 @@
                     role="img"
                   >
                     <svg
-                      className="ao ap aq ar as"
+                      className="ao au av ar as"
                       focusable="false"
                       role="presentation"
                       viewBox="2 2 16 16"
@@ -814,7 +814,7 @@
                     role="img"
                   >
                     <svg
-                      className="ao ap aq ar as"
+                      className="ao au av ar as"
                       focusable="false"
                       role="presentation"
                       viewBox="2 2 16 16"
@@ -870,7 +870,7 @@
                     role="img"
                   >
                     <svg
-                      className="ao ap aq ar as"
+                      className="ao au av ar as"
                       focusable="false"
                       role="presentation"
                       viewBox="2 2 16 16"
@@ -914,7 +914,7 @@
                     role="img"
                   >
                     <svg
-                      className="ao ap aq ar as"
+                      className="ao au av ar as"
                       focusable="false"
                       role="presentation"
                       viewBox="2 2 16 16"
@@ -989,311 +989,6 @@
               </div>
             </div>
           </div>
-        </div>
-      </div>
-    </div>
-  </div>
-</div>
-`;
-
-exports[`storybook snapshot tests Storyshots UI Components/ControlBar Control Bar Component 1`] = `
-<div
-  className="css-76 root-0 body-1"
->
-  <div
-    className="css-76"
-    data-uses-unhanded-props={true}
-    dir="ltr"
-  >
-    <div
-      style={
-        Object {
-          "alignItems": "center",
-          "display": "flex",
-          "height": "100vh",
-          "justifyContent": "center",
-        }
-      }
-    >
-      <div
-        style={
-          Object {
-            "alignItems": "center",
-            "background": "#f8f8f8",
-            "display": "inherit",
-            "height": "100%",
-            "justifyContent": "center",
-            "width": "100%",
-          }
-        }
-      >
-        <div
-          className="ms-Stack css-3"
-        >
-          <button
-            className="ms-Button ms-Button--default root-4"
-            data-is-focusable={true}
-            onClick={[Function]}
-            onKeyDown={[Function]}
-            onKeyPress={[Function]}
-            onKeyUp={[Function]}
-            onMouseDown={[Function]}
-            onMouseUp={[Function]}
-            type="button"
-          >
-            <span
-              className="ms-Button-flexContainer flexContainer-5"
-              data-automationid="splitbuttonprimary"
-            >
-              <span
-                aria-hidden="true"
-                className="ui-icon al am an"
-                role="img"
-              >
-                <svg
-                  className="ao ap aq ar as"
-                  focusable="false"
-                  role="presentation"
-                  viewBox="2 2 16 16"
-                >
-                  <g
-                    className="ui-icon__outline at"
-                  >
-                    <path
-                      d="M2.85355 2.14652C2.65829 1.95126 2.34171 1.95126 2.14645 2.14652C1.95118 2.34179 1.95118 2.65837 2.14645 2.85363L3.50058 4.20777C2.61732 4.59341 2 5.47462 2 6.5V13.5C2 14.8807 3.11929 16 4.5 16H11.5C12.5254 16 13.4066 15.3827 13.7922 14.4994L17.1464 17.8536C17.3417 18.0489 17.6583 18.0489 17.8536 17.8536C18.0488 17.6584 18.0488 17.3418 17.8536 17.1465L2.85355 2.14652ZM12.9875 13.6947C12.892 14.4311 12.2625 15 11.5 15H4.5C3.67157 15 3 14.3284 3 13.5V6.5C3 5.73754 3.56887 5.10795 4.30533 5.01252L12.9875 13.6947Z"
-                    />
-                    <path
-                      d="M13 10.8787L16.4692 14.3479C17.1231 14.7616 18 14.2957 18 13.5001V6.50011C18 5.67606 17.0592 5.20568 16.4 5.70011L14 7.50011V6.5C14 5.11929 12.8807 4 11.5 4H6.12134L7.12134 5H11.5C12.3284 5 13 5.67157 13 6.5V10.8787ZM14 8.75011L17 6.50011V13.5001L14 11.2501V8.75011Z"
-                    />
-                  </g>
-                  <g
-                    className="ui-icon__filled"
-                  >
-                    <path
-                      d="M2.85355 2.14652C2.65829 1.95126 2.34171 1.95126 2.14645 2.14652C1.95118 2.34178 1.95118 2.65837 2.14645 2.85363L3.50058 4.20777C2.61732 4.59341 2 5.47461 2 6.5V13.5C2 14.8807 3.11929 16 4.5 16H10.5C11.8136 16 12.8906 14.9869 12.9922 13.6994L17.1464 17.8536C17.3417 18.0489 17.6583 18.0489 17.8536 17.8536C18.0488 17.6584 18.0488 17.3418 17.8536 17.1465L2.85355 2.14652Z"
-                    />
-                    <path
-                      d="M16.7642 14.4319L15.3547 13.2334L14 11.8787V7.93076L16.7692 5.61749C17.2575 5.20956 18 5.55679 18 6.19309V13.8605C18 14.4999 17.2512 14.846 16.7642 14.4319Z"
-                    />
-                    <path
-                      d="M13 10.8787L6.12134 4H10.5C11.8807 4 13 5.11929 13 6.5V10.8787Z"
-                    />
-                  </g>
-                </svg>
-              </span>
-            </span>
-          </button>
-          <button
-            className="ms-Button ms-Button--default root-4"
-            data-is-focusable={true}
-            onClick={[Function]}
-            onKeyDown={[Function]}
-            onKeyPress={[Function]}
-            onKeyUp={[Function]}
-            onMouseDown={[Function]}
-            onMouseUp={[Function]}
-            type="button"
-          >
-            <span
-              className="ms-Button-flexContainer flexContainer-5"
-              data-automationid="splitbuttonprimary"
-            >
-              <span
-                aria-hidden="true"
-                className="ui-icon al am an"
-                role="img"
-              >
-                <svg
-                  className="ao ap aq ar as"
-                  focusable="false"
-                  role="presentation"
-                  viewBox="2 2 16 16"
-                >
-                  <g
-                    className="ui-icon__outline at"
-                  >
-                    <path
-                      d="M12 5V9.87866L12.8984 10.777C12.9647 10.5292 13 10.2687 13 9.99998V5C13 3.34315 11.6569 2 10 2C8.38301 2 7.06481 3.2793 7.00232 4.88098L8 5.87866V5C8 3.89543 8.89543 3 10 3C11.1046 3 12 3.89543 12 5Z"
-                    />
-                    <path
-                      d="M7 7.70712L2.14645 2.85357C1.95118 2.65831 1.95118 2.34172 2.14645 2.14646C2.34171 1.9512 2.65829 1.9512 2.85355 2.14646L17.8536 17.1465C18.0488 17.3417 18.0488 17.6583 17.8536 17.8536C17.6583 18.0488 17.3417 18.0488 17.1464 17.8536L13.5195 14.2266C12.6858 14.9216 11.6434 15.3745 10.5 15.4776V17.5C10.5 17.7761 10.2761 18 10 18C9.72386 18 9.5 17.7761 9.5 17.5V15.4776C6.69675 15.2249 4.5 12.869 4.5 9.99998C4.5 9.72384 4.72386 9.49998 5 9.49998C5.27614 9.49998 5.5 9.72384 5.5 9.99998C5.5 12.4853 7.51472 14.5 10 14.5C11.0625 14.5 12.039 14.1318 12.8088 13.5159L11.7382 12.4454C11.2478 12.7946 10.6479 13 10 13C8.34315 13 7 11.6568 7 9.99998V7.70712ZM11.016 11.7231L8 8.70712V9.99998C8 11.1046 8.89543 12 10 12C10.3709 12 10.7182 11.899 11.016 11.7231Z"
-                    />
-                    <path
-                      d="M14.803 12.6817L14.0614 11.9401C14.3426 11.3527 14.5 10.6947 14.5 9.99998C14.5 9.72384 14.7239 9.49998 15 9.49998C15.2761 9.49998 15.5 9.72384 15.5 9.99998C15.5 10.9737 15.247 11.8883 14.803 12.6817Z"
-                    />
-                  </g>
-                  <g
-                    className="ui-icon__filled"
-                  >
-                    <path
-                      d="M13 10.0007C12.9999 10.2692 12.9646 10.5294 12.8984 10.777L7.00232 4.88098C7.06481 3.2793 8.38301 2 10 2C11.6569 2 13 3.34315 13 5V10.0007Z"
-                    />
-                    <path
-                      d="M7 7.70712V9.99998C7 11.6568 8.34315 13 10 13C10.6479 13 11.2478 12.7946 11.7382 12.4454L12.8088 13.5159C12.039 14.1318 11.0625 14.5 10 14.5C7.51472 14.5 5.5 12.4853 5.5 9.99998C5.5 9.72384 5.27614 9.49998 5 9.49998C4.72386 9.49998 4.5 9.72384 4.5 9.99998C4.5 12.869 6.69675 15.2249 9.5 15.4776V17.5C9.5 17.7761 9.72386 18 10 18C10.2761 18 10.5 17.7761 10.5 17.5V15.4776C11.6434 15.3745 12.6858 14.9216 13.5195 14.2266L17.1464 17.8536C17.3417 18.0488 17.6583 18.0488 17.8536 17.8536C18.0488 17.6583 18.0488 17.3417 17.8536 17.1465L2.85355 2.14646C2.65829 1.9512 2.34171 1.9512 2.14645 2.14646C1.95118 2.34172 1.95118 2.65831 2.14645 2.85357L7 7.70712Z"
-                    />
-                    <path
-                      d="M14.803 12.6817C15.247 11.8883 15.5 10.9737 15.5 9.99998C15.5 9.72384 15.2761 9.49998 15 9.49998C14.7239 9.49998 14.5 9.72384 14.5 9.99998C14.5 10.6947 14.3426 11.3527 14.0614 11.9401L14.803 12.6817Z"
-                    />
-                  </g>
-                </svg>
-              </span>
-            </span>
-          </button>
-          <button
-            className="ms-Button ms-Button--default root-4"
-            data-is-focusable={true}
-            onClick={[Function]}
-            onKeyDown={[Function]}
-            onKeyPress={[Function]}
-            onKeyUp={[Function]}
-            onMouseDown={[Function]}
-            onMouseUp={[Function]}
-            type="button"
-          >
-            <span
-              className="ms-Button-flexContainer flexContainer-5"
-              data-automationid="splitbuttonprimary"
-            >
-              <span
-                aria-hidden="true"
-                className="ui-icon al am an"
-                role="img"
-              >
-                <svg
-                  className="ao ap aq ar as"
-                  focusable="false"
-                  role="presentation"
-                  viewBox="2 2 16 16"
-                >
-                  <g
-                    className="ui-icon__outline at"
-                  >
-                    <path
-                      d="M10 14C9.72386 14 9.5 13.7761 9.5 13.5L9.5 7.7071L7.85355 9.35355C7.65829 9.54882 7.34171 9.54882 7.14645 9.35355C6.95118 9.15829 6.95118 8.84171 7.14645 8.64645L9.64645 6.14645C9.84171 5.95118 10.1583 5.95118 10.3536 6.14645L12.8536 8.64645C13.0488 8.84171 13.0488 9.15829 12.8536 9.35355C12.6583 9.54882 12.3417 9.54882 12.1464 9.35355L10.5 7.70711L10.5 13.5C10.5 13.7761 10.2761 14 10 14Z"
-                    />
-                    <path
-                      d="M2 6C2 4.89543 2.89543 4 4 4H16C17.1046 4 18 4.89543 18 6V14C18 15.1046 17.1046 16 16 16H4C2.89543 16 2 15.1046 2 14V6ZM4 5C3.44772 5 3 5.44772 3 6V14C3 14.5523 3.44772 15 4 15H16C16.5523 15 17 14.5523 17 14V6C17 5.44772 16.5523 5 16 5H4Z"
-                    />
-                  </g>
-                  <path
-                    className="ui-icon__filled"
-                    d="M4 4C2.89543 4 2 4.89543 2 6V14C2 15.1046 2.89543 16 4 16H16C17.1046 16 18 15.1046 18 14V6C18 4.89543 17.1046 4 16 4H4ZM10 14C9.72386 14 9.5 13.7761 9.5 13.5L9.5 7.7071L7.85355 9.35355C7.65829 9.54882 7.34171 9.54882 7.14645 9.35355C6.95118 9.15829 6.95118 8.84171 7.14645 8.64645L9.64645 6.14645C9.84171 5.95118 10.1583 5.95118 10.3536 6.14645L12.8536 8.64645C13.0488 8.84171 13.0488 9.15829 12.8536 9.35355C12.6583 9.54882 12.3417 9.54882 12.1464 9.35355L10.5 7.70711L10.5 13.5C10.5 13.7761 10.2761 14 10 14Z"
-                  />
-                </svg>
-              </span>
-            </span>
-          </button>
-          <button
-            aria-expanded={false}
-            aria-haspopup={true}
-            aria-owns={null}
-            className="ms-Button ms-Button--default ms-Button--hasMenu root-4"
-            data-is-focusable={true}
-            onClick={[Function]}
-            onKeyDown={[Function]}
-            onKeyPress={[Function]}
-            onKeyUp={[Function]}
-            onMouseDown={[Function]}
-            onMouseUp={[Function]}
-            type="button"
-          >
-            <span
-              className="ms-Button-flexContainer flexContainer-5"
-              data-automationid="splitbuttonprimary"
-            >
-              <span
-                aria-hidden="true"
-                className="ui-icon al am an"
-                role="img"
-              >
-                <svg
-                  className="ao ap aq ar as"
-                  focusable="false"
-                  role="presentation"
-                  viewBox="2 2 16 16"
-                >
-                  <g
-                    className="ui-icon__filled"
-                  >
-                    <path
-                      d="M6.5 10C6.5 10.9665 5.7165 11.75 4.75 11.75C3.7835 11.75 3 10.9665 3 10C3 9.0335 3.7835 8.25 4.75 8.25C5.7165 8.25 6.5 9.0335 6.5 10Z"
-                    />
-                    <path
-                      d="M17 10C17 10.9665 16.2165 11.75 15.25 11.75C14.2835 11.75 13.5 10.9665 13.5 10C13.5 9.0335 14.2835 8.25 15.25 8.25C16.2165 8.25 17 9.0335 17 10Z"
-                    />
-                    <path
-                      d="M10 11.75C10.9665 11.75 11.75 10.9665 11.75 10C11.75 9.0335 10.9665 8.25 10 8.25C9.0335 8.25 8.25 9.0335 8.25 10C8.25 10.9665 9.0335 11.75 10 11.75Z"
-                    />
-                  </g>
-                  <g
-                    className="ui-icon__outline at"
-                  >
-                    <path
-                      d="M6 10C6 10.6904 5.44036 11.25 4.75 11.25C4.05964 11.25 3.5 10.6904 3.5 10C3.5 9.30964 4.05964 8.75 4.75 8.75C5.44036 8.75 6 9.30964 6 10Z"
-                    />
-                    <path
-                      d="M11.25 10C11.25 10.6904 10.6904 11.25 10 11.25C9.30964 11.25 8.75 10.6904 8.75 10C8.75 9.30964 9.30964 8.75 10 8.75C10.6904 8.75 11.25 9.30964 11.25 10Z"
-                    />
-                    <path
-                      d="M15.25 11.25C15.9404 11.25 16.5 10.6904 16.5 10C16.5 9.30964 15.9404 8.75 15.25 8.75C14.5596 8.75 14 9.30964 14 10C14 10.6904 14.5596 11.25 15.25 11.25Z"
-                    />
-                  </g>
-                </svg>
-              </span>
-              <i
-                aria-hidden={true}
-                className="ms-Icon root-37 css-12 ms-Button-menuIcon menuIcon-9"
-                data-icon-name="ChevronDown"
-                hidden={true}
-                role="presentation"
-                style={
-                  Object {
-                    "fontFamily": "\\"FabricMDL2Icons\\"",
-                  }
-                }
-              >
-                
-              </i>
-            </span>
-          </button>
-          <button
-            className="ms-Button ms-Button--default root-13"
-            data-is-focusable={true}
-            onClick={[Function]}
-            onKeyDown={[Function]}
-            onKeyPress={[Function]}
-            onKeyUp={[Function]}
-            onMouseDown={[Function]}
-            onMouseUp={[Function]}
-            type="button"
-          >
-            <span
-              className="ms-Button-flexContainer flexContainer-5"
-              data-automationid="splitbuttonprimary"
-            >
-              <span
-                aria-hidden="true"
-                className="ui-icon al am an"
-                role="img"
-              >
-                <svg
-                  className="ao ap aq ar as"
-                  focusable="false"
-                  role="presentation"
-                  viewBox="2 2 16 16"
-                >
-                  <path
-                    className="ui-icon__outline at"
-                    d="M10 6.00001C13.3317 5.99572 15.5858 7.2756 17.154 8.65976C17.8139 9.2422 18.116 10.1179 17.9594 10.94L17.8015 11.7692C17.6535 12.5461 16.9272 13.0679 16.1042 12.9884L14.4666 12.8302C13.753 12.7613 13.2241 12.2401 13 11.5001C12.6957 10.4953 12.5 9.75009 12.5 9.75009C11.7522 9.44357 11.0138 9.25005 10 9.25005C8.98623 9.25005 8.26225 9.46492 7.5 9.75009C7.5 9.75009 7.29566 10.496 7 11.5001C6.80244 12.171 6.49595 12.7567 5.79708 12.8269L4.16895 12.9905C3.35656 13.0722 2.57765 12.5555 2.3467 11.7818L2.09921 10.9526C1.85286 10.1273 2.0727 9.25869 2.67633 8.67245C4.10141 7.28843 6.67315 6.00433 10 6.00001ZM13.4754 9.52689L13.5008 9.62157C13.5232 9.70474 13.5565 9.82664 13.5991 9.97972C13.6846 10.2861 13.8075 10.7163 13.9571 11.2102C14.0936 11.661 14.3462 11.8139 14.5628 11.8348L16.2004 11.993C16.5457 12.0264 16.7746 11.816 16.8191 11.5821L16.9771 10.7529C17.0653 10.2894 16.8963 9.76613 16.4923 9.40948C15.0673 8.1517 13.0404 6.9961 10.0013 7.00001C6.92594 7.00401 4.60599 8.19238 3.37303 9.38982C3.04458 9.70881 2.9145 10.1877 3.05744 10.6666L3.30493 11.4957C3.39647 11.8024 3.72575 12.03 4.06896 11.9955L5.69709 11.8319C5.73551 11.8281 5.74859 11.8203 5.7511 11.8189C5.75521 11.8165 5.77275 11.8057 5.80155 11.7692C5.8711 11.6811 5.9536 11.5135 6.04073 11.2176C6.18728 10.7199 6.31122 10.2861 6.39847 9.97694C6.44208 9.82241 6.47648 9.69914 6.49992 9.61474L6.52663 9.51827C6.62916 9.15132 6.98467 8.89552 7.14961 8.81349C7.96877 8.50703 8.81921 8.25005 10 8.25005C11.1653 8.25005 12.0327 8.47779 12.8793 8.8248C13.0313 8.88736 13.3617 9.10921 13.4672 9.4961L13.4691 9.50315L13.4754 9.52689Z"
-                  />
-                  <path
-                    className="ui-icon__filled"
-                    d="M17.9594 10.94L17.8015 11.7691C17.6535 12.546 16.9272 13.0678 16.1042 12.9883L14.4666 12.8301C13.753 12.7612 13.2241 12.24 13 11.5C12.6957 10.4952 12.5 9.75 12.5 9.75C11.7522 9.44348 11.0138 9.24996 10 9.24996C8.98623 9.24996 8.26225 9.46483 7.5 9.75C7.5 9.75 7.29566 10.4959 7 11.5C6.80244 12.1709 6.49595 12.7566 5.79708 12.8268L4.16895 12.9904C3.35656 13.0721 2.57765 12.5554 2.3467 11.7817L2.09921 10.9525C1.85286 10.1272 2.0727 9.2586 2.67633 8.67236C4.10141 7.28834 6.6656 6.50821 9.99245 6.50389C13.3241 6.4996 15.5858 7.27551 17.154 8.65967C17.8139 9.24211 18.116 10.1178 17.9594 10.94Z"
-                  />
-                </svg>
-              </span>
-            </span>
-          </button>
         </div>
       </div>
     </div>
@@ -1783,120 +1478,6 @@
 </div>
 `;
 
-<<<<<<< HEAD
-exports[`storybook snapshot tests Storyshots UI Components/SendBox Send Box Component 1`] = `
-<div
-  className="css-76 root-0 body-1"
->
-  <div
-    className="css-76"
-    data-uses-unhanded-props={true}
-    dir="ltr"
-  >
-    <div
-      style={
-        Object {
-          "alignItems": "center",
-          "display": "flex",
-          "height": "100vh",
-          "justifyContent": "center",
-        }
-      }
-    >
-      <div
-        style={
-          Object {
-            "width": "480px",
-          }
-        }
-      >
-        <div
-          className="ms-Stack css-57 css-2"
-        >
-          <div
-            className="ms-TextField ms-TextField--multiline css-56 root-4"
-          >
-            <div
-              className="ms-TextField-wrapper wrapper-5"
-            >
-              <div
-                className="ms-TextField-fieldGroup fieldGroup-6"
-              >
-                <textarea
-                  aria-invalid={false}
-                  aria-label="Type"
-                  className="ms-TextField-field ms-TextField--unresizable css-58 field-7"
-                  id="sendbox"
-                  onBlur={[Function]}
-                  onChange={[Function]}
-                  onFocus={[Function]}
-                  onInput={[Function]}
-                  onKeyDown={[Function]}
-                  placeholder="Type a new message"
-                  value=""
-                />
-              </div>
-            </div>
-          </div>
-          <div
-            className="css-60"
-            id="sendIconWrapper"
-            onClick={[Function]}
-            onMouseEnter={[Function]}
-            onMouseLeave={[Function]}
-          >
-            <span
-              aria-hidden="true"
-              className="ui-icon al am an css-61"
-              role="img"
-            >
-              <svg
-                className="ao ap aq ar as"
-                focusable="false"
-                role="presentation"
-                viewBox="2 2 16 16"
-              >
-                <g>
-                  <path
-                    className="ui-icon__outline ao"
-                    d="M2.72113 2.05149L18.0756 9.61746C18.3233 9.73952 18.4252 10.0393 18.3031 10.287C18.2544 10.3858 18.1744 10.4658 18.0756 10.5145L2.72144 18.0803C2.47374 18.2023 2.17399 18.1005 2.05193 17.8528C1.99856 17.7445 1.98619 17.6205 2.0171 17.5038L3.9858 10.0701L2.01676 2.62789C1.94612 2.36093 2.10528 2.08726 2.37224 2.01663C2.48893 1.98576 2.61285 1.99814 2.72113 2.05149ZM3.26445 3.43403L4.87357 9.51612L4.93555 9.50412L5 9.5H12C12.2761 9.5 12.5 9.72386 12.5 10C12.5 10.2455 12.3231 10.4496 12.0899 10.4919L12 10.5H5C4.9686 10.5 4.93787 10.4971 4.90807 10.4916L3.26508 16.6976L16.7234 10.066L3.26445 3.43403Z"
-                  />
-                  <path
-                    className="ui-icon__filled at"
-                    d="M2.72113 2.05149L18.0756 9.61746C18.3233 9.73952 18.4252 10.0393 18.3031 10.287C18.2544 10.3858 18.1744 10.4658 18.0756 10.5145L2.72144 18.0803C2.47374 18.2023 2.17399 18.1005 2.05193 17.8528C1.99856 17.7445 1.98619 17.6205 2.0171 17.5038L3.53835 11.7591C3.58866 11.5691 3.7456 11.4262 3.93946 11.3939L10.8204 10.2466C10.9047 10.2325 10.9744 10.1769 11.0079 10.1012L11.0259 10.0411C11.0454 9.92436 10.9805 9.81305 10.8759 9.76934L10.8204 9.7534L3.90061 8.6001C3.70668 8.56778 3.54969 8.4248 3.49942 8.23473L2.01676 2.62789C1.94612 2.36093 2.10528 2.08726 2.37224 2.01663C2.48893 1.98576 2.61285 1.99814 2.72113 2.05149Z"
-                  />
-                </g>
-              </svg>
-            </span>
-          </div>
-        </div>
-        <div
-          className="ui-alert aw ax ay az ba bb bc bd be bf bg bh bi bj bk bl bm bn bo bp bq br bs bt bu"
-          data-uses-unhanded-props={true}
-          onFocus={[Function]}
-        >
-          <div
-            className="ui-box aw bv ui-alert__body"
-            data-uses-unhanded-props={true}
-            id="alert-body-1"
-          >
-            <div
-              className="ui-box bv ui-alert__content"
-              data-uses-unhanded-props={true}
-              dir="auto"
-            >
-              Please wait 30 seconds to send new messages
-            </div>
-          </div>
-        </div>
-      </div>
-    </div>
-  </div>
-</div>
-`;
-
-=======
->>>>>>> 8405572c
 exports[`storybook snapshot tests Storyshots UI Components/TypingIndicator Typing Indicator Component 1`] = `
 <div
   className="css-76 root-0 body-1"
