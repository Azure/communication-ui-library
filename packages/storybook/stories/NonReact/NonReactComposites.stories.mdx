--- conflicted
+++ resolved
@@ -6,16 +6,10 @@
   parameters={{ previewTabs: { canvas: { disable: true, hidden: true } } }}
 />
 
-<<<<<<< HEAD
 # Try Call and Chat Composites with vanilla javascript
 
-Investing in a full react application to try out the UI Library can be challenging. To help out some of our developers we have bundled the UI Library
+Investing in a full React Application to try out the UI Library can be challenging. To help out some of our developers we have bundled the UI Library
 as a set of javascript bundles. This will allow developers to try out the UI Library with just a `<script>` tag and few lines of code.
-=======
-# Use UI Composites inside JavaScript-based Applications
-
-If you are not using React, you can still add a UI composite into your html page with a simple `<script>` tag and several lines of code like:
->>>>>>> b1e56be2
 
 Why you want to try out the composites via CDN experience:
 
@@ -25,30 +19,25 @@
 
 Why you want to use our React offerings for production workloads:
 
-<<<<<<< HEAD
 - Ability to apply performance optimizations (e.g tree-shaking)
 - In-depth visual customization and theming
 - Leverage modern engineering tooling with capabilities such as type-checking
-=======
-[The latest bundles for callWithChat composite](https://github.com/Azure/communication-ui-library/releases/latest/download/callWithChatComposite.js)
-
-For development and prototyping purpose, import these 2 urls with `<script>` tags will be the fastest way. In production environment, we recommend that serving composite files on your own CDN will help with performance.
->>>>>>> b1e56be2
 
 _We suggest if you would like to continue to use this method of using the UI Library to host the bundled script experience in your own CDN (Content Delivery Networks)_
 
-<<<<<<< HEAD
 ## Using Composites in your index.html
 
-The first step is to add a script tag
-
-### Calling
-
-`<script src="https://github.com/Azure/communication-ui-library/releases/latest/download/callComposite.js"></script>`
-
-### Chat
-
-`<script src="https://github.com/Azure/communication-ui-library/releases/latest/download/chatComposite.js"></script>`
+The first step is to add a script tag:
+
+```html
+<!-- CallComposite -->
+<script src="https://github.com/Azure/communication-ui-library/releases/latest/download/callComposite.js"></script>
+```
+
+```html
+<!-- ChatComposite -->
+<script src="https://github.com/Azure/communication-ui-library/releases/latest/download/chatComposite.js"></script>
+```
 
 _If you want to use both calling and chat, add both to your website_
 
@@ -56,13 +45,10 @@
 
 We use a pattern where we specify important arguments to launch the experience, followed by the DOM element to apply the UI into, followed by any additional properties.
 
-### Code to load the chat composite
+### Example loading the Chat Composite
 
 We start with our necessary arguments (displayName, threadId, endpoint, userId, token) followed by the html element that will contain our chat composite, and the
 any additional properties for the composite.
-=======
-After importing UI bundle, you are able to load composites using these 2 code snippets:
->>>>>>> b1e56be2
 
 ```tsx
 const chatAdapter = await chatComposite.loadChatComposite(
@@ -82,7 +68,7 @@
 
 _Check [Chat Composite Basic Example](./?path=/docs/composites-chat-basicexample--basic-example) for details on what additional properties you can apply to the chat composite_
 
-### Code to load the call composite
+### Example loading the Call Composite
 
 We start with our necessary arguments (displayName, groupId, userId, token) followed by the html element that will contain our chat composite, and the
 any additional properties for the composite.
@@ -92,44 +78,18 @@
   //The for composite which allows you control composite externally,
   // This function will be exposed to window.callComposite once you import composite bundle
   {
-<<<<<<< HEAD
     displayName: 'DISPLAY_NAME', // string
     groupId: 'GROUPID', // string
     userId: 'USERID', // string
     token: 'ACCCESS_TOKEN' // string
-=======
     locator: { groupId: groupId }, // provide a locator object to join a group call or a teams meeting interop call
-    displayName, // string
-    userId, // Object { communicationUserId: string }
-    token // string
->>>>>>> b1e56be2
   },
   containerElement, // container element
   props // Optional, Object contains all optional props for composite, check composite page for more details
 );
 ```
 
-<<<<<<< HEAD
 _Check [Call Composite Basic Example](./?path=/docs/composites-call-basicexample--basic-example) for details on what additional properties you can apply to the call composite_
-=======
-```tsx
-const callWithChatAdapter = await callWithChatComposite.loadCallWithChatComposite(
-  //The for composite which allows you control composite externally,
-  // This function will be exposed to window.callWithChatComposite once you import composite bundle
-  {
-    userId, // Object { communicationUserId: string }
-    token, // string
-    displayName, // string
-    endpoint: endpoint,
-    locator: { callLocator: { groupId: groupId }, chatThreadId: threadId } // UI callWithChat-specific locator
-  },
-  elementToRender, // container element
-  props // Optional, Object contains all optional props for composite, check composite page for more details
-);
-```
-
-Check [Chat Composite Basic Example](./?path=/docs/composites-chat-basicexample--basic-example), [Call Composite Basic Example](./?path=/docs/composites-call-basicexample--basic-example), and [CallWithChat Composite Basic Example](./?path=/docs/composites-call-with-chat-basicexample--basic-example) to see optional props of composites
->>>>>>> b1e56be2
 
 ## Examples
 
