// Copyright (c) Microsoft Corporation.
// Licensed under the MIT license.

<<<<<<< HEAD
import React, { useEffect } from 'react';
import { text } from '@storybook/addon-knobs';
import { getDocs } from './GroupChatCompositeDocs';
import { ChatConfig, GroupChat as GroupChatComposite } from 'react-composites';
import { AzureCommunicationUserCredential } from '@azure/communication-common';
import { CommunicationIdentityClient } from '@azure/communication-identity';
=======
import { CommunicationIdentityClient } from '@azure/communication-administration';
>>>>>>> 639dbdda
import { ChatClient } from '@azure/communication-chat';
import { AzureCommunicationUserCredential } from '@azure/communication-common';
import { text } from '@storybook/addon-knobs';
import { Meta } from '@storybook/react/types-6-0';
import React, { useState, useEffect } from 'react';
import { ChatConfig, GroupChat as GroupChatComposite } from 'react-composites';
import {
  CompositeConnectionParamsErrMessage,
  COMPOSITE_STRING_CONNECTIONSTRING,
  COMPOSITE_STRING_REQUIREDCONNECTIONSTRING
} from '../CompositeStringUtils';
import { COMPOSITE_EXPERIENCE_CONTAINER_STYLE, COMPOSITE_FOLDER_PREFIX } from '../constants';
import { getDocs } from './GroupChatCompositeDocs';

export default {
  title: `${COMPOSITE_FOLDER_PREFIX}/Group Chat`,
  component: GroupChatComposite,
  parameters: {
    useMaxHeightParent: true,
    useMaxWidthParent: true,
    docs: {
      page: () => getDocs()
    }
  }
} as Meta;

const messageArray = [
  'Hello ACS!',
  'Congratulations! You can see this message because you successfully passed in a connection string!',
  'In production environment, it is recommended to issue tokens in server side.',
  'You can also issue a token by creating your own server and input them in required tab below.',
  'Have fun!'
];

const createUser = async (resourceConnectionString: string): Promise<{ userId: string; token: string }> => {
  if (!resourceConnectionString) {
    throw new Error('No ACS connection string provided');
  }

  const tokenClient = new CommunicationIdentityClient(resourceConnectionString);
  const user = await tokenClient.createUser();
  const token = await tokenClient.issueToken(user, ['chat']);
  return { userId: token.user.communicationUserId, token: token.token };
};

const createChatClient = (token: string, envUrl: string): ChatClient => {
  const userAccessTokenCredential = new AzureCommunicationUserCredential(token);
  return new ChatClient(envUrl, userAccessTokenCredential);
};

const createMessageBot = async (token: string, envUrl: string, threadId: string, userId: string): Promise<void> => {
  const userAccessTokenCredential = new AzureCommunicationUserCredential(token);
  const chatClient = new ChatClient(envUrl, userAccessTokenCredential);
  const threadClient = await chatClient.getChatThreadClient(threadId);

  let index = 0;

  console.log(
    'Bot Configuration: ' +
      JSON.stringify(
        {
          userId,
          token,
          endpointUrl: envUrl,
          displayName: 'TestBot',
          threadId: threadId
        },
        null,
        2
      )
  );

  setInterval(() => {
    if (index < messageArray.length) {
      const sendMessageRequest = {
        content: messageArray[index++],
        senderDisplayName: 'TestBot'
      };
      threadClient.sendMessage(sendMessageRequest);
    }
  }, 5000);
};

const createChatConfig = async (resourceConnectionString: string): Promise<ChatConfig> => {
  const user = await createUser(resourceConnectionString);
  const bot = await createUser(resourceConnectionString);

  const endpointUrl = new URL(resourceConnectionString.replace('endpoint=', '').split(';')[0]).toString();
  const userAccessTokenCredential = new AzureCommunicationUserCredential(user.token);
  const chatClient = new ChatClient(endpointUrl, userAccessTokenCredential);

  const threadId =
    (
      await chatClient.createChatThread({
        participants: [{ user: { communicationUserId: user.userId } }, { user: { communicationUserId: bot.userId } }],
        topic: 'DemoThread'
      })
    ).chatThread?.id ?? '';
  console.log(`threadId: ${threadId}`);

  createMessageBot(bot.token, endpointUrl, threadId, bot.userId);

  return {
    token: user.token,
    endpointUrl: endpointUrl.toString(),
    displayName: 'User1',
    threadId
  };
};

// This must be the only named export from this module, and must be named to match the storybook path suffix.
// This ensures that storybook hoists the story instead of creating a folder with a single entry.
export const GroupChat: () => JSX.Element = () => {
  const [chatConfig, setChatConfig] = useState<ChatConfig>();

  const connectionString = text(COMPOSITE_STRING_CONNECTIONSTRING, '', 'Server Simulator');

  const { userId, token, endpointUrl, displayName, threadId } = {
    userId: text('User Id', '', 'Required'),
    token: text('ACS Token', '', 'Required'),
    endpointUrl: text('Endpoint Url', '', 'Required'),
    displayName: text('Display Name', '', 'Required'),
    threadId: text('Thread Id', '', 'Required')
  };

  useEffect(() => {
    if (userId || token || endpointUrl || displayName || threadId) {
      const customizedConfig = { userId, token, endpointUrl, displayName, threadId };
      try {
        createChatClient(token, endpointUrl);
        setChatConfig(customizedConfig);
      } catch {
        setChatConfig(undefined);
      }
    } else {
      const fetchToken = async (): Promise<void> => {
        if (connectionString) {
          setChatConfig(await createChatConfig(connectionString));
        }
      };
      fetchToken();
    }
  }, [connectionString, userId, token, endpointUrl, displayName, threadId]);

  const emptyConfigTips = COMPOSITE_STRING_REQUIREDCONNECTIONSTRING.replace('{0}', 'Group Chat');
  let emptyConfigParametersTips = '';

  if (!userId && !token && !displayName && !endpointUrl && !threadId) {
    emptyConfigParametersTips = 'Or you can fill out the required params to do so.';
  }

  return (
    <div style={COMPOSITE_EXPERIENCE_CONTAINER_STYLE}>
      {chatConfig && <GroupChatComposite {...chatConfig} />}
      {!chatConfig && CompositeConnectionParamsErrMessage([emptyConfigTips, emptyConfigParametersTips])}
    </div>
  );
};<|MERGE_RESOLUTION|>--- conflicted
+++ resolved
@@ -1,16 +1,7 @@
 // Copyright (c) Microsoft Corporation.
 // Licensed under the MIT license.
 
-<<<<<<< HEAD
-import React, { useEffect } from 'react';
-import { text } from '@storybook/addon-knobs';
-import { getDocs } from './GroupChatCompositeDocs';
-import { ChatConfig, GroupChat as GroupChatComposite } from 'react-composites';
-import { AzureCommunicationUserCredential } from '@azure/communication-common';
 import { CommunicationIdentityClient } from '@azure/communication-identity';
-=======
-import { CommunicationIdentityClient } from '@azure/communication-administration';
->>>>>>> 639dbdda
 import { ChatClient } from '@azure/communication-chat';
 import { AzureCommunicationUserCredential } from '@azure/communication-common';
 import { text } from '@storybook/addon-knobs';
