// Copyright (c) Microsoft Corporation.
// Licensed under the MIT license.

import { ChatClient } from '@azure/communication-chat';
import { AzureCommunicationTokenCredential, CommunicationUserIdentifier } from '@azure/communication-common';
import { CommunicationIdentityClient } from '@azure/communication-identity';
import { text } from '@storybook/addon-knobs';
import { Meta } from '@storybook/react/types-6-0';
import React, { useState, useEffect } from 'react';
import { GroupChatAdapter, ChatConfig, ChatComposite, createAzureCommunicationChatAdapter } from 'react-composites';

import {
  CompositeConnectionParamsErrMessage,
  COMPOSITE_STRING_CONNECTIONSTRING,
  COMPOSITE_STRING_REQUIREDCONNECTIONSTRING
} from '../CompositeStringUtils';
import { COMPOSITE_EXPERIENCE_CONTAINER_STYLE, COMPOSITE_FOLDER_PREFIX } from '../constants';
import { getDocs } from './GroupChatCompositeDocs';

export default {
  title: `${COMPOSITE_FOLDER_PREFIX}/Group Chat`,
  component: ChatComposite,
  parameters: {
    useMaxHeightParent: true,
    useMaxWidthParent: true,
    docs: {
      page: () => getDocs()
    }
  }
} as Meta;

const messageArray = [
  'Hello ACS!',
  'Congratulations! You can see this message because you successfully passed in a connection string!',
  'In production environment, it is recommended to issue tokens in server side.',
  'You can also issue a token by creating your own server and input them in required tab below.',
  'Have fun!'
];

const createUser = async (
  resourceConnectionString: string
): Promise<{ user: CommunicationUserIdentifier; token: string }> => {
  if (!resourceConnectionString) {
    throw new Error('No ACS connection string provided');
  }

  const tokenClient = new CommunicationIdentityClient(resourceConnectionString);
<<<<<<< HEAD
  const user = await tokenClient.createUser();
  const token = await tokenClient.getToken(user, ['chat']);
  return { user: user, token: token.token };
=======
  const userToken = await tokenClient.createUserAndToken(['chat']);
  return { userId: userToken.user.communicationUserId, token: userToken.token };
>>>>>>> e2589379
};

const createChatClient = (token: string, envUrl: string): ChatClient => {
  return new ChatClient(envUrl, new AzureCommunicationTokenCredential(token));
};

const createMessageBot = async (
  token: string,
  envUrl: string,
  threadId: string,
  user: CommunicationUserIdentifier
): Promise<void> => {
  const chatClient = new ChatClient(envUrl, new AzureCommunicationTokenCredential(token));
  const threadClient = await chatClient.getChatThreadClient(threadId);

  let index = 0;

  console.log(
    'Bot Configuration: ' +
      JSON.stringify(
        {
          user,
          token,
          endpointUrl: envUrl,
          displayName: 'TestBot',
          threadId: threadId
        },
        null,
        2
      )
  );

  setInterval(() => {
    if (index < messageArray.length) {
      const sendMessageRequest = {
        content: messageArray[index++],
        senderDisplayName: 'TestBot'
      };
      threadClient.sendMessage(sendMessageRequest);
    }
  }, 5000);
};

const createChatConfig = async (resourceConnectionString: string): Promise<ChatConfig> => {
  const user = await createUser(resourceConnectionString);
  const bot = await createUser(resourceConnectionString);

  const endpointUrl = new URL(resourceConnectionString.replace('endpoint=', '').split(';')[0]).toString();
  const chatClient = new ChatClient(endpointUrl, new AzureCommunicationTokenCredential(user.token));

  const threadId = (await chatClient.createChatThread({ topic: 'DemoThread' })).chatThread?.id ?? '';
  await chatClient.getChatThreadClient(threadId).addParticipants({
    participants: [{ id: user.user }, { id: bot.user }]
  });
  console.log(`threadId: ${threadId}`);

  createMessageBot(bot.token, endpointUrl, threadId, bot.user);

  return {
    token: user.token,
    endpointUrl: endpointUrl.toString(),
    displayName: 'User1',
    threadId
  };
};

// This must be the only named export from this module, and must be named to match the storybook path suffix.
// This ensures that storybook hoists the story instead of creating a folder with a single entry.
export const GroupChat: () => JSX.Element = () => {
  const [chatConfig, setChatConfig] = useState<ChatConfig>();
  const [adapter, setAdapter] = useState<GroupChatAdapter>();

  const connectionString = text(COMPOSITE_STRING_CONNECTIONSTRING, '', 'Server Simulator');

  const { userId, token, endpointUrl, displayName, threadId } = {
    userId: text('User Id', '', 'Required'),
    token: text('ACS Token', '', 'Required'),
    endpointUrl: text('Endpoint Url', '', 'Required'),
    displayName: text('Display Name', '', 'Required'),
    threadId: text('Thread Id', '', 'Required')
  };

  useEffect(() => {
    if (userId || token || endpointUrl || displayName || threadId) {
      const customizedConfig = { userId, token, endpointUrl, displayName, threadId };
      try {
        createChatClient(token, endpointUrl);
        setChatConfig(customizedConfig);
      } catch {
        setChatConfig(undefined);
      }
    } else {
      const fetchToken = async (): Promise<void> => {
        if (connectionString) {
          setChatConfig(await createChatConfig(connectionString));
        }
      };
      fetchToken();
    }
  }, [connectionString, userId, token, endpointUrl, displayName, threadId]);

  useEffect(() => {
    if (chatConfig) {
      const createAdapter = async (): Promise<void> => {
        setAdapter(
          await createAzureCommunicationChatAdapter(
            chatConfig.token,
            chatConfig.endpointUrl,
            chatConfig.threadId,
            chatConfig.displayName
          )
        );
      };
      createAdapter();
    }
  }, [chatConfig]);

  const emptyConfigTips = COMPOSITE_STRING_REQUIREDCONNECTIONSTRING.replace('{0}', 'Group Chat');
  let emptyConfigParametersTips = '';

  if (!userId && !token && !displayName && !endpointUrl && !threadId) {
    emptyConfigParametersTips = 'Or you can fill out the required params to do so.';
  }

  return (
    <div style={COMPOSITE_EXPERIENCE_CONTAINER_STYLE}>
      {adapter && <ChatComposite adapter={adapter} />}
      {!adapter && CompositeConnectionParamsErrMessage([emptyConfigTips, emptyConfigParametersTips])}
    </div>
  );
};<|MERGE_RESOLUTION|>--- conflicted
+++ resolved
@@ -45,14 +45,8 @@
   }
 
   const tokenClient = new CommunicationIdentityClient(resourceConnectionString);
-<<<<<<< HEAD
-  const user = await tokenClient.createUser();
-  const token = await tokenClient.getToken(user, ['chat']);
-  return { user: user, token: token.token };
-=======
   const userToken = await tokenClient.createUserAndToken(['chat']);
-  return { userId: userToken.user.communicationUserId, token: userToken.token };
->>>>>>> e2589379
+  return { user: userToken.user, token: userToken.token };
 };
 
 const createChatClient = (token: string, envUrl: string): ChatClient => {
