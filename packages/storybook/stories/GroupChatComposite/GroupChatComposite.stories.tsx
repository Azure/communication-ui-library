// © Microsoft Corporation. All rights reserved.

import React, { useEffect } from 'react';
import { text } from '@storybook/addon-knobs';
import { getDocs } from './GroupChatCompositeDocs';
<<<<<<< HEAD
import { ChatConfig, GroupChat as GroupChatComposite } from '@azure/communication-ui';
=======
import { ChatConfig, GroupChat } from 'react-composites';
>>>>>>> ff9617d9
import { AzureCommunicationUserCredential } from '@azure/communication-common';
import { CommunicationIdentityClient } from '@azure/communication-administration';
import { ChatClient } from '@azure/communication-chat';
import { useState } from 'react';
import { COMPOSITE_FOLDER_PREFIX } from '../constants';
import {
  CompositeConnectionParamsErrMessage,
  COMPOSITE_STRING_CONNECTIONSTRING,
  COMPOSITE_STRING_REQUIREDCONNECTIONSTRING
} from '../CompositeStringUtils';
import { Meta } from '@storybook/react/types-6-0';

export default {
  title: `${COMPOSITE_FOLDER_PREFIX}/Group Chat`,
  component: GroupChatComposite,
  parameters: {
    useMaxHeightParent: true,
    useMaxWidthParent: true,
    docs: {
      page: () => getDocs()
    }
  }
} as Meta;

const messageArray = [
  'Hello ACS!',
  'Congratulations! You can see this message because you successfully passed in a connection string!',
  'In production environment, it is recommended to issue tokens in server side.',
  'You can also issue a token by creating your own server and input them in required tab below.',
  'Have fun!'
];

const createUser = async (resourceConnectionString: string): Promise<{ userId: string; token: string }> => {
  if (!resourceConnectionString) {
    throw new Error('No ACS connection string provided');
  }

  const tokenClient = new CommunicationIdentityClient(resourceConnectionString);
  const user = await tokenClient.createUser();
  const token = await tokenClient.issueToken(user, ['chat']);
  return { userId: token.user.communicationUserId, token: token.token };
};

const createChatClient = (token: string, envUrl: string): ChatClient => {
  const userAccessTokenCredential = new AzureCommunicationUserCredential(token);
  return new ChatClient(envUrl, userAccessTokenCredential);
};

const createMessageBot = async (token: string, envUrl: string, threadId: string, userId: string): Promise<void> => {
  const userAccessTokenCredential = new AzureCommunicationUserCredential(token);
  const chatClient = new ChatClient(envUrl, userAccessTokenCredential);
  const threadClient = await chatClient.getChatThreadClient(threadId);

  let index = 0;

  console.log(
    'Bot Configuration: ' +
      JSON.stringify(
        {
          userId,
          token,
          endpointUrl: envUrl,
          displayName: 'TestBot',
          threadId: threadId
        },
        null,
        2
      )
  );

  setInterval(() => {
    if (index < messageArray.length) {
      const sendMessageRequest = {
        content: messageArray[index++],
        senderDisplayName: 'TestBot'
      };
      threadClient.sendMessage(sendMessageRequest);
    }
  }, 5000);
};

const createChatConfig = async (resourceConnectionString: string): Promise<ChatConfig> => {
  const user = await createUser(resourceConnectionString);
  const bot = await createUser(resourceConnectionString);

  const endpointUrl = new URL(resourceConnectionString.replace('endpoint=', '').split(';')[0]).toString();
  const userAccessTokenCredential = new AzureCommunicationUserCredential(user.token);
  const chatClient = new ChatClient(endpointUrl, userAccessTokenCredential);

  const threadId =
    (
      await chatClient.createChatThread({
        participants: [{ user: { communicationUserId: user.userId } }, { user: { communicationUserId: bot.userId } }],
        topic: 'DemoThread'
      })
    ).chatThread?.id ?? '';
  console.log(`threadId: ${threadId}`);

  createMessageBot(bot.token, endpointUrl, threadId, bot.userId);

  return {
    token: user.token,
    endpointUrl: endpointUrl.toString(),
    displayName: 'User1',
    threadId
  };
};

// This must be the only named export from this module, and must be named to match the storybook path suffix.
// This ensures that storybook hoists the story instead of creating a folder with a single entry.
export const GroupChat: () => JSX.Element = () => {
  const [chatConfig, setChatConfig] = useState<ChatConfig>();

  const connectionString = text(COMPOSITE_STRING_CONNECTIONSTRING, '', 'Server Simulator');

  const { userId, token, endpointUrl, displayName, threadId } = {
    userId: text('User Id', '', 'Required'),
    token: text('ACS Token', '', 'Required'),
    endpointUrl: text('Endpoint Url', '', 'Required'),
    displayName: text('Display Name', '', 'Required'),
    threadId: text('Thread Id', '', 'Required')
  };

  useEffect(() => {
    if (userId || token || endpointUrl || displayName || threadId) {
      const customizedConfig = { userId, token, endpointUrl, displayName, threadId };
      try {
        createChatClient(token, endpointUrl);
        setChatConfig(customizedConfig);
      } catch {
        setChatConfig(undefined);
      }
    } else {
      const fetchToken = async (): Promise<void> => {
        if (connectionString) {
          setChatConfig(await createChatConfig(connectionString));
        }
      };
      fetchToken();
    }
  }, [connectionString, userId, token, endpointUrl, displayName, threadId]);

  const emptyConfigTips = COMPOSITE_STRING_REQUIREDCONNECTIONSTRING.replace('{0}', 'Group Chat');
  let emptyConfigParametersTips = '';

  if (!userId && !token && !displayName && !endpointUrl && !threadId) {
    emptyConfigParametersTips = 'Or you can fill out the required params to do so.';
  }

  return (
    <div
      style={{
        width: '100%',
        height: '100%',
        maxWidth: '50rem',
        maxHeight: '30rem',
        margin: '20px auto',
        border: '1px solid',
        padding: '0 10px'
      }}
    >
      {chatConfig && <GroupChatComposite {...chatConfig} />}
      {!chatConfig && CompositeConnectionParamsErrMessage([emptyConfigTips, emptyConfigParametersTips])}
    </div>
  );
};<|MERGE_RESOLUTION|>--- conflicted
+++ resolved
@@ -3,11 +3,7 @@
 import React, { useEffect } from 'react';
 import { text } from '@storybook/addon-knobs';
 import { getDocs } from './GroupChatCompositeDocs';
-<<<<<<< HEAD
-import { ChatConfig, GroupChat as GroupChatComposite } from '@azure/communication-ui';
-=======
-import { ChatConfig, GroupChat } from 'react-composites';
->>>>>>> ff9617d9
+import { ChatConfig, GroupChat as GroupChatComposite } from 'react-components';
 import { AzureCommunicationUserCredential } from '@azure/communication-common';
 import { CommunicationIdentityClient } from '@azure/communication-administration';
 import { ChatClient } from '@azure/communication-chat';
