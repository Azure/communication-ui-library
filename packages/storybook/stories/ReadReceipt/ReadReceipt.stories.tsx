--- conflicted
+++ resolved
@@ -1,11 +1,7 @@
 // © Microsoft Corporation. All rights reserved.
 
 import React from 'react';
-<<<<<<< HEAD
-import { MessageStatus, ReadReceipt as ReadRecieptComponent } from '@azure/communication-ui';
-=======
-import { MessageStatus, ReadReceipt } from 'react-components';
->>>>>>> ff9617d9
+import { MessageStatus, ReadReceipt as ReadRecieptComponent } from 'react-components';
 import { select, text } from '@storybook/addon-knobs';
 import { getDocs } from './ReadReceiptDocs';
 import { COMPONENT_FOLDER_PREFIX } from '../constants';
