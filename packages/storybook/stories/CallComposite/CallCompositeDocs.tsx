--- conflicted
+++ resolved
@@ -5,11 +5,8 @@
 import { MessageBar, Stack, Text } from '@fluentui/react';
 import { Description, Heading, Props, Source, Title } from '@storybook/addon-docs';
 import React from 'react';
-<<<<<<< HEAD
 import { SingleLineBetaBanner } from '../BetaBanners/SingleLineBetaBanner';
-=======
 import { overviewPageImagesStackStyle } from '../constants';
->>>>>>> c429c211
 // also exported from '@storybook/react' if you can deal with breaking changes in 6.1
 
 const containerText = require('!!raw-loader!./snippets/Container.snippet.tsx').default;
