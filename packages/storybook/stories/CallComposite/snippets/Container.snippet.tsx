--- conflicted
+++ resolved
@@ -27,7 +27,6 @@
     })();
   }, [props]);
 
-<<<<<<< HEAD
   // FIXME: There is still a small chance of adapter leak:
   // - props change triggers the `useEffect` block that queues async adapter creation
   // - Component unmounts, the following `useEffect` clean up runs but finds an undefined adapter
@@ -48,8 +47,5 @@
     };
   }, [adapter]);
 
-  return <>{adapter && <CallComposite adapter={adapter} />}</>;
-=======
   return <>{adapter && <CallComposite adapter={adapter} fluentTheme={props.fluentTheme} />}</>;
->>>>>>> 28bfe0b4
 };