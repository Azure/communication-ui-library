// Copyright (c) Microsoft Corporation.
// Licensed under the MIT license.

// also exported from '@storybook/react' if you can deal with breaking changes in 6.1
<<<<<<< HEAD
import { Meta } from '@storybook/react/types-6-0';
import { text } from '@storybook/addon-knobs';
import { CommunicationIdentityClient, CommunicationUserToken } from '@azure/communication-identity';
import { getDocs } from './OneToOneCallCompositeDocs';
=======
import { CommunicationIdentityClient, CommunicationUserToken } from '@azure/communication-administration';
import { text } from '@storybook/addon-knobs';
import { Meta } from '@storybook/react/types-6-0';
import React, { useEffect, useState } from 'react';
>>>>>>> 639dbdda
import { OneToOneCall as OneToOneCallComposite } from 'react-composites';
import {
  CompositeConnectionParamsErrMessage,
  COMPOSITE_STRING_CONNECTIONSTRING,
  COMPOSITE_STRING_REQUIREDCONNECTIONSTRING
} from '../CompositeStringUtils';
import { COMPOSITE_EXPERIENCE_CONTAINER_STYLE, COMPOSITE_FOLDER_PREFIX } from '../constants';
import { getDocs } from './OneToOneCallCompositeDocs';

export default {
  title: `${COMPOSITE_FOLDER_PREFIX}/One To One Call`,
  component: OneToOneCallComposite,
  parameters: {
    docs: {
      page: () => getDocs()
    }
  }
} as Meta;

const createUserToken = async (connectionString: string): Promise<CommunicationUserToken> => {
  if (!connectionString) {
    throw new Error('No ACS connection string provided');
  }

  const tokenClient = new CommunicationIdentityClient(connectionString);
  const user = await tokenClient.createUser();
  const token = await tokenClient.issueToken(user, ['voip']);

  console.log('User: ', user);
  console.log('Token: ', token);

  return token;
};

const firstNames = ['Albus', 'Harry', 'Hermione', 'Ron', 'Dobby', 'Luna', 'Argus'],
  secondNames = ['Dumbledore', 'Potter', 'Granger', 'Voldemort', 'Elf', 'Lovegood', 'Filch'],
  randomInt = (min: number, max: number): number => Math.floor(Math.random() * (max - min + 1) + min),
  randomName = (nameArray: string[]): string => `${nameArray[randomInt(0, nameArray.length - 1)]}`,
  randomCallerName = (): string => `${randomName(firstNames)} ${randomName(secondNames)}`;

const OneToOneCallCompositeInstance: (token: string, calleeId?: string) => JSX.Element = (
  token: string,
  calleeId?: string
) => {
  const requiredInformationObtained = token;

  return (
    <div style={COMPOSITE_EXPERIENCE_CONTAINER_STYLE}>
      {requiredInformationObtained && (
        <OneToOneCallComposite displayName={randomCallerName()} calleeId={calleeId} token={token} />
      )}
      {!requiredInformationObtained &&
        CompositeConnectionParamsErrMessage([
          COMPOSITE_STRING_REQUIREDCONNECTIONSTRING.replace('{0}', 'One To One Call')
        ])}
    </div>
  );
};

// This must be the only named export from this module, and must be named to match the storybook path suffix.
// This ensures that storybook hoists the story instead of creating a folder with a single entry.
export const OneToOneCall: () => JSX.Element = () => {
  const [token, setToken] = useState<string>('');
  const [userId, setUserId] = useState<string>('');

  const connectionString = text(COMPOSITE_STRING_CONNECTIONSTRING, '');

  useEffect(() => {
    (async () => {
      try {
        if (connectionString) {
          const userTokenResponse = await createUserToken(connectionString);
          setToken(userTokenResponse.token);
          setUserId(userTokenResponse.user.communicationUserId);
        }
      } catch (e) {
        console.error(e);
      }
    })();
  }, [connectionString]);

  return OneToOneCallCompositeInstance(token, userId);
};<|MERGE_RESOLUTION|>--- conflicted
+++ resolved
@@ -2,17 +2,10 @@
 // Licensed under the MIT license.
 
 // also exported from '@storybook/react' if you can deal with breaking changes in 6.1
-<<<<<<< HEAD
-import { Meta } from '@storybook/react/types-6-0';
-import { text } from '@storybook/addon-knobs';
 import { CommunicationIdentityClient, CommunicationUserToken } from '@azure/communication-identity';
-import { getDocs } from './OneToOneCallCompositeDocs';
-=======
-import { CommunicationIdentityClient, CommunicationUserToken } from '@azure/communication-administration';
 import { text } from '@storybook/addon-knobs';
 import { Meta } from '@storybook/react/types-6-0';
 import React, { useEffect, useState } from 'react';
->>>>>>> 639dbdda
 import { OneToOneCall as OneToOneCallComposite } from 'react-composites';
 import {
   CompositeConnectionParamsErrMessage,
