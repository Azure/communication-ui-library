// © Microsoft Corporation. All rights reserved.

import React, { useEffect, useState } from 'react';
// also exported from '@storybook/react' if you can deal with breaking changes in 6.1
import { Meta } from '@storybook/react/types-6-0';
import { text } from '@storybook/addon-knobs';
import { CommunicationIdentityClient, CommunicationUserToken } from '@azure/communication-administration';
import { getDocs } from './OneToOneCallCompositeDocs';
<<<<<<< HEAD
import { OneToOneCall as OneToOneCallComposite } from '@azure/communication-ui';
=======
import { OneToOneCall } from 'react-composites';
>>>>>>> ff9617d9
import { COMPOSITE_FOLDER_PREFIX } from '../constants';
import {
  CompositeConnectionParamsErrMessage,
  COMPOSITE_STRING_CONNECTIONSTRING,
  COMPOSITE_STRING_REQUIREDCONNECTIONSTRING
} from '../CompositeStringUtils';

export default {
  title: `${COMPOSITE_FOLDER_PREFIX}/One To One Call`,
  component: OneToOneCallComposite,
  parameters: {
    docs: {
      page: () => getDocs()
    }
  }
} as Meta;

const experienceContainerStyle = {
  width: '90vw',
  height: '90vh'
};

const createUserToken = async (connectionString: string): Promise<CommunicationUserToken> => {
  if (!connectionString) {
    throw new Error('No ACS connection string provided');
  }

  const tokenClient = new CommunicationIdentityClient(connectionString);
  const user = await tokenClient.createUser();
  const token = await tokenClient.issueToken(user, ['voip']);

  console.log('User: ', user);
  console.log('Token: ', token);

  return token;
};

const firstNames = ['Albus', 'Harry', 'Hermione', 'Ron', 'Dobby', 'Luna', 'Argus'],
  secondNames = ['Dumbledore', 'Potter', 'Granger', 'Voldemort', 'Elf', 'Lovegood', 'Filch'],
  randomInt = (min: number, max: number): number => Math.floor(Math.random() * (max - min + 1) + min),
  randomName = (nameArray: string[]): string => `${nameArray[randomInt(0, nameArray.length - 1)]}`,
  randomCallerName = (): string => `${randomName(firstNames)} ${randomName(secondNames)}`;

const OneToOneCallCompositeInstance: (token: string, calleeId?: string) => JSX.Element = (
  token: string,
  calleeId?: string
) => {
  const requiredInformationObtained = token;

  return (
    <div style={experienceContainerStyle}>
      {requiredInformationObtained && (
        <OneToOneCallComposite displayName={randomCallerName()} calleeId={calleeId} token={token} />
      )}
      {!requiredInformationObtained &&
        CompositeConnectionParamsErrMessage([
          COMPOSITE_STRING_REQUIREDCONNECTIONSTRING.replace('{0}', 'One To One Call')
        ])}
    </div>
  );
};

// This must be the only named export from this module, and must be named to match the storybook path suffix.
// This ensures that storybook hoists the story instead of creating a folder with a single entry.
export const OneToOneCall: () => JSX.Element = () => {
  const [token, setToken] = useState<string>('');
  const [userId, setUserId] = useState<string>('');

  const connectionString = text(COMPOSITE_STRING_CONNECTIONSTRING, '');

  useEffect(() => {
    (async () => {
      try {
        if (connectionString) {
          const userTokenResponse = await createUserToken(connectionString);
          setToken(userTokenResponse.token);
          setUserId(userTokenResponse.user.communicationUserId);
        }
      } catch (e) {
        console.error(e);
      }
    })();
  }, [connectionString]);

  return OneToOneCallCompositeInstance(token, userId);
};<|MERGE_RESOLUTION|>--- conflicted
+++ resolved
@@ -6,11 +6,7 @@
 import { text } from '@storybook/addon-knobs';
 import { CommunicationIdentityClient, CommunicationUserToken } from '@azure/communication-administration';
 import { getDocs } from './OneToOneCallCompositeDocs';
-<<<<<<< HEAD
-import { OneToOneCall as OneToOneCallComposite } from '@azure/communication-ui';
-=======
-import { OneToOneCall } from 'react-composites';
->>>>>>> ff9617d9
+import { OneToOneCall as OneToOneCallComposite } from 'react-components';
 import { COMPOSITE_FOLDER_PREFIX } from '../constants';
 import {
   CompositeConnectionParamsErrMessage,
