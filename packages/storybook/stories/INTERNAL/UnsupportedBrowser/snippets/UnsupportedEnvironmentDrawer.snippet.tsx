--- conflicted
+++ resolved
@@ -14,47 +14,31 @@
 import { MobilePreviewContainer } from '../../../MobileContainer';
 
 export const UnsupportedEnvironmentDrawers: () => JSX.Element = () => {
-<<<<<<< HEAD
-  const locale = useLocale().strings.UnsupportedBrowser;
-  const [isDrawerShowing, setIsDrawerShowing] = useState(true);
-  const onLightDismissTriggered = (): void => setIsDrawerShowing(false);
-=======
   const unsupportedBrowserStrings = useLocale().strings.UnsupportedBrowser;
   const unsupportedBrowserVersionStrings = useLocale().strings.UnsupportedBrowserVersion;
+  const unsupportedOperatingSystemStrings = useLocale().strings.UnsupportedOperatingSystem;
   const [unsupportedBrowserShowing, setUnsupportedBrowserShowing] = useState(true);
   const [unsupportedBrowserVersionShowing, setUnsupportedBrowserVersionShowing] = useState(true);
+  const [unsupportedOperatingSystemShowing, setUnsupportedOperatingSystemShowing] = useState(true);
   const onLightDismissTriggeredUnsupportedBrowser = (): void => setUnsupportedBrowserShowing(false);
   const onLightDismissTriggeredUnsupportedBrowserVersion = (): void => setUnsupportedBrowserVersionShowing(false);
->>>>>>> 5855626b
+  const onLightDismissTriggeredUnsupportedOperatingSystem = (): void => setUnsupportedBrowserVersionShowing(false);
   return (
     <Stack horizontal wrap>
       <MobilePreviewContainer>
-<<<<<<< HEAD
-        {!isDrawerShowing && (
-=======
         {!unsupportedBrowserShowing && (
->>>>>>> 5855626b
           <Stack
             styles={{ root: { cursor: 'pointer' } }}
             verticalFill
             verticalAlign="center"
             horizontalAlign="center"
-<<<<<<< HEAD
-            onClick={() => setIsDrawerShowing(true)}
-=======
             onClick={() => setUnsupportedBrowserShowing(true)}
->>>>>>> 5855626b
           >
             Click to show drawer
           </Stack>
         )}
-<<<<<<< HEAD
-        {isDrawerShowing && (
-          <_DrawerSurface onLightDismiss={onLightDismissTriggered}>
-=======
         {unsupportedBrowserShowing && (
           <_DrawerSurface onLightDismiss={onLightDismissTriggeredUnsupportedBrowser}>
->>>>>>> 5855626b
             <UnsupportedBrowser
               onTroubleshootingClick={() => alert('clicked trouble shooting link')}
               strings={unsupportedBrowserStrings}
@@ -63,32 +47,19 @@
         )}
       </MobilePreviewContainer>
       <MobilePreviewContainer>
-<<<<<<< HEAD
-        {!isDrawerShowing && (
-=======
         {!unsupportedBrowserVersionShowing && (
->>>>>>> 5855626b
           <Stack
             styles={{ root: { cursor: 'pointer' } }}
             verticalFill
             verticalAlign="center"
             horizontalAlign="center"
-<<<<<<< HEAD
-            onClick={() => setIsDrawerShowing(true)}
-=======
             onClick={() => setUnsupportedBrowserVersionShowing(true)}
->>>>>>> 5855626b
           >
             Click to show drawer
           </Stack>
         )}
-<<<<<<< HEAD
-        {isDrawerShowing && (
-          <_DrawerSurface onLightDismiss={onLightDismissTriggered}>
-=======
         {unsupportedBrowserVersionShowing && (
           <_DrawerSurface onLightDismiss={onLightDismissTriggeredUnsupportedBrowserVersion}>
->>>>>>> 5855626b
             <UnsupportedBrowserVersion
               onTroubleshootingClick={() => alert('clicked compatibility link')}
               strings={unsupportedBrowserVersionStrings}
@@ -97,22 +68,22 @@
         )}
       </MobilePreviewContainer>
       <MobilePreviewContainer>
-        {!isDrawerShowing && (
+        {!unsupportedOperatingSystemShowing && (
           <Stack
             styles={{ root: { cursor: 'pointer' } }}
             verticalFill
             verticalAlign="center"
             horizontalAlign="center"
-            onClick={() => setIsDrawerShowing(true)}
+            onClick={() => setUnsupportedOperatingSystemShowing(true)}
           >
             Click to show drawer
           </Stack>
         )}
-        {isDrawerShowing && (
-          <_DrawerSurface onLightDismiss={onLightDismissTriggered}>
+        {unsupportedOperatingSystemShowing && (
+          <_DrawerSurface onLightDismiss={onLightDismissTriggeredUnsupportedOperatingSystem}>
             <UnsupportedOperatingSystem
               onTroubleshootingClick={() => alert('clicked compatibility link')}
-              strings={locale}
+              strings={unsupportedOperatingSystemStrings}
             />
           </_DrawerSurface>
         )}
