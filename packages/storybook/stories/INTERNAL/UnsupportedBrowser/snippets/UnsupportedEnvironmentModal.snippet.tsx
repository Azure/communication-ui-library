// Copyright (c) Microsoft Corporation.
// Licensed under the MIT license.

import { Modal, PrimaryButton, Stack } from '@fluentui/react';
import { UnsupportedBrowser, UnsupportedBrowserVersion, UnsupportedOperatingSystem } from '@internal/react-components';
import React, { useState } from 'react';

import { useLocale } from '../../../../../react-components/src/localization';

export const UnsupportedEnvironmentModals: () => JSX.Element = () => {
<<<<<<< HEAD
  const locale = useLocale().strings.UnsupportedBrowser;
  const [modal1Open, setModal1Open] = useState<boolean>(false);
  const [modal2Open, setModal2Open] = useState<boolean>(false);
  const [modal3Open, setModal3Open] = useState<boolean>(false);
=======
  const unsupportedBrowserStrings = useLocale().strings.UnsupportedBrowser;
  const unsupportedBrowserVersionStrings = useLocale().strings.UnsupportedBrowserVersion;
  const [unsupportedBrowserModalOpen, setUnsupportedBrowserModalOpen] = useState<boolean>(false);
  const [unsupportedBrowserVersionModalOpen, setUnsupportedBrowserVersionModalOpen] = useState<boolean>(false);
>>>>>>> 5855626b
  return (
    <Stack horizontal>
      <PrimaryButton
        style={{ margin: 'auto' }}
        onClick={() => {
          setUnsupportedBrowserModalOpen(true);
        }}
      >
        Open UnsupportedBrowser Modal
      </PrimaryButton>
      <PrimaryButton
        style={{ margin: 'auto' }}
        onClick={() => {
          setUnsupportedBrowserVersionModalOpen(true);
        }}
      >
        Open UnsupportedBrowserVersion Modal
      </PrimaryButton>
<<<<<<< HEAD
      <PrimaryButton
        style={{ margin: 'auto' }}
        onClick={() => {
          setModal3Open(true);
        }}
      >
        Open UnsupportedOperatingSystem Modal
      </PrimaryButton>
      <Modal isOpen={modal1Open} onDismiss={() => setModal1Open(false)}>
=======
      <Modal isOpen={unsupportedBrowserModalOpen} onDismiss={() => setUnsupportedBrowserModalOpen(false)}>
>>>>>>> 5855626b
        <UnsupportedBrowser
          strings={unsupportedBrowserStrings}
          onTroubleshootingClick={() => {
            alert('clicked help link');
          }}
        />
      </Modal>
      <Modal isOpen={unsupportedBrowserVersionModalOpen} onDismiss={() => setUnsupportedBrowserVersionModalOpen(false)}>
        <UnsupportedBrowserVersion
          strings={unsupportedBrowserVersionStrings}
          onTroubleshootingClick={() => {
            alert('clicked help link');
          }}
        />
      </Modal>
      <Modal isOpen={modal3Open} onDismiss={() => setModal3Open(false)}>
        <UnsupportedOperatingSystem
          strings={locale}
          onTroubleshootingClick={() => {
            alert('clicked help link');
          }}
        />
      </Modal>
    </Stack>
  );
};<|MERGE_RESOLUTION|>--- conflicted
+++ resolved
@@ -8,17 +8,12 @@
 import { useLocale } from '../../../../../react-components/src/localization';
 
 export const UnsupportedEnvironmentModals: () => JSX.Element = () => {
-<<<<<<< HEAD
-  const locale = useLocale().strings.UnsupportedBrowser;
-  const [modal1Open, setModal1Open] = useState<boolean>(false);
-  const [modal2Open, setModal2Open] = useState<boolean>(false);
-  const [modal3Open, setModal3Open] = useState<boolean>(false);
-=======
   const unsupportedBrowserStrings = useLocale().strings.UnsupportedBrowser;
   const unsupportedBrowserVersionStrings = useLocale().strings.UnsupportedBrowserVersion;
+  const unsupportedBrowserOperatingSystem = useLocale().strings.UnsupportedBrowserVersion;
   const [unsupportedBrowserModalOpen, setUnsupportedBrowserModalOpen] = useState<boolean>(false);
   const [unsupportedBrowserVersionModalOpen, setUnsupportedBrowserVersionModalOpen] = useState<boolean>(false);
->>>>>>> 5855626b
+  const [unsupportedOperatingSystemModalOpen, setUnsupportedOperatingSystemModalOpen] = useState<boolean>(false);
   return (
     <Stack horizontal>
       <PrimaryButton
@@ -37,19 +32,15 @@
       >
         Open UnsupportedBrowserVersion Modal
       </PrimaryButton>
-<<<<<<< HEAD
       <PrimaryButton
         style={{ margin: 'auto' }}
         onClick={() => {
-          setModal3Open(true);
+          setUnsupportedOperatingSystemModalOpen(true);
         }}
       >
         Open UnsupportedOperatingSystem Modal
       </PrimaryButton>
-      <Modal isOpen={modal1Open} onDismiss={() => setModal1Open(false)}>
-=======
       <Modal isOpen={unsupportedBrowserModalOpen} onDismiss={() => setUnsupportedBrowserModalOpen(false)}>
->>>>>>> 5855626b
         <UnsupportedBrowser
           strings={unsupportedBrowserStrings}
           onTroubleshootingClick={() => {
@@ -65,9 +56,12 @@
           }}
         />
       </Modal>
-      <Modal isOpen={modal3Open} onDismiss={() => setModal3Open(false)}>
+      <Modal
+        isOpen={unsupportedOperatingSystemModalOpen}
+        onDismiss={() => setUnsupportedOperatingSystemModalOpen(false)}
+      >
         <UnsupportedOperatingSystem
-          strings={locale}
+          strings={unsupportedBrowserOperatingSystem}
           onTroubleshootingClick={() => {
             alert('clicked help link');
           }}
