// Copyright (c) Microsoft Corporation.
// Licensed under the MIT License.

import {
  IncomingCallNotification as IncomingCallNotificationComponent,
  IncomingCallStack
} from '@azure/communication-react';
import { Canvas, Description, Heading, Props, Title } from '@storybook/addon-docs';
import { Meta } from '@storybook/react/types-6-0';
import React from 'react';
import { SingleLineBetaBanner } from '../../BetaBanners/SingleLineBetaBanner';
import { COMPONENT_FOLDER_PREFIX } from '../../constants';
import { controlsToAdd } from '../../controlsUtils';
import { IncomingCallNotificationExample } from './snippets/IncomingCallNotification.snippet';
import { IncomingCallNotificationStylingExample } from './snippets/IncomingCallNotificationStyling.snippet';

const IncomingCallNotificationText: string =
  require('!!raw-loader!./snippets/IncomingCallNotification.snippet.tsx').default;
const IncomingCallNotificationStylingText: string =
  require('!!raw-loader!./snippets/IncomingCallNotificationStyling.snippet.tsx').default;
const getDocs: () => JSX.Element = () => {
  return (
    <>
<<<<<<< HEAD
      <Heading>IncomingCallNotification</Heading>
=======
      <Title>Incoming Call Notification Component</Title>
>>>>>>> 719e5fb0
      <SingleLineBetaBanner />
      <Description>
        This component is a representation of an incoming call. It will show the name of the caller and allow you to
        accept the call with either audio or video or reject the call. This component is used by the `IncomingCallStack`
        for each of the calls held in it's state.
      </Description>
      <Canvas mdxSource={IncomingCallNotificationText}>
        <IncomingCallNotificationExample />
      </Canvas>
      <Heading>Styling</Heading>
      <Description>
        Depending on your use of `IncomingCallNotification` and the `IncomingCallStack` you might want to customize your
        notifications appearence to match your needs. Both components includes API's to adjust the CSS on many different
        elements of the notification. Below is an example of how you can customize `IncomingCallNotification`.
      </Description>
      <Canvas mdxSource={IncomingCallNotificationStylingText}>
        <IncomingCallNotificationStylingExample />
      </Canvas>
      <Heading>Props</Heading>
      <Props of={IncomingCallNotificationComponent}></Props>
    </>
  );
};

const IncomingCallNotificationStory = (args): JSX.Element => {
  const numberOfCalls = args.maxIncomingCallsToShow;
  const incomingCalls = args.incomingCalls.slice(0, numberOfCalls);
  const onAcceptCall = (incomingCallId: string, useVideo?: boolean): void => {
    alert('Accepted, useVideo: ' + useVideo + ', incomingCallId: ' + incomingCallId);
  };
  const onRejectCall = (incomingCallId: string): void => {
    alert('Rejected, incomingCallId: ' + incomingCallId);
  };
  return (
<<<<<<< HEAD
    <IncomingCallStack
      activeIncomingCalls={incomingCalls}
      removedIncomingCalls={[]}
      onAcceptCall={onAcceptCall}
      onRejectCall={onRejectCall}
=======
    <IncomingCallNotificationComponent
      onAcceptWithAudio={function (): void {
        alert('Accept with audio');
      }}
      onAcceptWithVideo={function (): void {
        alert('Accept with video');
      }}
      onReject={function (): void {
        alert('Rejected');
      }}
      callerName="John Wick"
      acceptOptions={{
        showAcceptWithVideo: true
      }}
>>>>>>> 719e5fb0
    />
  );
};

export const IncomingCallNotification = IncomingCallNotificationStory.bind({});

export default {
  id: `${COMPONENT_FOLDER_PREFIX}-Internal-InboundCalling-IncomingCallNotification`,
  title: `${COMPONENT_FOLDER_PREFIX}/Internal/InboundCalling/IncomingCallNotification`,
  component: IncomingCallNotification,
  argTypes: {
    incomingCalls: controlsToAdd.incomingCalls,
    maxIncomingCallsToShow: controlsToAdd.maxIncomingCallsToShow
  },
  parameters: {
    docs: {
      page: getDocs
    }
  }
} as Meta;<|MERGE_RESOLUTION|>--- conflicted
+++ resolved
@@ -21,11 +21,7 @@
 const getDocs: () => JSX.Element = () => {
   return (
     <>
-<<<<<<< HEAD
-      <Heading>IncomingCallNotification</Heading>
-=======
-      <Title>Incoming Call Notification Component</Title>
->>>>>>> 719e5fb0
+      <Title>IncomingCallNotification</Title>
       <SingleLineBetaBanner />
       <Description>
         This component is a representation of an incoming call. It will show the name of the caller and allow you to
@@ -60,28 +56,11 @@
     alert('Rejected, incomingCallId: ' + incomingCallId);
   };
   return (
-<<<<<<< HEAD
     <IncomingCallStack
       activeIncomingCalls={incomingCalls}
       removedIncomingCalls={[]}
       onAcceptCall={onAcceptCall}
       onRejectCall={onRejectCall}
-=======
-    <IncomingCallNotificationComponent
-      onAcceptWithAudio={function (): void {
-        alert('Accept with audio');
-      }}
-      onAcceptWithVideo={function (): void {
-        alert('Accept with video');
-      }}
-      onReject={function (): void {
-        alert('Rejected');
-      }}
-      callerName="John Wick"
-      acceptOptions={{
-        showAcceptWithVideo: true
-      }}
->>>>>>> 719e5fb0
     />
   );
 };
