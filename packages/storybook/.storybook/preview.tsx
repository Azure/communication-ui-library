// Copyright (c) Microsoft Corporation.
// Licensed under the MIT license.

import React from 'react';
import { FluentThemeProvider, LocalizationProvider, namedLocales } from '@azure/communication-react';
<<<<<<< HEAD
import { initializeIcons, loadTheme } from '@fluentui/react';
import { Anchor, DocsContainer } from '@storybook/addon-docs/blocks';
=======
import { initializeIcons, loadTheme, setRTL } from '@fluentui/react';
import { Anchor, DocsContainer } from '@storybook/addon-docs';
>>>>>>> 2dacb038
import { TOC } from './TOC';
import {
  COMPONENT_FOLDER_PREFIX,
  COMPOSITE_FOLDER_PREFIX,
  EXAMPLES_FOLDER_PREFIX,
  QUICKSTARTS_FOLDER_PREFIX,
  STATEFUL_CLIENT_PREFIX
} from '../stories/constants';
import { THEMES } from '../stories/themes';

// Removing `loadTheme({})` causes storybook declaration exception.
loadTheme({});
initializeIcons();

export const parameters = {
  layout: 'fullscreen',
  docs: {
    container: props => (
      <TOC>
        <DocsContainer context={props.context}>
          <Anchor storyId={props.context.id} />
          {props.children}
        </DocsContainer>
      </TOC>
    ),
  },
  options: {
    storySort: {
      order: [
        'Overview',
        'Use Cases',
        'Styling',
        'Theming',
        'Localization',
        'Accessibility',
        'Custom User Data Model',
        'Feedback',
        STATEFUL_CLIENT_PREFIX,
        [
          'Overview',
          'Best Practices',
          'React Hooks',
          [
            'Setting up',
            'UsePropsFor',
            'UseSelector'
          ],
          'Adapters',
        ],
        QUICKSTARTS_FOLDER_PREFIX,
        COMPOSITE_FOLDER_PREFIX,
        COMPONENT_FOLDER_PREFIX,
        EXAMPLES_FOLDER_PREFIX
      ]
    }
  }
};

const withThemeProvider = (Story: any, context: any) => {
  const themeName = context.globals.theme as string;
  let theme = THEMES[themeName]?.theme;
  if (context.globals.customTheme) {
    try {
      theme = JSON.parse(context.globals.customTheme);
    } catch(e) {
      console.log('Could not parse the following theme JSON: ' + context.globals.customTheme);
    }
  }

  const rtl = context.globals.rtl as string === 'rtl';

  return (
    <FluentThemeProvider fluentTheme={theme} rtl={rtl}>
      <Story {...context} />
    </FluentThemeProvider>
  );
};

const withLocalization = (Story: any, context: any) => {
  const localeKey = context.globals.locale as string;

  return (
    <LocalizationProvider locale={namedLocales[localeKey].locale} >
      <Story {...context} />
    </LocalizationProvider>
  );
};

const withCenterStory = (Story: any) => {
  return (
    <div style={{
      display: 'flex',
      alignItems: 'center',
      justifyContent: 'center',
      height: '100vh'
    }}>
      <Story />
    </div>
  );
};

<<<<<<< HEAD
export const decorators = [withKnobs, withCenterStory, withThemeProvider, withLocalization];
=======
const withRTL = (Story: any, context: any) => {
  setRTL(context.globals.rtl === 'rtl');
  return <Story {...context} />;
};

export const decorators = [withCenterStory, withThemeProvider, withLocalization, withRTL];
>>>>>>> 2dacb038

export const globalTypes = {
  theme: {
    name: 'Theme',
    description: 'Global theme for components',
    defaultValue: THEMES.Light.name
  },
  customTheme: {
    name: 'Custom theme',
    description: 'Custom global theme for components',
    defaultValue: ''
  },
  locale: {
    name: 'Locale',
    description: 'Locale for components',
    defaultValue: 'en-US',
    toolbar: {
      icon: 'globe',
      items: Object.keys(namedLocales).map((key) => ({ title: namedLocales[key].englishName, value: key })),
    },
  },
  rtl: {
    name: 'RTL',
    description: 'Whether the direction of components is right-to-left or left-to-right',
    defaultValue: 'ltr',
    toolbar: {
      icon: 'transfer',
      items: [
        { value: 'ltr', title: 'Left-to-right' },
        { value: 'rtl', title: 'Right-to-left' }
      ]
    }
  }
};<|MERGE_RESOLUTION|>--- conflicted
+++ resolved
@@ -3,13 +3,8 @@
 
 import React from 'react';
 import { FluentThemeProvider, LocalizationProvider, namedLocales } from '@azure/communication-react';
-<<<<<<< HEAD
 import { initializeIcons, loadTheme } from '@fluentui/react';
 import { Anchor, DocsContainer } from '@storybook/addon-docs/blocks';
-=======
-import { initializeIcons, loadTheme, setRTL } from '@fluentui/react';
-import { Anchor, DocsContainer } from '@storybook/addon-docs';
->>>>>>> 2dacb038
 import { TOC } from './TOC';
 import {
   COMPONENT_FOLDER_PREFIX,
@@ -111,16 +106,7 @@
   );
 };
 
-<<<<<<< HEAD
-export const decorators = [withKnobs, withCenterStory, withThemeProvider, withLocalization];
-=======
-const withRTL = (Story: any, context: any) => {
-  setRTL(context.globals.rtl === 'rtl');
-  return <Story {...context} />;
-};
-
-export const decorators = [withCenterStory, withThemeProvider, withLocalization, withRTL];
->>>>>>> 2dacb038
+export const decorators = [withCenterStory, withThemeProvider, withLocalization];
 
 export const globalTypes = {
   theme: {
