--- conflicted
+++ resolved
@@ -64,11 +64,7 @@
 const withThemeProvider = (Story: any, context: any) => {
   const themeName = context.globals.theme;
   let theme = THEMES[themeName]?.theme;
-<<<<<<< HEAD
-  if (context.globals.customTheme !== '' && context.globals.customTheme !== undefined) {
-=======
   if (context.globals.customTheme) {
->>>>>>> 639dbdda
     try {
       theme = JSON.parse(context.globals.customTheme);
     } catch(e) {
