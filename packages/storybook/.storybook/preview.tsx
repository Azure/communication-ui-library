// Copyright (c) Microsoft Corporation.
// Licensed under the MIT License.

import { FluentThemeProvider, LocalizationProvider } from '@azure/communication-react';
import { Anchor, DocsContainer } from '@storybook/addon-docs/blocks';
import React from 'react';
import {
  COMPONENT_FOLDER_PREFIX,
  COMPOSITE_FOLDER_PREFIX,
  EXAMPLES_FOLDER_PREFIX,
  CONCEPTS_FOLDER_PREFIX,
  STATEFUL_CLIENT_PREFIX
} from '../stories/constants';
import { THEMES } from '../stories/themes';
import { LOCALES } from '../stories/locales'
import { TOC } from './TOC';

export const parameters = {
  layout: 'fullscreen',
  docs: {
    container: props => (
      <TOC>
        <DocsContainer context={props.context}>
          <Anchor storyId={props.context.id} />
          {props.children}
        </DocsContainer>
      </TOC>
    ),
  },
  options: {
    storySort: {
      order: [
        'Overview',
        'Use Cases',
        'Feedback',
        COMPOSITE_FOLDER_PREFIX,
        [
          'Get Started',
          'CallWithChatComposite',
          'CallComposite',
          'ChatComposite',
          'Adapters',
          'Cross-Framework Support',
        ],
        COMPONENT_FOLDER_PREFIX,
        [
          'Overview',
          'Get Started',
          'Video Gallery',
          'Video Tile',
          'Grid Layout',
          'Control Bar',
          'Message Thread',
          'Send Box',
          'Message Status Indicator',
          'Typing Indicator',
          'Participant Item',
          'Participant List',
        ],
        CONCEPTS_FOLDER_PREFIX,
        [
          'Styling',
          'Theming',
          'Icons',
          'Localization',
          'Accessibility',
          'Custom User Data Model',
          'Error Handling',
          'Best Practices',
          'Troubleshooting',
          'Identity',
          'Rooms',
          'Communication as Teams user',
<<<<<<< HEAD
          'Teams Interop',
          'Adhoc calling',
=======
          'Ad-hoc calling',
>>>>>>> fbb840de
          'Transfer',
          'Video Effects'
        ],
        EXAMPLES_FOLDER_PREFIX,
        [
          "Device Settings",
          "Local Preview",
          "Themes",
          "Teams Interop",
          [
            "Compliance Banner",
            "Lobby",
            "Inline Image",
          ],
          "Incoming Call Alerts"
        ],  
        STATEFUL_CLIENT_PREFIX,
        [
          'Overview',
          'Get Started (Call)',
          'Get Started (Chat)',
          'Best Practices',
          'React Hooks',
          [
            'Setting up',
            'UsePropsFor',
            'UseSelector'
          ],
        ],
      ]
    }
  },
  viewMode: 'docs',
  previewTabs: {
    'storybook/docs/panel': { index: -1 },
    'canvas': {
      title: 'Preview'
    }
  }
};

const withThemeProvider = (Story: any, context: any) => {
  const themeName = context.globals.theme as string;
  let theme = THEMES[themeName]?.theme;
  if (context.globals.customTheme) {
    try {
      theme = JSON.parse(context.globals.customTheme);
    } catch (e) {
      console.log('Could not parse the following theme JSON: ' + context.globals.customTheme);
    }
  }

  const rtl = context.globals.rtl as string === 'rtl';

  if (context !== undefined) {
    return (
      <FluentThemeProvider fluentTheme={theme} rtl={rtl}>
        <Story {...context} theme={theme} />
      </FluentThemeProvider>
    );
  }
  else {
    return (
      <Story {...context} />
    );
  }
};

const withLocalization = (Story: any, context: any) => {
  const localeKey = context.globals.locale as string;

  if (context !== undefined) {
    return (
      <LocalizationProvider locale={LOCALES[localeKey].locale} >
        <Story {...context} />
      </LocalizationProvider>
    );
  }
  else {
    return (
      <Story {...context} />
    );
  }
};

const withCenterStory = (Story: any) => {
  return (
    <div style={{
      display: 'flex',
      alignItems: 'center',
      justifyContent: 'center',
      height: '100vh'
    }}>
      <Story />
    </div>
  );
};

export const decorators = [withCenterStory, withThemeProvider, withLocalization];

export const globalTypes = {
  theme: {
    name: 'Theme',
    description: 'Global theme for components',
    defaultValue: THEMES.Light.name
  },
  customTheme: {
    name: 'Custom theme',
    description: 'Custom global theme for components',
    defaultValue: ''
  },
  locale: {
    name: 'Locale',
    description: 'Locale for components',
    defaultValue: 'en_US',
  },
  rtl: {
    name: 'RTL',
    description: 'Whether the direction of components is right-to-left or left-to-right',
    defaultValue: 'ltr'
  }
};<|MERGE_RESOLUTION|>--- conflicted
+++ resolved
@@ -71,12 +71,8 @@
           'Identity',
           'Rooms',
           'Communication as Teams user',
-<<<<<<< HEAD
           'Teams Interop',
-          'Adhoc calling',
-=======
           'Ad-hoc calling',
->>>>>>> fbb840de
           'Transfer',
           'Video Effects'
         ],
