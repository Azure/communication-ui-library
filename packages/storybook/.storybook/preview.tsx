// Copyright (c) Microsoft Corporation.
// Licensed under the MIT license.

import React from 'react';
import { FluentThemeProvider, LocalizationProvider, namedLocales } from '@azure/communication-react';
import { initializeIcons, loadTheme } from '@fluentui/react';
import { Anchor, DocsContainer } from '@storybook/addon-docs/blocks';
import { TOC } from './TOC';
import {
  COMPONENT_FOLDER_PREFIX,
  COMPOSITE_FOLDER_PREFIX,
  EXAMPLES_FOLDER_PREFIX,
  QUICKSTARTS_FOLDER_PREFIX,
  STATEFUL_CLIENT_PREFIX
} from '../stories/constants';
import { THEMES } from '../stories/themes';

// Removing `loadTheme({})` causes storybook declaration exception.
loadTheme({});
initializeIcons();

export const parameters = {
  layout: 'fullscreen',
  docs: {
    container: props => (
      <TOC>
        <DocsContainer context={props.context}>
          <Anchor storyId={props.context.id} />
          {props.children}
        </DocsContainer>
      </TOC>
    ),
  },
  options: {
    storySort: {
      order: [
        'Overview',
        'Use Cases',
        'Styling',
        'Theming',
        'Localization',
        'Accessibility',
        'Custom User Data Model',
        'Feedback',
        STATEFUL_CLIENT_PREFIX,
        [
          'Overview',
          'Best Practices',
          'React Hooks',
          [
            'Setting up',
            'UsePropsFor',
            'UseSelector'
          ],
          'Adapters',
        ],
        QUICKSTARTS_FOLDER_PREFIX,
        COMPOSITE_FOLDER_PREFIX,
        COMPONENT_FOLDER_PREFIX,
        EXAMPLES_FOLDER_PREFIX
      ]
    }
  }
};

const withThemeProvider = (Story: any, context: any) => {
  const themeName = context.globals.theme as string;
  let theme = THEMES[themeName]?.theme;
  if (context.globals.customTheme) {
    try {
      theme = JSON.parse(context.globals.customTheme);
    } catch(e) {
      console.log('Could not parse the following theme JSON: ' + context.globals.customTheme);
    }
  }

  const rtl = context.globals.rtl as string === 'rtl';

  return (
<<<<<<< HEAD
    <FluentThemeProvider fluentTheme={theme}>
      <Story {...context} theme={theme} />
=======
    <FluentThemeProvider fluentTheme={theme} rtl={rtl}>
      <Story {...context} />
>>>>>>> a4ce0e53
    </FluentThemeProvider>
  );
};

const withLocalization = (Story: any, context: any) => {
  const localeKey = context.globals.locale as string;

  return (
    <LocalizationProvider locale={namedLocales[localeKey].locale} >
      <Story {...context} />
    </LocalizationProvider>
  );
};

const withCenterStory = (Story: any) => {
  return (
    <div style={{
      display: 'flex',
      alignItems: 'center',
      justifyContent: 'center',
      height: '100vh'
    }}>
      <Story />
    </div>
  );
};

export const decorators = [withCenterStory, withThemeProvider, withLocalization];

export const globalTypes = {
  theme: {
    name: 'Theme',
    description: 'Global theme for components',
    defaultValue: THEMES.Light.name
  },
  customTheme: {
    name: 'Custom theme',
    description: 'Custom global theme for components',
    defaultValue: ''
  },
  locale: {
    name: 'Locale',
    description: 'Locale for components',
    defaultValue: 'en-US',
    toolbar: {
      icon: 'globe',
      items: Object.keys(namedLocales).map((key) => ({ title: namedLocales[key].englishName, value: key })),
    },
  },
  rtl: {
    name: 'RTL',
    description: 'Whether the direction of components is right-to-left or left-to-right',
    defaultValue: 'ltr',
    toolbar: {
      icon: 'transfer',
      items: [
        { value: 'ltr', title: 'Left-to-right' },
        { value: 'rtl', title: 'Right-to-left' }
      ]
    }
  }
};<|MERGE_RESOLUTION|>--- conflicted
+++ resolved
@@ -77,13 +77,8 @@
   const rtl = context.globals.rtl as string === 'rtl';
 
   return (
-<<<<<<< HEAD
     <FluentThemeProvider fluentTheme={theme}>
       <Story {...context} theme={theme} />
-=======
-    <FluentThemeProvider fluentTheme={theme} rtl={rtl}>
-      <Story {...context} />
->>>>>>> a4ce0e53
     </FluentThemeProvider>
   );
 };
