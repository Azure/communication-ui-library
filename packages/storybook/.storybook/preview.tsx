--- conflicted
+++ resolved
@@ -1,14 +1,8 @@
 // Copyright (c) Microsoft Corporation.
 // Licensed under the MIT license.
 
-<<<<<<< HEAD
-import React from 'react';
-import { FluentThemeProvider, LocalizationProvider } from '@azure/communication-react';
-import { initializeIcons, loadTheme } from '@fluentui/react';
-=======
-import { ComponentLocale, COMPONENT_LOCALE_AR_SA, COMPONENT_LOCALE_DE_DE, COMPONENT_LOCALE_EN_US, COMPONENT_LOCALE_FR_FR, DEFAULT_COMPONENT_ICONS, FluentThemeProvider, LocalizationProvider } from '@azure/communication-react';
+import { DEFAULT_COMPONENT_ICONS, FluentThemeProvider, LocalizationProvider } from '@azure/communication-react';
 import { initializeIcons, loadTheme, registerIcons } from '@fluentui/react';
->>>>>>> 598da554
 import { Anchor, DocsContainer } from '@storybook/addon-docs/blocks';
 import React from 'react';
 import {
@@ -19,39 +13,14 @@
   STATEFUL_CLIENT_PREFIX
 } from '../stories/constants';
 import { THEMES } from '../stories/themes';
-<<<<<<< HEAD
 import { LOCALES } from '../stories/locales'
-=======
 import { TOC } from './TOC';
->>>>>>> 598da554
 
 // Removing `loadTheme({})` causes storybook declaration exception.
 loadTheme({});
 initializeIcons();
 registerIcons({ icons: DEFAULT_COMPONENT_ICONS });
 
-<<<<<<< HEAD
-=======
-const namedLocales: Record<string, {  name: string; locale: ComponentLocale;}> = {
-  'en-US': {
-    locale: COMPONENT_LOCALE_EN_US,
-    name: 'English (US)',
-  },
-  'fr-FR': {
-    locale: COMPONENT_LOCALE_FR_FR,
-    name: 'French (France)',
-  },
-  'de-DE': {
-    locale: COMPONENT_LOCALE_DE_DE,
-    name: 'German (Germany)',
-  },
-  'ar-SA': {
-    locale: COMPONENT_LOCALE_AR_SA,
-    name: 'Arabic (Saudi Arabia)',
-  }
-};
-
->>>>>>> 598da554
 export const parameters = {
   layout: 'fullscreen',
   docs: {
