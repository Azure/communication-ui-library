<meta name="title" content="Azure Communication Services UI Library">
<meta name="description"
  content="Azure Communication Services UI Library makes it easy for you to build modern communications user experiences using Azure Communication Services. It gives you a library of production-ready UI components that you can drop into your applications.">

<meta name="google-site-verification" content="RLP3tg6OFhUU6_Q7EpOLm4GWjlBr3aYxkETkWLT6OfE" />
<meta name="msvalidate.01" content="5646C71EF75D14D155D234BFE065B86F" />

<meta property="og:title" content="Azure Communication Services UI Library" />
<meta property="og:type" content="website" />
<meta property="og:url" content="https://azure.github.io/communication-ui-sdk/" />
<meta property="og:image" content="https://azure.github.io/communication-ui-sdk/images/ui-library-cover-image.png" />

<link href="https://fonts.cdnfonts.com/css/segoe-ui-4" rel="stylesheet">
<link rel="shortcut icon" href="./favicon.ico">


<style>
<<<<<<< HEAD
  /* body background */
  body {
    background: #faf9f8 !important;
  }
  /* Avoid sidebar header image getting very large */
=======
  /* Vertically aligned imaged with items in sidebar  */
>>>>>>> c70b7e10
  .sidebar-header img {
    margin-left: -0.685rem;
  }

  /* Reduce sidebar header image padding from 20px to 10px */
  .sidebar-header>div:first-child {
    margin-right: 0.625rem;
  }

</style>

<script src="https://wcpstatic.microsoft.com/mscc/lib/v2/wcp-consent.js"></script>
<script>

  function addManageCookiesLink() {
    const sidebarContainer = document.getElementById('storybook-explorer-menu');
    if (!sidebarContainer) {
      // sidebar container has not loaded in the page yet, retry in 500ms
      setTimeout(addManageCookiesLink, 500);
      return false;
    }

    const linkId = 'manage-cookies';
    const existingLinkContainer = document.getElementById(linkId);
    if (existingLinkContainer) {
      sidebarContainer.removeChild(existingLinkContainer);
    }

    const linkContainer = document.createElement('div');
    linkContainer.id = linkId;
    linkContainer.style = 'text-align: center';
    const manageCookiesLink = document.createElement('a');
    manageCookiesLink.href = "javascript:;";
    manageCookiesLink.innerText = 'Manage Cookies';
    manageCookiesLink.style = 'color: #1EA7FD; font-size: 0.75rem;'
    manageCookiesLink.onclick = () => {
      window.siteConsent?.manageConsent();
    }
    linkContainer.appendChild(manageCookiesLink);
    sidebarContainer.appendChild(linkContainer);
  }

  window.addEventListener('load', () => {
    const cookieBannerId = 'cookie-banner';
    const cookieBannerContainer = document.createElement('div');
    cookieBannerContainer.id = cookieBannerId;
    document.body.insertBefore(cookieBannerContainer, document.body.firstChild);

    function onConsentChanged(categoryPreferences) {
      window.cookieConsentChanged && window.cookieConsentChanged();
    }

    function initCallback(err, _siteConsent) {
      if (!err) {
        siteConsent = _siteConsent; // siteConsent is used to get the current consent
        window.cookieConsentChanged && window.cookieConsentChanged(); // call callback now cookie library has finished initializing

        if (siteConsent?.isConsentRequired) {
          addManageCookiesLink();
        }
      } else {
        console.log(`Error initializing WcpConsent: ${err}`);
      }
    }

    window.WcpConsent && WcpConsent.init('en-US', cookieBannerId, initCallback, onConsentChanged, WcpConsent.themes.light);
  });
</script>

<script>
  function addUsefulLinks() {
    const linkStyle = 'color: black; text-decoration: none; text-align: center; cursor: pointer; padding-right: 0.5rem;';
    const imageStyle = 'height: 0.75rem; margin-top: 0.125rem;';
    const textStyle = 'margin-left: 0.25rem; font-size: 0.75rem;';
    const linkContentStyle = 'display: flex;';
    
    const sidebarHeader = document.getElementsByClassName('sidebar-header');
    if (sidebarHeader.length === 0) {
      // sidebar container has not loaded in the page yet, retry in 500ms
      setTimeout(addUsefulLinks, 500);
      return false;
    }

    const sidebarNode = sidebarHeader[0].parentNode;

    // GitHub
    const githubImage = document.createElement('img');
    githubImage.src = './images/github.png';
    githubImage.style = imageStyle;

    const githubText = document.createElement('span');
    githubText.style = textStyle;
    githubText.innerText = 'GitHub';

    const repoLinkContent = document.createElement('span');
    repoLinkContent.style = linkContentStyle;
    repoLinkContent.append(githubImage, githubText);

    const repoLink = document.createElement('a');
    repoLink.href = 'https://github.com/Azure/communication-ui-library';
    repoLink.target='_blank';
    repoLink.style = linkStyle;
    repoLink.appendChild(repoLinkContent);

    // npm
    const npmImage = document.createElement('img');
    npmImage.src = './images/npm.png';
    npmImage.style = imageStyle;

    const npmText = document.createElement('span');
    npmText.style = textStyle;
    npmText.innerText = 'Npm';

    const npmLinkContent = document.createElement('span');
    npmLinkContent.style = linkContentStyle;
    npmLinkContent.append(npmImage, npmText);

    const npmLink = document.createElement('a');
    npmLink.href = 'https://www.npmjs.com/package/@azure/communication-react';
    npmLink.target='_blank';
    npmLink.style = linkStyle + ' margin-left: 0.5rem;';
    npmLink.appendChild(npmLinkContent);

    // links container
    const usefulLinksContainer = document.createElement('div');
    usefulLinksContainer.id = 'useful-links';
    usefulLinksContainer.style = 'display: flex; margin: 1rem 0rem; font-size: 0.875rem;';

    usefulLinksContainer.append(repoLink, npmLink);

    sidebarNode.insertBefore(usefulLinksContainer, sidebarNode.childNodes[1]);
  }

  window.addEventListener('load', () => {
    addUsefulLinks();
  });
</script><|MERGE_RESOLUTION|>--- conflicted
+++ resolved
@@ -15,15 +15,11 @@
 
 
 <style>
-<<<<<<< HEAD
   /* body background */
   body {
     background: #faf9f8 !important;
   }
-  /* Avoid sidebar header image getting very large */
-=======
   /* Vertically aligned imaged with items in sidebar  */
->>>>>>> c70b7e10
   .sidebar-header img {
     margin-left: -0.685rem;
   }
