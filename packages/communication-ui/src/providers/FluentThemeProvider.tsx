--- conflicted
+++ resolved
@@ -40,15 +40,9 @@
  */
 export const FluentThemeProvider = (props: FluentThemeProviderProps): JSX.Element => {
   const { fluentTheme, children } = props;
-<<<<<<< HEAD
-  // if fluentTheme is not provided or if palette property is empty then default to light theme
-  const fluentUITheme = !fluentTheme || !fluentTheme?.palette ? lightTheme : fluentTheme;
-  const [fluentNorthStarTheme, setFluentNorthStarTheme] = useState<ThemeInput<any>>(teamsTheme);
-=======
   // if fluentTheme is not provided, default to light theme
   const fluentUITheme = fluentTheme ?? lightTheme;
   const [fluentNorthstarTheme, setFluentNorthstarTheme] = useState<ThemeInput<any>>(initialFluentNorthstarTheme);
->>>>>>> 3a517bbf
 
   useEffect(() => {
     setFluentNorthstarTheme(
