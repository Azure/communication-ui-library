--- conflicted
+++ resolved
@@ -3,14 +3,9 @@
 import { ChatMessage } from '@azure/communication-chat';
 import { useCallback, useEffect } from 'react';
 
-<<<<<<< HEAD
-import { ChatMessageReceivedEvent } from '@azure/communication-signaling-2';
-import { useChatClient, useUserId } from '../providers/ChatProvider';
-=======
 import { ChatMessageReceivedEvent } from '@azure/communication-signaling';
 import { useUserId } from '../providers/ChatProvider';
 import { useChatClient } from '../providers/ChatProviderHelper';
->>>>>>> 50fca014
 import { useSetChatMessages, useThreadId } from '../providers/ChatThreadProvider';
 
 const subscribedTheadIdSet = new Set<string>();
