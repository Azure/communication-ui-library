--- conflicted
+++ resolved
@@ -54,7 +54,6 @@
 
   return (
     <ControlBar layout={layout}>
-<<<<<<< HEAD
       <ControlButton {...(showLabels ? videoButtonWithLabelProps : videoButtonProps)} isToggled={toggleButtons} />
       <ControlButton {...(showLabels ? audioButtonWithLabelProps : audioButtonProps)} isToggled={toggleButtons} />
       <ControlButton
@@ -63,16 +62,9 @@
       />
       <ControlButton
         {...(showLabels ? optionsButtonWithLabelProps : optionsButtonProps)}
-        menuProps={optionsMenuProps}
+        menuProps={defaultOptionsMenuProps}
       />
       <ControlButton {...(showLabels ? hangupButtonWithLabelProps : hangupButtonProps)} />
-=======
-      <ControlButton {...videoButtonProps} isToggled={toggleButtons} showLabel={showLabels} />
-      <ControlButton {...audioButtonProps} isToggled={toggleButtons} showLabel={showLabels} />
-      <ControlButton {...screenShareButtonProps} isToggled={toggleButtons} showLabel={showLabels} />
-      <ControlButton {...optionsButtonProps} menuProps={defaultOptionsMenuProps} showLabel={showLabels} />
-      <ControlButton {...hangupButtonProps} showLabel={showLabels} />
->>>>>>> e2c65004
     </ControlBar>
   );
 };
