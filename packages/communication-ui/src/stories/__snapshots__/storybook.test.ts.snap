// Jest Snapshot v1, https://goo.gl/fbAQLP

exports[`storybook snapshot tests Storyshots ACS Components/CameraSettings Camera Settings 1`] = `
<div
  style={
    Object {
      "alignItems": "center",
      "display": "flex",
      "height": "100vh",
      "justifyContent": "center",
    }
  }
>
  <div
    className="css-52 root-0"
    style={
      Object {
        "display": "inherit",
      }
    }
  >
    <div
      className="css-52"
      data-uses-unhanded-props={true}
      dir="ltr"
      style={
        Object {
          "display": "flex",
        }
      }
    >
      <div
        className="ms-Dropdown-container"
      >
        <label
          className="ms-Label ms-Dropdown-label label-19"
          id="Dropdown2-label"
        >
          Camera
        </label>
        <div
          aria-disabled={false}
          aria-expanded="false"
          aria-haspopup="listbox"
          aria-labelledby="Dropdown2-label Dropdown2-option"
          className="ms-Dropdown dropdown-3"
          data-is-focusable={true}
          id="Dropdown2"
          onBlur={[Function]}
          onClick={[Function]}
          onFocus={[Function]}
          onKeyDown={[Function]}
          onKeyUp={[Function]}
          onMouseDown={[Function]}
          role="listbox"
          tabIndex={0}
        >
          <span
            aria-atomic={true}
            aria-invalid={false}
            aria-live="polite"
            aria-posinset={1}
            aria-selected={true}
            aria-setsize={3}
            className="ms-Dropdown-title title-4"
            id="Dropdown2-option"
            role="option"
          >
            Logitech WebCam
          </span>
          <span
            className="ms-Dropdown-caretDownWrapper caretDownWrapper-5"
          >
            <i
              aria-hidden={true}
              className="root-37 ms-Dropdown-caretDown caretDown-21"
              data-icon-name="ChevronDown"
            >
              
            </i>
          </span>
        </div>
      </div>
    </div>
  </div>
</div>
`;

exports[`storybook snapshot tests Storyshots ACS Components/ControlBar Control Bar Component 1`] = `
<div
  style={
    Object {
      "alignItems": "center",
      "display": "flex",
      "height": "100vh",
      "justifyContent": "center",
    }
  }
>
  <div
    className="css-52 root-0"
    style={
      Object {
        "display": "inherit",
      }
    }
  >
    <div
      className="css-52"
      data-uses-unhanded-props={true}
      dir="ltr"
      style={
        Object {
          "display": "flex",
        }
      }
    >
      <div
        className="ms-Stack css-3"
      >
        <button
          className="ms-Button ms-Button--default root-5"
          data-is-focusable={true}
          onClick={[Function]}
          onKeyDown={[Function]}
          onKeyPress={[Function]}
          onKeyUp={[Function]}
          onMouseDown={[Function]}
          onMouseUp={[Function]}
          type="button"
        >
          <span
            className="ms-Button-flexContainer flexContainer-6"
            data-automationid="splitbuttonprimary"
          >
            <span
              aria-hidden="true"
              className="ui-icon al am an"
              role="img"
            >
              <svg
                className="ao ap aq ar as"
                focusable="false"
                role="presentation"
                viewBox="2 2 16 16"
              >
                <g
                  className="ui-icon__outline at"
                >
                  <path
                    d="M2.85355 2.14652C2.65829 1.95126 2.34171 1.95126 2.14645 2.14652C1.95118 2.34179 1.95118 2.65837 2.14645 2.85363L3.50058 4.20777C2.61732 4.59341 2 5.47462 2 6.5V13.5C2 14.8807 3.11929 16 4.5 16H11.5C12.5254 16 13.4066 15.3827 13.7922 14.4994L17.1464 17.8536C17.3417 18.0489 17.6583 18.0489 17.8536 17.8536C18.0488 17.6584 18.0488 17.3418 17.8536 17.1465L2.85355 2.14652ZM12.9875 13.6947C12.892 14.4311 12.2625 15 11.5 15H4.5C3.67157 15 3 14.3284 3 13.5V6.5C3 5.73754 3.56887 5.10795 4.30533 5.01252L12.9875 13.6947Z"
                  />
                  <path
                    d="M13 10.8787L16.4692 14.3479C17.1231 14.7616 18 14.2957 18 13.5001V6.50011C18 5.67606 17.0592 5.20568 16.4 5.70011L14 7.50011V6.5C14 5.11929 12.8807 4 11.5 4H6.12134L7.12134 5H11.5C12.3284 5 13 5.67157 13 6.5V10.8787ZM14 8.75011L17 6.50011V13.5001L14 11.2501V8.75011Z"
                  />
                </g>
                <g
                  className="ui-icon__filled"
                >
                  <path
                    d="M2.85355 2.14652C2.65829 1.95126 2.34171 1.95126 2.14645 2.14652C1.95118 2.34178 1.95118 2.65837 2.14645 2.85363L3.50058 4.20777C2.61732 4.59341 2 5.47461 2 6.5V13.5C2 14.8807 3.11929 16 4.5 16H10.5C11.8136 16 12.8906 14.9869 12.9922 13.6994L17.1464 17.8536C17.3417 18.0489 17.6583 18.0489 17.8536 17.8536C18.0488 17.6584 18.0488 17.3418 17.8536 17.1465L2.85355 2.14652Z"
                  />
                  <path
                    d="M16.7642 14.4319L15.3547 13.2334L14 11.8787V7.93076L16.7692 5.61749C17.2575 5.20956 18 5.55679 18 6.19309V13.8605C18 14.4999 17.2512 14.846 16.7642 14.4319Z"
                  />
                  <path
                    d="M13 10.8787L6.12134 4H10.5C11.8807 4 13 5.11929 13 6.5V10.8787Z"
                  />
                </g>
              </svg>
            </span>
          </span>
        </button>
        <button
          className="ms-Button ms-Button--default root-5"
          data-is-focusable={true}
          onClick={[Function]}
          onKeyDown={[Function]}
          onKeyPress={[Function]}
          onKeyUp={[Function]}
          onMouseDown={[Function]}
          onMouseUp={[Function]}
          type="button"
        >
          <span
            className="ms-Button-flexContainer flexContainer-6"
            data-automationid="splitbuttonprimary"
          >
            <span
              aria-hidden="true"
              className="ui-icon al am an"
              role="img"
            >
              <svg
                className="ao ap aq ar as"
                focusable="false"
                role="presentation"
                viewBox="2 2 16 16"
              >
                <g
                  className="ui-icon__outline at"
                >
                  <path
                    d="M12 5V9.87866L12.8984 10.777C12.9647 10.5292 13 10.2687 13 9.99998V5C13 3.34315 11.6569 2 10 2C8.38301 2 7.06481 3.2793 7.00232 4.88098L8 5.87866V5C8 3.89543 8.89543 3 10 3C11.1046 3 12 3.89543 12 5Z"
                  />
                  <path
                    d="M7 7.70712L2.14645 2.85357C1.95118 2.65831 1.95118 2.34172 2.14645 2.14646C2.34171 1.9512 2.65829 1.9512 2.85355 2.14646L17.8536 17.1465C18.0488 17.3417 18.0488 17.6583 17.8536 17.8536C17.6583 18.0488 17.3417 18.0488 17.1464 17.8536L13.5195 14.2266C12.6858 14.9216 11.6434 15.3745 10.5 15.4776V17.5C10.5 17.7761 10.2761 18 10 18C9.72386 18 9.5 17.7761 9.5 17.5V15.4776C6.69675 15.2249 4.5 12.869 4.5 9.99998C4.5 9.72384 4.72386 9.49998 5 9.49998C5.27614 9.49998 5.5 9.72384 5.5 9.99998C5.5 12.4853 7.51472 14.5 10 14.5C11.0625 14.5 12.039 14.1318 12.8088 13.5159L11.7382 12.4454C11.2478 12.7946 10.6479 13 10 13C8.34315 13 7 11.6568 7 9.99998V7.70712ZM11.016 11.7231L8 8.70712V9.99998C8 11.1046 8.89543 12 10 12C10.3709 12 10.7182 11.899 11.016 11.7231Z"
                  />
                  <path
                    d="M14.803 12.6817L14.0614 11.9401C14.3426 11.3527 14.5 10.6947 14.5 9.99998C14.5 9.72384 14.7239 9.49998 15 9.49998C15.2761 9.49998 15.5 9.72384 15.5 9.99998C15.5 10.9737 15.247 11.8883 14.803 12.6817Z"
                  />
                </g>
                <g
                  className="ui-icon__filled"
                >
                  <path
                    d="M13 10.0007C12.9999 10.2692 12.9646 10.5294 12.8984 10.777L7.00232 4.88098C7.06481 3.2793 8.38301 2 10 2C11.6569 2 13 3.34315 13 5V10.0007Z"
                  />
                  <path
                    d="M7 7.70712V9.99998C7 11.6568 8.34315 13 10 13C10.6479 13 11.2478 12.7946 11.7382 12.4454L12.8088 13.5159C12.039 14.1318 11.0625 14.5 10 14.5C7.51472 14.5 5.5 12.4853 5.5 9.99998C5.5 9.72384 5.27614 9.49998 5 9.49998C4.72386 9.49998 4.5 9.72384 4.5 9.99998C4.5 12.869 6.69675 15.2249 9.5 15.4776V17.5C9.5 17.7761 9.72386 18 10 18C10.2761 18 10.5 17.7761 10.5 17.5V15.4776C11.6434 15.3745 12.6858 14.9216 13.5195 14.2266L17.1464 17.8536C17.3417 18.0488 17.6583 18.0488 17.8536 17.8536C18.0488 17.6583 18.0488 17.3417 17.8536 17.1465L2.85355 2.14646C2.65829 1.9512 2.34171 1.9512 2.14645 2.14646C1.95118 2.34172 1.95118 2.65831 2.14645 2.85357L7 7.70712Z"
                  />
                  <path
                    d="M14.803 12.6817C15.247 11.8883 15.5 10.9737 15.5 9.99998C15.5 9.72384 15.2761 9.49998 15 9.49998C14.7239 9.49998 14.5 9.72384 14.5 9.99998C14.5 10.6947 14.3426 11.3527 14.0614 11.9401L14.803 12.6817Z"
                  />
                </g>
              </svg>
            </span>
          </span>
        </button>
        <button
          className="ms-Button ms-Button--default root-5"
          data-is-focusable={true}
          onClick={[Function]}
          onKeyDown={[Function]}
          onKeyPress={[Function]}
          onKeyUp={[Function]}
          onMouseDown={[Function]}
          onMouseUp={[Function]}
          type="button"
        >
          <span
            className="ms-Button-flexContainer flexContainer-6"
            data-automationid="splitbuttonprimary"
          >
            <span
              aria-hidden="true"
              className="ui-icon al am an"
              role="img"
            >
              <svg
                className="ao ap aq ar as"
                focusable="false"
                role="presentation"
                viewBox="2 2 16 16"
              >
                <path
                  d="M4 4C3.44772 4 3 4.44772 3 5V14C3 14.5523 3.44772 15 4 15H4.5C4.77614 15 5 15.2239 5 15.5C5 15.7761 4.77614 16 4.5 16H4C2.89543 16 2 15.1046 2 14V5C2 3.89543 2.89543 3 4 3H16C17.1046 3 18 3.89543 18 5V14C18 15.1046 17.1046 16 16 16H15.5C15.2239 16 15 15.7761 15 15.5C15 15.2239 15.2239 15 15.5 15H16C16.5523 15 17 14.5523 17 14V5C17 4.44772 16.5523 4 16 4H4Z"
                />
                <path
                  d="M10 6C10.2761 6 10.5 6.22386 10.5 6.5V15.2929L13.6465 12.1464C13.8417 11.9512 14.1583 11.9512 14.3536 12.1464C14.5488 12.3417 14.5488 12.6583 14.3536 12.8536L10.3536 16.8536C10.1583 17.0488 9.84171 17.0488 9.64645 16.8536L5.64645 12.8535C5.45118 12.6583 5.45118 12.3417 5.64645 12.1464C5.84171 11.9512 6.15829 11.9512 6.35355 12.1464L9.5 15.2929V6.5C9.5 6.22386 9.72386 6 10 6Z"
                />
              </svg>
            </span>
          </span>
        </button>
        <button
          aria-expanded={false}
          aria-haspopup={true}
          aria-owns={null}
          className="ms-Button ms-Button--default ms-Button--hasMenu root-5"
          data-is-focusable={true}
          onClick={[Function]}
          onKeyDown={[Function]}
          onKeyPress={[Function]}
          onKeyUp={[Function]}
          onMouseDown={[Function]}
          onMouseUp={[Function]}
          type="button"
        >
          <span
            className="ms-Button-flexContainer flexContainer-6"
            data-automationid="splitbuttonprimary"
          >
            <span
              aria-hidden="true"
              className="ui-icon al am an"
              role="img"
            >
              <svg
                className="ao ap aq ar as"
                focusable="false"
                role="presentation"
                viewBox="2 2 16 16"
              >
                <g
                  className="ui-icon__filled"
                >
                  <path
                    d="M6.5 10C6.5 10.9665 5.7165 11.75 4.75 11.75C3.7835 11.75 3 10.9665 3 10C3 9.0335 3.7835 8.25 4.75 8.25C5.7165 8.25 6.5 9.0335 6.5 10Z"
                  />
                  <path
                    d="M17 10C17 10.9665 16.2165 11.75 15.25 11.75C14.2835 11.75 13.5 10.9665 13.5 10C13.5 9.0335 14.2835 8.25 15.25 8.25C16.2165 8.25 17 9.0335 17 10Z"
                  />
                  <path
                    d="M10 11.75C10.9665 11.75 11.75 10.9665 11.75 10C11.75 9.0335 10.9665 8.25 10 8.25C9.0335 8.25 8.25 9.0335 8.25 10C8.25 10.9665 9.0335 11.75 10 11.75Z"
                  />
                </g>
                <g
                  className="ui-icon__outline at"
                >
                  <path
                    d="M6 10C6 10.6904 5.44036 11.25 4.75 11.25C4.05964 11.25 3.5 10.6904 3.5 10C3.5 9.30964 4.05964 8.75 4.75 8.75C5.44036 8.75 6 9.30964 6 10Z"
                  />
                  <path
                    d="M11.25 10C11.25 10.6904 10.6904 11.25 10 11.25C9.30964 11.25 8.75 10.6904 8.75 10C8.75 9.30964 9.30964 8.75 10 8.75C10.6904 8.75 11.25 9.30964 11.25 10Z"
                  />
                  <path
                    d="M15.25 11.25C15.9404 11.25 16.5 10.6904 16.5 10C16.5 9.30964 15.9404 8.75 15.25 8.75C14.5596 8.75 14 9.30964 14 10C14 10.6904 14.5596 11.25 15.25 11.25Z"
                  />
                </g>
              </svg>
            </span>
            <i
              aria-hidden={true}
              className="ms-Icon root-37 css-13 ms-Button-menuIcon menuIcon-10"
              data-icon-name="ChevronDown"
              hidden={true}
              role="presentation"
              style={
                Object {
                  "fontFamily": "\\"FabricMDL2Icons\\"",
                }
              }
            >
              
            </i>
          </span>
        </button>
        <button
          className="ms-Button ms-Button--default root-15"
          data-is-focusable={true}
          onClick={[Function]}
          onKeyDown={[Function]}
          onKeyPress={[Function]}
          onKeyUp={[Function]}
          onMouseDown={[Function]}
          onMouseUp={[Function]}
          type="button"
        >
          <span
            className="ms-Button-flexContainer flexContainer-6"
            data-automationid="splitbuttonprimary"
          >
            <span
              aria-hidden="true"
              className="ui-icon al am an"
              role="img"
            >
              <svg
                className="ao ap aq ar as"
                focusable="false"
                role="presentation"
                viewBox="2 2 16 16"
              >
                <path
                  className="ui-icon__outline at"
                  d="M10 6.00001C13.3317 5.99572 15.5858 7.2756 17.154 8.65976C17.8139 9.2422 18.116 10.1179 17.9594 10.94L17.8015 11.7692C17.6535 12.5461 16.9272 13.0679 16.1042 12.9884L14.4666 12.8302C13.753 12.7613 13.2241 12.2401 13 11.5001C12.6957 10.4953 12.5 9.75009 12.5 9.75009C11.7522 9.44357 11.0138 9.25005 10 9.25005C8.98623 9.25005 8.26225 9.46492 7.5 9.75009C7.5 9.75009 7.29566 10.496 7 11.5001C6.80244 12.171 6.49595 12.7567 5.79708 12.8269L4.16895 12.9905C3.35656 13.0722 2.57765 12.5555 2.3467 11.7818L2.09921 10.9526C1.85286 10.1273 2.0727 9.25869 2.67633 8.67245C4.10141 7.28843 6.67315 6.00433 10 6.00001ZM13.4754 9.52689L13.5008 9.62157C13.5232 9.70474 13.5565 9.82664 13.5991 9.97972C13.6846 10.2861 13.8075 10.7163 13.9571 11.2102C14.0936 11.661 14.3462 11.8139 14.5628 11.8348L16.2004 11.993C16.5457 12.0264 16.7746 11.816 16.8191 11.5821L16.9771 10.7529C17.0653 10.2894 16.8963 9.76613 16.4923 9.40948C15.0673 8.1517 13.0404 6.9961 10.0013 7.00001C6.92594 7.00401 4.60599 8.19238 3.37303 9.38982C3.04458 9.70881 2.9145 10.1877 3.05744 10.6666L3.30493 11.4957C3.39647 11.8024 3.72575 12.03 4.06896 11.9955L5.69709 11.8319C5.73551 11.8281 5.74859 11.8203 5.7511 11.8189C5.75521 11.8165 5.77275 11.8057 5.80155 11.7692C5.8711 11.6811 5.9536 11.5135 6.04073 11.2176C6.18728 10.7199 6.31122 10.2861 6.39847 9.97694C6.44208 9.82241 6.47648 9.69914 6.49992 9.61474L6.52663 9.51827C6.62916 9.15132 6.98467 8.89552 7.14961 8.81349C7.96877 8.50703 8.81921 8.25005 10 8.25005C11.1653 8.25005 12.0327 8.47779 12.8793 8.8248C13.0313 8.88736 13.3617 9.10921 13.4672 9.4961L13.4691 9.50315L13.4754 9.52689Z"
                />
                <path
                  className="ui-icon__filled"
                  d="M17.9594 10.94L17.8015 11.7691C17.6535 12.546 16.9272 13.0678 16.1042 12.9883L14.4666 12.8301C13.753 12.7612 13.2241 12.24 13 11.5C12.6957 10.4952 12.5 9.75 12.5 9.75C11.7522 9.44348 11.0138 9.24996 10 9.24996C8.98623 9.24996 8.26225 9.46483 7.5 9.75C7.5 9.75 7.29566 10.4959 7 11.5C6.80244 12.1709 6.49595 12.7566 5.79708 12.8268L4.16895 12.9904C3.35656 13.0721 2.57765 12.5554 2.3467 11.7817L2.09921 10.9525C1.85286 10.1272 2.0727 9.2586 2.67633 8.67236C4.10141 7.28834 6.6656 6.50821 9.99245 6.50389C13.3241 6.4996 15.5858 7.27551 17.154 8.65967C17.8139 9.24211 18.116 10.1178 17.9594 10.94Z"
                />
              </svg>
            </span>
          </span>
        </button>
      </div>
    </div>
  </div>
</div>
`;

exports[`storybook snapshot tests Storyshots ACS Components/ErrorBar Error Bar Component 1`] = `
<div
  style={
    Object {
      "alignItems": "center",
      "display": "flex",
      "height": "100vh",
      "justifyContent": "center",
    }
  }
>
  <div
    className="css-52 root-0"
    style={
      Object {
        "display": "inherit",
      }
    }
  >
    <div
      className="css-52"
      data-uses-unhanded-props={true}
      dir="ltr"
      style={
        Object {
          "display": "flex",
        }
      }
    >
      <div
        aria-describedby="MessageBar0"
        className="ms-MessageBar ms-MessageBar--error ms-MessageBar-singleline ms-MessageBar-dismissalSingleLine root-2"
        role="region"
      >
        <div
          className="ms-MessageBar-content content-3"
        >
          <div
            aria-hidden={true}
            className="ms-MessageBar-icon iconContainer-4"
          >
            <i
              aria-hidden={true}
              className="root-37 icon-12"
              data-icon-name="ErrorBadge"
            >
              
            </i>
          </div>
          <div
            aria-live="assertive"
            className="ms-MessageBar-text text-6"
            id="MessageBar0"
            role="status"
          >
            <span
              className="ms-MessageBar-innerText innerText-7"
            />
          </div>
          <div
            className="ms-MessageBar-dismissSingleLine"
          >
            <button
              aria-label="Close"
              className="ms-Button ms-Button--icon ms-MessageBar-dismissal dismissal-13"
              data-is-focusable={true}
              onClick={[Function]}
              onKeyDown={[Function]}
              onKeyPress={[Function]}
              onKeyUp={[Function]}
              onMouseDown={[Function]}
              onMouseUp={[Function]}
              title="Close"
              type="button"
            >
              <span
                className="ms-Button-flexContainer flexContainer-14"
                data-automationid="splitbuttonprimary"
              >
                <i
                  aria-hidden={true}
                  className="ms-Icon root-37 css-21 ms-Button-icon icon-16"
                  data-icon-name="Clear"
                  role="presentation"
                  style={
                    Object {
                      "fontFamily": "\\"FabricMDL2Icons\\"",
                    }
                  }
                >
                  
                </i>
              </span>
            </button>
          </div>
        </div>
      </div>
    </div>
  </div>
</div>
`;

exports[`storybook snapshot tests Storyshots ACS Components/GridLayout Grid Layout Component 1`] = `
<div
  style={
    Object {
      "alignItems": "center",
      "display": "flex",
      "height": "100vh",
      "justifyContent": "center",
    }
  }
>
  <div
    className="css-52 root-0"
    style={
      Object {
        "display": "inherit",
      }
    }
  >
    <div
      className="css-52"
      data-uses-unhanded-props={true}
      dir="ltr"
      style={
        Object {
          "display": "flex",
        }
      }
    >
      <div
        style={
          Object {
            "height": "500px",
            "width": "600px",
          }
        }
      >
        <div
          className="css-62"
          style={
            Object {
              "gridTemplateColumns": "repeat(2, 1fr)",
              "gridTemplateRows": "repeat(2, minmax(0, 1fr))",
            }
          }
        >
          <div
            className="ms-Stack css-4"
          >
            <div
              className="ms-Stack css-5"
              style={
                Object {
                  "height": "100%",
                  "position": "absolute",
                  "width": "100%",
                }
              }
            >
              <div
                className="ms-Persona ms-Persona--size100 root-6"
              >
                <div
                  className="ms-Persona-coin ms-Persona--size100 coin-13"
                  role="presentation"
                >
                  <div
                    className="ms-Persona-imageArea imageArea-15"
                    role="presentation"
                  >
                    <div
                      aria-hidden="true"
                      className="ms-Persona-initials initials-18"
                    >
                      <span>
                        M
                      </span>
                    </div>
                  </div>
                </div>
              </div>
            </div>
            <div
              className="ms-Stack css-21"
            >
              <label>
                Michael
              </label>
            </div>
          </div>
          <div
            className="ms-Stack css-4"
          >
            <div
              className="ms-Stack css-5"
              style={
                Object {
                  "height": "100%",
                  "position": "absolute",
                  "width": "100%",
                }
              }
            >
              <div
                className="ms-Persona ms-Persona--size100 root-6"
              >
                <div
                  className="ms-Persona-coin ms-Persona--size100 coin-13"
                  role="presentation"
                >
                  <div
                    className="ms-Persona-imageArea imageArea-15"
                    role="presentation"
                  >
                    <div
                      aria-hidden="true"
                      className="ms-Persona-initials initials-22"
                    >
                      <span>
                        J
                      </span>
                    </div>
                  </div>
                </div>
              </div>
            </div>
            <div
              className="ms-Stack css-21"
            >
              <label>
                Jim
              </label>
            </div>
          </div>
          <div
            className="ms-Stack css-4"
          >
            <div
              className="ms-Stack css-5"
              style={
                Object {
                  "height": "100%",
                  "position": "absolute",
                  "width": "100%",
                }
              }
            >
              <div
                className="ms-Persona ms-Persona--size100 root-6"
              >
                <div
                  className="ms-Persona-coin ms-Persona--size100 coin-13"
                  role="presentation"
                >
                  <div
                    className="ms-Persona-imageArea imageArea-15"
                    role="presentation"
                  >
                    <div
                      aria-hidden="true"
                      className="ms-Persona-initials initials-23"
                    >
                      <span>
                        P
                      </span>
                    </div>
                  </div>
                </div>
              </div>
            </div>
            <div
              className="ms-Stack css-21"
            >
              <label>
                Pam
              </label>
            </div>
          </div>
          <div
            className="ms-Stack css-4"
          >
            <div
              className="ms-Stack css-5"
              style={
                Object {
                  "height": "100%",
                  "position": "absolute",
                  "width": "100%",
                }
              }
            >
              <div
                className="ms-Persona ms-Persona--size100 root-6"
              >
                <div
                  className="ms-Persona-coin ms-Persona--size100 coin-13"
                  role="presentation"
                >
                  <div
                    className="ms-Persona-imageArea imageArea-15"
                    role="presentation"
                  >
                    <div
                      aria-hidden="true"
                      className="ms-Persona-initials initials-24"
                    >
                      <span>
                        D
                      </span>
                    </div>
                  </div>
                </div>
              </div>
            </div>
            <div
              className="ms-Stack css-21"
            >
              <label>
                Dwight
              </label>
            </div>
          </div>
        </div>
      </div>
    </div>
  </div>
</div>
`;

exports[`storybook snapshot tests Storyshots ACS Components/MicrophoneSettings Microphone Settings 1`] = `
<div
  style={
    Object {
      "alignItems": "center",
      "display": "flex",
      "height": "100vh",
      "justifyContent": "center",
    }
  }
>
  <div
    className="css-52 root-0"
    style={
      Object {
        "display": "inherit",
      }
    }
  >
    <div
      className="css-52"
      data-uses-unhanded-props={true}
      dir="ltr"
      style={
        Object {
          "display": "flex",
        }
      }
    >
      <div
        className="ms-Dropdown-container"
      >
        <label
          className="ms-Label ms-Dropdown-label label-19"
          id="Dropdown0-label"
        >
          Microphone
        </label>
        <div
          aria-disabled={false}
          aria-expanded="false"
          aria-haspopup="listbox"
          aria-labelledby="Dropdown0-label Dropdown0-option"
          className="ms-Dropdown dropdown-3"
          data-is-focusable={true}
          id="Dropdown0"
          onBlur={[Function]}
          onClick={[Function]}
          onFocus={[Function]}
          onKeyDown={[Function]}
          onKeyUp={[Function]}
          onMouseDown={[Function]}
          role="listbox"
          tabIndex={0}
        >
          <span
            aria-atomic={true}
            aria-invalid={false}
            aria-live="polite"
            aria-posinset={1}
            aria-selected={true}
            aria-setsize={3}
            className="ms-Dropdown-title title-4"
            id="Dropdown0-option"
            role="option"
          >
            Headphones (Buy More Brand)
          </span>
          <span
            className="ms-Dropdown-caretDownWrapper caretDownWrapper-5"
          >
            <i
              aria-hidden={true}
              className="root-37 ms-Dropdown-caretDown caretDown-21"
              data-icon-name="ChevronDown"
            >
              
            </i>
          </span>
        </div>
      </div>
    </div>
  </div>
</div>
`;

exports[`storybook snapshot tests Storyshots ACS Components/ParticipantItem Participant Item Component 1`] = `
<div
  style={
    Object {
      "alignItems": "center",
      "display": "flex",
      "height": "100vh",
      "justifyContent": "center",
    }
  }
>
  <div
<<<<<<< HEAD
    className="wrapper root-44"
=======
    className="css-52 root-0"
>>>>>>> e2c65004
    style={
      Object {
        "display": "inherit",
      }
    }
  >
    <div
      className="css-52"
      data-uses-unhanded-props={true}
      dir="ltr"
      style={
        Object {
          "display": "flex",
        }
      }
    >
      <div
        className="css-2"
        onClick={[Function]}
      >
        <div
          className="ms-Persona ms-Persona--size32 root-3"
        >
          <div
            className="ms-Persona-coin ms-Persona--size32 coin-10"
            role="presentation"
          >
            <div
              className="ms-Persona-imageArea imageArea-12"
              role="presentation"
            >
              <div
                aria-hidden="true"
                className="ms-Persona-initials initials-15"
              >
                <span>
                  J
                </span>
              </div>
            </div>
          </div>
          <div
            className="ms-Persona-details details-4"
          >
            <div
              className="ms-Persona-primaryText primaryText-5"
              dir="auto"
            >
              <div
                className="ms-TooltipHost root-18"
                onBlurCapture={[Function]}
                onFocusCapture={[Function]}
                onKeyDown={[Function]}
                onMouseEnter={[Function]}
                onMouseLeave={[Function]}
              >
                Jim
              </div>
            </div>
            <div
              className="ms-Persona-secondaryText secondaryText-6"
              dir="auto"
            />
            <div
              className="ms-Persona-tertiaryText tertiaryText-7"
              dir="auto"
            />
            <div
              className="ms-Persona-optionalText optionalText-8"
              dir="auto"
            />
          </div>
        </div>
        <div
<<<<<<< HEAD
          className="ms-Stack css-75 css-19"
        >
          <div
            className="ms-Stack css-20"
          />
        </div>
=======
          className="ms-Stack css-76 css-19"
        />
>>>>>>> e2c65004
        <span
          className="ms-layer"
        >
          <div
<<<<<<< HEAD
            className="ms-Fabric ms-Layer-content content-45"
=======
            className="ms-Fabric ms-Layer-content content-43"
>>>>>>> e2c65004
            onBlur={[Function]}
            onChange={[Function]}
            onClick={[Function]}
            onContextMenu={[Function]}
            onDoubleClick={[Function]}
            onDrag={[Function]}
            onDragEnd={[Function]}
            onDragEnter={[Function]}
            onDragExit={[Function]}
            onDragLeave={[Function]}
            onDragOver={[Function]}
            onDragStart={[Function]}
            onDrop={[Function]}
            onFocus={[Function]}
            onInput={[Function]}
            onKeyDown={[Function]}
            onKeyPress={[Function]}
            onKeyUp={[Function]}
            onMouseDown={[Function]}
            onMouseEnter={[Function]}
            onMouseLeave={[Function]}
            onMouseMove={[Function]}
            onMouseOut={[Function]}
            onMouseOver={[Function]}
            onMouseUp={[Function]}
            onSubmit={[Function]}
            onTouchCancel={[Function]}
            onTouchEnd={[Function]}
            onTouchMove={[Function]}
            onTouchStart={[Function]}
          >
            <div
<<<<<<< HEAD
              className="ms-Callout-container container-47"
=======
              className="ms-Callout-container container-45"
>>>>>>> e2c65004
              style={
                Object {
                  "visibility": "hidden",
                }
              }
            >
              <div
<<<<<<< HEAD
                className="ms-Callout ms-ContextualMenu-Callout root-48"
=======
                className="ms-Callout ms-ContextualMenu-Callout root-46"
>>>>>>> e2c65004
                hidden={true}
                onScroll={[Function]}
                style={
                  Object {
                    "filter": "opacity(0)",
                    "opacity": 0,
                    "pointerEvents": "none",
                  }
                }
                tabIndex={-1}
              >
                <div
<<<<<<< HEAD
                  className="ms-Callout-main calloutMain-51"
=======
                  className="ms-Callout-main calloutMain-49"
>>>>>>> e2c65004
                  onKeyDown={[Function]}
                  onMouseDown={[Function]}
                  onMouseUp={[Function]}
                  onScroll={[Function]}
                  style={
                    Object {
                      "maxHeight": 752,
                      "outline": "none",
                      "overflowY": undefined,
                    }
                  }
                >
                  <div
                    className="ms-ContextualMenu-container container-22"
                    onFocusCapture={[Function]}
                    onKeyDown={[Function]}
                    onKeyUp={[Function]}
                    tabIndex={-1}
                  >
                    <div
<<<<<<< HEAD
                      className="ms-FocusZone css-52 ms-ContextualMenu is-open root-21"
=======
                      className="ms-FocusZone css-50 ms-ContextualMenu is-open root-20"
>>>>>>> e2c65004
                      data-focuszone-id="FocusZone3"
                      onFocus={[Function]}
                      onKeyDown={[Function]}
                      onMouseDownCapture={[Function]}
                    >
                      <ul
                        className="ms-ContextualMenu-list is-open list-23"
                        onKeyDown={[Function]}
                        onKeyUp={[Function]}
                        role="menu"
                      >
                        <li
                          className="ms-ContextualMenu-item item-26"
                          role="presentation"
                        >
                          <button
                            aria-disabled={false}
                            aria-posinset={1}
                            aria-setsize={2}
                            className="ms-ContextualMenu-link root-28"
                            onClick={[Function]}
                            onMouseDown={[Function]}
                            onMouseEnter={[Function]}
                            onMouseLeave={[Function]}
                            onMouseMove={[Function]}
                            role="menuitem"
                          >
                            <div
                              className="ms-ContextualMenu-linkContent linkContent-32"
                            >
                              <span
                                className="ms-ContextualMenu-itemText label-38"
                              >
                                Mute
                              </span>
                            </div>
                          </button>
                        </li>
                        <li
                          className="ms-ContextualMenu-item item-26"
                          role="presentation"
                        >
                          <button
                            aria-disabled={false}
                            aria-posinset={2}
                            aria-setsize={2}
                            className="ms-ContextualMenu-link root-28"
                            onClick={[Function]}
                            onMouseDown={[Function]}
                            onMouseEnter={[Function]}
                            onMouseLeave={[Function]}
                            onMouseMove={[Function]}
                            role="menuitem"
                          >
                            <div
                              className="ms-ContextualMenu-linkContent linkContent-32"
                            >
                              <span
                                className="ms-ContextualMenu-itemText label-38"
                              >
                                Remove
                              </span>
                            </div>
                          </button>
                        </li>
                      </ul>
                    </div>
                  </div>
                </div>
              </div>
            </div>
          </div>
        </span>
      </div>
    </div>
  </div>
</div>
`;

exports[`storybook snapshot tests Storyshots ACS Components/ReadReceipt Read Reciept Icon Component 1`] = `
<div
  style={
    Object {
      "alignItems": "center",
      "display": "flex",
      "height": "100vh",
      "justifyContent": "center",
    }
  }
>
  <div
    className="css-52 root-0"
    style={
      Object {
        "display": "inherit",
      }
    }
  >
    <div
      className="css-52"
      data-uses-unhanded-props={true}
      dir="ltr"
      style={
        Object {
          "display": "flex",
        }
      }
    >
      <div
        className="ms-TooltipHost root-2"
        onBlurCapture={[Function]}
        onFocusCapture={[Function]}
        onKeyDown={[Function]}
        onMouseEnter={[Function]}
        onMouseLeave={[Function]}
      >
        <span
          aria-hidden={true}
          className="root_de478240 css-64"
          role="presentation"
          style={Object {}}
        >
          <svg
            className="svg_de478240"
            viewBox="0 0 2048 2048"
            xmlns="http://www.w3.org/2000/svg"
          >
            <path
              d="M1491 595l90 90-749 749-365-365 90-90 275 275 659-659zM1024 0q141 0 272 36t245 103 207 160 160 208 103 245 37 272q0 141-36 272t-103 245-160 207-208 160-245 103-272 37q-141 0-272-36t-245-103-207-160-160-208-103-244-37-273q0-141 36-272t103-245 160-207 208-160T751 37t273-37zm0 1920q123 0 237-32t214-90 182-141 140-181 91-214 32-238q0-123-32-237t-90-214-141-182-181-140-214-91-238-32q-123 0-237 32t-214 90-182 141-140 181-91 214-32 238q0 123 32 237t90 214 141 182 181 140 214 91 238 32z"
            />
          </svg>
        </span>
      </div>
    </div>
  </div>
</div>
`;

exports[`storybook snapshot tests Storyshots ACS Components/SendBox Send Box Story Book Component 1`] = `
<div
  style={
    Object {
      "alignItems": "center",
      "display": "flex",
      "height": "100vh",
      "justifyContent": "center",
    }
  }
>
  <div
    className="css-52 root-0"
    style={
      Object {
        "display": "inherit",
      }
    }
  >
    <div
      className="css-52"
      data-uses-unhanded-props={true}
      dir="ltr"
      style={
        Object {
          "display": "flex",
        }
      }
    >
      <div
        style={
          Object {
            "width": "480px",
          }
        }
      >
        <div
          className="ms-Stack css-54 css-2"
        >
          <div
            className="ms-TextField ms-TextField--multiline css-53 root-4"
          >
            <div
              className="ms-TextField-wrapper wrapper-5"
            >
              <div
                className="ms-TextField-fieldGroup fieldGroup-6"
              >
                <textarea
                  aria-invalid={false}
                  aria-label="Type"
                  className="ms-TextField-field ms-TextField--unresizable css-55 field-7"
                  id="sendbox"
                  onBlur={[Function]}
                  onChange={[Function]}
                  onFocus={[Function]}
                  onInput={[Function]}
                  onKeyDown={[Function]}
                  placeholder="Type a new message"
                  value=""
                />
              </div>
            </div>
          </div>
          <div
            className="css-57 sendIconWrapper"
            onClick={[Function]}
          >
            <div
              className="css-58"
            />
          </div>
        </div>
        <div
          className="ui-alert au av aw ax ay az ba bb bc bd be bf bg bh bi bj bk bl bm bn bo bp bq br bs"
          data-uses-unhanded-props={true}
          onFocus={[Function]}
        >
          <div
            className="ui-box au bt ui-alert__body"
            data-uses-unhanded-props={true}
            id="alert-body-1"
          >
            <div
              className="ui-box bt ui-alert__content"
              data-uses-unhanded-props={true}
              dir="auto"
            >
              Please wait 30 seconds to send new messages
            </div>
          </div>
        </div>
      </div>
    </div>
  </div>
</div>
`;

exports[`storybook snapshot tests Storyshots ACS Components/TypingIndicator Typing Indicator Component 1`] = `
<div
  style={
    Object {
      "alignItems": "center",
      "display": "flex",
      "height": "100vh",
      "justifyContent": "center",
    }
  }
>
  <div
    className="css-52 root-0"
    style={
      Object {
        "display": "inherit",
      }
    }
  >
    <div
      className="css-52"
      data-uses-unhanded-props={true}
      dir="ltr"
      style={
        Object {
          "display": "flex",
        }
      }
    >
      <div
        className="css-59"
      >
        <span
          className="css-60"
        >
          User1, 
        </span>
        <span
          className="css-60"
        >
          User2
        </span>
        <span
          className="css-60"
        >
           and 5 others are typing...
        </span>
      </div>
    </div>
  </div>
</div>
`;

exports[`storybook snapshot tests Storyshots ACS Components/VideoTile Video Tile Component 1`] = `
<div
  style={
    Object {
      "alignItems": "center",
      "display": "flex",
      "height": "100vh",
      "justifyContent": "center",
    }
  }
>
  <div
    className="css-52 root-0"
    style={
      Object {
        "display": "inherit",
      }
    }
  >
    <div
      className="css-52"
      data-uses-unhanded-props={true}
      dir="ltr"
      style={
        Object {
          "display": "flex",
        }
      }
    >
      <div
        className="ms-Stack css-3"
      >
        <div
          className="ms-Stack css-4"
          style={
            Object {
              "height": "100%",
              "position": "absolute",
              "width": "100%",
            }
          }
        >
          <div
            className="ms-Persona ms-Persona--size100 root-5"
          >
            <div
              className="ms-Persona-coin ms-Persona--size100 coin-12"
              role="presentation"
            >
              <div
                className="ms-Persona-imageArea imageArea-14"
                role="presentation"
              >
                <div
                  aria-hidden="true"
                  className="ms-Persona-initials initials-17"
                >
                  <span>
                    JK
                  </span>
                </div>
              </div>
            </div>
          </div>
        </div>
      </div>
    </div>
  </div>
</div>
`;

exports[`storybook snapshot tests Storyshots ACS Composites/GroupCall Group Call Composite 1`] = `
<div
  style={
    Object {
      "alignItems": "center",
      "display": "flex",
      "height": "100vh",
      "justifyContent": "center",
    }
  }
>
  <div
    className="css-52 root-0"
    style={
      Object {
        "display": "inherit",
      }
    }
  >
    <div
      className="css-52"
      data-uses-unhanded-props={true}
      dir="ltr"
      style={
        Object {
          "display": "flex",
        }
      }
    >
      <div
        style={
          Object {
            "height": "100%",
            "margin": "20px auto",
            "maxHeight": "35rem",
            "maxWidth": "50rem",
            "width": "100%",
          }
        }
      >
        
        Please fill in Connection String to run group call widget.
      </div>
    </div>
  </div>
</div>
`;

exports[`storybook snapshot tests Storyshots ACS Composites/GroupChat Group Chat Composite 1`] = `
<div
  style={
    Object {
      "alignItems": "center",
      "display": "flex",
      "height": "100vh",
      "justifyContent": "center",
    }
  }
>
  <div
    className="css-52 root-0"
    style={
      Object {
        "display": "inherit",
      }
    }
  >
    <div
      className="css-52"
      data-uses-unhanded-props={true}
      dir="ltr"
      style={
        Object {
          "display": "flex",
        }
      }
    >
      <div
        style={
          Object {
            "border": "1px solid",
            "height": "100%",
            "margin": "20px auto",
            "maxHeight": "30rem",
            "maxWidth": "50rem",
            "padding": "0 10px",
            "width": "100%",
          }
        }
      >
        Please fill in Connection String or required params to run GroupChat.
      </div>
    </div>
  </div>
</div>
`;

exports[`storybook snapshot tests Storyshots ACS Composites/OneToOneCall One To One Call Composite Component 1`] = `
<div
  style={
    Object {
      "alignItems": "center",
      "display": "flex",
      "height": "100vh",
      "justifyContent": "center",
    }
  }
>
  <div
    className="css-52 root-0"
    style={
      Object {
        "display": "inherit",
      }
    }
  >
    <div
      className="css-52"
      data-uses-unhanded-props={true}
      dir="ltr"
      style={
        Object {
          "display": "flex",
        }
      }
    >
      <div
        style={
          Object {
            "height": "90vh",
            "width": "90vw",
          }
        }
      >
        
        <div
          className="ms-Stack css-2"
          style={
            Object {
              "height": "100%",
              "width": "100%",
            }
          }
        >
          Please enter required information below.
        </div>
      </div>
    </div>
  </div>
</div>
`;<|MERGE_RESOLUTION|>--- conflicted
+++ resolved
@@ -809,11 +809,7 @@
   }
 >
   <div
-<<<<<<< HEAD
     className="wrapper root-44"
-=======
-    className="css-52 root-0"
->>>>>>> e2c65004
     style={
       Object {
         "display": "inherit",
@@ -888,26 +884,17 @@
           </div>
         </div>
         <div
-<<<<<<< HEAD
           className="ms-Stack css-75 css-19"
         >
           <div
             className="ms-Stack css-20"
           />
         </div>
-=======
-          className="ms-Stack css-76 css-19"
-        />
->>>>>>> e2c65004
         <span
           className="ms-layer"
         >
           <div
-<<<<<<< HEAD
             className="ms-Fabric ms-Layer-content content-45"
-=======
-            className="ms-Fabric ms-Layer-content content-43"
->>>>>>> e2c65004
             onBlur={[Function]}
             onChange={[Function]}
             onClick={[Function]}
@@ -940,11 +927,7 @@
             onTouchStart={[Function]}
           >
             <div
-<<<<<<< HEAD
               className="ms-Callout-container container-47"
-=======
-              className="ms-Callout-container container-45"
->>>>>>> e2c65004
               style={
                 Object {
                   "visibility": "hidden",
@@ -952,11 +935,7 @@
               }
             >
               <div
-<<<<<<< HEAD
                 className="ms-Callout ms-ContextualMenu-Callout root-48"
-=======
-                className="ms-Callout ms-ContextualMenu-Callout root-46"
->>>>>>> e2c65004
                 hidden={true}
                 onScroll={[Function]}
                 style={
@@ -969,11 +948,7 @@
                 tabIndex={-1}
               >
                 <div
-<<<<<<< HEAD
                   className="ms-Callout-main calloutMain-51"
-=======
-                  className="ms-Callout-main calloutMain-49"
->>>>>>> e2c65004
                   onKeyDown={[Function]}
                   onMouseDown={[Function]}
                   onMouseUp={[Function]}
@@ -994,11 +969,7 @@
                     tabIndex={-1}
                   >
                     <div
-<<<<<<< HEAD
                       className="ms-FocusZone css-52 ms-ContextualMenu is-open root-21"
-=======
-                      className="ms-FocusZone css-50 ms-ContextualMenu is-open root-20"
->>>>>>> e2c65004
                       data-focuszone-id="FocusZone3"
                       onFocus={[Function]}
                       onKeyDown={[Function]}
