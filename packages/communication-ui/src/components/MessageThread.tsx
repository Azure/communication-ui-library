--- conflicted
+++ resolved
@@ -30,12 +30,8 @@
   SystemMessagePayload
 } from '../types';
 import { ReadReceipt, ReadReceiptProps } from './ReadReceipt';
-<<<<<<< HEAD
 import { memoizeFunctionAll } from '@azure/acs-chat-selector';
-=======
-import { memoizeAll } from '@azure/acs-chat-selector';
 import { SystemMessage as SystemMessageComponent, SystemMessageIconTypes } from './SystemMessage';
->>>>>>> 3f5be0ad
 
 const isMessageSame = (first: ChatMessagePayload, second: ChatMessagePayload): boolean => {
   return (
@@ -196,57 +192,6 @@
     onRenderAvatar: ((userId: string) => JSX.Element) | undefined,
     styles: MessageThreadStylesProps | undefined,
     onRenderReadReceipt: ((readReceiptProps: ReadReceiptProps) => JSX.Element | null) | undefined,
-<<<<<<< HEAD
-    todayDate: Date
-  ): ChatItemProps => {
-    const liveAuthor = `${message.senderDisplayName} says `;
-    const messageContentItem = (
-      <div>
-        <LiveMessage message={`${message.mine ? '' : liveAuthor} ${message.content}`} aria-live="polite" />
-        <Linkify>{message.content}</Linkify>
-      </div>
-    );
-    const showReadReceipt = !disableReadReceipt && message.statusToRender;
-    return {
-      key: message.messageId ?? message.clientMessageId,
-      gutter: message.mine ? (
-        ''
-      ) : onRenderAvatar ? (
-        onRenderAvatar(message.senderId ?? '')
-      ) : (
-        <Persona text={message.senderDisplayName} hidePersonaDetails={true} size={PersonaSize.size32} />
-      ),
-      contentPosition: message.mine ? 'end' : 'start',
-      message: (
-        <Flex vAlign="end">
-          <Chat.Message
-            styles={styles?.chatMessageContainer ?? chatMessageStyle}
-            content={messageContentItem}
-            author={message.senderDisplayName}
-            mine={message.mine}
-            timestamp={message.createdOn ? formatTimestampForChatMessage(message.createdOn, todayDate) : undefined}
-          />
-          <div
-            className={mergeStyles(
-              readReceiptContainerStyle(message.mine ?? false),
-              styles?.readReceiptContainer ? styles.readReceiptContainer(message.mine ?? false) : ''
-            )}
-          >
-            {showReadReceipt ? (
-              onRenderReadReceipt ? (
-                onRenderReadReceipt({ messageStatus: message.statusToRender })
-              ) : (
-                ReadReceipt({ messageStatus: message.statusToRender })
-              )
-            ) : (
-              <div className={mergeStyles(noReadReceiptStyle)} />
-            )}
-          </div>
-        </Flex>
-      ),
-      attached: message.attached
-    } as any;
-=======
     defaultChatMessageRenderer: (message: ChatMessage) => JSX.Element,
     onRenderMessage?: (
       message: ChatMessage | SystemMessage | CustomMessage,
@@ -314,7 +259,6 @@
         key: _messageKey
       };
     }
->>>>>>> 3f5be0ad
   }
 );
 export type DefaultMessageRendererType = (message: ChatMessage | SystemMessage | CustomMessage) => JSX.Element;
