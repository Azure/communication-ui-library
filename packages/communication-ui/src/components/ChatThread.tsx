// © Microsoft Corporation. All rights reserved.

import React, { useCallback, useEffect, useMemo, useRef, useState } from 'react';
import Linkify from 'react-linkify';
import { Button, Chat, ChatItemProps, Flex, Ref } from '@fluentui/react-northstar';
import {
  DownIconStyle,
  newMessageButtonContainerStyle,
  chatThreadContainerStyle,
  chatMessageStyle,
  loadPreviousMessagesButtonContainerStyle,
  chatStyle,
  loadPreviousMessageButtonStyle,
  newMessageButtonStyle,
  readReceiptContainerStyle,
  noReadReceiptStyle
} from './styles/ChatThread.styles';
import { Icon, IStyle, mergeStyles, Persona, PersonaSize, PrimaryButton, Stack } from '@fluentui/react';
import { ComponentSlotStyle } from '@fluentui/react-northstar';
import { LiveAnnouncer, LiveMessage } from 'react-aria-live';
import { ErrorHandlingProps } from '../providers';
import { formatTimestampForChatMessage, propagateError, WithErrorHandling } from '../utils';
import { CLICK_TO_LOAD_MORE_MESSAGES, NEW_MESSAGES } from '../constants';
import { ChatMessage as WebUiChatMessage } from '../types';
import { ReadReceiptComponent, ReadReceiptProps } from './ReadReceipt';
import { connectFuncsToContext, ChatMessagePropsFromContext, MapToChatMessageProps } from '../consumers';

const isMessageSame = (first: WebUiChatMessage, second: WebUiChatMessage): boolean => {
  return (
    first.messageId === second.messageId &&
    first.content === second.content &&
    JSON.stringify(first.createdOn) === JSON.stringify(second.createdOn) &&
    first.senderId === second.senderId &&
    first.senderDisplayName === second.senderDisplayName &&
    first.statusToRender === second.statusToRender
  );
};

/**
 * Get the latest message from old messages and new messages as an array [latestOldMessage, latestNewMessage]. There are
 * two things we like to know from this information:
 * 1. If user just sent a message (then we scroll user to bottom of chat)
 * 2. If user got a new message from someone else (maybe we need to show NewMessages button)
 *
 * @param chatMessages
 * @param newChatMessages
 */
const getLatestMessageFromPreviousMessagesAndNewMessages = (chatMessages: any[], newChatMessages: any[]): any[] => {
  let latestMessageFromNewMessages: any | undefined = undefined;
  for (let i = newChatMessages.length - 1; i >= 0; i--) {
    const newMessageWithAttached = newChatMessages[i];
    if (newMessageWithAttached.createdOn !== undefined) {
      latestMessageFromNewMessages = newMessageWithAttached;
      break;
    }
  }

  let latestMessageFromPreviousMessages: any | undefined = undefined;
  for (let i = chatMessages.length - 1; i >= 0; i--) {
    const messageWithAttached = chatMessages[i];
    if (messageWithAttached.createdOn !== undefined) {
      latestMessageFromPreviousMessages = messageWithAttached;
      break;
    }
  }

  return [latestMessageFromPreviousMessages, latestMessageFromNewMessages];
};

/**
 * Check the information from getLatestMessageFromPreviousMessagesAndNewMessages to see if the new message is not from
 * current user.
 *
 * @param chatMessages
 * @param newChatMessages
 * @param userId
 */
const isThereNewMessageNotFromCurrentUser = (
  latestMessageFromPreviousMessages: any,
  latestMessageFromNewMessages: any,
  userId: string
): boolean => {
  if (latestMessageFromNewMessages === undefined) {
    return false;
  } else {
    if (latestMessageFromPreviousMessages === undefined) {
      return latestMessageFromNewMessages.senderId !== userId;
    } else {
      return (
        !isMessageSame(latestMessageFromNewMessages, latestMessageFromPreviousMessages) &&
        latestMessageFromNewMessages.senderId !== userId
      );
    }
  }
};

/**
 * Returns true if the current user sent the latest message and false otherwise. It will ignore messages that have no
 * sender, messages that have failed to send, and messages from the current user that is marked as SEEN. This is meant
 * as an indirect way to detect if user is at bottom of the chat when the component updates with new messages. If we
 * updated this component due to current user sending a message we want to then call scrollToBottom.
 *
 * @param chatMessages
 * @param userId
 */
const didUserSendTheLatestMessage = (
  latestMessageFromPreviousMessages: any,
  latestMessageFromNewMessages: any,
  userId: string
): boolean => {
  if (latestMessageFromNewMessages === undefined) {
    return false;
  } else {
    if (latestMessageFromPreviousMessages === undefined) {
      return latestMessageFromNewMessages.senderId === userId;
    } else {
      return (
        !isMessageSame(latestMessageFromNewMessages, latestMessageFromPreviousMessages) &&
        latestMessageFromNewMessages.senderId === userId
      );
    }
  }
};

export interface ChatThreadStylesProps {
  /** Styles for the root container */
  root?: IStyle;
  /** Styles for load previous messages container */
  loadPreviousMessagesButtonContainer?: IStyle;
  /** Styles for new message container */
  newMessageButtonContainer?: IStyle;
  /** Styles for chat container */
  chatContainer?: ComponentSlotStyle;
  /** Styles for chat message container */
  chatMessageContainer?: ComponentSlotStyle;
  /** Styles for read receipt container */
  readReceiptContainer?: (mine: boolean) => IStyle;
}

export interface JumpToNewMessageButtonProps {
  onClick: () => void;
}

const DefaultJumpToNewMessageButton = (props: JumpToNewMessageButtonProps): JSX.Element => {
  const { onClick } = props;
  return (
    <PrimaryButton className={newMessageButtonStyle} onClick={onClick}>
      <Icon iconName="Down" className={DownIconStyle} />
      {NEW_MESSAGES}
    </PrimaryButton>
  );
};

export interface LoadPreviousMessagesButtonProps {
  onClick: () => void;
}

const DefaultLoadPreviousMessagesButton = (props: LoadPreviousMessagesButtonProps): JSX.Element => {
  const { onClick } = props;
  return (
    <Button
      text
      fluid
      className={loadPreviousMessageButtonStyle}
      content={CLICK_TO_LOAD_MORE_MESSAGES}
      onClick={onClick}
    />
  );
};

export type ChatThreadProps = {
  /**
   * The userId of the current user.
   */
  userId: string;
  /**
   * The chat messages to render in chat thread. Chat messages need to have type `WebUiChatMessage`
   */
  chatMessages: WebUiChatMessage[];
  /**
   * Custom CSS Styling.
   */
  styles?: ChatThreadStylesProps;
  /**
   * Whether the new message button is disabled.
   * @defaultValue `false`
   */
  disableJumpToNewMessageButton?: boolean;
  /**
   * Whether the load previous message button is disabled.
   * @defaultValue `true`
   */
  disableLoadPreviousMessage?: boolean;
  /**
   * Whether the read receipt for each message is disabled.
   * @defaultValue `true`
   */
  disableReadReceipt?: boolean;
  /**
   * onSendReadReceipt event handler. `() => Promise<void>`
   */
  onSendReadReceipt?: () => Promise<void>;
  /**
   * onRenderReadReceipt event handler. `(readReceiptProps: ReadReceiptProps) => JSX.Element`
   */
<<<<<<< HEAD
  onRenderReadReceipt?: (readReceiptProps: ReadReceiptProps) => JSX.Element;
=======
  onRenderReadReceipt?: (readReceiptProps: ReadReceiptProps) => JSX.Element | null;
>>>>>>> df4414c6
  /**
   * onRenderAvatar event handler. `(userId: string) => JSX.Element`
   */
  onRenderAvatar?: (userId: string) => JSX.Element;
  /**
   * onRenderJumpToNewMessageButton event handler. `(newMessageButtonProps: JumpToNewMessageButtonProps) => JSX.Element`
   */
  onRenderJumpToNewMessageButton?: (newMessageButtonProps: JumpToNewMessageButtonProps) => JSX.Element;
  /**
   * onLoadPreviousMessages event handler.
   */
  onLoadPreviousMessages?: () => void;
  /**
   * onRenderLoadPreviousMessagesButton event handler. `(loadPreviousMessagesButton: LoadPreviousMessagesButtonProps) => JSX.Element`
   */
  onRenderLoadPreviousMessagesButton?: (loadPreviousMessagesButton: LoadPreviousMessagesButtonProps) => JSX.Element;
};

/**
 * `ChatThread` allows you to easily create a component for rendering chat messages, handling scrolling behavior of new/old messages and customizing icons & controls inside the chat thread.
 *
 * Users will need to provide at least chat messages and userId to render the `ChatThread` component.
 * Users can also customize `ChatThread` by passing in their own Avatar, `ReadReceipt` icon, `JumpToNewMessageButton`, `LoadPreviousMessagesButton` and the behavior of these controls.
 *
 * `ChatThread` internally uses the `Chat` & `Chat.Message` component from `@fluentui/react-northstar`. You can checkout the details about these [two components](https://fluentsite.z22.web.core.windows.net/0.53.0/components/chat/props).
 */
export const ChatThreadComponentBase = (props: ChatThreadProps & ErrorHandlingProps): JSX.Element => {
  const {
    chatMessages: newChatMessages,
    userId,
    styles,
    disableJumpToNewMessageButton = false,
    disableReadReceipt = true,
    disableLoadPreviousMessage = true,
    onSendReadReceipt,
    onRenderReadReceipt,
    onRenderAvatar,
    onErrorCallback,
    onLoadPreviousMessages,
    onRenderLoadPreviousMessagesButton,
    onRenderJumpToNewMessageButton
  } = props;

  const [chatMessages, setChatMessages] = useState<WebUiChatMessage[]>([]);
  // We need this state to wait for one tick and scroll to bottom after chatMessages have been initialized.
  // Otherwise chatScrollDivRef.current.clientHeight is wrong if we scroll to bottom before chatMessages are initialized.
  const [chatMessagesInitialized, setChatMessagesInitialized] = useState<boolean>(false);
  const [isAtBottomOfScroll, setIsAtBottomOfScroll] = useState<boolean>(true);
  const [isAtTopOfScroll, setIsAtTopOfScroll] = useState<boolean>(false);
  const [forceUpdate, setForceUpdate] = useState<number>(0);

  // Used to decide if should auto scroll to bottom or show "new message" button
  const [latestPreviousMessage, setLatestPreviousMessage] = useState<WebUiChatMessage | undefined>(undefined);
  const [latestCurrentMessage, setLatestCurrentMessage] = useState<WebUiChatMessage | undefined>(undefined);
  const [existsNewMessage, setExistsNewMessage] = useState<boolean>(false);

  const chatScrollDivRef: any = useRef();
  const chatThreadRef: any = useRef();

  const chatMessagesRef = useRef(chatMessages);
  const setChatMessagesRef = (messagesWithAttachedValue: any[]): void => {
    chatMessagesRef.current = messagesWithAttachedValue;
    setChatMessages(messagesWithAttachedValue);
  };

  const isAtBottomOfScrollRef = useRef(isAtBottomOfScroll);
  const setIsAtBottomOfScrollRef = (isAtBottomOfScrollValue: boolean): void => {
    isAtBottomOfScrollRef.current = isAtBottomOfScrollValue;
    setIsAtBottomOfScroll(isAtBottomOfScrollValue);
  };

  const isAtTopOfScrollRef = useRef(isAtTopOfScroll);
  const setIsAtTopOfScrollRef = (isAtTopOfScrollValue: boolean): void => {
    isAtTopOfScrollRef.current = isAtTopOfScrollValue;
    setIsAtTopOfScroll(isAtTopOfScrollValue);
  };

  const chatMessagesInitializedRef = useRef(chatMessagesInitialized);
  const setChatMessagesInitializedRef = (chatMessagesInitialized: boolean): void => {
    chatMessagesInitializedRef.current = chatMessagesInitialized;
    setChatMessagesInitialized(chatMessagesInitialized);
  };

  // we try to only send those read receipt if user is scrolled to the bottom.
  const sendReadReceiptIfAtBottom = useCallback((): void => {
    if (
      !isAtBottomOfScrollRef.current ||
      !document.hasFocus() ||
      !chatMessagesRef.current ||
      chatMessagesRef.current.length === 0 ||
      disableReadReceipt
    ) {
      return;
    }

    onSendReadReceipt &&
      onSendReadReceipt().catch((error: any) => {
        propagateError(error, onErrorCallback);
      });
  }, [disableReadReceipt, onErrorCallback, onSendReadReceipt]);

  const scrollToBottom = useCallback((): void => {
    chatScrollDivRef.current.scrollTop = chatScrollDivRef.current.scrollHeight;
    setExistsNewMessage(false);
    setIsAtBottomOfScrollRef(true);
    sendReadReceiptIfAtBottom();
  }, [sendReadReceiptIfAtBottom]);

  const handleScroll = (): void => {
    const atBottom =
      Math.floor(chatScrollDivRef.current.scrollTop) >=
      chatScrollDivRef.current.scrollHeight - chatScrollDivRef.current.clientHeight;
    const atTop = chatScrollDivRef.current.scrollTop === 0;
    if (atBottom) {
      sendReadReceiptIfAtBottom();
      if (!isAtBottomOfScrollRef.current) {
        scrollToBottom();
      }
    }
    setIsAtBottomOfScrollRef(atBottom);
    setIsAtTopOfScrollRef(atTop);
  };

  /**
   * One time run useEffect. Sets up listeners when component is mounted and tears down listeners when component
   * unmounts.
   */
  useEffect(() => {
    window && window.addEventListener('click', sendReadReceiptIfAtBottom);
    window && window.addEventListener('focus', sendReadReceiptIfAtBottom);
    chatScrollDivRef.current && chatScrollDivRef.current.addEventListener('scroll', handleScroll);
    const chatScrollDiv = chatScrollDivRef.current;
    return () => {
      window && window.removeEventListener('click', sendReadReceiptIfAtBottom);
      window && window.removeEventListener('focus', sendReadReceiptIfAtBottom);
      chatScrollDiv && chatScrollDiv.removeEventListener('scroll', handleScroll);
    };
    // eslint-disable-next-line react-hooks/exhaustive-deps
  }, []);

  /**
   * ClientHeight controls the number of messages to render. However ClientHeight will not be initialized after the
   * first render (not sure but I guess Fluent is updating it in hook which is after render maybe?) so we need to
   * trigger a re-render until ClientHeight is initialized. This force re-render should only happen once.
   */
  const clientHeight = chatThreadRef.current?.clientHeight;
  useEffect(() => {
    if (clientHeight === undefined) {
      setForceUpdate(forceUpdate + 1);
      return;
    }
    // Only scroll to bottom if isAtBottomOfScrollRef is true
    isAtBottomOfScrollRef.current && scrollToBottom();
  }, [clientHeight, forceUpdate, scrollToBottom, chatMessagesInitialized]);

  /**
   * This needs to run to update latestPreviousMessage & latestCurrentMessage.
   * These two states are used to manipulate scrollbar
   */
  useEffect(() => {
    const latestMessagesOldAndNew = getLatestMessageFromPreviousMessagesAndNewMessages(
      chatMessagesRef.current,
      newChatMessages
    );
    setLatestPreviousMessage(latestMessagesOldAndNew[0]);
    setLatestCurrentMessage(latestMessagesOldAndNew[1]);
    setChatMessagesRef(newChatMessages);
    !chatMessagesInitializedRef.current && setChatMessagesInitializedRef(true);
  }, [newChatMessages]);

  /**
   * This needs to run after messages are rendererd so we can manipulate the scroll bar.
   */
  useEffect(() => {
    // If user just sent the latest message then we assume we can move user to bottom of scroll.
    if (
      isThereNewMessageNotFromCurrentUser(latestPreviousMessage, latestCurrentMessage, userId) &&
      !isAtBottomOfScrollRef.current
    ) {
      setExistsNewMessage(true);
    } else if (
      didUserSendTheLatestMessage(latestPreviousMessage, latestCurrentMessage, userId) ||
      isAtBottomOfScrollRef.current
    ) {
      scrollToBottom();
    }
    // eslint-disable-next-line react-hooks/exhaustive-deps
  }, [chatMessages]);

  // To rerender the messages if app running across days(every new day chat time stamp need to be regenerated)
  // eslint-disable-next-line react-hooks/exhaustive-deps
  const todayDate = useMemo(() => new Date(), [new Date().toDateString()]);
  const messagesToDisplay = useMemo(
    () =>
      chatMessages.map(
        (message: any): ChatItemProps => {
          const liveAuthor = `${message.senderDisplayName} says `;
          const messageContentItem = (
            <div>
              <LiveMessage message={`${message.mine ? '' : liveAuthor} ${message.content}`} aria-live="polite" />
              <Linkify>{message.content}</Linkify>
            </div>
          );
          const showReadReceipt = !disableReadReceipt && message.statusToRender;
          return {
            gutter: message.mine ? (
              ''
            ) : onRenderAvatar ? (
              onRenderAvatar(message.senderId)
            ) : (
              <Persona text={message.senderDisplayName} hidePersonaDetails={true} size={PersonaSize.size32} />
            ),
            contentPosition: message.mine ? 'end' : 'start',
            message: (
              <Flex vAlign="end">
                <Chat.Message
                  styles={styles?.chatMessageContainer ?? chatMessageStyle}
                  content={messageContentItem}
                  author={message.senderDisplayName}
                  mine={message.mine}
                  timestamp={
                    message.createdOn ? formatTimestampForChatMessage(message.createdOn, todayDate) : undefined
                  }
                />
                <div
                  className={mergeStyles(
                    readReceiptContainerStyle(message.mine),
                    styles?.readReceiptContainer ? styles.readReceiptContainer(message.mine) : ''
                  )}
                >
                  {showReadReceipt ? (
                    onRenderReadReceipt ? (
                      onRenderReadReceipt({ messageStatus: message.statusToRender })
                    ) : (
                      ReadReceiptComponent({ messageStatus: message.statusToRender })
                    )
                  ) : (
                    <div className={mergeStyles(noReadReceiptStyle)} />
                  )}
                </div>
              </Flex>
            ),
            attached: message.attached
          };
        }
      ),
    [styles, disableReadReceipt, chatMessages, onRenderAvatar, onRenderReadReceipt, todayDate]
  );

  return (
    <Ref innerRef={chatThreadRef}>
      <Stack className={mergeStyles(chatThreadContainerStyle, styles?.root)} grow>
        {!disableLoadPreviousMessage && (
          <div
            className={mergeStyles(
              loadPreviousMessagesButtonContainerStyle,
              styles?.loadPreviousMessagesButtonContainer
            )}
          >
            {onLoadPreviousMessages &&
              isAtTopOfScrollRef.current &&
              (onRenderLoadPreviousMessagesButton ? (
                onRenderLoadPreviousMessagesButton({ onClick: onLoadPreviousMessages })
              ) : (
                <DefaultLoadPreviousMessagesButton onClick={onLoadPreviousMessages} />
              ))}
          </div>
        )}
        <Ref innerRef={chatScrollDivRef}>
          <LiveAnnouncer>
            <Chat styles={styles?.chatContainer ?? chatStyle} items={messagesToDisplay} />
          </LiveAnnouncer>
        </Ref>
        {existsNewMessage && !disableJumpToNewMessageButton && (
          <div className={mergeStyles(newMessageButtonContainerStyle, styles?.newMessageButtonContainer)}>
            {onRenderJumpToNewMessageButton ? (
              onRenderJumpToNewMessageButton({ onClick: scrollToBottom })
            ) : (
              <DefaultJumpToNewMessageButton onClick={scrollToBottom} />
            )}
          </div>
        )}
      </Stack>
    </Ref>
  );
};

export const ChatThreadComponent = (
  props: ChatThreadProps & ErrorHandlingProps & ChatMessagePropsFromContext
): JSX.Element => WithErrorHandling(ChatThreadComponentBase, props);

export const ChatThread = connectFuncsToContext(ChatThreadComponent, MapToChatMessageProps);<|MERGE_RESOLUTION|>--- conflicted
+++ resolved
@@ -203,11 +203,7 @@
   /**
    * onRenderReadReceipt event handler. `(readReceiptProps: ReadReceiptProps) => JSX.Element`
    */
-<<<<<<< HEAD
-  onRenderReadReceipt?: (readReceiptProps: ReadReceiptProps) => JSX.Element;
-=======
   onRenderReadReceipt?: (readReceiptProps: ReadReceiptProps) => JSX.Element | null;
->>>>>>> df4414c6
   /**
    * onRenderAvatar event handler. `(userId: string) => JSX.Element`
    */
