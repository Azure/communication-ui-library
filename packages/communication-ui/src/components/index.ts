// © Microsoft Corporation. All rights reserved.

import ChatThread from './ChatThread';
import SendBox from './SendBox';
import LocalPreview from './LocalPreview';
import LocalSettings, { LocalDeviceSettingsComponent } from './LocalSettings';
import MediaGallery1To1, { MediaGallery1To1Component } from './MediaGallery1To1';
import MemberItem from './MemberItem';
import ParticipantStack, { ParticipantStackComponent } from './ParticipantStack';
import TypingIndicator, { TypingIndicatorComponent } from './TypingIndicator';
import ParticipantManagement, { ParticipantManagementComponent } from './ParticipantManagement';
import { GridLayoutComponent } from './GridLayout';
import ErrorBar, { ErrorBarComponent } from './ErrorBar';
import { WithErrorHandling } from '../utils/WithErrorHandling';

export {
  ChatThread,
  SendBox,
  LocalDeviceSettingsComponent,
  LocalPreview,
  LocalSettings,
  MediaGallery1To1,
  MediaGallery1To1Component,
  MemberItem,
  ParticipantStack,
  ParticipantStackComponent,
  TypingIndicator,
  TypingIndicatorComponent,
  ParticipantManagement,
  ParticipantManagementComponent,
  GridLayoutComponent,
  ErrorBar,
  ErrorBarComponent,
  WithErrorHandling
};

export { ChatThreadComponent } from './ChatThread';
export { SendBoxComponent } from './SendBox';
export { ReadReceiptComponent } from './ReadReceipt';
export { MediaGalleryTileComponent } from './MediaGalleryTile';
export { StreamMediaComponent } from './StreamMedia';
export { ParticipantStackItemComponent } from './ParticipantStackItem';
<<<<<<< HEAD
export { CallConfiguration } from './CallConfiguration';
export { IncomingCallModal, IncomingCallToast } from './IncomingCallAlerts';
export {
  ControlBar,
  ControlButton,
  CallControlBar,
  videoButtonProps,
  audioButtonProps,
  screenShareButtonProps,
  optionsButtonProps,
  answerButtonProps,
  hangupButtonProps
} from './ControlBar';
=======
export { IncomingCallModal, IncomingCallToast } from './IncomingCallAlerts';
>>>>>>> 319e3069
<|MERGE_RESOLUTION|>--- conflicted
+++ resolved
@@ -40,8 +40,6 @@
 export { MediaGalleryTileComponent } from './MediaGalleryTile';
 export { StreamMediaComponent } from './StreamMedia';
 export { ParticipantStackItemComponent } from './ParticipantStackItem';
-<<<<<<< HEAD
-export { CallConfiguration } from './CallConfiguration';
 export { IncomingCallModal, IncomingCallToast } from './IncomingCallAlerts';
 export {
   ControlBar,
@@ -53,7 +51,4 @@
   optionsButtonProps,
   answerButtonProps,
   hangupButtonProps
-} from './ControlBar';
-=======
-export { IncomingCallModal, IncomingCallToast } from './IncomingCallAlerts';
->>>>>>> 319e3069
+} from './ControlBar';