--- conflicted
+++ resolved
@@ -47,8 +47,6 @@
 export { StreamMediaComponent } from './StreamMedia';
 export { ParticipantStackItemComponent } from './ParticipantStackItem';
 export { CallConfiguration } from './CallConfiguration';
-<<<<<<< HEAD
-export { StartCallButton } from './StartCallButton';
 export { IncomingCallModal, IncomingCallToast } from './IncomingCallAlerts';
 export {
   ControlBar,
@@ -60,7 +58,4 @@
   optionsButtonProps,
   answerButtonProps,
   hangupButtonProps
-} from './ControlBar';
-=======
-export { IncomingCallModal, IncomingCallToast } from './IncomingCallAlerts';
->>>>>>> a7665a48
+} from './ControlBar';