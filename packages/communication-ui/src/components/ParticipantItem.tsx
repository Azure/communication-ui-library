--- conflicted
+++ resolved
@@ -1,113 +1,108 @@
-// © Microsoft Corporation. All rights reserved.
-
-import { memberItemContainerStyle, memberItemIsYouStyle, iconContainerStyle } from './styles/ParticipantItem.styles';
-import {
-  ContextualMenu,
-  DirectionalHint,
-  IContextualMenuItem,
-  Persona,
-  PersonaSize,
-  PersonaPresence,
-  Stack,
-  mergeStyles,
-  IStyle
-} from '@fluentui/react';
-import React, { useRef, useState } from 'react';
-import { ErrorHandlingProps } from '../providers/ErrorProvider';
-import { useTheme } from '@fluentui/react-theme-provider';
-import { BaseCustomStylesProps } from '../types';
-
-export interface ParticipantItemStylesProps extends BaseCustomStylesProps {
-  /** Styles for the avatar. */
-  avatar?: IStyle;
-  /** Styles for the (You) string. */
-  isYou?: IStyle;
-  /** Styles for the container of the icon. */
-  iconContainer?: IStyle;
-  /** Styles for the menu. */
-  menu?: IStyle;
-}
-
-/**
- * Props for ParticipantItem component
- */
-export interface ParticipantItemProps {
-  /** Name of participant. */
-  name: string;
-  /** Optional indicator to show participant is the user. */
-  isYou?: boolean;
-  /** Optional callback returning a JSX element to override avatar. */
-  onRenderAvatar?: (props?: ParticipantItemProps) => JSX.Element | null;
-  /** Optional array of IContextualMenuItem for contextual menu. */
-  menuItems?: IContextualMenuItem[];
-  /** Optional callback returning a JSX element rendered on the right portion of the ParticipantItem. Intended for adding icons. */
-  onRenderIcon?: (props?: ParticipantItemProps) => JSX.Element | null;
-  /** Optional PersonaPresence to show participant presence. This will not have an effect if property avatar is assigned. */
-  presence?: PersonaPresence;
-  /**
-   * Allows users to pass in an object contains custom CSS styles.
-   * @Example
-   * ```
-   * <ParticipantItem styles={{ root: { background: 'blue' } }} />
-   * ```
-   */
-  styles?: ParticipantItemStylesProps;
-}
-
-/**
-<<<<<<< HEAD
- * `ParticipantItem` represents a participant in Calling or Chat. `ParticipantItem` displays a participant's avatar,
- * name, status and additional icons.
-=======
- * Participant Item component representing a participant in Calling or Chat.
- * @param props - ParticipantItemProps & ErrorHandlingProps
->>>>>>> 50fca014
- */
-export const ParticipantItem = (props: ParticipantItemProps & ErrorHandlingProps): JSX.Element => {
-  const { name, isYou, onRenderAvatar, menuItems, onRenderIcon, presence, styles } = props;
-  const [clickEvent, setClickEvent] = useState<MouseEvent | undefined>();
-  const [menuHidden, setMenuHidden] = useState<boolean>(true);
-  const containerRef = useRef<HTMLDivElement>(null);
-  const theme = useTheme();
-
-  const showMenu = (clickEvent: React.MouseEvent<HTMLDivElement, MouseEvent>): void => {
-    setClickEvent(clickEvent.nativeEvent);
-    setMenuHidden(false);
-  };
-
-  const hideMenu = (): void => {
-    setClickEvent(undefined);
-    setMenuHidden(true);
-  };
-
-  const avatarToUse = (
-    <Persona
-      text={name}
-      size={PersonaSize.size32}
-      presence={presence}
-      onRenderPersonaCoin={onRenderAvatar ? () => onRenderAvatar(props) : undefined}
-      className={mergeStyles(styles?.avatar)}
-      initialsTextColor="white"
-    />
-  );
-  return (
-    <div ref={containerRef} className={mergeStyles(memberItemContainerStyle(theme), styles?.root)} onClick={showMenu}>
-      {avatarToUse}
-      {isYou && <span className={mergeStyles(memberItemIsYouStyle, styles?.isYou)}>(you)</span>}
-      {onRenderIcon && (
-        <Stack className={mergeStyles(iconContainerStyle, styles?.iconContainer)}>{onRenderIcon(props)}</Stack>
-      )}
-      {menuItems && (
-        <ContextualMenu
-          items={menuItems}
-          hidden={menuHidden}
-          target={clickEvent ?? containerRef}
-          onItemClick={hideMenu}
-          onDismiss={hideMenu}
-          directionalHint={DirectionalHint.bottomLeftEdge}
-          className={mergeStyles(styles?.menu)}
-        />
-      )}
-    </div>
-  );
-};
+// © Microsoft Corporation. All rights reserved.
+
+import { memberItemContainerStyle, memberItemIsYouStyle, iconContainerStyle } from './styles/ParticipantItem.styles';
+import {
+  ContextualMenu,
+  DirectionalHint,
+  IContextualMenuItem,
+  Persona,
+  PersonaSize,
+  PersonaPresence,
+  Stack,
+  mergeStyles,
+  IStyle
+} from '@fluentui/react';
+import React, { useRef, useState } from 'react';
+import { ErrorHandlingProps } from '../providers/ErrorProvider';
+import { useTheme } from '@fluentui/react-theme-provider';
+import { BaseCustomStylesProps } from '../types';
+
+export interface ParticipantItemStylesProps extends BaseCustomStylesProps {
+  /** Styles for the avatar. */
+  avatar?: IStyle;
+  /** Styles for the (You) string. */
+  isYou?: IStyle;
+  /** Styles for the container of the icon. */
+  iconContainer?: IStyle;
+  /** Styles for the menu. */
+  menu?: IStyle;
+}
+
+/**
+ * Props for ParticipantItem component
+ */
+export interface ParticipantItemProps {
+  /** Name of participant. */
+  name: string;
+  /** Optional indicator to show participant is the user. */
+  isYou?: boolean;
+  /** Optional callback returning a JSX element to override avatar. */
+  onRenderAvatar?: (props?: ParticipantItemProps) => JSX.Element | null;
+  /** Optional array of IContextualMenuItem for contextual menu. */
+  menuItems?: IContextualMenuItem[];
+  /** Optional callback returning a JSX element rendered on the right portion of the ParticipantItem. Intended for adding icons. */
+  onRenderIcon?: (props?: ParticipantItemProps) => JSX.Element | null;
+  /** Optional PersonaPresence to show participant presence. This will not have an effect if property avatar is assigned. */
+  presence?: PersonaPresence;
+  /**
+   * Allows users to pass in an object contains custom CSS styles.
+   * @Example
+   * ```
+   * <ParticipantItem styles={{ root: { background: 'blue' } }} />
+   * ```
+   */
+  styles?: ParticipantItemStylesProps;
+}
+
+/**
+ * `ParticipantItem` represents a participant in Calling or Chat. `ParticipantItem` displays a participant's avatar,
+ * name, status and additional icons.
+ */
+export const ParticipantItem = (props: ParticipantItemProps & ErrorHandlingProps): JSX.Element => {
+  const { name, isYou, onRenderAvatar, menuItems, onRenderIcon, presence, styles } = props;
+  const [clickEvent, setClickEvent] = useState<MouseEvent | undefined>();
+  const [menuHidden, setMenuHidden] = useState<boolean>(true);
+  const containerRef = useRef<HTMLDivElement>(null);
+  const theme = useTheme();
+
+  const showMenu = (clickEvent: React.MouseEvent<HTMLDivElement, MouseEvent>): void => {
+    setClickEvent(clickEvent.nativeEvent);
+    setMenuHidden(false);
+  };
+
+  const hideMenu = (): void => {
+    setClickEvent(undefined);
+    setMenuHidden(true);
+  };
+
+  const avatarToUse = (
+    <Persona
+      text={name}
+      size={PersonaSize.size32}
+      presence={presence}
+      onRenderPersonaCoin={onRenderAvatar ? () => onRenderAvatar(props) : undefined}
+      className={mergeStyles(styles?.avatar)}
+      initialsTextColor="white"
+    />
+  );
+  return (
+    <div ref={containerRef} className={mergeStyles(memberItemContainerStyle(theme), styles?.root)} onClick={showMenu}>
+      {avatarToUse}
+      {isYou && <span className={mergeStyles(memberItemIsYouStyle, styles?.isYou)}>(you)</span>}
+      {onRenderIcon && (
+        <Stack className={mergeStyles(iconContainerStyle, styles?.iconContainer)}>{onRenderIcon(props)}</Stack>
+      )}
+      {menuItems && (
+        <ContextualMenu
+          items={menuItems}
+          hidden={menuHidden}
+          target={clickEvent ?? containerRef}
+          onItemClick={hideMenu}
+          onDismiss={hideMenu}
+          directionalHint={DirectionalHint.bottomLeftEdge}
+          className={mergeStyles(styles?.menu)}
+        />
+      )}
+    </div>
+  );
+};