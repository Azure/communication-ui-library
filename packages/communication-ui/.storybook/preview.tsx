// © Microsoft Corporation. All rights reserved.

import React from 'react';
import { withKnobs } from '@storybook/addon-knobs';
import { FluentThemeProvider } from '../src/providers/FluentThemeProvider';
import { darkTheme, lightTheme } from './themes';
import { initializeIcons, loadTheme } from '@fluentui/react';

// Removing `loadTheme({})` causes storybook declaration exception.
loadTheme({});
initializeIcons();

const centerStoryStyle = {
  display: 'flex',
  alignItems: 'center',
  justifyContent: 'center',
  height: '100vh'
};

<<<<<<< HEAD
const getAdditionalStyles = (context: any): any => {
  const additionalStyles: any = {
    background: 'none'
  };
  if (context.parameters !== undefined) {
    additionalStyles.display = 'flex';
    if (context.parameters.useMaxHeightParent) {
      additionalStyles.height = '100%';
    }
    if (context.parameters.useMaxWidthParent) {
      additionalStyles.width = '100%';
    }
  }
  return additionalStyles;
};

=======
>>>>>>> a7665a48
export const parameters = {
  layout: 'fullscreen'
};

const withThemeProvider = (Story: any, context: any) => {
  const theme = context.globals.theme === 'light' ? lightTheme : darkTheme;
  return (
    <FluentThemeProvider theme={theme}>
      <Story {...context} />
    </FluentThemeProvider>
  );
};

const withCenterStory = (Story: any) => {
  return (
    <div style={centerStoryStyle}>
      <Story />
    </div>
  );
};

export const decorators = [withKnobs, withThemeProvider, withCenterStory];

export const globalTypes = {
  theme: {
    name: 'Theme',
    description: 'Global theme for components',
    defaultValue: 'light',
    toolbar: {
      icon: 'circlehollow',
      items: ['light', 'dark']
    }
  }
};<|MERGE_RESOLUTION|>--- conflicted
+++ resolved
@@ -17,25 +17,6 @@
   height: '100vh'
 };
 
-<<<<<<< HEAD
-const getAdditionalStyles = (context: any): any => {
-  const additionalStyles: any = {
-    background: 'none'
-  };
-  if (context.parameters !== undefined) {
-    additionalStyles.display = 'flex';
-    if (context.parameters.useMaxHeightParent) {
-      additionalStyles.height = '100%';
-    }
-    if (context.parameters.useMaxWidthParent) {
-      additionalStyles.width = '100%';
-    }
-  }
-  return additionalStyles;
-};
-
-=======
->>>>>>> a7665a48
 export const parameters = {
   layout: 'fullscreen'
 };
