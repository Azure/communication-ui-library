--- conflicted
+++ resolved
@@ -3,10 +3,6 @@
 
 export { memoizeFnAll } from './memoizeFnAll';
 export { fromFlatCommunicationIdentifier, toFlatCommunicationIdentifier } from './identifier';
-<<<<<<< HEAD
+
 export type { Common, CommonProperties } from './commonProperties';
-=======
-
-export type { CallbackType, FunctionWithKey } from './memoizeFnAll';
-export type { CommonProperties } from './selectors';
->>>>>>> 82ea9d67
+export type { CallbackType, FunctionWithKey } from './memoizeFnAll';