--- conflicted
+++ resolved
@@ -1,11 +1,8 @@
 // Copyright (c) Microsoft Corporation.
 // Licensed under the MIT license.
 
-<<<<<<< HEAD
 export { memoizeFnAll } from './memoizeFnAll';
+export { fromFlatCommunicationIdentifier, toFlatCommunicationIdentifier } from './identifier';
 
-export type { FunctionWithKey, CallbackType } from './memoizeFnAll';
-=======
-export { fromFlatCommunicationIdentifier, toFlatCommunicationIdentifier } from './identifier';
->>>>>>> 5ae89e5e
+export type { CallbackType, FunctionWithKey } from './memoizeFnAll';
 export type { CommonProperties } from './selectors';