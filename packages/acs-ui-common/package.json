--- conflicted
+++ resolved
@@ -49,15 +49,9 @@
     "cross-env": "^7.0.3",
     "env-cmd": "^10.1.0",
     "@eslint/eslintrc": "~3.3.1",
-<<<<<<< HEAD
-    "@eslint/js": "~9.27.0",
+    "@eslint/js": "~9.28.0",
     "eslint-config-prettier": "^10.1.5",
-    "eslint-plugin-headers": "~1.3.1",
-=======
-    "@eslint/js": "~9.28.0",
-    "eslint-config-prettier": "^10.1.5",    
     "eslint-plugin-headers": "~1.3.3",
->>>>>>> 48869f54
     "eslint-plugin-import": "^2.31.0",
     "eslint-plugin-jsdoc": "^50.6.17",
     "eslint-plugin-prettier": "5.4.1",
