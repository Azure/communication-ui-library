{
  "name": "@internal/react-components-v2",
  "version": "2.0.0-beta.0",
  "description": "React component library",
  "module": "dist/dist-esm/index.js",
  "main": "dist/dist-cjs/index.js",
  "types": "dist/react-components.d.ts",
  "files": [
    "dist/"
  ],
  "scripts": {
    "build": "rushx _by-flavor \"rushx _build:by-flavor\"",
    "build:esm": "rushx _if-preprocess && rushx preprocess && tsc -project tsconfig.preprocess.json || (if-env COMMUNICATION_REACT_FLAVOR=beta && tsc)",
    "build:cjs": "rollup -c --silent --failAfterWarnings",
    "build:watch": "rushx build",
    "clean": "rimraf dist && rimraf preprocessed",
    "test": "rushx _by-flavor \"rushx _test:by-flavor\"",
    "test:coverage": "rushx _by-flavor \"rushx test:_by-flavor -- --coverage\"",
    "snapshot:update": "rushx test -- --update-snapshot",
    "preprocess": "cpx \"./src/**\" ./preprocessed && babel ./src --out-dir ../preprocessed --extensions \".ts,.tsx\" --keep-file-extension --config-file ./.babelrc.js --relative && rimraf ../preprocessed",
    "api-extractor": "rushx _by-flavor \"rushx build:esm && rushx _api-extractor:by-flavor\"",
    "generate-doc": "api-documenter markdown -i temp -o docGen",
    "prettier": "prettier --no-error-on-unmatched-pattern --write --config ../../.prettierrc --ignore-path=../../.prettierignore \"**/*.js\" \"**/*.jsx\" \"**/*.ts\" \"**/*.tsx\"",
    "prettier:check": "prettier --no-error-on-unmatched-pattern --check --config ../../.prettierrc --ignore-path=../../.prettierignore \"**/*.js\" \"**/*.jsx\" \"**/*.ts\" \"**/*.tsx\"",
    "lint": "eslint --max-warnings 0 \"*/**/*.{ts,tsx}\"",
    "lint:fix": "rushx lint -- --fix",
    "lint:quiet": "rushx lint -- --quiet",
    "_if-preprocess": "if-env COMMUNICATION_REACT_FLAVOR=stable || if-env COMMUNICATION_REACT_FLAVOR=beta-release",
    "_if-beta": "if-env COMMUNICATION_REACT_FLAVOR=beta || if-env COMMUNICATION_REACT_FLAVOR=beta-release",
    "_api-extractor:by-flavor": "if-env COMMUNICATION_REACT_FLAVOR=stable && api-extractor run -c api-extractor.stable.json --local || (rushx _if-beta && api-extractor run --local)",
    "_build:by-flavor": "rushx clean && rushx build:esm && rushx build:cjs && rushx _api-extractor:by-flavor",
    "_by-flavor": "rushx _current-flavor && env-cmd -f ../../common/config/env/.env --use-shell",
    "_current-flavor": "echo You are running under COMMUNICATION_REACT_FLAVOR: && env-cmd -f ../../common/config/env/.env node -p process.env.COMMUNICATION_REACT_FLAVOR",
    "_test:by-flavor": "(rushx _if-preprocess && rushx preprocess || if-env COMMUNICATION_REACT_FLAVOR=beta && echo \"skip preprocess\") && jest"
  },
  "dependencies": {
    "@fluentui/react-aria": "^9.3.27",
    "@fluentui/react-components": "^9.27.0",
<<<<<<< HEAD
    "@fluentui/react-conformance": "^0.17.1",
    "@fluentui/react-context-selector": "^9.1.26",
=======
>>>>>>> b39443ad
    "@fluentui/react-file-type-icons": "8.10.0",
    "@fluentui/react-icons": "~2.0.209",
    "@fluentui/react-utilities": "^9.10.1",
    "@fluentui/react-window-provider": "~2.2.3",
    "@internal/acs-ui-common": "2.0.0-beta.0",
    "copy-to-clipboard": "~3.3.1",
    "dompurify": "^3.0.3",
    "html-to-react": "~1.5.0",
    "react-linkify": "^1.0.0-alpha",
    "react-use-draggable-scroll": "~0.4.7",
    "textarea-caret-ts": "^4.1.1",
    "use-debounce": "^9.0.4",
    "uuid": "^9.0.0"
  },
  "peerDependencies": {
    "@types/react": ">=16.8.0 <19.0.0",
    "@types/react-dom": ">=16.8.0 <19.0.0",
    "react": ">=16.8.0 <19.0.0",
    "react-dom": ">=16.8.0 <19.0.0"
  },
  "devDependencies": {
    "@babel/cli": "~7.22.9",
    "@babel/core": "~7.22.9",
    "@babel/preset-env": "7.13.10",
    "@fluentui/react-conformance": "^0.17.1",
    "@fluentui/react-conformance-griffel": "^9.0.1",
    "@microsoft/api-documenter": "~7.22.32",
    "@microsoft/api-extractor": "~7.36.3",
    "@rollup/plugin-json": "~4.1.0",
    "@testing-library/dom": "^9.3.1",
    "@testing-library/jest-dom": "^5.16.5",
    "@testing-library/react": "^14.0.0",
    "@testing-library/user-event": "^14.4.3",
    "@types/dompurify": "^3.0.2",
    "@types/jest": "~29.5.2",
    "@types/json-stringify-safe": "^5.0.0",
    "@types/node": "^20.4.5",
    "@types/react-dom": "18.2.7",
    "@types/react-linkify": "^1.0.0",
    "@types/react": "18.2.17",
    "@types/uuid": "^9.0.2",
    "@typescript-eslint/eslint-plugin": "^6.2.0",
    "@typescript-eslint/parser": "^6.2.0",
    "@zerollup/ts-transform-paths": "~1.7.18",
    "ajv": "^6.9.1",
    "babel-jest": "^29.5.0",
    "babel-loader": "8.1.0",
    "copyfiles": "^2.4.1",
    "cpx": "~1.5.0",
    "cross-env": "~7.0.3",
    "env-cmd": "~10.1.0",
    "eslint-config-prettier": "^8.8.0",
    "eslint-plugin-header": "^3.1.0",
    "eslint-plugin-import": "~2.28.0",
    "eslint-plugin-jsdoc": "~36.1.0",
    "eslint-plugin-jsx-a11y": "^6.3.1",
    "eslint-plugin-prettier": "^5.0.0",
    "eslint-plugin-react-hooks": "^4.1.2",
    "eslint-plugin-react": "^7.33.1",
    "eslint": "^8.45.0",
    "husky": "^8.0.3",
    "if-env": "~1.0.4",
    "jest-environment-jsdom": "^29.5.0",
    "jest-fetch-mock": "^3.0.3",
    "jest-junit": "~16.0.0",
    "jest": "29.6.2",
    "json-stringify-safe": "^5.0.1",
    "nan": "^2.14.1",
    "node-forge": ">=1.0.0",
    "prettier": "3.0.0",
    "lint-staged": "^13.2.3",
    "react-dom": "18.2.0",
    "react-is": "~18.2.0",
    "react": "18.2.0",
    "regenerator-runtime": "^0.13.7",
    "rimraf": "^2.6.2",
    "rollup": "~2.42.4",
    "scheduler": "^0.23.0",
    "source-map-explorer": "^2.5.0",
    "ts-jest": "^29.1.0",
    "ts-node": "^10.9.1",
    "type-fest": "~3.9.0",
    "typescript": "4.7.4",
    "webpack": "5.88.2"
  }
}<|MERGE_RESOLUTION|>--- conflicted
+++ resolved
@@ -36,11 +36,7 @@
   "dependencies": {
     "@fluentui/react-aria": "^9.3.27",
     "@fluentui/react-components": "^9.27.0",
-<<<<<<< HEAD
-    "@fluentui/react-conformance": "^0.17.1",
     "@fluentui/react-context-selector": "^9.1.26",
-=======
->>>>>>> b39443ad
     "@fluentui/react-file-type-icons": "8.10.0",
     "@fluentui/react-icons": "~2.0.209",
     "@fluentui/react-utilities": "^9.10.1",
