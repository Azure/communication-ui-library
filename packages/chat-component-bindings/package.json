--- conflicted
+++ resolved
@@ -1,11 +1,6 @@
 {
-<<<<<<< HEAD
-  "name": "chat-component-bindings",
+  "name": "@internal/chat-component-bindings",
   "version": "1.0.0-beta.2",
-=======
-  "name": "@internal/chat-component-bindings",
-  "version": "1.0.0-beta.1",
->>>>>>> 042bc3f3
   "description": "Component bindings specific to components that integrate with the Azure Communication Services Chat JavaScript SDK",
   "module": "dist/dist-esm/index.js",
   "main": "dist/dist-cjs/index.js",
@@ -26,21 +21,12 @@
     "generate-doc": "api-documenter markdown -i temp -o docGen"
   },
   "dependencies": {
-<<<<<<< HEAD
-    "acs-ui-common": "1.0.0-beta.2",
-    "chat-stateful-client": "~1.0.0-beta.2",
     "@azure/communication-chat": "1.0.0",
     "@azure/communication-common": "1.0.0",
     "@azure/communication-signaling": "1.0.0-beta.5",
-    "react-components": "1.0.0-beta.2",
-=======
-    "@internal/acs-ui-common": "1.0.0-beta.1",
-    "@internal/chat-stateful-client": "~1.0.0-beta.1",
-    "@azure/communication-chat": "1.0.0",
-    "@azure/communication-common": "1.0.0",
-    "@azure/communication-signaling": "1.0.0-beta.5",
-    "@internal/react-components": "1.0.0-beta.1",
->>>>>>> 042bc3f3
+    "@internal/acs-ui-common": "1.0.0-beta.2",
+    "@internal/chat-stateful-client": "1.0.0-beta.2",
+    "@internal/react-components": "1.0.0-beta.2",
     "reselect": "~4.0.0",
     "memoize-one": "~5.2.1"
   },
