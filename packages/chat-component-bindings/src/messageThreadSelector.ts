// Copyright (c) Microsoft Corporation.
// Licensed under the MIT license.

import {
  ChatBaseSelectorProps,
  getChatMessages,
  getIsLargeGroup,
  getLatestReadTime,
  getParticipants,
  getReadReceipts,
  getUserId
} from './baseSelectors';
import { toFlatCommunicationIdentifier } from '@internal/acs-ui-common';
import { ChatClientState, ChatMessageWithStatus, ReadReceiptsBySenderId } from '@internal/chat-stateful-client';
import { memoizeFnAll } from '@internal/acs-ui-common';
import {
  ChatMessage,
  Message,
  CommunicationParticipant,
  SystemMessage,
  MessageContentType
} from '@internal/react-components';
import { createSelector } from 'reselect';
import { ACSKnownMessageType } from './utils/constants';
import { updateMessagesWithAttached } from './utils/updateMessagesWithAttached';

const memoizedAllConvertChatMessage = memoizeFnAll(
  (
    _key: string,
    chatMessage: ChatMessageWithStatus,
    userId: string,
    isSeen: boolean,
<<<<<<< HEAD
    isLargeGroup: boolean
=======
    isLargeGroup: boolean,
    readNumber?: number,
    readBy?: { id: string; name: string }[]
>>>>>>> b6bf2d91
  ): Message => {
    const messageType = chatMessage.type.toLowerCase();
    if (
      messageType === ACSKnownMessageType.text ||
      messageType === ACSKnownMessageType.richtextHtml ||
      messageType === ACSKnownMessageType.html
    ) {
      return convertToUiChatMessage(chatMessage, userId, isSeen, isLargeGroup);
    } else {
      return convertToUiSystemMessage(chatMessage);
    }
  }
);

const convertToUiChatMessage = (
  message: ChatMessageWithStatus,
  userId: string,
  isSeen: boolean,
<<<<<<< HEAD
  isLargeGroup: boolean
=======
  isLargeGroup: boolean,
  readNumber?: number,
  readBy?: { id: string; name: string }[]
>>>>>>> b6bf2d91
): ChatMessage => {
  const messageSenderId = message.sender !== undefined ? toFlatCommunicationIdentifier(message.sender) : userId;
  return {
    messageType: 'chat',
    createdOn: message.createdOn,
    content: message.content?.message,
    contentType: sanitizedMessageContentType(message.type),
    status: !isLargeGroup && message.status === 'delivered' && isSeen ? 'seen' : message.status,
    senderDisplayName: message.senderDisplayName,
    senderId: messageSenderId,
    messageId: message.id,
    clientMessageId: message.clientMessageId,
    editedOn: message.editedOn,
    deletedOn: message.deletedOn,
    mine: messageSenderId === userId,
    metadata: message.metadata
  };
};

const convertToUiSystemMessage = (message: ChatMessageWithStatus): SystemMessage => {
  const systemMessageType = message.type;
  if (systemMessageType === 'participantAdded' || systemMessageType === 'participantRemoved') {
    return {
      messageType: 'system',
      systemMessageType,
      createdOn: message.createdOn,
      participants:
        message.content?.participants
          // TODO: In our moderator logic, we use undefined name as our displayName for moderator, which should be filtered out
          // Once we have a better solution to identify the moderator, remove this line
          ?.filter((participant) => participant.displayName && participant.displayName !== '')
          .map(
            (participant): CommunicationParticipant => ({
              userId: toFlatCommunicationIdentifier(participant.id),
              displayName: participant.displayName
            })
          ) ?? [],
      messageId: message.id,
      iconName: systemMessageType === 'participantAdded' ? 'PeopleAdd' : 'PeopleBlock'
    };
  } else {
    // Only topic updated type left, according to ACSKnown type
    return {
      messageType: 'system',
      systemMessageType: 'topicUpdated',
      createdOn: message.createdOn,
      topic: message.content?.topic ?? '',
      messageId: message.id,
      iconName: 'Edit'
    };
  }
};

/**
 * Selector type for {@link MessageThread} component.
 *
 * @public
 */
export type MessageThreadSelector = (
  state: ChatClientState,
  props: ChatBaseSelectorProps
) => {
  userId: string;
  showMessageStatus: boolean;
  messages: Message[];
};

/** Returns `true` if the message has participants and at least one participant has a display name. */
const hasValidParticipant = (chatMessage: ChatMessageWithStatus): boolean =>
  !!chatMessage.content?.participants && chatMessage.content.participants.some((p) => !!p.displayName);

/**
 * Selector for {@link MessageThread} component.
 *
 * @public
 */
export const messageThreadSelector: MessageThreadSelector = createSelector(
  [getUserId, getChatMessages, getLatestReadTime, getIsLargeGroup, getReadReceipts, getParticipants],
  (userId, chatMessages, latestReadTime, isLargeGroup, readReceipts, participants) => {
    // We can't get displayName in teams meeting interop for now, disable rr feature when it is teams interop
    const isTeamsInterop = Object.values(participants).find((p) => 'microsoftTeamsUserId' in p.id) !== undefined;

    // get number of participants
    // filter out the non valid participants (no display name)
<<<<<<< HEAD
    const participantCount = Object.values(participants).filter((p) => p.displayName && p.displayName !== '').length;
=======
    // Read Receipt details will be disabled when participant count is 0
    const messageThreadParticipantCount = isTeamsInterop
      ? undefined
      : Object.values(participants).filter((p) => p.displayName && p.displayName !== '').length;
>>>>>>> b6bf2d91

    // creating key value pairs of senderID: last read message information

    const readReceiptsBySenderId: ReadReceiptsBySenderId = {};

    // readReceiptsBySenderId[senderID] gets updated everytime a new message is read by this sender
    // in this way we can make sure that we are only saving the latest read message id and read on time for each sender
    readReceipts.forEach((r) => {
      readReceiptsBySenderId[toFlatCommunicationIdentifier(r.sender)] = {
        lastReadMessage: r.chatMessageId,
        displayName: participants[toFlatCommunicationIdentifier(r.sender)]?.displayName ?? ''
      };
    });

    // A function takes parameter above and generate return value
    const convertedMessages = memoizedAllConvertChatMessage((memoizedFn) =>
      Object.values(chatMessages)
        .filter(
          (message) =>
            message.type.toLowerCase() === ACSKnownMessageType.text ||
            message.type.toLowerCase() === ACSKnownMessageType.richtextHtml ||
            message.type.toLowerCase() === ACSKnownMessageType.html ||
            (message.type === ACSKnownMessageType.participantAdded && hasValidParticipant(message)) ||
            (message.type === ACSKnownMessageType.participantRemoved && hasValidParticipant(message)) ||
            // TODO: Add support for topicUpdated system messages in MessageThread component.
            // message.type === ACSKnownMessageType.topicUpdated ||
            message.clientMessageId !== undefined
        )
        .filter((message) => message.content && message.content.message !== '') // TODO: deal with deleted message and remove
        .map((message) => {
<<<<<<< HEAD
=======
          const readBy = isTeamsInterop
            ? undefined
            : getParticipantsWhoHaveReadMessage(message, readReceiptForEachSender);

>>>>>>> b6bf2d91
          return memoizedFn(
            message.id ?? message.clientMessageId,
            message,
            userId,
            message.createdOn <= latestReadTime,
<<<<<<< HEAD
            isLargeGroup
=======
            isLargeGroup,
            readBy?.length,
            readBy
>>>>>>> b6bf2d91
          );
        })
    );

    updateMessagesWithAttached(convertedMessages);
    return {
      userId,
      showMessageStatus: !isLargeGroup,
      messages: convertedMessages,
      participantCount,
      readReceiptsBySenderId
    };
  }
);

const sanitizedMessageContentType = (type: string): MessageContentType => {
  const lowerCaseType = type.toLowerCase();
  return lowerCaseType === 'text' || lowerCaseType === 'html' || lowerCaseType === 'richtext/html'
    ? lowerCaseType
    : 'unknown';
};<|MERGE_RESOLUTION|>--- conflicted
+++ resolved
@@ -30,13 +30,7 @@
     chatMessage: ChatMessageWithStatus,
     userId: string,
     isSeen: boolean,
-<<<<<<< HEAD
     isLargeGroup: boolean
-=======
-    isLargeGroup: boolean,
-    readNumber?: number,
-    readBy?: { id: string; name: string }[]
->>>>>>> b6bf2d91
   ): Message => {
     const messageType = chatMessage.type.toLowerCase();
     if (
@@ -55,13 +49,7 @@
   message: ChatMessageWithStatus,
   userId: string,
   isSeen: boolean,
-<<<<<<< HEAD
   isLargeGroup: boolean
-=======
-  isLargeGroup: boolean,
-  readNumber?: number,
-  readBy?: { id: string; name: string }[]
->>>>>>> b6bf2d91
 ): ChatMessage => {
   const messageSenderId = message.sender !== undefined ? toFlatCommunicationIdentifier(message.sender) : userId;
   return {
@@ -146,14 +134,10 @@
 
     // get number of participants
     // filter out the non valid participants (no display name)
-<<<<<<< HEAD
-    const participantCount = Object.values(participants).filter((p) => p.displayName && p.displayName !== '').length;
-=======
     // Read Receipt details will be disabled when participant count is 0
-    const messageThreadParticipantCount = isTeamsInterop
+    const participantCount = isTeamsInterop
       ? undefined
       : Object.values(participants).filter((p) => p.displayName && p.displayName !== '').length;
->>>>>>> b6bf2d91
 
     // creating key value pairs of senderID: last read message information
 
@@ -184,25 +168,12 @@
         )
         .filter((message) => message.content && message.content.message !== '') // TODO: deal with deleted message and remove
         .map((message) => {
-<<<<<<< HEAD
-=======
-          const readBy = isTeamsInterop
-            ? undefined
-            : getParticipantsWhoHaveReadMessage(message, readReceiptForEachSender);
-
->>>>>>> b6bf2d91
           return memoizedFn(
             message.id ?? message.clientMessageId,
             message,
             userId,
             message.createdOn <= latestReadTime,
-<<<<<<< HEAD
             isLargeGroup
-=======
-            isLargeGroup,
-            readBy?.length,
-            readBy
->>>>>>> b6bf2d91
           );
         })
     );
