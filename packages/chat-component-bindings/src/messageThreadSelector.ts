// Copyright (c) Microsoft Corporation.
// Licensed under the MIT License.

import {
  ChatBaseSelectorProps,
  getChatMessages,
  getIsLargeGroup,
  getLatestReadTime,
  getParticipants,
  getReadReceipts,
  getUserId
} from './baseSelectors';
import { toFlatCommunicationIdentifier } from '@internal/acs-ui-common';
import { ChatClientState, ChatMessageWithStatus } from '@internal/chat-stateful-client';
import { memoizeFnAll } from '@internal/acs-ui-common';
import {
  ChatMessage,
  Message,
  CommunicationParticipant,
  SystemMessage,
  MessageContentType,
  ReadReceiptsBySenderId
} from '@internal/react-components';
import { createSelector } from 'reselect';
import { ACSKnownMessageType } from './utils/constants';
import { updateMessagesWithAttached } from './utils/updateMessagesWithAttached';

/* @conditional-compile-remove(file-sharing) @conditional-compile-remove(teams-inline-images-and-file-sharing) */
<<<<<<< HEAD
import { FileMetadata, FileMetadataAttachmentType } from '@internal/react-components';
=======
import { FileMetadata, ChatAttachmentType, InlineImageMetadata } from '@internal/react-components';
/* @conditional-compile-remove(teams-inline-images-and-file-sharing) */
import { AttachmentType, ChatAttachment } from '@azure/communication-chat';
>>>>>>> 71f3f190

import { ChatAttachmentType, ChatAttachment } from '@azure/communication-chat';
const memoizedAllConvertChatMessage = memoizeFnAll(
  (
    _key: string,
    chatMessage: ChatMessageWithStatus,
    userId: string,
    isSeen: boolean,
    isLargeGroup: boolean
  ): Message => {
    const messageType = chatMessage.type.toLowerCase();
    if (
      messageType === ACSKnownMessageType.text ||
      messageType === ACSKnownMessageType.richtextHtml ||
      messageType === ACSKnownMessageType.html
    ) {
      return convertToUiChatMessage(chatMessage, userId, isSeen, isLargeGroup);
    } else {
      return convertToUiSystemMessage(chatMessage);
    }
  }
);

<<<<<<< HEAD
const extractTeamsAttachmentsMetadata = (attachments: ChatAttachment[]): FileMetadata[] => {
  const fileMetadata: FileMetadata[] = [];
=======
/* @conditional-compile-remove(file-sharing) */
const extractAttachedFilesMetadata = (metadata: Record<string, string>): FileMetadata[] => {
  const fileMetadata = metadata['fileSharingMetadata'];
  if (!fileMetadata) {
    return [];
  }
  try {
    return JSON.parse(fileMetadata);
  } catch (e) {
    console.error(e);
    return [];
  }
};

/* @conditional-compile-remove(teams-inline-images-and-file-sharing) */
const extractTeamsAttachmentsMetadata = (
  attachments: ChatAttachment[]
): { files: FileMetadata[]; inlineImages: InlineImageMetadata[] } => {
  const files: FileMetadata[] = [];
  const inlineImages: InlineImageMetadata[] = [];
>>>>>>> 71f3f190
  attachments.forEach((attachment) => {
    const attachmentType = mapAttachmentType(attachment.attachmentType);
    const contentType = extractAttachmentContentTypeFromName(attachment.name) ?? '';
    if (attachmentType === 'inlineImage') {
      inlineImages.push({
        attachmentType: attachmentType,
        id: attachment.id,
<<<<<<< HEAD
        name: attachment.name ?? '',
        extension: contentType,
=======
>>>>>>> 71f3f190
        url: extractAttachmentUrl(attachment),
        previewUrl: attachment.previewUrl
      });
    } else if (attachmentType === 'file') {
      files.push({
        attachmentType: attachmentType,
        id: attachment.id,
        name: attachment.name ?? '',
        extension: contentType,
        url: extractAttachmentUrl(attachment),
        payload: {
          teamsFileAttachment: 'true'
        }
      });
    }
  });
  return { files, inlineImages };
};

<<<<<<< HEAD
const mapAttachmentType = (attachmentType: ChatAttachmentType): FileMetadataAttachmentType => {
  return attachmentType;
=======
/* @conditional-compile-remove(teams-inline-images-and-file-sharing) */
const mapAttachmentType = (attachmentType: AttachmentType): ChatAttachmentType => {
  if (attachmentType === 'teamsImage' || attachmentType === 'teamsInlineImage') {
    return 'inlineImage';
  } else if (attachmentType === 'file') {
    return 'file';
  }
  return 'unknown';
>>>>>>> 71f3f190
};

const extractAttachmentUrl = (attachment: ChatAttachment): string => {
  return attachment.url || '';
};
const processChatMessageContent = (message: ChatMessageWithStatus): string | undefined => {
  if (sanitizedMessageContentType(message.type).includes('html') && message.content?.attachments) {
    const attachments: ChatAttachment[] = message.content?.attachments;
    const teamsImageHtmlContent = attachments
      .filter((attachment) => attachment.attachmentType === 'image' && !message.content?.message?.includes(attachment.id))
      .map((attachment) => generateImageAttachmentImgHtml(attachment))
      .join('');
    if (teamsImageHtmlContent) {
      return (message.content?.message ?? '') + teamsImageHtmlContent;
    }
  }
  return message.content?.message;
};

const generateImageAttachmentImgHtml = (attachment: ChatAttachment): string => {
  const contentType = extractAttachmentContentTypeFromName(attachment.name) ?? '';
  return `\r\n<p><img alt="image" src="" itemscope="${contentType}" id="${attachment.id}"></p>`;
};

const extractAttachmentContentTypeFromName = (name?: string): string | undefined => {
  if (name === undefined) {
    return undefined;
  }
  const indexOfLastDot = name.lastIndexOf('.');
  if (indexOfLastDot === undefined || indexOfLastDot < 0) {
    return undefined;
  }
  const contentType = name.substring(indexOfLastDot + 1);
  return contentType;
};

/* @conditional-compile-remove(file-sharing) @conditional-compile-remove(teams-inline-images-and-file-sharing) */
const extractAttachmentsMetadata = (
  message: ChatMessageWithStatus
): { files: FileMetadata[]; inlineImages: InlineImageMetadata[] } => {
  let files: FileMetadata[] = [];
  let inlineImages: InlineImageMetadata[] = [];

<<<<<<< HEAD
=======
  /* @conditional-compile-remove(file-sharing) */
  if (message.metadata) {
    files = files.concat(extractAttachedFilesMetadata(message.metadata));
  }

  /* @conditional-compile-remove(teams-inline-images-and-file-sharing) */
>>>>>>> 71f3f190
  if (message.content?.attachments) {
    const teamsAttachments = extractTeamsAttachmentsMetadata(message.content?.attachments);
    files = files.concat(teamsAttachments.files);
    inlineImages = inlineImages.concat(teamsAttachments.inlineImages);
  }
<<<<<<< HEAD
  return fileMetadata;
=======

  return { files, inlineImages };
>>>>>>> 71f3f190
};
const convertToUiChatMessage = (
  message: ChatMessageWithStatus,
  userId: string,
  isSeen: boolean,
  isLargeGroup: boolean
): ChatMessage => {
  const messageSenderId = message.sender !== undefined ? toFlatCommunicationIdentifier(message.sender) : userId;
  /* @conditional-compile-remove(file-sharing) @conditional-compile-remove(teams-inline-images-and-file-sharing) */
  const { files, inlineImages } = extractAttachmentsMetadata(message);
  return {
    messageType: 'chat',
    createdOn: message.createdOn,
    content: processChatMessageContent(message),
    contentType: sanitizedMessageContentType(message.type),
    status: !isLargeGroup && message.status === 'delivered' && isSeen ? 'seen' : message.status,
    senderDisplayName: message.senderDisplayName,
    senderId: messageSenderId,
    messageId: message.id,
    clientMessageId: message.clientMessageId,
    editedOn: message.editedOn,
    deletedOn: message.deletedOn,
    mine: messageSenderId === userId,
    metadata: message.metadata,
    /* @conditional-compile-remove(file-sharing) @conditional-compile-remove(teams-inline-images-and-file-sharing) */
    files,
    /* @conditional-compile-remove(file-sharing) @conditional-compile-remove(teams-inline-images-and-file-sharing) */
    inlineImages
  };
};
const convertToUiSystemMessage = (message: ChatMessageWithStatus): SystemMessage => {
  const systemMessageType = message.type;
  if (systemMessageType === 'participantAdded' || systemMessageType === 'participantRemoved') {
    return {
      messageType: 'system',
      systemMessageType,
      createdOn: message.createdOn,
      participants:
        message.content?.participants
          // TODO: In our moderator logic, we use undefined name as our displayName for moderator, which should be filtered out
          // Once we have a better solution to identify the moderator, remove this line
          ?.filter((participant) => participant.displayName && participant.displayName !== '')
          .map(
            (participant): CommunicationParticipant => ({
              userId: toFlatCommunicationIdentifier(participant.id),
              displayName: participant.displayName
            })
          ) ?? [],
      messageId: message.id,
      iconName: systemMessageType === 'participantAdded' ? 'PeopleAdd' : 'PeopleBlock'
    };
  } else {
    // Only topic updated type left, according to ACSKnown type
    return {
      messageType: 'system',
      systemMessageType: 'topicUpdated',
      createdOn: message.createdOn,
      topic: message.content?.topic ?? '',
      messageId: message.id,
      iconName: 'Edit'
    };
  }
};

/**
 * Selector type for {@link MessageThread} component.
 *
 * @public
 */
export type MessageThreadSelector = (
  state: ChatClientState,
  props: ChatBaseSelectorProps
) => {
  userId: string;
  showMessageStatus: boolean;
  messages: Message[];
};

/** Returns `true` if the message has participants and at least one participant has a display name. */
const hasValidParticipant = (chatMessage: ChatMessageWithStatus): boolean =>
  !!chatMessage.content?.participants && chatMessage.content.participants.some((p) => !!p.displayName);

/**
 *
 * @private
 */
export const messageThreadSelectorWithThread: () => MessageThreadSelector = () =>
  createSelector(
    [getUserId, getChatMessages, getLatestReadTime, getIsLargeGroup, getReadReceipts, getParticipants],
    (userId, chatMessages, latestReadTime, isLargeGroup, readReceipts, participants) => {
      // We can't get displayName in teams meeting interop for now, disable rr feature when it is teams interop
      const isTeamsInterop = Object.values(participants).find((p) => 'microsoftTeamsUserId' in p.id) !== undefined;

      // get number of participants
      // filter out the non valid participants (no display name)
      // Read Receipt details will be disabled when participant count is 0
      const participantCount = isTeamsInterop
        ? undefined
        : Object.values(participants).filter((p) => p.displayName && p.displayName !== '').length;

      // creating key value pairs of senderID: last read message information

      const readReceiptsBySenderId: ReadReceiptsBySenderId = {};

      // readReceiptsBySenderId[senderID] gets updated every time a new message is read by this sender
      // in this way we can make sure that we are only saving the latest read message id and read on time for each sender
      readReceipts
        .filter((r) => r.sender && toFlatCommunicationIdentifier(r.sender) !== userId)
        .forEach((r) => {
          readReceiptsBySenderId[toFlatCommunicationIdentifier(r.sender)] = {
            lastReadMessage: r.chatMessageId,
            displayName: participants[toFlatCommunicationIdentifier(r.sender)]?.displayName ?? ''
          };
        });

      // A function takes parameter above and generate return value
      const convertedMessages = memoizedAllConvertChatMessage((memoizedFn) =>
        Object.values(chatMessages)
          .filter(
            (message) =>
              message.type.toLowerCase() === ACSKnownMessageType.text ||
              message.type.toLowerCase() === ACSKnownMessageType.richtextHtml ||
              message.type.toLowerCase() === ACSKnownMessageType.html ||
              (message.type === ACSKnownMessageType.participantAdded && hasValidParticipant(message)) ||
              (message.type === ACSKnownMessageType.participantRemoved && hasValidParticipant(message)) ||
              // TODO: Add support for topicUpdated system messages in MessageThread component.
              // message.type === ACSKnownMessageType.topicUpdated ||
              message.clientMessageId !== undefined
          )
          .filter(isMessageValidToRender)
          .map((message) => {
            return memoizedFn(
              message.id ?? message.clientMessageId,
              message,
              userId,
              message.createdOn <= latestReadTime,
              isLargeGroup
            );
          })
      );
      updateMessagesWithAttached(convertedMessages);
      return {
        userId,
        showMessageStatus: true,
        messages: convertedMessages,
        participantCount,
        readReceiptsBySenderId
      };
    }
  );
const sanitizedMessageContentType = (type: string): MessageContentType => {
  const lowerCaseType = type.toLowerCase();
  return lowerCaseType === 'text' || lowerCaseType === 'html' || lowerCaseType === 'richtext/html'
    ? lowerCaseType
    : 'unknown';
};
const isMessageValidToRender = (message: ChatMessageWithStatus): boolean => {
  if (message.deletedOn) {
    return false;
  }
  if (message.metadata?.['fileSharingMetadata'] || message.content?.attachments) {
    return true;
  }
  return !!(message.content && message.content?.message !== '');
};

/**
 * Selector for {@link MessageThread} component.
 *
 * @public
 */
export const messageThreadSelector: MessageThreadSelector = messageThreadSelectorWithThread();<|MERGE_RESOLUTION|>--- conflicted
+++ resolved
@@ -26,15 +26,10 @@
 import { updateMessagesWithAttached } from './utils/updateMessagesWithAttached';
 
 /* @conditional-compile-remove(file-sharing) @conditional-compile-remove(teams-inline-images-and-file-sharing) */
-<<<<<<< HEAD
-import { FileMetadata, FileMetadataAttachmentType } from '@internal/react-components';
-=======
 import { FileMetadata, ChatAttachmentType, InlineImageMetadata } from '@internal/react-components';
 /* @conditional-compile-remove(teams-inline-images-and-file-sharing) */
 import { AttachmentType, ChatAttachment } from '@azure/communication-chat';
->>>>>>> 71f3f190
-
-import { ChatAttachmentType, ChatAttachment } from '@azure/communication-chat';
+
 const memoizedAllConvertChatMessage = memoizeFnAll(
   (
     _key: string,
@@ -56,10 +51,6 @@
   }
 );
 
-<<<<<<< HEAD
-const extractTeamsAttachmentsMetadata = (attachments: ChatAttachment[]): FileMetadata[] => {
-  const fileMetadata: FileMetadata[] = [];
-=======
 /* @conditional-compile-remove(file-sharing) */
 const extractAttachedFilesMetadata = (metadata: Record<string, string>): FileMetadata[] => {
   const fileMetadata = metadata['fileSharingMetadata'];
@@ -80,7 +71,6 @@
 ): { files: FileMetadata[]; inlineImages: InlineImageMetadata[] } => {
   const files: FileMetadata[] = [];
   const inlineImages: InlineImageMetadata[] = [];
->>>>>>> 71f3f190
   attachments.forEach((attachment) => {
     const attachmentType = mapAttachmentType(attachment.attachmentType);
     const contentType = extractAttachmentContentTypeFromName(attachment.name) ?? '';
@@ -88,11 +78,6 @@
       inlineImages.push({
         attachmentType: attachmentType,
         id: attachment.id,
-<<<<<<< HEAD
-        name: attachment.name ?? '',
-        extension: contentType,
-=======
->>>>>>> 71f3f190
         url: extractAttachmentUrl(attachment),
         previewUrl: attachment.previewUrl
       });
@@ -112,10 +97,6 @@
   return { files, inlineImages };
 };
 
-<<<<<<< HEAD
-const mapAttachmentType = (attachmentType: ChatAttachmentType): FileMetadataAttachmentType => {
-  return attachmentType;
-=======
 /* @conditional-compile-remove(teams-inline-images-and-file-sharing) */
 const mapAttachmentType = (attachmentType: AttachmentType): ChatAttachmentType => {
   if (attachmentType === 'teamsImage' || attachmentType === 'teamsInlineImage') {
@@ -124,7 +105,6 @@
     return 'file';
   }
   return 'unknown';
->>>>>>> 71f3f190
 };
 
 const extractAttachmentUrl = (attachment: ChatAttachment): string => {
@@ -168,26 +148,19 @@
   let files: FileMetadata[] = [];
   let inlineImages: InlineImageMetadata[] = [];
 
-<<<<<<< HEAD
-=======
   /* @conditional-compile-remove(file-sharing) */
   if (message.metadata) {
     files = files.concat(extractAttachedFilesMetadata(message.metadata));
   }
 
   /* @conditional-compile-remove(teams-inline-images-and-file-sharing) */
->>>>>>> 71f3f190
   if (message.content?.attachments) {
     const teamsAttachments = extractTeamsAttachmentsMetadata(message.content?.attachments);
     files = files.concat(teamsAttachments.files);
     inlineImages = inlineImages.concat(teamsAttachments.inlineImages);
   }
-<<<<<<< HEAD
-  return fileMetadata;
-=======
 
   return { files, inlineImages };
->>>>>>> 71f3f190
 };
 const convertToUiChatMessage = (
   message: ChatMessageWithStatus,
