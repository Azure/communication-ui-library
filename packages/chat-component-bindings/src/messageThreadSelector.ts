--- conflicted
+++ resolved
@@ -28,16 +28,9 @@
 import { createSelector } from 'reselect';
 import { ACSKnownMessageType, DEFAULT_DATA_LOSS_PREVENTION_POLICY_URL } from './utils/constants';
 import { updateMessagesWithAttached } from './utils/updateMessagesWithAttached';
-<<<<<<< HEAD
 /* @conditional-compile-remove(file-sharing) */
 import { FileMetadata } from '@internal/react-components';
 import { ChatAttachment, ChatAttachmentType } from '@azure/communication-chat';
-=======
-/* @conditional-compile-remove(file-sharing) @conditional-compile-remove(teams-inline-images-and-file-sharing) */
-import { FileMetadata, ChatAttachmentType as AttachmentType, InlineImageMetadata } from '@internal/react-components';
-/* @conditional-compile-remove(teams-inline-images-and-file-sharing) */
-import { ChatAttachmentType, ChatAttachment } from '@azure/communication-chat';
->>>>>>> fb1a6d4e
 
 const memoizedAllConvertChatMessage = memoizeFnAll(
   (
@@ -86,12 +79,7 @@
   const inlineImages: InlineImageMetadata[] = [];
   attachments.forEach((attachment) => {
     const attachmentType = mapAttachmentType(attachment.attachmentType);
-<<<<<<< HEAD
-    /* @conditional-compile-remove(file-sharing) */
-    const contentType = extractAttachmentContentTypeFromName(attachment.name) ?? '';
-=======
     const contentType = extractAttachmentContentTypeFromName(attachment.name);
->>>>>>> fb1a6d4e
     if (attachmentType === 'inlineImage') {
       inlineImages.push({
         attachmentType: attachmentType,
@@ -106,11 +94,7 @@
         attachmentType: attachmentType,
         id: attachment.id,
         name: attachment.name ?? '',
-<<<<<<< HEAD
-        extension: contentType,
-=======
         extension: contentType ?? '',
->>>>>>> fb1a6d4e
         url: extractAttachmentUrl(attachment),
         payload: {
           teamsFileAttachment: 'true'
@@ -121,7 +105,6 @@
   return { /* @conditional-compile-remove(file-sharing) */ files, inlineImages };
 };
 
-<<<<<<< HEAD
 /* @conditional-compile-remove(data-loss-prevention) */
 const convertToUiBlockedMessage = (
   message: ChatMessageWithStatus,
@@ -145,9 +128,6 @@
 };
 
 
-=======
-/* @conditional-compile-remove(teams-inline-images-and-file-sharing) */
->>>>>>> fb1a6d4e
 const mapAttachmentType = (attachmentType: ChatAttachmentType): AttachmentType => {
   if (attachmentType === 'image') {
     return 'inlineImage';
@@ -160,25 +140,15 @@
 };
 
 const extractAttachmentUrl = (attachment: ChatAttachment): string => {
-<<<<<<< HEAD
   /* @conditional-compile-remove(file-sharing) */ 
   return attachment.attachmentType === 'file' && attachment.previewUrl ? attachment.previewUrl : attachment.url;
   return attachment.url || '';
-=======
-  return attachment.attachmentType === 'file' && attachment.previewUrl ? attachment.previewUrl : attachment.url || '';
->>>>>>> fb1a6d4e
 };
 const processChatMessageContent = (message: ChatMessageWithStatus): string | undefined => {
   if (sanitizedMessageContentType(message.type).includes('html') && message.content?.attachments) {
     const attachments: ChatAttachment[] = message.content?.attachments;
     const teamsImageHtmlContent = attachments
-<<<<<<< HEAD
       .filter((attachment) => attachment.attachmentType === 'image' && !message.content?.message?.includes(attachment.id))
-=======
-      .filter(
-        (attachment) => attachment.attachmentType === 'image' && !message.content?.message?.includes(attachment.id)
-      )
->>>>>>> fb1a6d4e
       .map((attachment) => generateImageAttachmentImgHtml(attachment))
       .join('');
     if (teamsImageHtmlContent) {
@@ -189,7 +159,6 @@
 };
 
 const generateImageAttachmentImgHtml = (attachment: ChatAttachment): string => {
-<<<<<<< HEAD
   const contentType = extractAttachmentContentTypeFromName(attachment.name) ?? '';
   return `\r\n<p><img alt="image" src="" itemscope="${contentType}" id="${attachment.id}"></p>`;
 };
@@ -201,20 +170,6 @@
   const indexOfLastDot = name.lastIndexOf('.');
   if (indexOfLastDot === undefined || indexOfLastDot < 0) {
     return undefined;
-=======
-  const contentType = extractAttachmentContentTypeFromName(attachment.name);
-  return `\r\n<p><img alt="image" src="" itemscope="${contentType}" id="${attachment.id}"></p>`;
-};
-
-/* @conditional-compile-remove(teams-inline-images-and-file-sharing) */
-const extractAttachmentContentTypeFromName = (name?: string): string => {
-  if (name === undefined) {
-    return '';
-  }
-  const indexOfLastDot = name.lastIndexOf('.');
-  if (indexOfLastDot === undefined || indexOfLastDot < 0) {
-    return '';
->>>>>>> fb1a6d4e
   }
   const contentType = name.substring(indexOfLastDot + 1);
   return contentType;
