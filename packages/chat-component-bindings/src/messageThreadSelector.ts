--- conflicted
+++ resolved
@@ -75,12 +75,9 @@
     editedOn: message.editedOn,
     deletedOn: message.deletedOn,
     mine: messageSenderId === userId,
-<<<<<<< HEAD
     readReceipts: convertedReadReceipts,
-    numParticipants: numParticipants
-=======
+    numParticipants: numParticipants,
     metadata: message.metadata
->>>>>>> e76c6222
   };
 };
 
