// Copyright (c) Microsoft Corporation.
// Licensed under the MIT license.

import { getChatMessages, getIsLargeGroup, getLatestReadTime, getUserId } from './baseSelectors';
import { toFlatCommunicationIdentifier } from '@internal/acs-ui-common';
import { ChatMessageWithStatus } from '@internal/chat-stateful-client';
import { memoizeFnAll } from '@internal/acs-ui-common';
import {
  ChatMessage,
  Message,
  MessageAttachedStatus,
  CommunicationParticipant,
<<<<<<< HEAD
  SystemMessage
=======
  MessageContentType
>>>>>>> c6911486
} from '@internal/react-components';
import { createSelector } from 'reselect';
import { compareMessages } from './utils/compareMessages';
import { ACSKnownMessageType } from './utils/constants';

const memoizedAllConvertChatMessage = memoizeFnAll(
  (
    _key: string,
    chatMessage: ChatMessageWithStatus,
    userId: string,
    isSeen: boolean,
    isLargeGroup: boolean
  ): Message => {
    const messageType = chatMessage.type.toLowerCase();
    if (messageType === 'text' || messageType === 'richtext/html') {
      return convertToUiChatMessage(chatMessage, userId, isSeen, isLargeGroup);
    } else {
      return convertToUiSystemMessage(chatMessage);
    }
  }
);

const convertToUiChatMessage = (
  message: ChatMessageWithStatus,
  userId: string,
  isSeen: boolean,
  isLargeGroup: boolean
): ChatMessage => {
  return {
    messageType: 'chat',
    createdOn: message.createdOn,
    content: message.content?.message,
    contentType: sanitizedMessageContentType(message.type),
    status: !isLargeGroup && message.status === 'delivered' && isSeen ? 'seen' : message.status,
    senderDisplayName: message.senderDisplayName,
    senderId: message.sender !== undefined ? toFlatCommunicationIdentifier(message.sender) : userId,
    messageId: message.id,
    clientMessageId: message.clientMessageId,
    editedOn: message.editedOn,
    deletedOn: message.deletedOn
  };
};

const convertToUiSystemMessage = (message: ChatMessageWithStatus): SystemMessage => {
  const systemMessageType = message.type;
  if (systemMessageType === 'participantAdded' || systemMessageType === 'participantRemoved') {
    return {
      messageType: 'system',
      systemMessageType,
      createdOn: message.createdOn,
      participants:
        message.content?.participants
          // TODO: In our moderator logic, we use undefined name as our displayName for moderator, which should be filtered out
          // Once we have a better solution to identify the moderator, remove this line
          ?.filter((participant) => participant.displayName && participant.displayName !== '')
          .map(
            (participant): CommunicationParticipant => ({
              userId: toFlatCommunicationIdentifier(participant.id),
              displayName: participant.displayName
            })
          ) ?? [],
      messageId: message.id,
      iconName: systemMessageType === 'participantAdded' ? 'PeopleAdd' : 'PeopleBlock'
    };
  } else {
    // Only topic updated type left, according to ACSKnown type
    return {
      messageType: 'system',
      systemMessageType: 'topicUpdated',
      createdOn: message.createdOn,
      topic: message.content?.topic ?? '',
      messageId: message.id,
      iconName: 'Edit'
    };
  }
};

/**
 * Select for {@link MessageThread} component.
 *
 * @public
 */
export const messageThreadSelector = createSelector(
  [getUserId, getChatMessages, getLatestReadTime, getIsLargeGroup],
  (userId, chatMessages, latestReadTime, isLargeGroup) => {
    // A function takes parameter above and generate return value
    const convertedMessages = memoizedAllConvertChatMessage((memoizedFn) =>
      Object.values(chatMessages)
        .filter(
          (message) =>
            message.type.toLowerCase() === ACSKnownMessageType.text ||
            message.type.toLowerCase() === ACSKnownMessageType.richtextHtml ||
            message.type.toLowerCase() === ACSKnownMessageType.html ||
            message.type === ACSKnownMessageType.participantAdded ||
            message.type === ACSKnownMessageType.participantRemoved ||
            message.type === ACSKnownMessageType.topicUpdated ||
            message.clientMessageId !== undefined
        )
        .filter((message) => message.content && message.content.message !== '') // TODO: deal with deleted message and remove
        .map((message) =>
          memoizedFn(
            message.id ?? message.clientMessageId,
            message,
            userId,
            message.createdOn <= latestReadTime,
            isLargeGroup
          )
        )
    );

    updateMessagesWithAttached(convertedMessages, userId);
    return {
      userId,
      showMessageStatus: !isLargeGroup,
      messages: convertedMessages
    };
  }
);

<<<<<<< HEAD
export const updateMessagesWithAttached = (chatMessagesWithStatus: Message[], userId: string): void => {
=======
const updateMessagesWithAttached = (
  chatMessagesWithStatus: (Message<'chat'> | Message<'system'> | Message<'custom'>)[],
  userId: string
): void => {
>>>>>>> c6911486
  chatMessagesWithStatus.sort(compareMessages);

  chatMessagesWithStatus.forEach((message, index, messages) => {
    if (message.messageType !== 'chat') {
      return;
    }
    const mine = message.senderId === userId;
    /**
     * A block of messages: continuous messages that belong to the same sender and not intercepted by other senders.
     *
     * Attacthed is the index of the last message in the previous block of messages which mine===true.
     * This message's statusToRender will be reset when there's a new block of messages which mine===true. (Because
     * in this case, we only want to show the read statusToRender of last message of the new messages block)
     */
    let attached: boolean | MessageAttachedStatus = false;
    const nextMessage = messages[index + 1];
    if (index === 0) {
      if (index !== messages.length - 1) {
        //the next message has the same sender
        if (message.senderId === message.senderId) {
          attached = 'top';
        }
      }
    } else {
      const previousMessage = messages[index - 1];
      if (previousMessage.messageType === 'chat' && message.senderId === previousMessage.senderId) {
        //the previous message has the same sender
        if (index !== messages.length - 1 && nextMessage.messageType === 'chat') {
          if (message.senderId === nextMessage.senderId) {
            //the next message has the same sender
            attached = true;
          } else {
            //the next message has a different sender
            attached = 'bottom';
          }
        } else {
          // this is the last message of the whole messages list or the next message is not a chat message
          attached = 'bottom';
        }
      } else {
        //the previous message has a different sender or is not a chat message
        if (index !== messages.length - 1 && nextMessage.messageType === 'chat') {
          if (message.senderId === nextMessage.senderId) {
            //the next message has the same sender
            attached = 'top';
          }
        }
      }
    }

    message.attached = attached;
    message.mine = mine;
  });
};

const sanitizedMessageContentType = (type: string): MessageContentType => {
  const lowerCaseType = type.toLowerCase();
  return lowerCaseType === 'text' || lowerCaseType === 'html' || lowerCaseType === 'richtext/html'
    ? lowerCaseType
    : 'unknown';
};<|MERGE_RESOLUTION|>--- conflicted
+++ resolved
@@ -10,11 +10,8 @@
   Message,
   MessageAttachedStatus,
   CommunicationParticipant,
-<<<<<<< HEAD
   SystemMessage
-=======
   MessageContentType
->>>>>>> c6911486
 } from '@internal/react-components';
 import { createSelector } from 'reselect';
 import { compareMessages } from './utils/compareMessages';
@@ -134,14 +131,7 @@
   }
 );
 
-<<<<<<< HEAD
-export const updateMessagesWithAttached = (chatMessagesWithStatus: Message[], userId: string): void => {
-=======
-const updateMessagesWithAttached = (
-  chatMessagesWithStatus: (Message<'chat'> | Message<'system'> | Message<'custom'>)[],
-  userId: string
-): void => {
->>>>>>> c6911486
+const updateMessagesWithAttached = (chatMessagesWithStatus: Message[], userId: string): void => {
   chatMessagesWithStatus.sort(compareMessages);
 
   chatMessagesWithStatus.forEach((message, index, messages) => {
