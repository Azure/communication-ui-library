// Copyright (c) Microsoft Corporation.
// Licensed under the MIT license.

import { ChatClientState, ChatMessageWithStatus } from 'chat-stateful-client';
import { ChatParticipant, ChatMessageReadReceipt } from '@azure/communication-chat';
import { TypingIndicatorReceivedEvent } from '@azure/communication-signaling';
import { toFlatCommunicationIdentifier } from 'acs-ui-common';
import { MessageContentType } from 'react-components';
export type ChatBaseSelectorProps = {
  threadId: string;
};

export const getSelectorProps = <T>(_: ChatClientState, props: T): T => props;
export const getUserId = (state: ChatClientState): string => toFlatCommunicationIdentifier(state.userId);

export const getDisplayName = (state: ChatClientState): string => state.displayName;
export const getChatMessages = (
  state: ChatClientState,
  props: ChatBaseSelectorProps
): { [key: string]: ChatMessageWithStatus } => (props.threadId && state.threads[props.threadId]?.chatMessages) || {};

export const getReadReceipts = (state: ChatClientState, props: ChatBaseSelectorProps): ChatMessageReadReceipt[] =>
  (props.threadId && state.threads[props.threadId]?.readReceipts) || [];

<<<<<<< HEAD
export const getParticipants = (
  state: ChatClientState,
  props: ChatBaseSelectorProps
): { [key: string]: ChatParticipant } => (props.threadId && state.threads.get(props.threadId)?.participants) || {};

export const getIsLargeGroup = (state: ChatClientState, props: ChatBaseSelectorProps): boolean => {
  const participants = state.threads.get(props.threadId)?.participants;
  return !!participants && Object.values(participants).length > 20;
=======
export const getParticipants = (state: ChatClientState, props: ChatBaseSelectorProps): Map<string, ChatParticipant> =>
  (props.threadId && state.threads[props.threadId]?.participants) || new Map();

export const getIsLargeGroup = (state: ChatClientState, props: ChatBaseSelectorProps): boolean => {
  const participants = state.threads[props.threadId]?.participants;
  return !!participants && participants.size > 20;
>>>>>>> 354a0b27
};

export const getLatestReadTime = (state: ChatClientState, props: ChatBaseSelectorProps): Date =>
  (props.threadId && state.threads[props.threadId]?.latestReadTime) || new Date(0);

export const getTopicName = (state: ChatClientState, props: ChatBaseSelectorProps): string => {
  return state.threads[props.threadId]?.properties?.topic || '';
};

export const getTypingIndicators = (
  state: ChatClientState,
  props: ChatBaseSelectorProps
): TypingIndicatorReceivedEvent[] => {
  return (props.threadId && state.threads[props.threadId]?.typingIndicators) || [];
};

export const sanitizedMessageContentType = (type: string): MessageContentType => {
  const lowerCaseType = type.toLowerCase();
  return lowerCaseType === 'text' || lowerCaseType === 'html' || lowerCaseType === 'richtext/html'
    ? lowerCaseType
    : 'unknown';
};<|MERGE_RESOLUTION|>--- conflicted
+++ resolved
@@ -22,23 +22,14 @@
 export const getReadReceipts = (state: ChatClientState, props: ChatBaseSelectorProps): ChatMessageReadReceipt[] =>
   (props.threadId && state.threads[props.threadId]?.readReceipts) || [];
 
-<<<<<<< HEAD
 export const getParticipants = (
   state: ChatClientState,
   props: ChatBaseSelectorProps
-): { [key: string]: ChatParticipant } => (props.threadId && state.threads.get(props.threadId)?.participants) || {};
-
-export const getIsLargeGroup = (state: ChatClientState, props: ChatBaseSelectorProps): boolean => {
-  const participants = state.threads.get(props.threadId)?.participants;
-  return !!participants && Object.values(participants).length > 20;
-=======
-export const getParticipants = (state: ChatClientState, props: ChatBaseSelectorProps): Map<string, ChatParticipant> =>
-  (props.threadId && state.threads[props.threadId]?.participants) || new Map();
+): { [key: string]: ChatParticipant } => (props.threadId && state.threads[props.threadId]?.participants) || {};
 
 export const getIsLargeGroup = (state: ChatClientState, props: ChatBaseSelectorProps): boolean => {
   const participants = state.threads[props.threadId]?.participants;
-  return !!participants && participants.size > 20;
->>>>>>> 354a0b27
+  return !!participants && Object.values(participants).length > 20;
 };
 
 export const getLatestReadTime = (state: ChatClientState, props: ChatBaseSelectorProps): Date =>
