// Copyright (c) Microsoft Corporation.
// Licensed under the MIT license.

import {
  getChatMessages,
  getIsLargeGroup,
  getLatestReadTime,
  getUserId,
  sanitizedMessageContentType
} from './baseSelectors';
import { toFlatCommunicationIdentifier } from '@internal/acs-ui-common';
import { ChatMessageWithStatus } from '@internal/chat-stateful-client';
import { memoizeFnAll } from '@internal/acs-ui-common';
import { ChatMessage, Message, MessageAttachedStatus, CommunicationParticipant } from '@internal/react-components';
import { createSelector } from 'reselect';
import { compareMessages } from './utils/compareMessages';
import { ACSKnownMessageType } from './utils/constants';

const memoizedAllConvertChatMessage = memoizeFnAll(
  (
    _key: string,
    chatMessage: ChatMessageWithStatus,
    userId: string,
    isSeen: boolean,
    isLargeGroup: boolean
  ): Message<'chat'> | Message<'system'> | Message<'custom'> => {
    const messageType = chatMessage.type.toLowerCase();
    if (messageType === 'text' || messageType === 'richtext/html') {
      return convertToUiChatMessage(chatMessage, userId, isSeen, isLargeGroup);
    } else {
      return convertToUiSystemMessage(chatMessage);
    }
  }
);

const convertToUiChatMessage = (
  message: ChatMessageWithStatus,
  userId: string,
  isSeen: boolean,
  isLargeGroup: boolean
): ChatMessage => {
  return {
    type: 'chat',
    payload: {
      createdOn: message.createdOn,
      content: message.content?.message,
      type: sanitizedMessageContentType(message.type),
      status: !isLargeGroup && message.status === 'delivered' && isSeen ? 'seen' : message.status,
      senderDisplayName: message.senderDisplayName,
      senderId: message.sender !== undefined ? toFlatCommunicationIdentifier(message.sender) : userId,
      messageId: message.id,
      clientMessageId: message.clientMessageId
    }
  };
};

const convertToUiSystemMessage = (message: ChatMessageWithStatus): Message<'system'> => {
  const systemMessageType = message.type;
  if (systemMessageType === 'participantAdded' || systemMessageType === 'participantRemoved') {
    return {
      type: 'system',
      payload: {
        createdOn: message.createdOn,
        participants:
          message.content?.participants?.map(
            (participant): CommunicationParticipant => ({
              userId: toFlatCommunicationIdentifier(participant.id),
              displayName: participant.displayName
            })
          ) ?? [],
        type: systemMessageType,
        messageId: message.id,
        iconName: systemMessageType === 'participantAdded' ? 'PeopleAdd' : 'PeopleBlock'
      }
    };
  } else {
    // Only topic updated type left, according to ACSKnown type
    return {
      type: 'system',
      payload: {
        createdOn: message.createdOn,
        topic: message.content?.topic ?? '',
        type: 'topicUpdated',
        messageId: message.id,
        iconName: 'Edit'
      }
    };
  }
};

export const chatThreadSelector = createSelector(
  [getUserId, getChatMessages, getLatestReadTime, getIsLargeGroup],
  (userId, chatMessages, latestReadTime, isLargeGroup) => {
    // A function takes parameter above and generate return value
    const convertedMessages = memoizedAllConvertChatMessage((memoizedFn) =>
      Object.values(chatMessages)
        .filter(
          (message) =>
<<<<<<< HEAD
            message.type.toLowerCase() === ACSKnownMessageType.text ||
            message.type.toLowerCase() === ACSKnownMessageType.richtextHtml ||
            message.type === ACSKnownMessageType.participantAdded ||
            message.type === ACSKnownMessageType.participantRemoved ||
            message.type === ACSKnownMessageType.topicUpdated ||
=======
            message.type.toLowerCase() === 'text' ||
            message.type.toLowerCase() === 'html' ||
            message.type.toLowerCase() === 'richtext/html' ||
>>>>>>> 1fe8f237
            message.clientMessageId !== undefined
        )
        .map((message) =>
          memoizedFn(
            message.id ?? message.clientMessageId,
            message,
            userId,
            message.createdOn <= latestReadTime,
            isLargeGroup
          )
        )
    );

    updateMessagesWithAttached(convertedMessages, userId);
    return {
      userId,
      showMessageStatus: !isLargeGroup,
      messages: convertedMessages
    };
  }
);

export const updateMessagesWithAttached = (
  chatMessagesWithStatus: (Message<'chat'> | Message<'system'> | Message<'custom'>)[],
  userId: string
): void => {
  chatMessagesWithStatus.sort(compareMessages);

  chatMessagesWithStatus.forEach((message, index, messages) => {
    if (message.type !== 'chat') {
      return;
    }
    const mine = message.payload.senderId === userId;
    /**
     * A block of messages: continuous messages that belong to the same sender and not intercepted by other senders.
     *
     * Attacthed is the index of the last message in the previous block of messages which mine===true.
     * This message's statusToRender will be reset when there's a new block of messages which mine===true. (Because
     * in this case, we only want to show the read statusToRender of last message of the new messages block)
     */
    let attached: boolean | MessageAttachedStatus = false;
    const previousMessage = messages[index - 1];
    const nextMessage = messages[index + 1];
    if (index === 0) {
      if (index !== messages.length - 1) {
        //the next message has the same sender
        if (message.payload.senderId === message.payload.senderId) {
          attached = 'top';
        }
      }
    } else {
      if (previousMessage.type === 'chat' && message.payload.senderId === previousMessage.payload.senderId) {
        //the previous message has the same sender
        if (index !== messages.length - 1 && nextMessage.type === 'chat') {
          if (message.payload.senderId === nextMessage.payload.senderId) {
            //the next message has the same sender
            attached = true;
          } else {
            //the next message has a different sender
            attached = 'bottom';
          }
        } else {
          // this is the last message of the whole messages list or the next message is not a chat message
          attached = 'bottom';
        }
      } else {
        //the previous message has a different sender or is not a chat message
        if (index !== messages.length - 1 && nextMessage.type === 'chat') {
          if (message.payload.senderId === nextMessage.payload.senderId) {
            //the next message has the same sender
            attached = 'top';
          }
        }
      }
    }

    message.payload.attached = attached;
    message.payload.mine = mine;
  });
};<|MERGE_RESOLUTION|>--- conflicted
+++ resolved
@@ -96,17 +96,12 @@
       Object.values(chatMessages)
         .filter(
           (message) =>
-<<<<<<< HEAD
             message.type.toLowerCase() === ACSKnownMessageType.text ||
             message.type.toLowerCase() === ACSKnownMessageType.richtextHtml ||
+            message.type.toLowerCase() === ACSKnownMessageType.html ||
             message.type === ACSKnownMessageType.participantAdded ||
             message.type === ACSKnownMessageType.participantRemoved ||
             message.type === ACSKnownMessageType.topicUpdated ||
-=======
-            message.type.toLowerCase() === 'text' ||
-            message.type.toLowerCase() === 'html' ||
-            message.type.toLowerCase() === 'richtext/html' ||
->>>>>>> 1fe8f237
             message.clientMessageId !== undefined
         )
         .map((message) =>
