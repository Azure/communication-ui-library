--- conflicted
+++ resolved
@@ -5,13 +5,8 @@
 import { ReactElement } from 'react';
 import { Common, fromFlatCommunicationIdentifier } from '@internal/acs-ui-common';
 import { StatefulChatClient } from '@internal/chat-stateful-client';
-<<<<<<< HEAD
 /* @conditional-compile-remove(attachment-upload) */
 import { ChatAttachment, UploadChatImageResult } from '@azure/communication-chat';
-=======
-/* @conditional-compile-remove(file-sharing-acs) */
-import { ChatAttachment } from '@azure/communication-chat';
->>>>>>> 43bd8849
 import { ChatMessage, ChatMessageReadReceipt, ChatThreadClient, SendMessageOptions } from '@azure/communication-chat';
 import memoizeOne from 'memoize-one';
 /* @conditional-compile-remove(file-sharing-acs) */
@@ -70,20 +65,7 @@
           content,
           senderDisplayName: chatClient.getState().displayName
         };
-<<<<<<< HEAD
-        // options = {...options, attachments:
-        //   [
-        //     {
-        //       id: imageResult.id,
-        //       name: 'imageResult.jpg',
-        //       attachmentType: 'image'
-        //     }
-        //   ]
-        // }
-        /* @conditional-compile-remove(attachment-upload) */
-=======
         /* @conditional-compile-remove(file-sharing-acs) */
->>>>>>> 43bd8849
         if (
           options &&
           'attachments' in options &&
