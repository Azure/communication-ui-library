--- conflicted
+++ resolved
@@ -4,14 +4,9 @@
 import { PagedAsyncIterableIterator } from '@azure/core-paging';
 import { ReactElement } from 'react';
 import { Common, fromFlatCommunicationIdentifier } from '@internal/acs-ui-common';
-<<<<<<< HEAD
 import { ChatErrorTargets, StatefulChatClient } from '@internal/chat-stateful-client';
 import { ErrorType } from '@internal/react-components';
-import { ChatThreadClient } from '@azure/communication-chat';
-=======
-import { StatefulChatClient } from '@internal/chat-stateful-client';
 import { ChatMessage, ChatThreadClient } from '@azure/communication-chat';
->>>>>>> 67d95772
 import memoizeOne from 'memoize-one';
 
 export type DefaultChatHandlers = {
