// Copyright (c) Microsoft Corporation.
// Licensed under the MIT License.

import { PagedAsyncIterableIterator } from '@azure/core-paging';
import { ReactElement } from 'react';
import { Common, fromFlatCommunicationIdentifier } from '@internal/acs-ui-common';
import { StatefulChatClient } from '@internal/chat-stateful-client';
/* @conditional-compile-remove(file-sharing-acs) */
import { ChatAttachment } from '@azure/communication-chat';
/* @conditional-compile-remove(rich-text-editor-image-upload) */
import { UploadChatImageResult } from '@internal/acs-ui-common';
/* @conditional-compile-remove(rich-text-editor-image-upload) */
import { getImageAttachmentsFromHTMLContent } from '../utils/getImageAttachmentsFromHTMLContent';
import { ChatMessage, ChatMessageReadReceipt, ChatThreadClient, SendMessageOptions } from '@azure/communication-chat';
import memoizeOne from 'memoize-one';
/* @conditional-compile-remove(file-sharing-acs) */
import { MessageOptions } from '@internal/acs-ui-common';

/**
 * Object containing all the handlers required for chat components.
 *
 * Chat related components from this package are able to pick out relevant handlers from this object.
 * See {@link useHandlers} and {@link usePropsFor}.
 *
 * @public
 */
export type ChatHandlers = {
  onSendMessage: (
    content: string,
    options?: SendMessageOptions | /* @conditional-compile-remove(file-sharing-acs) */ MessageOptions
  ) => Promise<void>;
  /* @conditional-compile-remove(rich-text-editor-image-upload) */
  onUploadImage: (image: Blob, imageFilename: string) => Promise<UploadChatImageResult>;
  /* @conditional-compile-remove(rich-text-editor-image-upload) */
  onDeleteImage: (imageId: string) => Promise<void>;
  onMessageSeen: (chatMessageId: string) => Promise<void>;
  onTyping: () => Promise<void>;
  onRemoveParticipant: (userId: string) => Promise<void>;
  updateThreadTopicName: (topicName: string) => Promise<void>;
  onLoadPreviousChatMessages: (messagesToLoad: number) => Promise<boolean>;
  onUpdateMessage: (
    messageId: string,
    content: string,
    /* @conditional-compile-remove(file-sharing-acs) */
    options?: MessageOptions
  ) => Promise<void>;
  onDeleteMessage: (messageId: string) => Promise<void>;
};

/**
 * Create the default implementation of {@link ChatHandlers}.
 *
 * Useful when implementing a custom component that utilizes the providers
 * exported from this library.
 *
 * Returned object is memoized to avoid rerenders when used as props for React Components.
 *
 * @public
 */
export const createDefaultChatHandlers = memoizeOne(
  (chatClient: StatefulChatClient, chatThreadClient: ChatThreadClient): ChatHandlers => {
    let messageIterator: PagedAsyncIterableIterator<ChatMessage> | undefined = undefined;
    let readReceiptIterator: PagedAsyncIterableIterator<ChatMessageReadReceipt> | undefined = undefined;
    return {
      // due to a bug in babel, we can't use arrow function here
      // affecting conditional-compile-remove(attachment-upload)
      onSendMessage: async function (
        content: string,
        options?: SendMessageOptions | /* @conditional-compile-remove(file-sharing-acs) */ MessageOptions
      ) {
        const sendMessageRequest = {
          content,
          senderDisplayName: chatClient.getState().displayName
        };
<<<<<<< HEAD

        /* @conditional-compile-remove(rich-text-editor-image-upload) */
        const imageAttachments: ChatAttachment[] | undefined = getImageAttachmentsFromHTMLContent(content);

        /* @conditional-compile-remove(file-sharing-acs) */
        const hasAttachments =
          options &&
          'attachments' in options &&
          options.attachments &&
          options.attachments.length > 0 &&
          options.attachments[0] &&
          !(options.attachments[0] as ChatAttachment).attachmentType;
        /* @conditional-compile-remove(rich-text-editor-image-upload) */
        const hasImages = options && imageAttachments && imageAttachments.length > 0;

        /* @conditional-compile-remove(file-sharing-acs) */
        /* @conditional-compile-remove(rich-text-editor-image-upload) */
        if (
          /* @conditional-compile-remove(file-sharing-acs) */ hasAttachments ||
          /* @conditional-compile-remove(rich-text-editor-image-upload) */ hasImages
=======
        /* @conditional-compile-remove(file-sharing-acs) */
        const fileAttachments = options?.attachments?.filter((attachment) => {
          const file = attachment as ChatAttachment;
          return file.attachmentType === undefined;
        });
        /* @conditional-compile-remove(rich-text-editor-image-upload) */
        let imageAttachments: ChatAttachment[] | undefined;
        /* @conditional-compile-remove(rich-text-editor-image-upload) */
        options?.attachments?.map((attachment) => {
          const image = attachment as ChatAttachment;
          if (image.attachmentType === 'image') {
            imageAttachments === undefined ? (imageAttachments = [image]) : imageAttachments.push(image);
          }
        });

        if (
          options &&
          'attachments' in options &&
          options.attachments &&
          /* @conditional-compile-remove(file-sharing-acs) */
          ((fileAttachments && fileAttachments.length > 0) ||
            /* @conditional-compile-remove(rich-text-editor-image-upload) */
            (imageAttachments && imageAttachments.length > 0))
>>>>>>> d15a2f7b
        ) {
          const chatSDKOptions: SendMessageOptions = {
            metadata: {
              ...options?.metadata,
              /* @conditional-compile-remove(file-sharing-acs) */
<<<<<<< HEAD
              fileSharingMetadata: JSON.stringify(options.attachments)
=======
              fileSharingMetadata: JSON.stringify(fileAttachments)
>>>>>>> d15a2f7b
            },
            /* @conditional-compile-remove(rich-text-editor-image-upload) */
            attachments: imageAttachments,
            type: options.type
          };
          await chatThreadClient.sendMessage(sendMessageRequest, chatSDKOptions);
          return;
        }

        await chatThreadClient.sendMessage(sendMessageRequest, options as SendMessageOptions);
      },
      /* @conditional-compile-remove(rich-text-editor-image-upload) */
      onUploadImage: async function (image: Blob, imageFilename: string): Promise<UploadChatImageResult> {
        const imageResult = await chatThreadClient.uploadImage(image, imageFilename);
        return imageResult;
      },
      /* @conditional-compile-remove(rich-text-editor-image-upload) */
      onDeleteImage: async function (imageId: string): Promise<void> {
        await chatThreadClient.deleteImage(imageId);
        return;
      },
      // due to a bug in babel, we can't use arrow function here
      // affecting conditional-compile-remove(attachment-upload)
      onUpdateMessage: async function (
        messageId: string,
        content: string,
        /* @conditional-compile-remove(file-sharing-acs) */
        options?: MessageOptions
      ) {
        /* @conditional-compile-remove(rich-text-editor-image-upload) */
<<<<<<< HEAD
        const imageAttachments: ChatAttachment[] | undefined = getImageAttachmentsFromHTMLContent(content);
=======
        let imageAttachments: ChatAttachment[] | undefined;
        /* @conditional-compile-remove(rich-text-editor-image-upload) */
        // get image attachments from content, including the ones before the editing and newly added ones during editing.
        const document = new DOMParser().parseFromString(content ?? '', 'text/html');
        /* @conditional-compile-remove(rich-text-editor-image-upload) */
        document.querySelectorAll('img').forEach((img) => {
          if (imageAttachments === undefined) {
            imageAttachments = [];
          }
          imageAttachments.push({
            id: img.id,
            attachmentType: 'image'
          });
        });
        /* @conditional-compile-remove(rich-text-editor-image-upload) */
        content = document.body.innerHTML;
>>>>>>> d15a2f7b

        const updateMessageOptions = {
          content,
          /* @conditional-compile-remove(file-sharing-acs) */
          metadata: {
            ...options?.metadata,
            fileSharingMetadata: JSON.stringify(options?.attachments)
          },
          /* @conditional-compile-remove(rich-text-editor-image-upload) */
          attachments: imageAttachments
        };
        await chatThreadClient.updateMessage(messageId, updateMessageOptions);
      },
      onDeleteMessage: async (messageId: string) => {
        await chatThreadClient.deleteMessage(messageId);
      },
      // This handler is designed for chatThread to consume
      onMessageSeen: async (chatMessageId: string) => {
        await chatThreadClient.sendReadReceipt({ chatMessageId });
      },
      onTyping: async () => {
        await chatThreadClient.sendTypingNotification();
      },
      onRemoveParticipant: async (userId: string) => {
        await chatThreadClient.removeParticipant(fromFlatCommunicationIdentifier(userId));
      },
      updateThreadTopicName: async (topicName: string) => {
        await chatThreadClient.updateTopic(topicName);
      },
      onLoadPreviousChatMessages: async (messagesToLoad: number) => {
        if (messageIterator === undefined) {
          // Lazy definition so that errors in the method call are reported correctly.
          // Also allows recovery via retries in case of transient errors.
          messageIterator = chatThreadClient.listMessages({ maxPageSize: 50 });
        }
        if (readReceiptIterator === undefined) {
          readReceiptIterator = chatThreadClient.listReadReceipts();
        }
        // get the earliest message time
        let remainingMessagesToGet = messagesToLoad;
        let isAllChatMessagesLoaded = false;
        let earliestTime = Number.MAX_SAFE_INTEGER;
        while (remainingMessagesToGet >= 1) {
          const message = await messageIterator.next();
          if (message?.value?.id) {
            if (parseInt(message.value.id) < earliestTime) {
              earliestTime = parseInt(message.value.id);
            }
          }

          if (message.value?.type && message.value.type === 'text') {
            remainingMessagesToGet--;
          }

          // We have traversed all messages in this thread
          if (message.done) {
            isAllChatMessagesLoaded = true;
            break;
          }
        }
        // keep fetching read receipts until read receipt time < earlist message time
        let readReceipt = await readReceiptIterator.next();
        while (!readReceipt.done && parseInt(readReceipt?.value?.chatMessageId) >= earliestTime) {
          readReceipt = await readReceiptIterator.next();
        }

        return isAllChatMessagesLoaded;
      }
    };
  }
);

/**
 * Create a set of default handlers for given component.
 *
 * Returned object is memoized (with reference to the arguments) to avoid
 * renders when used as props for React Components.
 *
 * @public
 */
export const createDefaultChatHandlersForComponent = <Props>(
  chatClient: StatefulChatClient,
  chatThreadClient: ChatThreadClient,
  _: (props: Props) => ReactElement | null
): Common<ChatHandlers, Props> => {
  return createDefaultChatHandlers(chatClient, chatThreadClient);
};<|MERGE_RESOLUTION|>--- conflicted
+++ resolved
@@ -72,7 +72,6 @@
           content,
           senderDisplayName: chatClient.getState().displayName
         };
-<<<<<<< HEAD
 
         /* @conditional-compile-remove(rich-text-editor-image-upload) */
         const imageAttachments: ChatAttachment[] | undefined = getImageAttachmentsFromHTMLContent(content);
@@ -93,41 +92,12 @@
         if (
           /* @conditional-compile-remove(file-sharing-acs) */ hasAttachments ||
           /* @conditional-compile-remove(rich-text-editor-image-upload) */ hasImages
-=======
-        /* @conditional-compile-remove(file-sharing-acs) */
-        const fileAttachments = options?.attachments?.filter((attachment) => {
-          const file = attachment as ChatAttachment;
-          return file.attachmentType === undefined;
-        });
-        /* @conditional-compile-remove(rich-text-editor-image-upload) */
-        let imageAttachments: ChatAttachment[] | undefined;
-        /* @conditional-compile-remove(rich-text-editor-image-upload) */
-        options?.attachments?.map((attachment) => {
-          const image = attachment as ChatAttachment;
-          if (image.attachmentType === 'image') {
-            imageAttachments === undefined ? (imageAttachments = [image]) : imageAttachments.push(image);
-          }
-        });
-
-        if (
-          options &&
-          'attachments' in options &&
-          options.attachments &&
-          /* @conditional-compile-remove(file-sharing-acs) */
-          ((fileAttachments && fileAttachments.length > 0) ||
-            /* @conditional-compile-remove(rich-text-editor-image-upload) */
-            (imageAttachments && imageAttachments.length > 0))
->>>>>>> d15a2f7b
         ) {
           const chatSDKOptions: SendMessageOptions = {
             metadata: {
               ...options?.metadata,
               /* @conditional-compile-remove(file-sharing-acs) */
-<<<<<<< HEAD
               fileSharingMetadata: JSON.stringify(options.attachments)
-=======
-              fileSharingMetadata: JSON.stringify(fileAttachments)
->>>>>>> d15a2f7b
             },
             /* @conditional-compile-remove(rich-text-editor-image-upload) */
             attachments: imageAttachments,
@@ -158,26 +128,7 @@
         options?: MessageOptions
       ) {
         /* @conditional-compile-remove(rich-text-editor-image-upload) */
-<<<<<<< HEAD
         const imageAttachments: ChatAttachment[] | undefined = getImageAttachmentsFromHTMLContent(content);
-=======
-        let imageAttachments: ChatAttachment[] | undefined;
-        /* @conditional-compile-remove(rich-text-editor-image-upload) */
-        // get image attachments from content, including the ones before the editing and newly added ones during editing.
-        const document = new DOMParser().parseFromString(content ?? '', 'text/html');
-        /* @conditional-compile-remove(rich-text-editor-image-upload) */
-        document.querySelectorAll('img').forEach((img) => {
-          if (imageAttachments === undefined) {
-            imageAttachments = [];
-          }
-          imageAttachments.push({
-            id: img.id,
-            attachmentType: 'image'
-          });
-        });
-        /* @conditional-compile-remove(rich-text-editor-image-upload) */
-        content = document.body.innerHTML;
->>>>>>> d15a2f7b
 
         const updateMessageOptions = {
           content,
