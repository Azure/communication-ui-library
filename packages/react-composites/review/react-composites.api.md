## API Report File for "@internal/react-composites"

> Do not edit this file. It is a report generated by [API Extractor](https://api-extractor.com/).

```ts

/// <reference types="react" />

import type { AudioDeviceInfo } from '@azure/communication-calling';
import { Call } from '@azure/communication-calling';
import { CallAgent } from '@azure/communication-calling';
import { CallEndReason } from '@azure/communication-calling';
import { CallState } from '@internal/calling-stateful-client';
import type { ChatMessage } from '@azure/communication-chat';
import type { ChatParticipant } from '@azure/communication-chat';
import { ChatThreadClient } from '@azure/communication-chat';
import { ChatThreadClientState } from '@internal/chat-stateful-client';
import type { CommunicationIdentifierKind } from '@azure/communication-common';
import { CommunicationParticipant } from '@internal/react-components';
import { CommunicationTokenCredential } from '@azure/communication-common';
import { CommunicationUserIdentifier } from '@azure/communication-common';
import { CommunicationUserKind } from '@azure/communication-common';
import { ComponentIcons } from '@internal/react-components';
import { ComponentLocale } from '@internal/react-components';
import { DeviceManagerState } from '@internal/calling-stateful-client';
import { GroupCallLocator } from '@azure/communication-calling';
import type { MediaDiagnosticChangedEventArgs } from '@azure/communication-calling';
import { MessageProps } from '@internal/react-components';
import { MessageRenderer } from '@internal/react-components';
import { MicrosoftTeamsUserKind } from '@azure/communication-common';
import type { NetworkDiagnosticChangedEventArgs } from '@azure/communication-calling';
import { PartialTheme } from '@fluentui/react';
import { ParticipantMenuItemsCallback } from '@internal/react-components';
import type { PermissionConstraints } from '@azure/communication-calling';
import { PersonaInitialsColor } from '@fluentui/react';
import { PhoneNumberKind } from '@azure/communication-common';
import type { RemoteParticipant } from '@azure/communication-calling';
import { RemoteParticipantState } from '@internal/calling-stateful-client';
import { StatefulCallClient } from '@internal/calling-stateful-client';
import { StatefulChatClient } from '@internal/chat-stateful-client';
import { TeamsMeetingLinkLocator } from '@azure/communication-calling';
import { Theme } from '@fluentui/react';
import { UnknownIdentifierKind } from '@azure/communication-common';
import type { VideoDeviceInfo } from '@azure/communication-calling';
import { VideoStreamOptions } from '@internal/react-components';

// @public
export interface AdapterError extends Error {
    innerError: Error;
    target: string;
    timestamp: Date;
}

// @public
export type AdapterErrors = {
    [target: string]: AdapterError;
};

// @public
export interface AdapterPages<TPage> {
    setPage(page: TPage): void;
}

// @public
export interface AdapterState<TState> {
    getState(): TState;
    offStateChange(handler: (state: TState) => void): void;
    onStateChange(handler: (state: TState) => void): void;
}

// @public
export type AvatarPersonaData = {
    text?: string;
    imageUrl?: string;
    imageInitials?: string;
    initialsColor?: PersonaInitialsColor | string;
    initialsTextColor?: string;
};

// @public
export type AvatarPersonaDataCallback = (userId: string) => Promise<AvatarPersonaData>;

// @public
export type AzureCommunicationCallAdapterArgs = {
    userId: CommunicationUserIdentifier;
    displayName: string;
    credential: CommunicationTokenCredential;
    locator: TeamsMeetingLinkLocator | GroupCallLocator;
};

// @public
export type AzureCommunicationChatAdapterArgs = {
    endpointUrl: string;
    userId: CommunicationUserIdentifier;
    displayName: string;
    credential: CommunicationTokenCredential;
    threadId: string;
};

// @alpha
export type AzureCommunicationMeetingAdapterArgs = {
    endpointUrl: string;
    userId: CommunicationUserIdentifier;
    displayName: string;
    credential: CommunicationTokenCredential;
    chatThreadId: string;
    callLocator: TeamsMeetingLinkLocator | GroupCallLocator;
};

// @public
export interface BaseCompositeProps<TIcons extends Record<string, JSX.Element>> {
    fluentTheme?: PartialTheme | Theme;
    icons?: TIcons;
    locale?: CompositeLocale;
    onFetchAvatarPersonaData?: AvatarPersonaDataCallback;
    onFetchParticipantMenuItems?: ParticipantMenuItemsCallback;
    rtl?: boolean;
}

// @public
export interface CallAdapter extends AdapterState<CallAdapterState>, Disposable, AdapterPages<CallCompositePage>, CallAdapterCallManagement, CallAdapterDeviceManagement, CallAdapterSubscribers {
}

// @public
export interface CallAdapterCallManagement {
    createStreamView(remoteUserId?: string, options?: VideoStreamOptions): Promise<void>;
    disposeStreamView(remoteUserId?: string, options?: VideoStreamOptions): Promise<void>;
    joinCall(microphoneOn?: boolean): Call | undefined;
    leaveCall(forEveryone?: boolean): Promise<void>;
    mute(): Promise<void>;
    removeParticipant(userId: string): Promise<void>;
    startCall(participants: string[]): Call | undefined;
    startCamera(options?: VideoStreamOptions): Promise<void>;
    startScreenShare(): Promise<void>;
    stopCamera(): Promise<void>;
    stopScreenShare(): Promise<void>;
    unmute(): Promise<void>;
}

// @public
export type CallAdapterClientState = {
    userId: CommunicationUserKind;
    displayName?: string;
    call?: CallState;
    devices: DeviceManagerState;
    endedCall?: CallState;
    isTeamsCall: boolean;
    latestErrors: AdapterErrors;
};

// @public
export interface CallAdapterDeviceManagement {
    askDevicePermission(constrain: PermissionConstraints): Promise<void>;
    queryCameras(): Promise<VideoDeviceInfo[]>;
    queryMicrophones(): Promise<AudioDeviceInfo[]>;
    querySpeakers(): Promise<AudioDeviceInfo[]>;
    setCamera(sourceInfo: VideoDeviceInfo, options?: VideoStreamOptions): Promise<void>;
    setMicrophone(sourceInfo: AudioDeviceInfo): Promise<void>;
    setSpeaker(sourceInfo: AudioDeviceInfo): Promise<void>;
}

// @public
export type CallAdapterState = CallAdapterUiState & CallAdapterClientState;

// @public
export interface CallAdapterSubscribers {
    off(event: 'participantsJoined', listener: ParticipantsJoinedListener): void;
    off(event: 'participantsLeft', listener: ParticipantsLeftListener): void;
    off(event: 'isMutedChanged', listener: IsMutedChangedListener): void;
    off(event: 'callIdChanged', listener: CallIdChangedListener): void;
    off(event: 'isLocalScreenSharingActiveChanged', listener: IsLocalScreenSharingActiveChangedListener): void;
    off(event: 'displayNameChanged', listener: DisplayNameChangedListener): void;
    off(event: 'isSpeakingChanged', listener: IsSpeakingChangedListener): void;
    off(event: 'callEnded', listener: CallEndedListener): void;
    off(event: 'diagnosticChanged', listener: DiagnosticChangedEventListner): void;
    off(event: 'error', listener: (e: AdapterError) => void): void;
    on(event: 'participantsJoined', listener: ParticipantsJoinedListener): void;
    on(event: 'participantsLeft', listener: ParticipantsLeftListener): void;
    on(event: 'isMutedChanged', listener: IsMutedChangedListener): void;
    on(event: 'callIdChanged', listener: CallIdChangedListener): void;
    on(event: 'isLocalScreenSharingActiveChanged', listener: IsLocalScreenSharingActiveChangedListener): void;
    on(event: 'displayNameChanged', listener: DisplayNameChangedListener): void;
    on(event: 'isSpeakingChanged', listener: IsSpeakingChangedListener): void;
    on(event: 'callEnded', listener: CallEndedListener): void;
    on(event: 'diagnosticChanged', listener: DiagnosticChangedEventListner): void;
    on(event: 'error', listener: (e: AdapterError) => void): void;
}

// @public
export type CallAdapterUiState = {
    isLocalPreviewMicrophoneEnabled: boolean;
    page: CallCompositePage;
};

// @public
export const CallComposite: (props: CallCompositeProps) => JSX.Element;

// @public
export type CallCompositeIcons = Partial<Pick<CompositeIcons, 'ControlButtonCameraOff' | 'ControlButtonCameraOn' | 'ControlButtonEndCall' | 'ControlButtonMicOff' | 'ControlButtonMicOn' | 'ControlButtonOptions' | 'ControlButtonParticipants' | 'ControlButtonScreenShareStart' | 'ControlButtonScreenShareStop' | 'OptionsCamera' | 'OptionsMic' | 'OptionsSpeaker' | 'ParticipantItemScreenShareStart' | 'ParticipantItemMicOff' | 'ParticipantItemOptions' | 'ParticipantItemOptionsHovered' | 'VideoTileMicOff'>>;

// @public
export type CallCompositeOptions = {
    mobileView?: boolean;
    errorBar?: boolean;
    callControls?: boolean | CallControlOptions;
};

// @public
<<<<<<< HEAD
export type CallCompositePage = 'configuration' | 'lobby' | 'call' | 'leftCall' | 'accessDeniedTeamsMeeting' | 'removedFromCall';
=======
export type CallCompositePage = 'accessDeniedTeamsMeeting' | 'call' | 'configuration' | 'leftCall' | 'lobby' | 'removedFromCall';
>>>>>>> 8b972f18

// @public
export interface CallCompositeProps extends BaseCompositeProps<CallCompositeIcons> {
    adapter: CallAdapter;
    // (undocumented)
    callInvitationUrl?: string;
    onFetchAvatarPersonaData?: AvatarPersonaDataCallback;
    options?: CallCompositeOptions;
}

// @public
export interface CallCompositeStrings {
    cameraLabel: string;
    cameraPermissionDenied: string;
    cameraTurnedOff: string;
    configurationPageCallDetails?: string;
    configurationPageTitle: string;
    defaultPlaceHolder: string;
    failedToJoinTeamsMeetingReasonAccessDeniedMoreDetails?: string;
    failedToJoinTeamsMeetingReasonAccessDeniedTitle: string;
    leftCallMoreDetails?: string;
    leftCallTitle: string;
    lobbyScreenConnectingToCallTitle: string;
    lobbyScreenWaitingToBeAdmittedTitle: string;
    microphonePermissionDenied: string;
    removedFromCallMoreDetails?: string;
    removedFromCallTitle: string;
    screenSharingMessage: string;
    soundLabel: string;
    startCallButtonLabel: string;
}

// @public
export type CallControlOptions = {
    compressedMode?: boolean;
    cameraButton?: boolean;
    endCallButton?: boolean;
    microphoneButton?: boolean;
    optionsButton?: boolean;
    participantsButton?: boolean | {
        disabled: boolean;
    };
    screenShareButton?: boolean | {
        disabled: boolean;
    };
};

// @public
export type CallEndedListener = (event: {
    callId: string;
}) => void;

// @public
export type CallIdChangedListener = (event: {
    callId: string;
}) => void;

// @public
export interface ChatAdapter extends ChatAdapterThreadManagement, AdapterState<ChatAdapterState>, Disposable, ChatAdapterSubscribers {
}

// @public
export type ChatAdapterState = ChatAdapterUiState & ChatCompositeClientState;

// @public
export interface ChatAdapterSubscribers {
    off(event: 'messageReceived', listener: MessageReceivedListener): void;
    off(event: 'messageSent', listener: MessageSentListener): void;
    off(event: 'messageRead', listener: MessageReadListener): void;
    off(event: 'participantsAdded', listener: ParticipantsAddedListener): void;
    off(event: 'participantsRemoved', listener: ParticipantsRemovedListener): void;
    off(event: 'topicChanged', listener: TopicChangedListener): void;
    off(event: 'error', listener: (e: AdapterError) => void): void;
    on(event: 'messageReceived', listener: MessageReceivedListener): void;
    on(event: 'messageSent', listener: MessageSentListener): void;
    on(event: 'messageRead', listener: MessageReadListener): void;
    on(event: 'participantsAdded', listener: ParticipantsAddedListener): void;
    on(event: 'participantsRemoved', listener: ParticipantsRemovedListener): void;
    on(event: 'topicChanged', listener: TopicChangedListener): void;
    on(event: 'error', listener: (e: AdapterError) => void): void;
}

// @public
export interface ChatAdapterThreadManagement {
    deleteMessage(messageId: string): Promise<void>;
    fetchInitialData(): Promise<void>;
    loadPreviousChatMessages(messagesToLoad: number): Promise<boolean>;
    removeParticipant(userId: string): Promise<void>;
    sendMessage(content: string): Promise<void>;
    sendReadReceipt(chatMessageId: string): Promise<void>;
    sendTypingIndicator(): Promise<void>;
    setTopic(topicName: string): Promise<void>;
    updateMessage(messageId: string, content: string): Promise<void>;
}

// @public
export type ChatAdapterUiState = {
    error?: Error;
};

// @public
export const ChatComposite: (props: ChatCompositeProps) => JSX.Element;

// @public
export type ChatCompositeClientState = {
    userId: string;
    displayName: string;
    thread: ChatThreadClientState;
    latestErrors: AdapterErrors;
};

// @public
export type ChatCompositeIcons = Partial<Pick<CompositeIcons, 'MessageDelivered' | 'MessageFailed' | 'MessageSeen' | 'MessageSending' | 'MessageEdit' | 'MessageRemove' | 'ParticipantItemOptions' | 'ParticipantItemOptionsHovered' | 'SendBoxSend' | 'SendBoxSendHovered' | 'EditBoxCancel' | 'EditBoxSubmit'>>;

// @public
export type ChatCompositeOptions = {
    errorBar?: boolean;
    participantPane?: boolean;
    topic?: boolean;
};

// @public
export interface ChatCompositeProps extends BaseCompositeProps<ChatCompositeIcons> {
    adapter: ChatAdapter;
    onRenderMessage?: (messageProps: MessageProps, defaultOnRender?: MessageRenderer) => JSX.Element;
    onRenderTypingIndicator?: (typingUsers: CommunicationParticipant[]) => JSX.Element;
    options?: ChatCompositeOptions;
}

// @public
export interface ChatCompositeStrings {
    chatListHeader: string;
}

// @public
export const COMPOSITE_LOCALE_DE_DE: CompositeLocale;

// @public
export const COMPOSITE_LOCALE_EN_GB: CompositeLocale;

// @public
export const COMPOSITE_LOCALE_EN_US: CompositeLocale;

// @public
export const COMPOSITE_LOCALE_ES_ES: CompositeLocale;

// @public
export const COMPOSITE_LOCALE_FR_FR: CompositeLocale;

// @public
export const COMPOSITE_LOCALE_IT_IT: CompositeLocale;

// @public
export const COMPOSITE_LOCALE_JA_JP: CompositeLocale;

// @public
export const COMPOSITE_LOCALE_KO_KR: CompositeLocale;

// @public
export const COMPOSITE_LOCALE_NL_NL: CompositeLocale;

// @public
export const COMPOSITE_LOCALE_PT_BR: CompositeLocale;

// @public
export const COMPOSITE_LOCALE_RU_RU: CompositeLocale;

// @public
export const COMPOSITE_LOCALE_TR_TR: CompositeLocale;

// @public
export const COMPOSITE_LOCALE_ZH_CN: CompositeLocale;

// @public
export const COMPOSITE_LOCALE_ZH_TW: CompositeLocale;

// @public
export const COMPOSITE_ONLY_ICONS: {
    LocalDeviceSettingsCamera: JSX.Element;
    LocalDeviceSettingsMic: JSX.Element;
    LocalDeviceSettingsSpeaker: JSX.Element;
    LocalPreviewPlaceholder: JSX.Element;
};

// @public
export type CompositeIcons = ComponentIcons & Record<keyof typeof COMPOSITE_ONLY_ICONS, JSX.Element>;

// @public
export interface CompositeLocale {
    component: ComponentLocale;
    strings: CompositeStrings;
}

// @public
export interface CompositeStrings {
    call: CallCompositeStrings;
    chat: ChatCompositeStrings;
}

// @public
export const createAzureCommunicationCallAdapter: ({ userId, displayName, credential, locator }: AzureCommunicationCallAdapterArgs) => Promise<CallAdapter>;

// @public
export const createAzureCommunicationCallAdapterFromClient: (callClient: StatefulCallClient, callAgent: CallAgent, locator: TeamsMeetingLinkLocator | GroupCallLocator) => Promise<CallAdapter>;

// @public
export const createAzureCommunicationChatAdapter: ({ endpointUrl, userId, displayName, credential, threadId }: AzureCommunicationChatAdapterArgs) => Promise<ChatAdapter>;

// @public
export const createAzureCommunicationChatAdapterFromClient: (chatClient: StatefulChatClient, chatThreadClient: ChatThreadClient) => Promise<ChatAdapter>;

// @alpha
export const createAzureCommunicationMeetingAdapter: ({ userId, displayName, credential, endpointUrl, chatThreadId, callLocator }: AzureCommunicationMeetingAdapterArgs) => Promise<MeetingAdapter>;

// @public
export const DEFAULT_COMPOSITE_ICONS: {
    LocalDeviceSettingsCamera: JSX.Element;
    LocalDeviceSettingsMic: JSX.Element;
    LocalDeviceSettingsSpeaker: JSX.Element;
    LocalPreviewPlaceholder: JSX.Element;
    ControlButtonCameraOff: JSX.Element;
    ControlButtonCameraOn: JSX.Element;
    ControlButtonEndCall: JSX.Element;
    ControlButtonMicOff: JSX.Element;
    ControlButtonMicOn: JSX.Element;
    ControlButtonOptions: JSX.Element;
    ControlButtonParticipants: JSX.Element;
    ControlButtonScreenShareStart: JSX.Element;
    ControlButtonScreenShareStop: JSX.Element;
    MessageDelivered: JSX.Element;
    MessageFailed: JSX.Element;
    MessageSeen: JSX.Element;
    MessageSending: JSX.Element;
    OptionsCamera: JSX.Element;
    OptionsMic: JSX.Element;
    OptionsSpeaker: JSX.Element;
    ParticipantItemScreenShareStart: JSX.Element;
    ParticipantItemMicOff: JSX.Element;
    ParticipantItemOptions: JSX.Element;
    ParticipantItemOptionsHovered: JSX.Element;
    SendBoxSend: JSX.Element;
    SendBoxSendHovered: JSX.Element;
    VideoTileMicOff: JSX.Element;
    EditBoxCancel: JSX.Element;
    EditBoxSubmit: JSX.Element;
    MessageEdit: JSX.Element;
    MessageRemove: JSX.Element;
};

// @public
export type DiagnosticChangedEventListner = (event: MediaDiagnosticChangedEvent | NetworkDiagnosticChangedEvent) => void;

// @public
export type DisplayNameChangedListener = (event: {
    participantId: CommunicationIdentifierKind;
    displayName: string;
}) => void;

// @public
export interface Disposable {
    dispose(): void;
}

// @public
export type IsLocalScreenSharingActiveChangedListener = (event: {
    isScreenSharingOn: boolean;
}) => void;

// @public
export type IsMutedChangedListener = (event: {
    identifier: CommunicationIdentifierKind;
    isMuted: boolean;
}) => void;

// @public
export type IsSpeakingChangedListener = (event: {
    identifier: CommunicationIdentifierKind;
    isSpeaking: boolean;
}) => void;

// @public
export type MediaDiagnosticChangedEvent = MediaDiagnosticChangedEventArgs & {
    type: 'media';
};

// @alpha
export interface MeetingAdapter extends MeetingAdapterMeetingManagement, AdapterState<MeetingAdapterState>, Disposable, AdapterPages<MeetingCompositePage>, MeetingAdapterSubscriptions {
}

// @alpha
export interface MeetingAdapterClientState extends Pick<CallAdapterClientState, 'devices' | 'isTeamsCall'> {
    displayName: string | undefined;
    meeting: MeetingState | undefined;
    userId: CommunicationUserIdentifier;
}

// @alpha
export interface MeetingAdapterMeetingManagement extends Pick<CallAdapterCallManagement, 'startCamera' | 'stopCamera' | 'mute' | 'unmute' | 'startScreenShare' | 'stopScreenShare' | 'createStreamView' | 'disposeStreamView'>, Pick<CallAdapterDeviceManagement, 'setCamera' | 'setMicrophone' | 'setSpeaker' | 'askDevicePermission' | 'queryCameras' | 'queryMicrophones' | 'querySpeakers'>, Pick<ChatAdapterThreadManagement, 'fetchInitialData' | 'sendMessage' | 'sendReadReceipt' | 'sendTypingIndicator' | 'loadPreviousChatMessages' | 'updateMessage' | 'deleteMessage'> {
    joinMeeting(microphoneOn?: boolean): Call | undefined;
    leaveMeeting(): Promise<void>;
    removeParticipant(userId: string): Promise<void>;
    startMeeting(participants: string[]): Call | undefined;
}

// @alpha
export interface MeetingAdapterState extends MeetingAdapterUiState, MeetingAdapterClientState {
}

// @alpha
export interface MeetingAdapterSubscriptions {
    // (undocumented)
    off(event: 'participantsJoined', listener: ParticipantsJoinedListener): void;
    // (undocumented)
    off(event: 'participantsLeft', listener: ParticipantsLeftListener): void;
    // (undocumented)
    off(event: 'meetingEnded', listener: CallEndedListener): void;
    // (undocumented)
    off(event: 'error', listener: (e: Error) => void): void;
    // (undocumented)
    off(event: 'isMutedChanged', listener: IsMutedChangedListener): void;
    // (undocumented)
    off(event: 'callIdChanged', listener: CallIdChangedListener): void;
    // (undocumented)
    off(event: 'isLocalScreenSharingActiveChanged', listener: IsLocalScreenSharingActiveChangedListener): void;
    // (undocumented)
    off(event: 'displayNameChanged', listener: DisplayNameChangedListener): void;
    // (undocumented)
    off(event: 'isSpeakingChanged', listener: IsSpeakingChangedListener): void;
    // (undocumented)
    off(event: 'messageReceived', listener: MessageReceivedListener): void;
    // (undocumented)
    off(event: 'messageSent', listener: MessageSentListener): void;
    // (undocumented)
    off(event: 'messageRead', listener: MessageReadListener): void;
    // (undocumented)
    on(event: 'participantsJoined', listener: ParticipantsJoinedListener): void;
    // (undocumented)
    on(event: 'participantsLeft', listener: ParticipantsLeftListener): void;
    // (undocumented)
    on(event: 'meetingEnded', listener: CallEndedListener): void;
    // (undocumented)
    on(event: 'error', listener: (e: Error) => void): void;
    // (undocumented)
    on(event: 'isMutedChanged', listener: IsMutedChangedListener): void;
    // (undocumented)
    on(event: 'callIdChanged', listener: CallIdChangedListener): void;
    // (undocumented)
    on(event: 'isLocalScreenSharingActiveChanged', listener: IsLocalScreenSharingActiveChangedListener): void;
    // (undocumented)
    on(event: 'displayNameChanged', listener: DisplayNameChangedListener): void;
    // (undocumented)
    on(event: 'isSpeakingChanged', listener: IsSpeakingChangedListener): void;
    // (undocumented)
    on(event: 'messageReceived', listener: MessageReceivedListener): void;
    // (undocumented)
    on(event: 'messageSent', listener: MessageSentListener): void;
    // (undocumented)
    on(event: 'messageRead', listener: MessageReadListener): void;
}

// @alpha
export interface MeetingAdapterUiState extends Pick<CallAdapterUiState, 'isLocalPreviewMicrophoneEnabled'> {
    page: MeetingCompositePage;
}

// @alpha
export const MeetingComposite: (props: MeetingCompositeProps) => JSX.Element;

// @alpha
export type MeetingCompositeOptions = {
    mobileView?: boolean;
};

// @alpha
<<<<<<< HEAD
export type MeetingCompositePage = 'configuration' | 'lobby' | 'meeting' | 'leftMeeting' | 'accessDeniedTeamsMeeting' | 'removedFromMeeting';
=======
export type MeetingCompositePage = 'accessDeniedTeamsMeeting' | 'configuration' | 'leftMeeting' | 'lobby' | 'meeting' | 'removedFromMeeting';
>>>>>>> 8b972f18

// @alpha
export type MeetingCompositeProps = {
    meetingAdapter: MeetingAdapter;
    fluentTheme?: PartialTheme | Theme;
    meetingInvitationURL?: string;
    options?: MeetingCompositeOptions;
};

// @alpha
export type MeetingEndReason = CallEndReason;

// @alpha
export type MeetingEvent = 'participantsJoined' | 'participantsLeft' | 'meetingEnded' | 'isMutedChanged' | 'callIdChanged' | 'isLocalScreenSharingActiveChanged' | 'displayNameChanged' | 'isSpeakingChanged' | 'messageReceived' | 'messageSent' | 'messageRead' | 'error';

// @alpha
export interface MeetingParticipant extends Pick<RemoteParticipantState, 'displayName' | 'state' | 'videoStreams' | 'isMuted' | 'isSpeaking'> {
    id: CommunicationUserKind | PhoneNumberKind | MicrosoftTeamsUserKind | UnknownIdentifierKind;
    meetingEndReason?: MeetingEndReason;
}

// @alpha
export interface MeetingState extends Pick<CallState, 'callerInfo' | 'state' | 'isMuted' | 'isScreenSharingOn' | 'localVideoStreams' | 'transcription' | 'recording' | 'transfer' | 'screenShareRemoteParticipant' | 'startTime' | 'endTime' | 'diagnostics' | 'dominantSpeakers'>, Pick<ChatThreadClientState, 'chatMessages' | 'threadId' | 'properties' | 'readReceipts' | 'typingIndicators' | 'latestReadTime'> {
    id: string;
    meetingEndReason?: MeetingEndReason;
    participants: {
        [key: string]: MeetingParticipant;
    };
    participantsEnded: {
        [keys: string]: MeetingParticipant;
    };
}

// @public
export type MessageReadListener = (event: {
    message: ChatMessage;
    readBy: CommunicationUserKind;
}) => void;

// @public
export type MessageReceivedListener = (event: {
    message: ChatMessage;
}) => void;

// @public
export type MessageSentListener = MessageReceivedListener;

// @public
export type NetworkDiagnosticChangedEvent = NetworkDiagnosticChangedEventArgs & {
    type: 'network';
};

// @public
export type ParticipantsAddedListener = (event: {
    participantsAdded: ChatParticipant[];
    addedBy: ChatParticipant;
}) => void;

// @public
export type ParticipantsJoinedListener = (event: {
    joined: RemoteParticipant[];
}) => void;

// @public
export type ParticipantsLeftListener = (event: {
    removed: RemoteParticipant[];
}) => void;

// @public
export type ParticipantsRemovedListener = (event: {
    participantsRemoved: ChatParticipant[];
    removedBy: ChatParticipant;
}) => void;

// @public
export type TopicChangedListener = (event: {
    topic: string;
}) => void;

// (No @packageDocumentation comment for this package)

```<|MERGE_RESOLUTION|>--- conflicted
+++ resolved
@@ -206,11 +206,7 @@
 };
 
 // @public
-<<<<<<< HEAD
-export type CallCompositePage = 'configuration' | 'lobby' | 'call' | 'leftCall' | 'accessDeniedTeamsMeeting' | 'removedFromCall';
-=======
 export type CallCompositePage = 'accessDeniedTeamsMeeting' | 'call' | 'configuration' | 'leftCall' | 'lobby' | 'removedFromCall';
->>>>>>> 8b972f18
 
 // @public
 export interface CallCompositeProps extends BaseCompositeProps<CallCompositeIcons> {
@@ -585,11 +581,7 @@
 };
 
 // @alpha
-<<<<<<< HEAD
-export type MeetingCompositePage = 'configuration' | 'lobby' | 'meeting' | 'leftMeeting' | 'accessDeniedTeamsMeeting' | 'removedFromMeeting';
-=======
 export type MeetingCompositePage = 'accessDeniedTeamsMeeting' | 'configuration' | 'leftMeeting' | 'lobby' | 'meeting' | 'removedFromMeeting';
->>>>>>> 8b972f18
 
 // @alpha
 export type MeetingCompositeProps = {
