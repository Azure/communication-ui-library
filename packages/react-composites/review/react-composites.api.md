--- conflicted
+++ resolved
@@ -203,14 +203,9 @@
     adapter: CallAdapter;
     // (undocumented)
     callInvitationURL?: string;
-<<<<<<< HEAD
+    featureFlags?: CallCompositeFeatureFlags;
     onFetchAvatarPersonaData?: AvatarPersonaDataCallback;
-    featureFlags?: CallCompositeFeatureFlags;
-    identifiers?: Identifiers;
-};
-=======
-}
->>>>>>> 1a2df195
+}
 
 // @public
 export interface CallCompositeStrings {
