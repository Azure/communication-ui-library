{
  "name": "@internal/react-composites",
  "version": "1.3.2-beta.1",
  "description": "Complete Azure Communication Services experiences",
  "module": "dist/dist-esm/index.js",
  "main": "dist/dist-cjs/index.js",
  "types": "dist/dist-esm/index.d.ts",
  "files": [
    "dist/"
  ],
  "scripts": {
    "babel:prod": "babel ./src --out-dir src-public --extensions \".ts,.tsx\" --keep-file-extension",
    "build": "rushx _by-flavor \"rushx _build:by-flavor\"",
    "build:esm": "copyfiles -u 1 src/**/assets/**/* dist/dist-esm && if-env COMMUNICATION_REACT_FLAVOR=stable && rushx preprocess && tsc -project tsconfig.preprocess.json || (if-env COMMUNICATION_REACT_FLAVOR=beta && tsc) ",
    "build:cjs": "rollup -c --silent --failAfterWarnings",
    "build:watch": "rushx build",
    "clean": "rimraf dist && rimraf preprocessed",
    "tsc:e2e": "tsc -project tests/tsconfig.json",
    "build:e2e": "rushx _by-flavor \"rushx build:e2e:call && rushx build:e2e:chat && rushx build:e2e:callwithchat\"",
    "build:e2e:call": "rushx _by-flavor \"webpack-cli build --config ./tests/app/call/webpack.config.js --mode=production --env production\"",
    "build:e2e:chat": "rushx _by-flavor \"webpack-cli build --config ./tests/app/chat/webpack.config.js --mode=production --env production\"",
    "build:e2e:callwithchat": "rushx _by-flavor \"webpack-cli build --config ./tests/app/callwithchat/webpack.config.js --mode=production --env production\"",
    "test": "rushx _by-flavor \"rushx _test:by-flavor\"",
    "test:coverage": "rushx _by-flavor \"rushx test:_by-flavor -- --coverage\"",
    "test:e2e": "node ./scripts/runBrowserTests.mjs",
    "test:e2e:call": "node ./scripts/runBrowserTests.mjs -c call",
    "test:e2e:chat": "node ./scripts/runBrowserTests.mjs -c chat",
    "test:e2e:callwithchat": "node ./scripts/runBrowserTests.mjs -c callWithChat",
    "test:e2e:update": "node ./scripts/runBrowserTests.mjs -u",
    "test:e2e:call:update": "node ./scripts/runBrowserTests.mjs -u -c call",
    "test:e2e:chat:update": "node ./scripts/runBrowserTests.mjs -u -c chat",
    "test:e2e:callwithchat:update": "node ./scripts/runBrowserTests.mjs -u -c callWithChat",
    "snapshot:update": "rushx test -- --update-snapshot",
    "preprocess": "cpx \"./src/**\" ./preprocessed && babel ./src --out-dir ../preprocessed --extensions \".ts,.tsx\" --keep-file-extension --config-file ./.babelrc.js --relative && rimraf ../preprocessed",
    "api-extractor": "rushx _by-flavor \"rushx build:esm && rushx _api-extractor:by-flavor\"",
    "generate-doc": "api-documenter markdown -i temp -o docGen",
    "prettier": "prettier --no-error-on-unmatched-pattern --write --config ../../.prettierrc --ignore-path=../../.prettierignore \"**/*.js\" \"**/*.jsx\" \"**/*.ts\" \"**/*.tsx\"",
    "prettier:check": "prettier --no-error-on-unmatched-pattern --check --config ../../.prettierrc --ignore-path=../../.prettierignore \"**/*.js\" \"**/*.jsx\" \"**/*.ts\" \"**/*.tsx\"",
    "lint": "eslint --max-warnings 0 \"*/**/*.{ts,tsx}\"",
    "lint:fix": "rushx lint -- --fix",
    "lint:quiet": "rushx lint -- --quiet",
    "_api-extractor:by-flavor": "if-env COMMUNICATION_REACT_FLAVOR=stable && api-extractor run -c api-extractor.stable.json --local || (if-env COMMUNICATION_REACT_FLAVOR=beta && api-extractor run --local)",
    "_build:by-flavor": "rushx clean && rushx build:esm && rushx build:cjs && rushx _api-extractor:by-flavor",
    "_by-flavor": "rushx _current-flavor && env-cmd -f ../../common/config/env/.env --use-shell",
    "_current-flavor": "echo You are running under COMMUNICATION_REACT_FLAVOR: && env-cmd -f ../../common/config/env/.env node -p process.env.COMMUNICATION_REACT_FLAVOR",
    "_test:by-flavor": "(if-env COMMUNICATION_REACT_FLAVOR=stable && rushx preprocess || if-env COMMUNICATION_REACT_FLAVOR=beta && echo \"skip preprocess\") && jest"
  },
  "dependencies": {
    "@azure/communication-common": "2.0.0",
    "@azure/core-paging": "~1.1.3",
    "@azure/core-rest-pipeline": "~1.9.2",
    "@fluentui/react-file-type-icons": "~8.5.8",
    "@fluentui/react-hooks": "~8.6.12",
    "@fluentui/react-icons": "~1.1.145",
    "@fluentui/react": "~8.98.3",
    "@internal/acs-ui-common": "1.3.2-beta.1",
    "@internal/calling-component-bindings": "1.3.2-beta.1",
    "@internal/calling-stateful-client": "1.3.2-beta.1",
    "@internal/chat-component-bindings": "1.3.2-beta.1",
    "@internal/chat-stateful-client": "1.3.2-beta.1",
    "@internal/react-components": "1.3.2-beta.1",
    "copy-to-clipboard": "~3.3.1",
    "events": "~3.3.0",
    "immer": "9.0.6",
    "memoize-one": "~5.2.1",
    "nanoid": "3.1.32",
    "react-aria-live": "^2.0.5",
    "react-linkify": "^1.0.0-alpha",
    "reselect": "~4.0.0",
    "uuid": "^8.1.0"
  },
  "peerDependencies": {
<<<<<<< HEAD
    "@azure/communication-calling": "1.7.2-beta.1 || 1.4.4",
=======
    "@azure/communication-calling": "1.8.0-beta.1 || 1.4.4",
>>>>>>> d5c6baf7
    "@azure/communication-chat": "1.2.0",
    "@types/react": ">=16.8.0 <18.0.0",
    "@types/react-dom": ">=16.8.0 <18.0.0",
    "react": ">=16.8.0 <18.0.0",
    "react-dom": ">=16.8.0 <18.0.0"
  },
  "devDependencies": {
<<<<<<< HEAD
    "@azure/communication-calling": "1.7.2-beta.1 || 1.4.4",
=======
    "@azure/communication-calling": "1.8.0-beta.1 || 1.4.4",
>>>>>>> d5c6baf7
    "@azure/communication-chat": "1.2.0",
    "@azure/communication-identity": "~1.1.0",
    "@azure/communication-signaling": "1.0.0-beta.13",
    "@babel/cli": "~7.16.0",
    "@babel/core": "~7.16.0",
    "@babel/preset-env": "7.13.10",
    "@internal/fake-backends": "1.3.2-beta.1",
    "@microsoft/api-documenter": "~7.12.11",
    "@microsoft/api-extractor": "~7.18.0",
    "@playwright/test": "~1.22.2",
    "@testing-library/jest-dom": "^5.11.4",
    "@testing-library/react-hooks": "^3.4.2",
    "@types/copy-webpack-plugin": "^6.4.0",
    "@types/enzyme": "~3.10.8",
    "@types/express": "^4.17.8",
    "@types/jest": "~26.0.22",
    "@types/json-stringify-safe": "^5.0.0",
    "@types/node": "^14.14.10",
    "@types/puppeteer": "~5.4.3",
    "@types/react-aria-live": "^2.0.0",
    "@types/react-dom": "^16.9.8",
    "@types/react-linkify": "^1.0.0",
    "@types/react": "^16.9.49",
    "@types/uuid": "^8.3.0",
    "@types/yargs": "17.0.10",
    "@typescript-eslint/eslint-plugin": "^4.12.0",
    "@typescript-eslint/parser": "^4.12.0",
    "@zerollup/ts-transform-paths": "~1.7.18",
    "ajv": "^6.9.1",
    "babel-jest": "^26.6.0",
    "babel-loader": "8.1.0",
    "concurrently": "^5.3.0",
    "copyfiles": "^2.4.1",
    "copy-webpack-plugin": "^6.4.0",
    "core-js": "^3.8.3",
    "cpx": "~1.5.0",
    "cross-env": "~7.0.3",
    "css-loader": "~4.3.0",
    "dotenv": "~10.0.0",
    "env-cmd": "~10.1.0",
    "enzyme-adapter-react-16": "~1.15.6",
    "enzyme": "~3.11.0",
    "eslint-config-prettier": "^6.12.0",
    "eslint-plugin-header": "^3.1.0",
    "eslint-plugin-import": "~2.22.1",
    "eslint-plugin-jsdoc": "~36.1.0",
    "eslint-plugin-jsx-a11y": "^6.3.1",
    "eslint-plugin-prettier": "^3.1.4",
    "eslint-plugin-react-hooks": "^4.1.2",
    "eslint-plugin-react": "^7.18.3",
    "eslint": "^7.7.0",
    "express": "~4.16.1",
    "html-webpack-plugin": "~5.3.1",
    "husky": "^4.3.0",
    "if-env": "~1.0.4",
    "jest-fetch-mock": "^3.0.3",
    "jest-junit": "~13.0.0",
    "jest": "26.6.0",
    "json-stringify-safe": "^5.0.1",
    "nan": "^2.14.1",
    "node-forge": ">=1.0.0",
    "playwright": "~1.22.2",
    "prettier": "2.3.1",
    "pretty-quick": "^3.1.0",
    "puppeteer": "~10.0.0",
    "react-dom": "16.13.1",
    "react-is": "~17.0.1",
    "react-test-renderer": "^16.14.0",
    "react": "~16.14.0",
    "regenerator-runtime": "^0.13.7",
    "rimraf": "^2.6.2",
    "rollup": "~2.42.4",
    "shell-quote": "1.7.3",
    "source-map-explorer": "^2.5.0",
    "style-loader": "~2.0.0",
    "styled-components": "~5.2.1",
    "ts-jest": "^26.4.4",
    "ts-loader": "^8.0.12",
    "ts-node": "^9.1.1",
    "type-fest": "~2.5.4",
    "typescript": "4.3.5",
    "uuid": "^8.1.0",
    "webpack-cli": "~4.10.0",
    "webpack-dev-server": "4.8.1",
    "webpack": "5.38.1",
    "yargs": "17.5.1"
  }
}<|MERGE_RESOLUTION|>--- conflicted
+++ resolved
@@ -70,11 +70,7 @@
     "uuid": "^8.1.0"
   },
   "peerDependencies": {
-<<<<<<< HEAD
-    "@azure/communication-calling": "1.7.2-beta.1 || 1.4.4",
-=======
     "@azure/communication-calling": "1.8.0-beta.1 || 1.4.4",
->>>>>>> d5c6baf7
     "@azure/communication-chat": "1.2.0",
     "@types/react": ">=16.8.0 <18.0.0",
     "@types/react-dom": ">=16.8.0 <18.0.0",
@@ -82,11 +78,7 @@
     "react-dom": ">=16.8.0 <18.0.0"
   },
   "devDependencies": {
-<<<<<<< HEAD
-    "@azure/communication-calling": "1.7.2-beta.1 || 1.4.4",
-=======
     "@azure/communication-calling": "1.8.0-beta.1 || 1.4.4",
->>>>>>> d5c6baf7
     "@azure/communication-chat": "1.2.0",
     "@azure/communication-identity": "~1.1.0",
     "@azure/communication-signaling": "1.0.0-beta.13",
