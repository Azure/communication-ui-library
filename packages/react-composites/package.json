--- conflicted
+++ resolved
@@ -72,11 +72,7 @@
     "nanoid": "3.3.6"
   },
   "peerDependencies": {
-<<<<<<< HEAD
-    "@azure/communication-calling": "1.15.1-beta.1 || ^1.15.3",
-=======
-    "@azure/communication-calling": "1.16.3-beta.1 || >=1.15.3",
->>>>>>> 8182171e
+    "@azure/communication-calling": "1.16.3-beta.1 || ^1.15.3",
     "@azure/communication-calling-effects": "1.0.0-beta.2",
     "@azure/communication-chat": "1.3.2-beta.3 || >=1.3.1",
     "@types/react": ">=16.8.0 <19.0.0",
@@ -85,11 +81,7 @@
     "react-dom": ">=16.8.0 <19.0.0"
   },
   "devDependencies": {
-<<<<<<< HEAD
-    "@azure/communication-calling": "1.15.1-beta.1 || ^1.15.3",
-=======
-    "@azure/communication-calling": "1.16.3-beta.1 || >=1.15.3",
->>>>>>> 8182171e
+    "@azure/communication-calling": "1.16.3-beta.1 || ^1.15.3",
     "@azure/communication-calling-effects": "1.0.0-beta.2",
     "@azure/communication-chat": "1.3.2-beta.3 || ^1.3.1",
     "@azure/communication-identity": "^1.2.0",
