{
  "name": "@internal/react-composites",
  "version": "1.4.1-beta.0",
  "description": "Complete Azure Communication Services experiences",
  "module": "dist/dist-esm/index.js",
  "main": "dist/dist-cjs/index.js",
  "types": "dist/dist-esm/index.d.ts",
  "files": [
    "dist/"
  ],
  "scripts": {
    "babel:prod": "babel ./src --out-dir src-public --extensions \".ts,.tsx\" --keep-file-extension",
    "build": "rushx _by-flavor \"rushx _build:by-flavor\"",
    "build:esm": "copyfiles -u 1 src/**/assets/**/* dist/dist-esm && if-env COMMUNICATION_REACT_FLAVOR=stable && rushx preprocess && tsc -project tsconfig.preprocess.json || (if-env COMMUNICATION_REACT_FLAVOR=beta && tsc) ",
    "build:cjs": "rollup -c --silent --failAfterWarnings",
    "build:watch": "rushx build",
    "clean": "rimraf dist && rimraf preprocessed",
    "tsc:e2e": "tsc -project tests/tsconfig.json",
    "build:e2e": "rushx _by-flavor \"rushx build:e2e:call && rushx build:e2e:chat && rushx build:e2e:callwithchat\"",
    "build:e2e:call": "rushx _by-flavor \"webpack-cli build --config ./tests/app/call/webpack.config.js --mode=production --env production\"",
    "build:e2e:chat": "rushx _by-flavor \"webpack-cli build --config ./tests/app/chat/webpack.config.js --mode=production --env production\"",
    "build:e2e:callwithchat": "rushx _by-flavor \"webpack-cli build --config ./tests/app/callwithchat/webpack.config.js --mode=production --env production\"",
    "test": "rushx _by-flavor \"rushx _test:by-flavor\"",
    "test:coverage": "rushx _by-flavor \"rushx test:_by-flavor -- --coverage\"",
    "test:e2e": "node ./scripts/runBrowserTests.mjs",
    "test:e2e:call": "node ./scripts/runBrowserTests.mjs -c call",
    "test:e2e:chat": "node ./scripts/runBrowserTests.mjs -c chat",
    "test:e2e:callwithchat": "node ./scripts/runBrowserTests.mjs -c callWithChat",
    "test:e2e:update": "node ./scripts/runBrowserTests.mjs -u",
    "test:e2e:call:update": "node ./scripts/runBrowserTests.mjs -u -c call",
    "test:e2e:chat:update": "node ./scripts/runBrowserTests.mjs -u -c chat",
    "test:e2e:callwithchat:update": "node ./scripts/runBrowserTests.mjs -u -c callWithChat",
    "snapshot:update": "rushx test -- --update-snapshot",
    "preprocess": "cpx \"./src/**\" ./preprocessed && babel ./src --out-dir ../preprocessed --extensions \".ts,.tsx\" --keep-file-extension --config-file ./.babelrc.js --relative && rimraf ../preprocessed",
    "api-extractor": "rushx _by-flavor \"rushx build:esm && rushx _api-extractor:by-flavor\"",
    "generate-doc": "api-documenter markdown -i temp -o docGen",
    "prettier": "prettier --no-error-on-unmatched-pattern --write --config ../../.prettierrc --ignore-path=../../.prettierignore \"**/*.js\" \"**/*.jsx\" \"**/*.ts\" \"**/*.tsx\"",
    "prettier:check": "prettier --no-error-on-unmatched-pattern --check --config ../../.prettierrc --ignore-path=../../.prettierignore \"**/*.js\" \"**/*.jsx\" \"**/*.ts\" \"**/*.tsx\"",
    "lint": "eslint --max-warnings 0 \"*/**/*.{ts,tsx}\"",
    "lint:fix": "rushx lint -- --fix",
    "lint:quiet": "rushx lint -- --quiet",
    "_api-extractor:by-flavor": "if-env COMMUNICATION_REACT_FLAVOR=stable && api-extractor run -c api-extractor.stable.json --local || (if-env COMMUNICATION_REACT_FLAVOR=beta && api-extractor run --local)",
    "_build:by-flavor": "rushx clean && rushx build:esm && rushx build:cjs && rushx _api-extractor:by-flavor",
    "_by-flavor": "rushx _current-flavor && env-cmd -f ../../common/config/env/.env --use-shell",
    "_current-flavor": "echo You are running under COMMUNICATION_REACT_FLAVOR: && env-cmd -f ../../common/config/env/.env node -p process.env.COMMUNICATION_REACT_FLAVOR",
    "_test:by-flavor": "(if-env COMMUNICATION_REACT_FLAVOR=stable && rushx preprocess || if-env COMMUNICATION_REACT_FLAVOR=beta && echo \"skip preprocess\") && jest"
  },
  "dependencies": {
    "@azure/communication-common": "2.0.0",
    "@azure/core-paging": "~1.1.3",
    "@azure/core-rest-pipeline": "~1.9.2",
    "@fluentui/react-file-type-icons": "~8.5.8",
    "@fluentui/react-hooks": "~8.6.12",
    "@fluentui/react-icons": "~1.1.145",
    "@fluentui/react": "~8.98.3",
    "@internal/acs-ui-common": "1.4.1-beta.0",
    "@internal/calling-component-bindings": "1.4.1-beta.0",
    "@internal/calling-stateful-client": "1.4.1-beta.0",
    "@internal/chat-component-bindings": "1.4.1-beta.0",
    "@internal/chat-stateful-client": "1.4.1-beta.0",
    "@internal/react-components": "1.4.1-beta.0",
    "copy-to-clipboard": "~3.3.1",
    "events": "~3.3.0",
    "immer": "9.0.6",
    "memoize-one": "~5.2.1",
    "nanoid": "3.1.32",
    "react-aria-live": "^2.0.5",
    "react-linkify": "^1.0.0-alpha",
    "reselect": "~4.0.0",
    "uuid": "^8.1.0"
  },
  "peerDependencies": {
    "@azure/communication-calling": "1.8.0-beta.1 || >=1.4.4",
    "@azure/communication-chat": ">=1.2.0",
    "@types/react": ">=16.8.0 <18.0.0",
    "@types/react-dom": ">=16.8.0 <18.0.0",
    "react": ">=16.8.0 <18.0.0",
    "react-dom": ">=16.8.0 <18.0.0"
  },
  "devDependencies": {
    "@azure/communication-calling": "1.8.0-beta.1 || >=1.4.4",
    "@azure/communication-chat": ">=1.2.0",
    "@azure/communication-identity": "~1.1.0",
    "@azure/communication-signaling": "1.0.0-beta.13",
    "@babel/cli": "~7.16.0",
    "@babel/core": "~7.16.0",
    "@babel/preset-env": "7.13.10",
<<<<<<< HEAD
    "@internal/fake-backends": "1.4.1-beta.0",
    "@mdx-js/react": "^1.6.22",
=======
    "@internal/fake-backends": "1.3.2-beta.1",
>>>>>>> 4a670785
    "@microsoft/api-documenter": "~7.12.11",
    "@microsoft/api-extractor": "~7.18.0",
    "@playwright/test": "~1.22.2",
    "@testing-library/jest-dom": "^5.11.4",
    "@testing-library/react-hooks": "^3.4.2",
    "@types/copy-webpack-plugin": "^6.4.0",
    "@types/enzyme": "~3.10.8",
    "@types/express": "^4.17.8",
    "@types/jest": "~26.0.22",
    "@types/json-stringify-safe": "^5.0.0",
    "@types/node": "^14.14.10",
    "@types/puppeteer": "~5.4.3",
    "@types/react-aria-live": "^2.0.0",
    "@types/react-dom": "^16.9.8",
    "@types/react-linkify": "^1.0.0",
    "@types/react": "^16.9.49",
    "@types/uuid": "^8.3.0",
    "@types/yargs": "17.0.10",
    "@typescript-eslint/eslint-plugin": "^4.12.0",
    "@typescript-eslint/parser": "^4.12.0",
    "@zerollup/ts-transform-paths": "~1.7.18",
    "ajv": "^6.9.1",
    "babel-jest": "^26.6.0",
    "babel-loader": "8.1.0",
    "concurrently": "^5.3.0",
    "copyfiles": "^2.4.1",
    "copy-webpack-plugin": "^6.4.0",
    "core-js": "^3.8.3",
    "cpx": "~1.5.0",
    "cross-env": "~7.0.3",
    "css-loader": "~4.3.0",
    "dotenv": "~10.0.0",
    "env-cmd": "~10.1.0",
    "enzyme-adapter-react-16": "~1.15.6",
    "enzyme": "~3.11.0",
    "eslint-config-prettier": "^6.12.0",
    "eslint-plugin-header": "^3.1.0",
    "eslint-plugin-import": "~2.22.1",
    "eslint-plugin-jsdoc": "~36.1.0",
    "eslint-plugin-jsx-a11y": "^6.3.1",
    "eslint-plugin-prettier": "^3.1.4",
    "eslint-plugin-react-hooks": "^4.1.2",
    "eslint-plugin-react": "^7.18.3",
    "eslint": "^7.7.0",
    "express": "~4.16.1",
    "html-webpack-plugin": "~5.3.1",
    "husky": "^4.3.0",
    "if-env": "~1.0.4",
    "jest-fetch-mock": "^3.0.3",
    "jest-junit": "~13.0.0",
    "jest": "26.6.0",
    "json-stringify-safe": "^5.0.1",
    "nan": "^2.14.1",
    "node-forge": ">=1.0.0",
    "playwright": "~1.22.2",
    "prettier": "2.3.1",
    "pretty-quick": "^3.1.0",
    "puppeteer": "~10.0.0",
    "react-dom": "16.13.1",
    "react-is": "~17.0.1",
    "react-test-renderer": "^16.14.0",
    "react": "~16.14.0",
    "regenerator-runtime": "^0.13.7",
    "rimraf": "^2.6.2",
    "rollup": "~2.42.4",
    "shell-quote": "1.7.3",
    "source-map-explorer": "^2.5.0",
    "style-loader": "~2.0.0",
    "styled-components": "~5.2.1",
    "ts-jest": "^26.4.4",
    "ts-loader": "^8.0.12",
    "ts-node": "^9.1.1",
    "type-fest": "~2.5.4",
    "typescript": "4.3.5",
    "uuid": "^8.1.0",
    "webpack-cli": "~4.10.0",
    "webpack-dev-server": "4.8.1",
    "webpack": "5.38.1",
    "yargs": "17.5.1"
  }
}<|MERGE_RESOLUTION|>--- conflicted
+++ resolved
@@ -85,12 +85,7 @@
     "@babel/cli": "~7.16.0",
     "@babel/core": "~7.16.0",
     "@babel/preset-env": "7.13.10",
-<<<<<<< HEAD
     "@internal/fake-backends": "1.4.1-beta.0",
-    "@mdx-js/react": "^1.6.22",
-=======
-    "@internal/fake-backends": "1.3.2-beta.1",
->>>>>>> 4a670785
     "@microsoft/api-documenter": "~7.12.11",
     "@microsoft/api-extractor": "~7.18.0",
     "@playwright/test": "~1.22.2",
