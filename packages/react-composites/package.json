{
  "name": "@internal/react-composites",
  "version": "1.5.1-beta.2",
  "description": "Complete Azure Communication Services experiences",
  "module": "dist/dist-esm/index.js",
  "main": "dist/dist-cjs/index.js",
  "types": "dist/dist-esm/index.d.ts",
  "files": [
    "dist/"
  ],
  "scripts": {
    "babel:prod": "babel ./src --out-dir src-public --extensions \".ts,.tsx\" --keep-file-extension",
    "build": "rushx _by-flavor \"rushx _build:by-flavor\"",
    "build:esm": "copyfiles -u 1 src/**/assets/**/* dist/dist-esm && if-env COMMUNICATION_REACT_FLAVOR=stable && rushx preprocess && tsc -project tsconfig.preprocess.json || (if-env COMMUNICATION_REACT_FLAVOR=beta && tsc) ",
    "build:cjs": "rollup -c --silent --failAfterWarnings",
    "build:watch": "rushx build",
    "clean": "rimraf dist && rimraf preprocessed",
    "tsc:e2e": "tsc -project tests/tsconfig.json",
    "build:e2e": "rushx _by-flavor \"rushx build:e2e:call && rushx build:e2e:chat && rushx build:e2e:callwithchat\"",
    "build:e2e:call": "rushx _by-flavor \"webpack-cli build --config ./tests/app/call/webpack.config.js --mode=production --env production\"",
    "build:e2e:chat": "rushx _by-flavor \"webpack-cli build --config ./tests/app/chat/webpack.config.js --mode=production --env production\"",
    "build:e2e:callwithchat": "rushx _by-flavor \"webpack-cli build --config ./tests/app/callwithchat/webpack.config.js --mode=production --env production\"",
    "test": "rushx _by-flavor \"rushx _test:by-flavor\"",
    "test:coverage": "rushx _by-flavor \"rushx test:_by-flavor -- --coverage\"",
    "test:e2e": "node ./scripts/runBrowserTests.mjs",
    "test:e2e:call": "node ./scripts/runBrowserTests.mjs -c call",
    "test:e2e:chat": "node ./scripts/runBrowserTests.mjs -c chat",
    "test:e2e:callwithchat": "node ./scripts/runBrowserTests.mjs -c callWithChat",
    "test:e2e:update": "node ./scripts/runBrowserTests.mjs -u",
    "test:e2e:call:update": "node ./scripts/runBrowserTests.mjs -u -c call",
    "test:e2e:chat:update": "node ./scripts/runBrowserTests.mjs -u -c chat",
    "test:e2e:callwithchat:update": "node ./scripts/runBrowserTests.mjs -u -c callWithChat",
    "snapshot:update": "rushx test -- --update-snapshot",
    "preprocess": "cpx \"./src/**\" ./preprocessed && babel ./src --out-dir ../preprocessed --extensions \".ts,.tsx\" --keep-file-extension --config-file ./.babelrc.js --relative && rimraf ../preprocessed",
    "api-extractor": "rushx _by-flavor \"rushx build:esm && rushx _api-extractor:by-flavor\"",
    "generate-doc": "api-documenter markdown -i temp -o docGen",
    "prettier": "prettier --no-error-on-unmatched-pattern --write --config ../../.prettierrc --ignore-path=../../.prettierignore \"**/*.js\" \"**/*.jsx\" \"**/*.ts\" \"**/*.tsx\"",
    "prettier:check": "prettier --no-error-on-unmatched-pattern --check --config ../../.prettierrc --ignore-path=../../.prettierignore \"**/*.js\" \"**/*.jsx\" \"**/*.ts\" \"**/*.tsx\"",
    "lint": "eslint --max-warnings 0 \"*/**/*.{ts,tsx}\"",
    "lint:fix": "rushx lint -- --fix",
    "lint:quiet": "rushx lint -- --quiet",
    "_api-extractor:by-flavor": "if-env COMMUNICATION_REACT_FLAVOR=stable && api-extractor run -c api-extractor.stable.json --local || (if-env COMMUNICATION_REACT_FLAVOR=beta && api-extractor run --local)",
    "_build:by-flavor": "rushx clean && rushx build:esm && rushx build:cjs && rushx _api-extractor:by-flavor",
    "_by-flavor": "rushx _current-flavor && env-cmd -f ../../common/config/env/.env --use-shell",
    "_current-flavor": "echo You are running under COMMUNICATION_REACT_FLAVOR: && env-cmd -f ../../common/config/env/.env node -p process.env.COMMUNICATION_REACT_FLAVOR",
    "_test:by-flavor": "(if-env COMMUNICATION_REACT_FLAVOR=stable && rushx preprocess || if-env COMMUNICATION_REACT_FLAVOR=beta && echo \"skip preprocess\") && jest"
  },
  "dependencies": {
    "@azure/communication-common": "2.2.0",
    "@azure/core-paging": "~1.1.3",
    "@azure/core-rest-pipeline": "~1.9.2",
    "@fluentui/react-file-type-icons": "~8.5.8",
    "@fluentui/react-hooks": "~8.6.12",
    "@fluentui/react-icons": "~2.0.194",
    "@fluentui/react": "~8.98.3",
    "@internal/acs-ui-common": "1.5.1-beta.2",
    "@internal/calling-component-bindings": "1.5.1-beta.2",
    "@internal/calling-stateful-client": "1.5.1-beta.2",
    "@internal/chat-component-bindings": "1.5.1-beta.2",
    "@internal/chat-stateful-client": "1.5.1-beta.2",
    "@internal/react-components": "1.5.1-beta.2",
    "copy-to-clipboard": "~3.3.1",
    "events": "~3.3.0",
    "immer": "9.0.6",
    "memoize-one": "~5.2.1",
    "nanoid": "3.1.32",
    "react-aria-live": "^2.0.5",
    "react-linkify": "^1.0.0-alpha",
    "reselect": "~4.0.0",
    "uuid": "^8.1.0"
  },
  "peerDependencies": {
<<<<<<< HEAD
    "@azure/communication-calling": "1.13.0-beta.4 || >=1.11.1",
=======
    "@azure/communication-calling": "1.12.0-beta.2 || >=1.12.1",
>>>>>>> de465a3d
    "@azure/communication-calling-effects": "1.0.0-beta.2",
    "@azure/communication-chat": "1.3.2-beta.1 || >=1.2.0",
    "@types/react": ">=16.8.0 <18.0.0",
    "@types/react-dom": ">=16.8.0 <18.0.0",
    "react": ">=16.8.0 <18.0.0",
    "react-dom": ">=16.8.0 <18.0.0"
  },
  "devDependencies": {
<<<<<<< HEAD
    "@azure/communication-calling": "1.13.0-beta.4 || >=1.11.1",
=======
    "@azure/communication-calling": "1.12.0-beta.2 || >=1.12.1",
>>>>>>> de465a3d
    "@azure/communication-calling-effects": "1.0.0-beta.2",
    "@azure/communication-chat": "1.3.2-beta.1 || >=1.2.0",
    "@azure/communication-identity": "~1.1.0",
    "@azure/communication-signaling": "1.0.0-beta.17",
    "@babel/cli": "~7.16.0",
    "@babel/core": "~7.16.0",
    "@babel/preset-env": "7.13.10",
    "@internal/fake-backends": "1.5.1-beta.2",
    "@microsoft/api-documenter": "~7.12.11",
    "@microsoft/api-extractor": "~7.18.0",
    "@playwright/test": "~1.22.2",
    "@testing-library/jest-dom": "^5.11.4",
    "@testing-library/react-hooks": "^3.4.2",
    "@types/copy-webpack-plugin": "^6.4.0",
    "@types/enzyme": "~3.10.8",
    "@types/express": "^4.17.8",
    "@types/jest": "~26.0.22",
    "@types/json-stringify-safe": "^5.0.0",
    "@types/node": "^14.14.10",
    "@types/puppeteer": "~5.4.3",
    "@types/react-aria-live": "^2.0.0",
    "@types/react-dom": "^16.9.8",
    "@types/react-linkify": "^1.0.0",
    "@types/react": "^16.9.49",
    "@types/uuid": "^8.3.0",
    "@types/yargs": "17.0.10",
    "@typescript-eslint/eslint-plugin": "^4.12.0",
    "@typescript-eslint/parser": "^4.12.0",
    "@zerollup/ts-transform-paths": "~1.7.18",
    "ajv": "^6.9.1",
    "babel-jest": "^26.6.0",
    "babel-loader": "8.1.0",
    "concurrently": "^5.3.0",
    "copyfiles": "^2.4.1",
    "copy-webpack-plugin": "^6.4.0",
    "core-js": "^3.8.3",
    "cpx": "~1.5.0",
    "cross-env": "~7.0.3",
    "css-loader": "~4.3.0",
    "dotenv": "~10.0.0",
    "env-cmd": "~10.1.0",
    "enzyme-adapter-react-16": "~1.15.6",
    "enzyme": "~3.11.0",
    "eslint-config-prettier": "^6.12.0",
    "eslint-plugin-header": "^3.1.0",
    "eslint-plugin-import": "~2.22.1",
    "eslint-plugin-jsdoc": "~36.1.0",
    "eslint-plugin-jsx-a11y": "^6.3.1",
    "eslint-plugin-prettier": "^3.1.4",
    "eslint-plugin-react-hooks": "^4.1.2",
    "eslint-plugin-react": "^7.18.3",
    "eslint": "^7.7.0",
    "express": "~4.18.2",
    "fs-extra": "~10.1.0",
    "html-webpack-plugin": "~5.3.1",
    "husky": "^4.3.0",
    "if-env": "~1.0.4",
    "jest-fetch-mock": "^3.0.3",
    "jest-junit": "~13.0.0",
    "jest": "26.6.0",
    "json-stringify-safe": "^5.0.1",
    "nan": "^2.14.1",
    "node-forge": ">=1.0.0",
    "playwright": "~1.22.2",
    "prettier": "2.3.1",
    "pretty-quick": "^3.1.0",
    "puppeteer": "~10.0.0",
    "react-dom": "16.13.1",
    "react-is": "~17.0.1",
    "react-test-renderer": "^16.14.0",
    "react": "~16.14.0",
    "regenerator-runtime": "^0.13.7",
    "rimraf": "^2.6.2",
    "rollup": "~2.42.4",
    "shell-quote": "1.7.3",
    "source-map-explorer": "^2.5.0",
    "style-loader": "~2.0.0",
    "styled-components": "~5.2.1",
    "ts-jest": "^26.4.4",
    "ts-loader": "^8.0.12",
    "ts-node": "^9.1.1",
    "type-fest": "~2.5.4",
    "typescript": "4.3.5",
    "uuid": "^8.1.0",
    "webpack-cli": "~4.10.0",
    "webpack-dev-server": "4.8.1",
    "webpack": "5.76.0",
    "yargs": "17.5.1"
  }
}<|MERGE_RESOLUTION|>--- conflicted
+++ resolved
@@ -70,11 +70,7 @@
     "uuid": "^8.1.0"
   },
   "peerDependencies": {
-<<<<<<< HEAD
-    "@azure/communication-calling": "1.13.0-beta.4 || >=1.11.1",
-=======
-    "@azure/communication-calling": "1.12.0-beta.2 || >=1.12.1",
->>>>>>> de465a3d
+    "@azure/communication-calling": "1.13.0-beta.4 || >=1.12.1",
     "@azure/communication-calling-effects": "1.0.0-beta.2",
     "@azure/communication-chat": "1.3.2-beta.1 || >=1.2.0",
     "@types/react": ">=16.8.0 <18.0.0",
@@ -83,11 +79,7 @@
     "react-dom": ">=16.8.0 <18.0.0"
   },
   "devDependencies": {
-<<<<<<< HEAD
-    "@azure/communication-calling": "1.13.0-beta.4 || >=1.11.1",
-=======
-    "@azure/communication-calling": "1.12.0-beta.2 || >=1.12.1",
->>>>>>> de465a3d
+    "@azure/communication-calling": "1.13.0-beta.4 || >=1.12.1",
     "@azure/communication-calling-effects": "1.0.0-beta.2",
     "@azure/communication-chat": "1.3.2-beta.1 || >=1.2.0",
     "@azure/communication-identity": "~1.1.0",
