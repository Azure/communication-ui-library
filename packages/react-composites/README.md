# @internal/react-composites

Todo: _documentation to follow_

## Testing

This package contains unit-tests as browser (E2E) tests.

<<<<<<< HEAD
### Unit-tests

We use Jest as our test runner. Run these tests with:

```sh
rushx test
```

### Automated Browser Tests (E2E)

Currently, browser based tests for Chat composite on Chrome, Firefox and Webkit using Playwright are supported.

#### Install Dependencies

```sh
rush update
```

#### Create `.env` file

Create a `.env` file inside `tests/browser` directory.

The E2E browser tests require a valid connection string to run. This connection string is provided to the test runner through environment variables.
The environment variables inside a `.env` file are loaded at the beginning of E2E tests.

Sample `tests/browser/.env` file

```sh
CONNECTION_STRING=<Resource Connection String>
```

#### Build the browser tests

The browser tests require an extra build step. This build step isn't run by default when the package is built.

```sh
rushx build:e2e:chat
```

#### Run the browser tests

```sh
rushx test:e2e:chat
```

# Conditionally Adding a E2E test 

## Conditional Compilation

Conditional compilation creates a problem with the e2e tests. The tests themselves are not actually conditionally compiled, while the applications themselves are served in the different flavors.

So when adding a new test to the suite keep this in mind and use the following call:

```TypeScript
test.skip(skipTestInStableFlavor());
```

The `skipTestInStableFlavor()` function is checking the environment variables of the session to check what flavor it is running in since it wont conditionally compile the test out. This function is found in the `Utils` folder under `testing` in the composites project.

## Mobile Only tests

If you are writing a test for only on Mobile make sure to add it to a test suite that is just for mobile. They will be marked with `[Mobile Only]` in the suite title. If there is not a suite for the page you are testing add one for that page with the `[Mobile only]` in the title.

Once you have added your test to the appropriate suite use the following call to make sure it is not run on the desktop project:

```Typescript
test.only('Your test name here', async ({ pages }, testInfo) => {
    // Mobile check
    test.skip(skipTestIfDesktop(testInfo));
    '...'
```

The `testInfo` parameter knows how to ask for the test project's platform which we use to check whether its desktop or not. Using this pattern will skip your desktop test.
=======
For more information on these see [ui-tests.md](../../docs/references/ui-tests.md)
>>>>>>> fa39eb2b
<|MERGE_RESOLUTION|>--- conflicted
+++ resolved
@@ -6,7 +6,6 @@
 
 This package contains unit-tests as browser (E2E) tests.
 
-<<<<<<< HEAD
 ### Unit-tests
 
 We use Jest as our test runner. Run these tests with:
@@ -80,6 +79,5 @@
 ```
 
 The `testInfo` parameter knows how to ask for the test project's platform which we use to check whether its desktop or not. Using this pattern will skip your desktop test.
-=======
+
 For more information on these see [ui-tests.md](../../docs/references/ui-tests.md)
->>>>>>> fa39eb2b
