// Copyright (c) Microsoft Corporation.
// Licensed under the MIT license.

import React, { useMemo } from 'react';
/* @conditional-compile-remove(PSTN-calls) */
import { useState } from 'react';
import { CallAdapterProvider } from '../CallComposite/adapter/CallAdapterProvider';
import { CallAdapter } from '../CallComposite';
import { PeopleButton } from './PeopleButton';
import { concatStyleSets, IStyle, ITheme, mergeStyles, mergeStyleSets, Stack, useTheme } from '@fluentui/react';
import { controlBarContainerStyles } from '../CallComposite/styles/CallControls.styles';
import { callControlsContainerStyles } from '../CallComposite/styles/CallPage.styles';
import { useCallWithChatCompositeStrings } from './hooks/useCallWithChatCompositeStrings';
import { ChatAdapter } from '../ChatComposite';
import { ChatButtonWithUnreadMessagesBadge } from './ChatButtonWithUnreadMessagesBadge';
import { BaseCustomStyles, ControlBarButtonStyles } from '@internal/react-components';
import { ControlBar } from '@internal/react-components';
import { Microphone } from '../CallComposite/components/buttons/Microphone';
import { Camera } from '../CallComposite/components/buttons/Camera';
import { ScreenShare } from '../CallComposite/components/buttons/ScreenShare';
import { EndCall } from '../CallComposite/components/buttons/EndCall';
import { MoreButton } from '../common/MoreButton';
import { CallWithChatControlOptions } from './CallWithChatComposite';
import { ContainerRectProps } from '../common/ContainerRectProps';
/* @conditional-compile-remove(control-bar-button-injection) */
import {
  CUSTOM_BUTTON_OPTIONS,
  generateCustomCallWithChatControlBarButton,
  onFetchCustomButtonPropsTrampoline
} from './CustomButton';
/* @conditional-compile-remove(PSTN-calls) */
import { SendDtmfDialpad } from '../common/SendDtmfDialpad';
/*@conditional-compile-remove(PSTN-calls) */ /* @conditional-compile-remove(one-to-n-calling) */
import { DesktopMoreButton } from './components/DesktopMoreButton';

/**
 * @private
 */
export interface CallWithChatControlBarProps {
  callAdapter: CallAdapter;
  chatButtonChecked: boolean;
  peopleButtonChecked: boolean;
  onChatButtonClicked: () => void;
  onPeopleButtonClicked: () => void;
  onMoreButtonClicked: () => void;
  mobileView: boolean;
  disableButtonsForLobbyPage: boolean;
  callControls?: boolean | CallWithChatControlOptions;
  chatAdapter: ChatAdapter;
  disableButtonsForHoldScreen: boolean;
}

const inferCallWithChatControlOptions = (
  mobileView: boolean,
  callWithChatControls?: boolean | CallWithChatControlOptions
): CallWithChatControlOptions | false => {
  if (callWithChatControls === false) {
    return false;
  }

  const options = callWithChatControls === true || callWithChatControls === undefined ? {} : callWithChatControls;
  if (mobileView) {
    // Set to compressed mode when composite is optimized for mobile
    options.displayType = 'compact';
    // Do not show screen share button when composite is optimized for mobile unless the developer
    // has explicitly opted in.
    if (options.screenShareButton !== true) {
      options.screenShareButton = false;
    }
  }
  return options;
};

/**
 * @private
 */
export const CallWithChatControlBar = (props: CallWithChatControlBarProps & ContainerRectProps): JSX.Element => {
  const theme = useTheme();
  const callWithChatStrings = useCallWithChatCompositeStrings();
  const options = inferCallWithChatControlOptions(props.mobileView, props.callControls);
  const chatButtonStrings = useMemo(
    () => ({
      label: callWithChatStrings.chatButtonLabel,
      tooltipOffContent: callWithChatStrings.chatButtonTooltipOpen,
      tooltipOnContent: callWithChatStrings.chatButtonTooltipClose
    }),
    [callWithChatStrings]
  );
  const peopleButtonStrings = useMemo(
    () => ({
      label: callWithChatStrings.peopleButtonLabel,
      tooltipOffContent: callWithChatStrings.peopleButtonTooltipOpen,
      tooltipOnContent: callWithChatStrings.peopleButtonTooltipClose
    }),
    [callWithChatStrings]
  );
  const moreButtonStrings = useMemo(
    () => ({
      label: callWithChatStrings.moreDrawerButtonLabel,
      tooltipContent: callWithChatStrings.moreDrawerButtonTooltip
    }),
    [callWithChatStrings]
  );

  const centerContainerStyles = useMemo(() => {
    const styles: BaseCustomStyles = !props.mobileView ? desktopControlBarStyles : {};
    return mergeStyleSets(styles, {
      root: {
        // Enforce a background color on control bar to ensure it matches the composite background color.
        background: theme.semanticColors.bodyBackground
      }
    });
  }, [props.mobileView, theme.semanticColors.bodyBackground]);
  const screenShareButtonStyles = useMemo(
    () => (!props.mobileView ? getDesktopScreenShareButtonStyles(theme) : undefined),
    [props.mobileView, theme]
  );
  const commonButtonStyles = useMemo(
    () => (!props.mobileView ? getDesktopCommonButtonStyles(theme) : undefined),
    [props.mobileView, theme]
  );
  const endCallButtonStyles = useMemo(
    () => (!props.mobileView ? getDesktopEndCallButtonStyles(theme) : undefined),
    [props.mobileView, theme]
  );
  /* @conditional-compile-remove(control-bar-button-injection) */
  const customButtons = useMemo(
    () =>
      generateCustomCallWithChatControlBarButton(
        onFetchCustomButtonPropsTrampoline(options !== false ? options : undefined),
        options !== false ? options?.displayType : undefined
      ),
    [options]
  );

  /* @conditional-compile-remove(PSTN-calls) */
  const dialpadStrings = useMemo(
    () => ({
      dialpadModalAriaLabel: callWithChatStrings.dialpadModalAriaLabel,
      dialpadCloseModalButtonAriaLabel: callWithChatStrings.dialpadCloseModalButtonAriaLabel
    }),
    [callWithChatStrings]
  );

  /* @conditional-compile-remove(PSTN-calls) */
  const [showDialpad, setShowDialpad] = useState(false);

  // when options is false then we want to hide the whole control bar.
  if (options === false) {
    return <></>;
  }

  const chatButton = (
    <ChatButtonWithUnreadMessagesBadge
      chatAdapter={props.chatAdapter}
      checked={props.chatButtonChecked}
      showLabel={options.displayType !== 'compact'}
      isChatPaneVisible={props.chatButtonChecked}
      onClick={props.onChatButtonClicked}
      disabled={props.disableButtonsForLobbyPage}
      strings={chatButtonStrings}
      styles={commonButtonStyles}
      newMessageLabel={callWithChatStrings.chatButtonNewMessageNotificationLabel}
    />
  );

  /* @conditional-compile-remove(PSTN-calls) */
  const onDismissDialpad = (): void => {
    setShowDialpad(false);
  };

  return (
    <Stack horizontal className={mergeStyles(callControlsContainerStyles, controlBarContainerStyles)}>
      <Stack.Item grow>
        <CallAdapterProvider adapter={props.callAdapter}>
          {
            /* @conditional-compile-remove(PSTN-calls) */
            <SendDtmfDialpad
              isMobile={props.mobileView ?? false}
              strings={dialpadStrings}
              showDialpad={showDialpad}
              onDismissDialpad={onDismissDialpad}
            />
          }
          <Stack horizontalAlign="center">
            <Stack.Item>
              {/*
                  Note: We use the layout="horizontal" instead of dockedBottom because of how we position the
                  control bar. The control bar exists in a Stack below the MediaGallery. The MediaGallery is
                  set to grow and fill the remaining space not taken up by the ControlBar. If we were to use
                  dockedBottom it has position absolute and would therefore float on top of the media gallery,
                  occluding some of its content.
                */}
              <ControlBar layout="horizontal" styles={centerContainerStyles}>
                {isEnabled(options.microphoneButton) && (
                  <Microphone
                    displayType={options.displayType}
                    styles={commonButtonStyles}
                    splitButtonsForDeviceSelection={!props.mobileView}
                    /* @conditional-compile-remove(PSTN-calls) */ /* @conditional-compile-remove(one-to-n-calling) */
                    disabled={props.disableButtonsForHoldScreen}
                  />
                )}
                {isEnabled(options.cameraButton) && (
                  <Camera
                    displayType={options.displayType}
                    styles={commonButtonStyles}
                    splitButtonsForDeviceSelection={!props.mobileView}
                    /* @conditional-compile-remove(PSTN-calls) */ /* @conditional-compile-remove(one-to-n-calling) */
                    disabled={props.disableButtonsForHoldScreen}
                  />
                )}
                {props.mobileView && isEnabled(options?.chatButton) && chatButton}
                {isEnabled(options.screenShareButton) && (
                  <ScreenShare
                    option={options.screenShareButton}
                    displayType={options.displayType}
                    styles={screenShareButtonStyles}
                    /* @conditional-compile-remove(PSTN-calls) */ /* @conditional-compile-remove(one-to-n-calling) */
                    disabled={props.disableButtonsForHoldScreen}
                  />
                )}
                {
                  /* @conditional-compile-remove(control-bar-button-injection) */
                  customButtons['primary']?.props.children
                    .slice(
                      0,
                      props.mobileView
                        ? CUSTOM_BUTTON_OPTIONS.MAX_PRIMARY_MOBILE_CUSTOM_BUTTONS
                        : CUSTOM_BUTTON_OPTIONS.MAX_PRIMARY_DESKTOP_CUSTOM_BUTTONS
                    )
                    .map((element) => {
                      return (
                        <element.type
                          {...element.props}
                          key={element.props.strings.label}
                          styles={commonButtonStyles}
                          displayType={options.displayType}
                          showLabel={options.displayType !== 'compact'}
                        />
                      );
                    })
                }
                {props.mobileView && (
                  <MoreButton
                    data-ui-id="call-with-chat-composite-more-button"
                    strings={moreButtonStrings}
                    onClick={props.onMoreButtonClicked}
                    disabled={props.disableButtonsForLobbyPage || props.disableButtonsForHoldScreen}
                  />
                )}
<<<<<<< HEAD
                {isEnabled(options?.moreButton) && isEnabled(options?.holdButton) && !props.mobileView && (
                  <DesktopMoreButton disabled={props.disableButtonsForHoldScreen} styles={commonButtonStyles} />
                )}
=======
                {
                  /*@conditional-compile-remove(PSTN-calls) */ /* @conditional-compile-remove(one-to-n-calling) */ isEnabled(
                    options?.moreButton
                  ) &&
                    /*@conditional-compile-remove(PSTN-calls) */ /* @conditional-compile-remove(one-to-n-calling) */ isEnabled(
                      options?.holdButton
                    ) &&
                    !props.mobileView && (
                      <DesktopMoreButton disabled={props.disableButtonsForLobbyPage} styles={commonButtonStyles} />
                    )
                }
>>>>>>> 43fa2913
                <EndCall displayType="compact" styles={endCallButtonStyles} />
              </ControlBar>
            </Stack.Item>
          </Stack>
        </CallAdapterProvider>
      </Stack.Item>
      {!props.mobileView && (
        <Stack horizontal className={!props.mobileView ? mergeStyles(desktopButtonContainerStyle) : undefined}>
          {
            /* @conditional-compile-remove(control-bar-button-injection) */
            customButtons['secondary']?.props.children
              .slice(0, CUSTOM_BUTTON_OPTIONS.MAX_SECONDARY_DESKTOP_CUSTOM_BUTTONS)
              .map((element) => {
                return (
                  <element.type
                    {...element.props}
                    key={element.props.key}
                    styles={commonButtonStyles}
                    displayType={options.displayType}
                    showLabel={options.displayType !== 'compact'}
                  />
                );
              })
          }
          {isEnabled(options?.peopleButton) && (
            <PeopleButton
              checked={props.peopleButtonChecked}
              showLabel={options.displayType !== 'compact'}
              onClick={props.onPeopleButtonClicked}
              data-ui-id="call-with-chat-composite-people-button"
              disabled={props.disableButtonsForLobbyPage}
              strings={peopleButtonStrings}
              styles={commonButtonStyles}
            />
          )}
          {isEnabled(options?.chatButton) && chatButton}
        </Stack>
      )}
    </Stack>
  );
};

const desktopButtonContainerStyle: IStyle = {
  padding: '0.75rem',
  columnGap: '0.5rem'
};

const desktopControlBarStyles: BaseCustomStyles = {
  root: desktopButtonContainerStyle
};

const getDesktopCommonButtonStyles = (theme: ITheme): ControlBarButtonStyles => ({
  root: {
    border: `solid 1px ${theme.palette.neutralQuaternaryAlt}`,
    borderRadius: theme.effects.roundedCorner4,
    minHeight: '2.5rem',
    maxWidth: '12rem' // allot extra space than the regular ControlBarButton. This is to give extra room to have the icon beside the text.
  },
  flexContainer: {
    display: 'flex',
    flexFlow: 'row nowrap'
  },
  textContainer: {
    // Override the default so that label doesn't introduce a new block.
    display: 'inline',

    // Ensure width is set to permit child to show ellipsis when there is a label that is too long
    maxWidth: '100%'
  },
  label: {
    fontSize: theme.fonts.medium.fontSize,

    // Ensure there is enough space between the icon and text to allow for the unread messages badge in the chat button
    marginLeft: '0.625rem',

    // Ensure letters that go above and below the standard text line like 'g', 'y', 'j' are not clipped
    lineHeight: '1.5rem',

    // Do not allow very long button texts to ruin the control bar experience, instead ensure long text is truncated and shows ellipsis
    display: 'block',
    textOverflow: 'ellipsis',
    whiteSpace: 'nowrap',
    overflow: 'hidden'
  },
  splitButtonMenuButton: {
    border: `solid 1px ${theme.palette.neutralQuaternaryAlt}`,
    borderTopRightRadius: theme.effects.roundedCorner4,
    borderBottomRightRadius: theme.effects.roundedCorner4,
    borderTopLeftRadius: '0',
    borderBottomLeftRadius: '0'
  },
  splitButtonMenuButtonChecked: {
    // Default colors the menu half similarly for :hover and when button is checked.
    // To align with how the left-half is styled, override the checked style.
    background: 'none'
  }
});

const getDesktopScreenShareButtonStyles = (theme: ITheme): ControlBarButtonStyles => {
  const overrideStyles = {
    border: 'none',
    background: theme.palette.themePrimary,
    color: theme.palette.white,
    '* > svg': { fill: theme.palette.white }
  };
  const overrides: ControlBarButtonStyles = {
    rootChecked: overrideStyles,
    rootCheckedHovered: overrideStyles
  };
  return concatStyleSets(getDesktopCommonButtonStyles(theme), overrides);
};

const getDesktopEndCallButtonStyles = (theme: ITheme): ControlBarButtonStyles => {
  const overrides: ControlBarButtonStyles = {
    root: {
      // Suppress border around the dark-red button.
      border: 'none'
    }
  };
  return concatStyleSets(getDesktopCommonButtonStyles(theme), overrides);
};

const isEnabled = (option: unknown): boolean => option !== false;<|MERGE_RESOLUTION|>--- conflicted
+++ resolved
@@ -249,11 +249,6 @@
                     disabled={props.disableButtonsForLobbyPage || props.disableButtonsForHoldScreen}
                   />
                 )}
-<<<<<<< HEAD
-                {isEnabled(options?.moreButton) && isEnabled(options?.holdButton) && !props.mobileView && (
-                  <DesktopMoreButton disabled={props.disableButtonsForHoldScreen} styles={commonButtonStyles} />
-                )}
-=======
                 {
                   /*@conditional-compile-remove(PSTN-calls) */ /* @conditional-compile-remove(one-to-n-calling) */ isEnabled(
                     options?.moreButton
@@ -265,7 +260,6 @@
                       <DesktopMoreButton disabled={props.disableButtonsForLobbyPage} styles={commonButtonStyles} />
                     )
                 }
->>>>>>> 43fa2913
                 <EndCall displayType="compact" styles={endCallButtonStyles} />
               </ControlBar>
             </Stack.Item>
