// Copyright (c) Microsoft Corporation.
// Licensed under the MIT license.

import React, { useMemo } from 'react';
import { CallAdapterProvider } from '../CallComposite/adapter/CallAdapterProvider';
import { CallAdapter } from '../CallComposite';
import { PeopleButton } from './PeopleButton';
import { concatStyleSets, IStyle, ITheme, mergeStyles, Stack, useTheme } from '@fluentui/react';
import { controlBarContainerStyles } from '../CallComposite/styles/CallControls.styles';
import { callControlsContainerStyles } from '../CallComposite/styles/CallPage.styles';
import { CallWithChatControlOptions } from './CallWithChatComposite';
import { useCallWithChatCompositeStrings } from './hooks/useCallWithChatCompositeStrings';
import { ChatAdapter } from '../ChatComposite';
import { ChatButtonWithUnreadMessagesBadge } from './ChatButtonWithUnreadMessagesBadge';
import { BaseCustomStyles, ControlBarButtonStyles } from '@internal/react-components';
import { ControlBar } from '@internal/react-components';
import { Microphone } from '../CallComposite/components/buttons/Microphone';
import { Camera } from '../CallComposite/components/buttons/Camera';
import { ScreenShare } from '../CallComposite/components/buttons/ScreenShare';
import { EndCall } from '../CallComposite/components/buttons/EndCall';
import { MoreButton } from './MoreButton';

/**
 * @private
 */
export interface CallWithChatControlBarProps {
  callAdapter: CallAdapter;
  chatButtonChecked: boolean;
  peopleButtonChecked: boolean;
  onChatButtonClicked: () => void;
  onPeopleButtonClicked: () => void;
  onMoreButtonClicked: () => void;
  mobileView: boolean;
  disableButtonsForLobbyPage: boolean;
  callControls?: boolean | CallWithChatControlOptions;
  chatAdapter: ChatAdapter;
}

const inferCallWithChatControlOptions = (
  mobileView: boolean,
  callWithChatControls?: boolean | CallWithChatControlOptions
): CallWithChatControlOptions | false => {
  if (callWithChatControls === false) {
    return false;
  }

  const options = callWithChatControls === true || callWithChatControls === undefined ? {} : callWithChatControls;
  if (mobileView) {
    // Set to compressed mode when composite is optimized for mobile
    options.displayType = 'compact';
    // Do not show screen share button when composite is optimized for mobile unless the developer
    // has explicitly opted in.
    if (options.screenShareButton !== true) {
      options.screenShareButton = false;
    }
  }
  return options;
};

/**
 * @private
 */
export const CallWithChatControlBar = (props: CallWithChatControlBarProps): JSX.Element => {
  const theme = useTheme();
  const callWithChatStrings = useCallWithChatCompositeStrings();
  const options = inferCallWithChatControlOptions(props.mobileView, props.callControls);

  const centerContainerStyles = useMemo(
    () => (!props.mobileView ? desktopControlBarStyles : undefined),
    [props.mobileView]
  );
  const commonButtonStyles = useMemo(
    () => (!props.mobileView ? getDesktopCommonButtonStyles(theme) : undefined),
    [props.mobileView, theme]
  );
  const endCallButtonStyles = useMemo(
    () => (!props.mobileView ? getDesktopEndCallButtonStyles(theme) : undefined),
    [props.mobileView, theme]
  );

  // when options is false then we want to hide the whole control bar.
  if (options === false) {
    return <></>;
  }

  const chatButton = (
    <ChatButtonWithUnreadMessagesBadge
      chatAdapter={props.chatAdapter}
      checked={props.chatButtonChecked}
      showLabel={options.displayType !== 'compact'}
      isChatPaneVisible={props.chatButtonChecked}
      onClick={props.onChatButtonClicked}
      disabled={props.disableButtonsForLobbyPage}
      label={callWithChatStrings.chatButtonLabel}
      styles={commonButtonStyles}
      newMessageLabel={callWithChatStrings.chatButtonNewMessageNotificationLabel}
    />
  );

  return (
    <Stack horizontal className={mergeStyles(callControlsContainerStyles, controlBarContainerStyles)}>
      <Stack.Item grow>
        <CallAdapterProvider adapter={props.callAdapter}>
          <Stack horizontalAlign="center">
            <Stack.Item>
              {/*
                  Note: We use the layout="horizontal" instead of dockedBottom because of how we position the
                  control bar. The control bar exists in a Stack below the MediaGallery. The MediaGallery is
                  set to grow and fill the remaining space not taken up by the ControlBar. If we were to use
                  dockedBottom it has position absolute and would therefore float on top of the media gallery,
                  occluding some of its content.
                */}
              <ControlBar layout="horizontal" styles={centerContainerStyles}>
                {isEnabled(options.microphoneButton) && (
                  <Microphone
                    displayType={options.displayType}
                    styles={commonButtonStyles}
                    splitButtonsForDeviceSelection={!props.mobileView}
                  />
                )}
                {isEnabled(options.cameraButton) && (
                  <Camera
                    displayType={options.displayType}
                    styles={commonButtonStyles}
                    splitButtonsForDeviceSelection={!props.mobileView}
                  />
                )}
                {props.mobileView && isEnabled(options?.chatButton) && chatButton}
                {isEnabled(options.screenShareButton) && (
                  <ScreenShare
                    option={options.screenShareButton}
                    displayType={options.displayType}
                    styles={commonButtonStyles}
                  />
                )}
                {props.mobileView && (
                  <MoreButton data-ui-id="call-with-chat-composite-more-button" onClick={props.onMoreButtonClicked} />
                )}
                <EndCall displayType="compact" styles={endCallButtonStyles} />
              </ControlBar>
            </Stack.Item>
          </Stack>
        </CallAdapterProvider>
      </Stack.Item>
      {!props.mobileView && (
        <Stack horizontal className={!props.mobileView ? mergeStyles(desktopButtonContainerStyle) : undefined}>
          {isEnabled(options?.peopleButton) && (
            <PeopleButton
              checked={props.peopleButtonChecked}
              showLabel={true}
              onClick={props.onPeopleButtonClicked}
              data-ui-id="call-with-chat-composite-people-button"
              disabled={props.disableButtonsForLobbyPage}
              label={callWithChatStrings.peopleButtonLabel}
              styles={commonButtonStyles}
            />
          )}
          {isEnabled(options?.chatButton) && chatButton}
        </Stack>
      )}
    </Stack>
  );
};

const desktopButtonContainerStyle: IStyle = {
  padding: '0.75rem',
  columnGap: '0.5rem'
};

const desktopControlBarStyles: BaseCustomStyles = {
  root: desktopButtonContainerStyle
};

const getDesktopCommonButtonStyles = (theme: ITheme): ControlBarButtonStyles => ({
  root: {
    border: `solid 1px ${theme.palette.neutralQuaternaryAlt}`,
<<<<<<< HEAD
    borderRadius: theme.effects.roundedCorner4,
    minHeight: '2.5rem',
    maxWidth: '12rem' // allot extra space than the regular ControlBarButton. This is to give extra room to have the icon beside the text.
=======
    borderRadius: theme.effects.roundedCorner2,
    minHeight: '2.5rem'
>>>>>>> 01af4af7
  },
  flexContainer: {
    display: 'flex',
    flexFlow: 'row nowrap'
  },
  textContainer: {
    // Override the default so that label doesn't introduce a new block.
    display: 'inline',

    // Ensure width is set to permit child to show ellipsis when there is a label that is too long
    maxWidth: '100%'
  },
  label: {
<<<<<<< HEAD
    fontSize: theme.fonts.medium.fontSize,

    // Ensure letters that go above and below the standard text line like 'g', 'y', 'j' are not clipped
    lineHeight: '1.5rem',

    // Do not allow very long button texts to ruin the control bar experience, instead ensure long text is truncated and shows ellipsis
    display: 'block',
    textOverflow: 'ellipsis',
    whiteSpace: 'nowrap',
    overflow: 'hidden'
=======
    // Override styling from ControlBarButton so that label doesn't introduce a new block.
    display: 'inline',
    fontSize: theme.fonts.medium.fontSize,
    marginLeft: '0.625rem'
>>>>>>> 01af4af7
  },
  splitButtonMenuButton: {
    border: `solid 1px ${theme.palette.neutralQuaternaryAlt}`,
    borderRadius: theme.effects.roundedCorner2,
    borderTopLeftRadius: '0',
    borderBottomLeftRadius: '0'
  },
  splitButtonMenuButtonChecked: {
    // Default colors the menu half similarly for :hover and when button is checked.
    // To align with how the left-half is styled, override the checked style.
    background: 'none'
  }
});

const getDesktopEndCallButtonStyles = (theme: ITheme): ControlBarButtonStyles => {
  const overrides: ControlBarButtonStyles = {
    root: {
      // Suppress border around the dark-red button.
      border: 'none'
    }
  };
  return concatStyleSets(getDesktopCommonButtonStyles(theme), overrides);
};

const isEnabled = (option: unknown): boolean => option !== false;<|MERGE_RESOLUTION|>--- conflicted
+++ resolved
@@ -174,14 +174,9 @@
 const getDesktopCommonButtonStyles = (theme: ITheme): ControlBarButtonStyles => ({
   root: {
     border: `solid 1px ${theme.palette.neutralQuaternaryAlt}`,
-<<<<<<< HEAD
-    borderRadius: theme.effects.roundedCorner4,
+    borderRadius: theme.effects.roundedCorner2,
     minHeight: '2.5rem',
     maxWidth: '12rem' // allot extra space than the regular ControlBarButton. This is to give extra room to have the icon beside the text.
-=======
-    borderRadius: theme.effects.roundedCorner2,
-    minHeight: '2.5rem'
->>>>>>> 01af4af7
   },
   flexContainer: {
     display: 'flex',
@@ -195,8 +190,10 @@
     maxWidth: '100%'
   },
   label: {
-<<<<<<< HEAD
     fontSize: theme.fonts.medium.fontSize,
+
+    // Ensure there is enough space between the icon and text to allow for the unread messages badge in the chat button
+    marginLeft: '0.625rem',
 
     // Ensure letters that go above and below the standard text line like 'g', 'y', 'j' are not clipped
     lineHeight: '1.5rem',
@@ -206,12 +203,6 @@
     textOverflow: 'ellipsis',
     whiteSpace: 'nowrap',
     overflow: 'hidden'
-=======
-    // Override styling from ControlBarButton so that label doesn't introduce a new block.
-    display: 'inline',
-    fontSize: theme.fonts.medium.fontSize,
-    marginLeft: '0.625rem'
->>>>>>> 01af4af7
   },
   splitButtonMenuButton: {
     border: `solid 1px ${theme.palette.neutralQuaternaryAlt}`,
