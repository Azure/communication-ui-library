// Copyright (c) Microsoft Corporation.
// Licensed under the MIT license.

/* eslint-disable @typescript-eslint/no-unused-vars */
/* eslint-disable @typescript-eslint/adjacent-overload-signatures */

import {
  CallIdChangedListener,
  DisplayNameChangedListener,
  IsMutedChangedListener,
  IsLocalScreenSharingActiveChangedListener,
  IsSpeakingChangedListener,
  ParticipantsJoinedListener,
  ParticipantsLeftListener,
  CallEndedListener
} from '../../CallComposite';
import {
  MessageReadListener,
  MessageReceivedListener,
  MessageSentListener,
  ParticipantsAddedListener,
  ParticipantsRemovedListener
} from '../../ChatComposite';
import { CallWithChatAdapterState } from '../state/CallWithChatAdapterState';
import type { AdapterError, AdapterState, Disposable } from '../../common/adapters';
import {
  AudioDeviceInfo,
  Call,
  PermissionConstraints,
  PropertyChangedEvent,
  StartCallOptions,
  StartCaptionsOptions,
  VideoDeviceInfo
} from '@azure/communication-calling';
/* @conditional-compile-remove(PSTN-calls) */
import { AddPhoneNumberOptions, DtmfTone } from '@azure/communication-calling';
import { CreateVideoStreamViewResult, VideoStreamOptions } from '@internal/react-components';
import { SendMessageOptions } from '@azure/communication-chat';
/* @conditional-compile-remove(file-sharing) */
import { FileMetadata } from '@internal/react-components';
/* @conditional-compile-remove(file-sharing) */
import { FileUploadManager } from '../../ChatComposite';
/* @conditional-compile-remove(PSTN-calls) */
import { CommunicationUserIdentifier, PhoneNumberIdentifier } from '@azure/communication-common';
/* @conditional-compile-remove(PSTN-calls) */
import { CommunicationIdentifier } from '@azure/communication-common';
<<<<<<< HEAD
import { CaptionsReceivedListener } from '../../CallComposite/adapter/CallAdapter';
=======
>>>>>>> 7d6294c7
/* @conditional-compile-remove(video-background-effects) */
import { BackgroundBlurConfig, BackgroundReplacementConfig } from '@azure/communication-calling-effects';

/**
 * Functionality for managing the current call with chat.
 * @public
 */
export interface CallWithChatAdapterManagement {
  // CallWithChat-specific Interface methods
  /**
   * Remove a participant from a Call.
   *
   * @param userId - UserId of the participant to remove.
   *
   * @public
   */
  removeParticipant(userId: string): Promise<void>;
  /* @conditional-compile-remove(PSTN-calls) */
  /**
   * Remove a participant from the call.
   * @param participant - {@link @azure/communication-common#CommunicationIdentifier} of the participant to be removed
   * @beta
   */
  removeParticipant(participant: CommunicationIdentifier): Promise<void>;

  // Call Interface Methods
  /**
   * Join the call with microphone initially on/off.
   *
   * @param microphoneOn - Whether microphone is initially enabled
   *
   * @public
   */
  joinCall(microphoneOn?: boolean): Call | undefined;
  /**
   * Leave the call.
   *
   * @param forEveryone - Whether to remove all participants when leaving
   *
   * @public
   */
  leaveCall(forEveryone?: boolean): Promise<void>;
  /**
   * Start the camera.
   *
   * This method will start rendering a local camera view when the call is not active.
   *
   * @param options - Options to control how video streams are rendered {@link @azure/communication-calling#VideoStreamOptions }
   *
   * @public
   */
  startCamera(options?: VideoStreamOptions): Promise<void>;
  /**
   * Stop the camera.
   *
   * This method will stop rendering a local camera view when the call is not active.
   *
   * @public
   */
  stopCamera(): Promise<void>;
  /**
   * Mute the current user during the call or disable microphone locally.
   *
   * @public
   */
  mute(): Promise<void>;
  /**
   * Unmute the current user during the call or enable microphone locally.
   *
   * @public
   */
  unmute(): Promise<void>;
  /**
   * Start the call.
   *
   * @param participants - An array of participant ids to join
   *
   * @public
   */
  startCall(participants: string[], options?: StartCallOptions): Call | undefined;
  /* @conditional-compile-remove(PSTN-calls) */
  /**
   * Start the call.
   * @param participants - An array of {@link @azure/communication-common#CommunicationIdentifier} to be called
   * @beta
   */
  startCall(participants: CommunicationIdentifier[], options?: StartCallOptions): Call | undefined;
  /**
   * Start sharing the screen during a call.
   *
   * @public
   */
  startScreenShare(): Promise<void>;
  /**
   * Stop sharing the screen.
   *
   * @public
   */
  stopScreenShare(): Promise<void>;
  /**
   * Create the html view for a stream.
   *
   * @remarks
   * This method is implemented for composite.
   *
   * @param remoteUserId - Id of the participant to render, leave it undefined to create the local camera view
   * @param options - Options to control how video streams are rendered {@link @azure/communication-calling#VideoStreamOptions }
   *
   * @public
   */
  createStreamView(remoteUserId?: string, options?: VideoStreamOptions): Promise<void | CreateVideoStreamViewResult>;
  /**
   * Dispose the html view for a stream.
   *
   * @remarks
   * This method is implemented for composite.
   *
   * @param remoteUserId - Id of the participant to render, leave it undefined to dispose the local camera view
   * @param options - Options to control how video streams are rendered {@link @azure/communication-calling#VideoStreamOptions }
   *
   * @public
   */
  disposeStreamView(remoteUserId?: string, options?: VideoStreamOptions): Promise<void>;
  /**
   * Ask for permissions of devices.
   *
   * @remarks
   * Browser permission window will pop up if permissions are not granted yet.
   *
   * @param constrain - Define constraints for accessing local devices {@link @azure/communication-calling#PermissionConstraints }
   *
   * @public
   */
  askDevicePermission(constrain: PermissionConstraints): Promise<void>;
  /**
   * Query for available camera devices.
   *
   * @remarks
   * This method should be called after askDevicePermission()
   *
   * @return An array of video device information entities {@link @azure/communication-calling#VideoDeviceInfo }
   *
   * @public
   */
  queryCameras(): Promise<VideoDeviceInfo[]>;
  /**
   * Query for available microphone devices.
   *
   * @remarks
   * This method should be called after askDevicePermission()
   *
   * @return An array of audio device information entities {@link @azure/communication-calling#AudioDeviceInfo }
   *
   * @public
   */
  queryMicrophones(): Promise<AudioDeviceInfo[]>;
  /**
   * Query for available microphone devices.
   *
   * @remarks
   * This method should be called after askDevicePermission()
   *
   * @return An array of audio device information entities {@link @azure/communication-calling#AudioDeviceInfo }
   *
   * @public
   */
  querySpeakers(): Promise<AudioDeviceInfo[]>;
  /**
   * Set the camera to use in the call.
   *
   * @param sourceInfo - Camera device to choose, pick one returned by  {@link CallAdapterDeviceManagement#queryCameras }
   * @param options - Options to control how the camera stream is rendered {@link @azure/communication-calling#VideoStreamOptions }
   *
   * @public
   */
  setCamera(sourceInfo: VideoDeviceInfo, options?: VideoStreamOptions): Promise<void>;
  /**
   * Set the microphone to use in the call.
   *
   * @param sourceInfo - Microphone device to choose, pick one returned by {@link CallAdapterDeviceManagement#queryMicrophones }
   *
   * @public
   */
  setMicrophone(sourceInfo: AudioDeviceInfo): Promise<void>;
  /**
   * Set the speaker to use in the call.
   *
   * @param sourceInfo - Speaker device to choose, pick one returned by {@link CallAdapterDeviceManagement#querySpeakers }
   *
   * @public
   */
  setSpeaker(sourceInfo: AudioDeviceInfo): Promise<void>;

  // Chat Interface Methods
  /**
   * Fetch initial state for the Chat adapter.
   *
   * Performs the minimal fetch necessary for ChatComposite and API methods.
   *
   * @public
   */
  fetchInitialData(): Promise<void>;
  /**
   * Send a message in the thread.
   *
   * @public
   */
  sendMessage(content: string, options?: SendMessageOptions): Promise<void>;
  /**
   * Send a read receipt for a message.
   *
   * @public
   */
  sendReadReceipt(chatMessageId: string): Promise<void>;
  /**
   * Send typing indicator in the thread.
   *
   * @public
   */
  sendTypingIndicator(): Promise<void>;
  /**
   * Update a message content.
   *
   * @public
   */
  updateMessage(messageId: string, content: string, metadata?: Record<string, string>): Promise<void>;
  /**
   * Delete a message in the thread.
   *
   * @public
   */
  deleteMessage(messageId: string): Promise<void>;
  /**
   * Load more previous messages in the chat thread history.
   *
   * @remarks
   * This method is usually used to control incremental fetch/infinite scroll.
   *
   * @public
   */
  loadPreviousChatMessages(messagesToLoad: number): Promise<boolean>;
  /* @conditional-compile-remove(file-sharing) */
  /** @beta */
  registerActiveFileUploads: (files: File[]) => FileUploadManager[];
  /* @conditional-compile-remove(file-sharing) */
  /** @beta */
  registerCompletedFileUploads: (metadata: FileMetadata[]) => FileUploadManager[];
  /* @conditional-compile-remove(file-sharing) */
  /** @beta */
  clearFileUploads: () => void;
  /* @conditional-compile-remove(file-sharing) */
  /** @beta */
  cancelFileUpload: (id: string) => void;
  /* @conditional-compile-remove(file-sharing) */
  /** @beta */
  updateFileUploadProgress: (id: string, progress: number) => void;
  /* @conditional-compile-remove(file-sharing) */
  /** @beta */
  updateFileUploadErrorMessage: (id: string, errorMessage: string) => void;
  /* @conditional-compile-remove(file-sharing) */
  /** @beta */
  updateFileUploadMetadata: (id: string, metadata: FileMetadata) => void;
  /* @conditional-compile-remove(teams-inline-images) */
  downloadAuthenticatedAttachment?: (attachmentUrl: string) => Promise<string>;
  /* @conditional-compile-remove(PSTN-calls) */
  /**
   * Puts the Call in a Localhold.
   *
   * @beta
   */
  holdCall: () => Promise<void>;
  /* @conditional-compile-remove(PSTN-calls) */
  /**
   * Resumes the call from a LocalHold state.
   *
   * @beta
   */
  resumeCall: () => Promise<void>;
  /* @conditional-compile-remove(PSTN-calls) */
  /**
   * Adds a new Participant to the call.
   *
   * @beta
   */
  addParticipant(participant: PhoneNumberIdentifier, options?: AddPhoneNumberOptions): Promise<void>;
  /* @conditional-compile-remove(PSTN-calls) */
  addParticipant(participant: CommunicationUserIdentifier): Promise<void>;
  /* @conditional-compile-remove(PSTN-calls) */
  /**
   * send dtmf tone to another participant in the call in 1:1 calls
   *
   * @beta
   */
  sendDtmfTone: (dtmfTone: DtmfTone) => Promise<void>;
  /* @conditional-compile-remove(unsupported-browser) */
  /**
   * Continues into a call when the browser version is not supported.
   */
  allowUnsupportedBrowserVersion(): void;
<<<<<<< HEAD

  /**
   * Function to Start captions
   * @param startCaptionsOptions - options for start captions
   */
  startCaptions(startCaptionsOptions?: StartCaptionsOptions): Promise<void>;
  /**
   * Function to set caption language
   * @param language - language set for caption
   */
  setCaptionLanguage(language: string): Promise<void>;
  /**
   * Function to set spoken language
   * @param language - spoken language
   */
  setSpokenLanguage(language: string): Promise<void>;
  /**
   * Funtion to stop captions
   */
  stopCaptions(): Promise<void>;

=======
>>>>>>> 7d6294c7
  /* @conditional-compile-remove(video-background-effects) */
  /**
   * Start the blur video background effect.
   *
   * @beta
   */
  blurVideoBackground(bgBlurConfig?: BackgroundBlurConfig): Promise<void>;
  /* @conditional-compile-remove(video-background-effects) */
  /**
   * Start the video background replacement effect.
   *
   * @beta
   */
  replaceVideoBackground(bgReplacementConfig: BackgroundReplacementConfig): Promise<void>;
  /* @conditional-compile-remove(video-background-effects) */
  /**
   * Stop the video background effect.
   *
   * @beta
   */
  stopVideoBackgroundEffect(): Promise<void>;
}

/**
 * Call and Chat events that can be subscribed to in the {@link CallWithChatAdapter}.
 * @public
 */
export interface CallWithChatAdapterSubscriptions {
  // Call subscriptions
  on(event: 'callEnded', listener: CallEndedListener): void;
  on(event: 'isMutedChanged', listener: IsMutedChangedListener): void;
  on(event: 'callIdChanged', listener: CallIdChangedListener): void;
  on(event: 'isLocalScreenSharingActiveChanged', listener: IsLocalScreenSharingActiveChangedListener): void;
  on(event: 'displayNameChanged', listener: DisplayNameChangedListener): void;
  on(event: 'isSpeakingChanged', listener: IsSpeakingChangedListener): void;
  on(event: 'callParticipantsJoined', listener: ParticipantsJoinedListener): void;
  on(event: 'callParticipantsLeft', listener: ParticipantsLeftListener): void;
  on(event: 'selectedMicrophoneChanged', listener: PropertyChangedEvent): void;
  on(event: 'selectedSpeakerChanged', listener: PropertyChangedEvent): void;
  on(event: 'callError', listener: (e: AdapterError) => void): void;
  on(event: 'captionsReceived', listener: CaptionsReceivedListener): void;
  on(event: 'captionsPropertyChanged', listener: PropertyChangedEvent): void;

  off(event: 'callEnded', listener: CallEndedListener): void;
  off(event: 'isMutedChanged', listener: IsMutedChangedListener): void;
  off(event: 'callIdChanged', listener: CallIdChangedListener): void;
  off(event: 'isLocalScreenSharingActiveChanged', listener: IsLocalScreenSharingActiveChangedListener): void;
  off(event: 'displayNameChanged', listener: DisplayNameChangedListener): void;
  off(event: 'isSpeakingChanged', listener: IsSpeakingChangedListener): void;
  off(event: 'callParticipantsJoined', listener: ParticipantsJoinedListener): void;
  off(event: 'callParticipantsLeft', listener: ParticipantsLeftListener): void;
  off(event: 'selectedMicrophoneChanged', listener: PropertyChangedEvent): void;
  off(event: 'selectedSpeakerChanged', listener: PropertyChangedEvent): void;
  off(event: 'callError', listener: (e: AdapterError) => void): void;
  off(event: 'captionsReceived', listener: CaptionsReceivedListener): void;
  off(event: 'captionsPropertyChanged', listener: PropertyChangedEvent): void;

  // Chat subscriptions
  on(event: 'messageReceived', listener: MessageReceivedListener): void;
  on(event: 'messageSent', listener: MessageSentListener): void;
  on(event: 'messageRead', listener: MessageReadListener): void;
  on(event: 'chatParticipantsAdded', listener: ParticipantsAddedListener): void;
  on(event: 'chatParticipantsRemoved', listener: ParticipantsRemovedListener): void;
  on(event: 'chatError', listener: (e: AdapterError) => void): void;

  off(event: 'messageReceived', listener: MessageReceivedListener): void;
  off(event: 'messageSent', listener: MessageSentListener): void;
  off(event: 'messageRead', listener: MessageReadListener): void;
  off(event: 'chatParticipantsAdded', listener: ParticipantsAddedListener): void;
  off(event: 'chatParticipantsRemoved', listener: ParticipantsRemovedListener): void;
  off(event: 'chatError', listener: (e: AdapterError) => void): void;
}

/**
 * {@link CallWithChatComposite} Adapter interface.
 *
 * @public
 */
export interface CallWithChatAdapter
  extends CallWithChatAdapterManagement,
    AdapterState<CallWithChatAdapterState>,
    Disposable,
    CallWithChatAdapterSubscriptions {}

/**
 * Events fired off by the {@link CallWithChatAdapter}.
 *
 * @public
 */
export type CallWithChatEvent =
  | 'callError'
  | 'chatError'
  | 'callEnded'
  | 'isMutedChanged'
  | 'callIdChanged'
  | 'isLocalScreenSharingActiveChanged'
  | 'displayNameChanged'
  | 'isSpeakingChanged'
  | 'callParticipantsJoined'
  | 'callParticipantsLeft'
  | 'selectedMicrophoneChanged'
  | 'selectedSpeakerChanged'
  | 'captionsPropertyChanged'
  | 'captionsReceived'
  | 'messageReceived'
  | 'messageSent'
  | 'messageRead'
  | 'chatParticipantsAdded'
  | 'chatParticipantsRemoved';<|MERGE_RESOLUTION|>--- conflicted
+++ resolved
@@ -44,10 +44,7 @@
 import { CommunicationUserIdentifier, PhoneNumberIdentifier } from '@azure/communication-common';
 /* @conditional-compile-remove(PSTN-calls) */
 import { CommunicationIdentifier } from '@azure/communication-common';
-<<<<<<< HEAD
 import { CaptionsReceivedListener } from '../../CallComposite/adapter/CallAdapter';
-=======
->>>>>>> 7d6294c7
 /* @conditional-compile-remove(video-background-effects) */
 import { BackgroundBlurConfig, BackgroundReplacementConfig } from '@azure/communication-calling-effects';
 
@@ -347,8 +344,6 @@
    * Continues into a call when the browser version is not supported.
    */
   allowUnsupportedBrowserVersion(): void;
-<<<<<<< HEAD
-
   /**
    * Function to Start captions
    * @param startCaptionsOptions - options for start captions
@@ -369,8 +364,6 @@
    */
   stopCaptions(): Promise<void>;
 
-=======
->>>>>>> 7d6294c7
   /* @conditional-compile-remove(video-background-effects) */
   /**
    * Start the blur video background effect.
