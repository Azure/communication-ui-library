--- conflicted
+++ resolved
@@ -23,61 +23,18 @@
 } from '../../ChatComposite';
 import { CallWithChatAdapterState } from '../state/CallWithChatAdapterState';
 import type { AdapterError, AdapterState, Disposable } from '../../common/adapters';
-<<<<<<< HEAD
 import { AudioDeviceInfo, Call, PermissionConstraints, VideoDeviceInfo } from '@azure/communication-calling';
 import { VideoStreamOptions } from '@internal/react-components';
 import { SendMessageOptions } from '@azure/communication-chat';
-=======
 /* @conditional-compile-remove(file-sharing) */
-import { FileUploadAdapter } from '../../ChatComposite';
->>>>>>> 4270f0ad
+import { ObservableFileUpload } from '../../ChatComposite';
 
 /**
  * Functionality for managing the current call with chat.
  * @public
  */
-<<<<<<< HEAD
 export interface CallWithChatAdapterManagement {
   // CallWithChat-specific Interface methods
-=======
-export interface CallWithChatAdapterManagement
-  extends Pick<
-      CallAdapterCallManagement,
-      | 'startCamera'
-      | 'stopCamera'
-      | 'mute'
-      | 'unmute'
-      | 'startScreenShare'
-      | 'stopScreenShare'
-      | 'createStreamView'
-      | 'disposeStreamView'
-      | 'joinCall'
-      | 'leaveCall'
-      | 'startCall'
-    >,
-    Pick<
-      CallAdapterDeviceManagement,
-      | 'setCamera'
-      | 'setMicrophone'
-      | 'setSpeaker'
-      | 'askDevicePermission'
-      | 'queryCameras'
-      | 'queryMicrophones'
-      | 'querySpeakers'
-    >,
-    Pick<
-      ChatAdapterThreadManagement,
-      | 'fetchInitialData'
-      | 'sendMessage'
-      | 'sendReadReceipt'
-      | 'sendTypingIndicator'
-      | 'loadPreviousChatMessages'
-      | 'updateMessage'
-      | 'deleteMessage'
-    >,
-    /* @conditional-compile-remove(file-sharing) */
-    Pick<FileUploadAdapter, 'registerFileUploads' | 'clearFileUploads' | 'cancelFileUpload'> {
->>>>>>> 4270f0ad
   /**
    * Remove a participant from a Call
    * @param userId - UserId of the participant to remove.
@@ -293,6 +250,13 @@
    * @beta
    */
   loadPreviousChatMessages(messagesToLoad: number): Promise<boolean>;
+
+  /* @conditional-compile-remove(file-sharing) */
+  registerFileUploads(fileUploads: ObservableFileUpload[]): void;
+  /* @conditional-compile-remove(file-sharing) */
+  clearFileUploads(): void;
+  /* @conditional-compile-remove(file-sharing) */
+  cancelFileUpload(id: string): void;
 }
 
 /**
