--- conflicted
+++ resolved
@@ -485,7 +485,11 @@
    * Mute a participant
    */
   muteParticipant(userIds: string): Promise<void>;
-<<<<<<< HEAD
+  /* @conditional-compile-remove(soft-mute) */
+  /**
+   * Mute a participant
+   */
+  muteAllRemoteParticipants(): Promise<void>;
   /**
    * Return to main meeting of breakout room
    */
@@ -494,13 +498,6 @@
    * Switch chat thread
    */
   switchChatThread(chatThreadId: string): Promise<void>;
-=======
-  /* @conditional-compile-remove(soft-mute) */
-  /**
-   * Mute a participant
-   */
-  muteAllRemoteParticipants(): Promise<void>;
->>>>>>> 3bad50b3
 }
 
 /**
@@ -609,13 +606,9 @@
   | 'isCaptionLanguageChanged'
   | 'isSpokenLanguageChanged'
   | 'capabilitiesChanged'
-<<<<<<< HEAD
-  | /* @conditional-compile-remove(spotlight) */ 'spotlightChanged'
+  | 'spotlightChanged'
   | 'assignedBreakoutRoomUpdated'
   | 'breakoutRoomSettingsAvailable'
-=======
-  | 'spotlightChanged'
->>>>>>> 3bad50b3
   | 'messageReceived'
   | 'messageEdited'
   | 'messageDeleted'
