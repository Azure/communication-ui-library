--- conflicted
+++ resolved
@@ -27,11 +27,8 @@
   AudioDeviceInfo,
   Call,
   PermissionConstraints,
-<<<<<<< HEAD
   PropertyChangedEvent,
-=======
   StartCallOptions,
->>>>>>> 11bfb367
   VideoDeviceInfo
 } from '@azure/communication-calling';
 /* @conditional-compile-remove(PSTN-calls) */
