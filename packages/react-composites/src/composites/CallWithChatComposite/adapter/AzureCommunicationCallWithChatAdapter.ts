--- conflicted
+++ resolved
@@ -528,25 +528,12 @@
    *
    * If set, must return the modified adapter.
    */
-<<<<<<< HEAD
-  afterCreate?: (adapter: CallWithChatAdapter) => CallWithChatAdapter,
-=======
   afterCreate?: (adapter: CallWithChatAdapter) => Promise<CallWithChatAdapter>,
->>>>>>> a5386b1e
   /**
    * Optional callback called before the adapter is disposed.
    *
    * This is useful for clean up tasks, e.g., leaving any ongoing calls.
    */
-<<<<<<< HEAD
-  beforeDispose?: (adapter: CallWithChatAdapter) => void
-): CallWithChatAdapter | undefined => {
-  const { credential, displayName, endpoint, locator, userId } = args;
-  const [adapter, setAdapter] = useState<CallWithChatAdapter | undefined>(undefined);
-  const afterCreateRef = useRef(afterCreate);
-  const beforeDisposeRef = useRef(beforeDispose);
-
-=======
   beforeDispose?: (adapter: CallWithChatAdapter) => Promise<void>
 ): CallWithChatAdapter | undefined => {
   const { credential, displayName, endpoint, locator, userId } = args;
@@ -560,7 +547,6 @@
     undefined
   );
   const beforeDisposeRef = useRef<((adapter: CallWithChatAdapter) => Promise<void>) | undefined>(undefined);
->>>>>>> a5386b1e
   // These refs are updated on *each* render, so that the latest values
   // are used in the `useEffect` closures below.
   // Using a Ref ensures that new values for the callbacks do not trigger the
@@ -574,8 +560,6 @@
         return;
       }
       (async () => {
-<<<<<<< HEAD
-=======
         if (adapterRef.current) {
           // Dispose the old adapter when a new one is created.
           //
@@ -589,7 +573,6 @@
           adapterRef.current = undefined;
         }
 
->>>>>>> a5386b1e
         let newAdapter = await createAzureCommunicationCallWithChatAdapter({
           credential,
           displayName,
@@ -598,43 +581,16 @@
           userId
         });
         if (afterCreateRef.current) {
-<<<<<<< HEAD
-          newAdapter = afterCreateRef.current(newAdapter);
-        }
-=======
           newAdapter = await afterCreateRef.current(newAdapter);
         }
         adapterRef.current = newAdapter;
->>>>>>> a5386b1e
         setAdapter(newAdapter);
       })();
     },
     // Explicitly list all arguments so that caller doesn't have to memoize the `args` object.
-<<<<<<< HEAD
-    [afterCreateRef, credential, displayName, endpoint, locator, userId]
-  );
-
-  // Dispose the old adapter when a new one is created.
-  // This clean up function is returned from a separate `useEffect` block because:
-  // - `adapter` is set asynchronously, so the clean up for `useEffect` that creates the adapter can not capture
-  //   the value of `adapter` that needs to be disposed.
-  // - `adapter` can not be added to the dependency array of `useEffect` above -- we do not want to trigger a new
-  //   adapter creation because of the first adapter creation.
-  useEffect(() => {
-    return () => {
-      if (adapter) {
-        if (beforeDisposeRef.current) {
-          beforeDisposeRef.current(adapter);
-        }
-        adapter.dispose();
-      }
-    };
-  }, [adapter, beforeDisposeRef]);
-=======
     [adapterRef, afterCreateRef, beforeDisposeRef, credential, displayName, endpoint, locator, userId]
   );
 
->>>>>>> a5386b1e
   return adapter;
 };
 
