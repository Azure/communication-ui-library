// Copyright (c) Microsoft Corporation.
// Licensed under the MIT License.

/* eslint-disable @typescript-eslint/no-unused-vars */ // REMOVE ONCE THIS FILE IS IMPLEMENTED
/* eslint-disable @typescript-eslint/explicit-module-boundary-types */ // REMOVE ONCE THIS FILE IS IMPLEMENTED

import {
  AudioDeviceInfo,
  Call,
  CallAgent,
  GroupCallLocator,
  PermissionConstraints,
  PropertyChangedEvent,
  TeamsMeetingLinkLocator,
  StartCallOptions,
  VideoDeviceInfo
} from '@azure/communication-calling';
/* @conditional-compile-remove(meeting-id) */
import { TeamsMeetingIdLocator } from '@azure/communication-calling';
/* @conditional-compile-remove(reaction) */
import { Reaction } from '@azure/communication-calling';
/* @conditional-compile-remove(close-captions) */
import { StartCaptionsOptions } from '@azure/communication-calling';
/* @conditional-compile-remove(PSTN-calls) */
import { AddPhoneNumberOptions } from '@azure/communication-calling';
/* @conditional-compile-remove(dtmf-dialer) */
import { DtmfTone } from '@azure/communication-calling';
import { CreateVideoStreamViewResult, VideoStreamOptions } from '@internal/react-components';
/* @conditional-compile-remove(file-sharing) */
import { AttachmentMetadata } from '@internal/react-components';
import {
  ParticipantsJoinedListener,
  ParticipantsLeftListener,
  IsMutedChangedListener,
  CallIdChangedListener,
  IsLocalScreenSharingActiveChangedListener,
  DisplayNameChangedListener,
  IsSpeakingChangedListener,
  CallAdapter,
  CallAdapterState,
  CallEndedListener
} from '../../CallComposite';
import {
  MessageReceivedListener,
  MessageReadListener,
  ChatAdapter,
  ChatAdapterState,
  ParticipantsRemovedListener,
  ParticipantsAddedListener,
  MessageEditedListener,
  MessageDeletedListener
} from '../../ChatComposite';
/* @conditional-compile-remove(teams-inline-images-and-file-sharing) */
import { ResourceDetails } from '../../ChatComposite';
/* @conditional-compile-remove(file-sharing) */
import { FileUploadManager } from '../../ChatComposite';
import { CallWithChatAdapter, CallWithChatEvent } from './CallWithChatAdapter';
import {
  callWithChatAdapterStateFromBackingStates,
  CallWithChatAdapterState,
  mergeCallAdapterStateIntoCallWithChatAdapterState,
  mergeChatAdapterStateIntoCallWithChatAdapterState
} from '../state/CallWithChatAdapterState';
import {
  _createAzureCommunicationChatAdapterInner,
  createAzureCommunicationChatAdapterFromClient
} from '../../ChatComposite/adapter/AzureCommunicationChatAdapter';
import { EventEmitter } from 'events';
import { CommunicationTokenCredential, CommunicationUserIdentifier } from '@azure/communication-common';
/* @conditional-compile-remove(PSTN-calls) */
import {
  CommunicationIdentifier,
  isCommunicationUserIdentifier,
  PhoneNumberIdentifier
} from '@azure/communication-common';
import { getChatThreadFromTeamsLink } from './parseTeamsUrl';
import { AdapterError } from '../../common/adapters';

/* @conditional-compile-remove(teams-adhoc-call) */
import { CallParticipantsLocator } from '../../CallComposite/adapter/AzureCommunicationCallAdapter';

import { _createAzureCommunicationCallAdapterInner } from '../../CallComposite/adapter/AzureCommunicationCallAdapter';

import {
  CallAdapterLocator,
  createAzureCommunicationCallAdapterFromClient
} from '../../CallComposite/adapter/AzureCommunicationCallAdapter';
import { StatefulCallClient } from '@internal/calling-stateful-client';
import { StatefulChatClient } from '@internal/chat-stateful-client';
import { ChatThreadClient } from '@azure/communication-chat';
import { useEffect, useRef, useState } from 'react';
import { _toCommunicationIdentifier, _TelemetryImplementationHint } from '@internal/acs-ui-common';
import { JoinCallOptions, StartCallIdentifier } from '../../CallComposite/adapter/CallAdapter';
/* @conditional-compile-remove(video-background-effects) */
import { AzureCommunicationCallAdapterOptions } from '../../CallComposite/adapter/AzureCommunicationCallAdapter';
/* @conditional-compile-remove(close-captions) */
import {
  IsCaptionsActiveChangedListener,
  CaptionsReceivedListener,
  IsCaptionLanguageChangedListener,
  IsSpokenLanguageChangedListener
} from '../../CallComposite/adapter/CallAdapter';
/* @conditional-compile-remove(capabilities) */
import { CapabilitiesChangedListener } from '../../CallComposite/adapter/CallAdapter';
/* @conditional-compile-remove(spotlight) */
import { SpotlightChangedListener } from '../../CallComposite/adapter/CallAdapter';
/* @conditional-compile-remove(video-background-effects) */
import { VideoBackgroundImage, VideoBackgroundEffect } from '../../CallComposite';
/* @conditional-compile-remove(end-of-call-survey) */
import { CallSurvey, CallSurveyResponse } from '@azure/communication-calling';

type CallWithChatAdapterStateChangedHandler = (newState: CallWithChatAdapterState) => void;

/** Context of Call with Chat, which is a centralized context for all state updates */
class CallWithChatContext {
  private emitter = new EventEmitter();
  private state: CallWithChatAdapterState;

  constructor(clientState: CallWithChatAdapterState, maxListeners = 50) {
    this.state = clientState;
    this.emitter.setMaxListeners(maxListeners);
  }

  public onStateChange(handler: CallWithChatAdapterStateChangedHandler): void {
    this.emitter.on('stateChanged', handler);
  }

  public offStateChange(handler: CallWithChatAdapterStateChangedHandler): void {
    this.emitter.off('stateChanged', handler);
  }

  public setState(state: CallWithChatAdapterState): void {
    this.state = state;
    this.emitter.emit('stateChanged', this.state);
  }

  public getState(): CallWithChatAdapterState {
    return this.state;
  }

  public updateClientState(clientState: CallWithChatAdapterState): void {
    this.setState(clientState);
  }

  public updateClientStateWithChatState(chatAdapterState: ChatAdapterState): void {
    this.updateClientState(mergeChatAdapterStateIntoCallWithChatAdapterState(this.state, chatAdapterState));
  }

  public updateClientStateWithCallState(callAdapterState: CallAdapterState): void {
    this.updateClientState(mergeCallAdapterStateIntoCallWithChatAdapterState(this.state, callAdapterState));
  }
}

/**
 * CallWithChat adapter backed by Azure Communication Services.
 * Created for easy use with the {@link CallWithChatComposite}.
 */
export class AzureCommunicationCallWithChatAdapter implements CallWithChatAdapter {
  private callAdapter: CallAdapter;
  private chatAdapterPromise: Promise<ChatAdapter>;
  private chatAdapter: ChatAdapter | undefined;
  private context: CallWithChatContext;
  private onChatStateChange: (newChatAdapterState: ChatAdapterState) => void;
  private onCallStateChange: (newChatAdapterState: CallAdapterState) => void;

  constructor(callAdapter: CallAdapter, chatAdapter: Promise<ChatAdapter>) {
    this.bindPublicMethods();
    this.callAdapter = callAdapter;

    this.context = new CallWithChatContext(callWithChatAdapterStateFromBackingStates(callAdapter));

    const onChatStateChange = (newChatAdapterState: ChatAdapterState): void => {
      this.context?.updateClientStateWithChatState(newChatAdapterState);
    };

    this.onChatStateChange = onChatStateChange;

    this.chatAdapterPromise = chatAdapter;
    chatAdapter.then((chatAdapter) => {
      chatAdapter.onStateChange(this.onChatStateChange);
      this.chatAdapter = chatAdapter;
      this.context.updateClientStateWithChatState(chatAdapter.getState());
    });

    const onCallStateChange = (newCallAdapterState: CallAdapterState): void => {
      this.context?.updateClientStateWithCallState(newCallAdapterState);
    };
    this.callAdapter.onStateChange(onCallStateChange);
    this.onCallStateChange = onCallStateChange;
  }

  private bindPublicMethods(): void {
    this.joinCall.bind(this);
    this.leaveCall.bind(this);
    this.startCall.bind(this);
    this.onStateChange.bind(this);
    this.offStateChange.bind(this);
    this.getState.bind(this);
    this.dispose.bind(this);
    this.setCamera.bind(this);
    this.setMicrophone.bind(this);
    this.setSpeaker.bind(this);
    this.askDevicePermission.bind(this);
    this.queryCameras.bind(this);
    this.queryMicrophones.bind(this);
    this.querySpeakers.bind(this);
    this.startCamera.bind(this);
    this.stopCamera.bind(this);
    this.mute.bind(this);
    this.unmute.bind(this);
    this.startScreenShare.bind(this);
    this.stopScreenShare.bind(this);
    /* @conditional-compile-remove(raise-hand) */
    this.raiseHand.bind(this);
    /* @conditional-compile-remove(raise-hand) */
    this.lowerHand.bind(this);
    /* @conditional-compile-remove(reaction) */
    this.onReactionClicked.bind(this);
    this.removeParticipant.bind(this);
    this.createStreamView.bind(this);
    this.disposeStreamView.bind(this);
    this.disposeScreenShareStreamView.bind(this);
    this.fetchInitialData.bind(this);
    this.sendMessage.bind(this);
    this.sendReadReceipt.bind(this);
    this.sendTypingIndicator.bind(this);
    this.loadPreviousChatMessages.bind(this);
    this.updateMessage.bind(this);
    this.deleteMessage.bind(this);
    this.on.bind(this);
    this.off.bind(this);
    /* @conditional-compile-remove(file-sharing) */
    this.registerActiveFileUploads = this.registerActiveFileUploads.bind(this);
    /* @conditional-compile-remove(file-sharing) */
    this.registerCompletedFileUploads = this.registerCompletedFileUploads.bind(this);
    /* @conditional-compile-remove(file-sharing) */
    this.clearFileUploads = this.clearFileUploads.bind(this);
    /* @conditional-compile-remove(file-sharing) */
    this.cancelFileUpload = this.cancelFileUpload.bind(this);
    /* @conditional-compile-remove(file-sharing) */
    this.updateFileUploadProgress = this.updateFileUploadProgress.bind(this);
    /* @conditional-compile-remove(file-sharing) */
    this.updateFileUploadErrorMessage = this.updateFileUploadErrorMessage.bind(this);
    /* @conditional-compile-remove(file-sharing) */
    this.updateFileUploadMetadata = this.updateFileUploadMetadata.bind(this);
    /* @conditional-compile-remove(teams-inline-images-and-file-sharing) */
    this.downloadResourceToCache = this.downloadResourceToCache.bind(this);
    /* @conditional-compile-remove(teams-inline-images-and-file-sharing) */
    this.removeResourceFromCache = this.removeResourceFromCache.bind(this);
    /* @conditional-compile-remove(PSTN-calls) */
    this.holdCall.bind(this);
    /* @conditional-compile-remove(PSTN-calls) */
    this.resumeCall.bind(this);
    /* @conditional-compile-remove(PSTN-calls) */
    this.addParticipant.bind(this);
    /* @conditional-compile-remove(PSTN-calls) */ /* @conditional-compile-remove(dtmf-dialer) */
    this.sendDtmfTone.bind(this);
    /* @conditional-compile-remove(unsupported-browser) */
    this.allowUnsupportedBrowserVersion.bind(this);
    /* @conditional-compile-remove(close-captions) */ {
      this.startCaptions.bind(this);
      this.stopCaptions.bind(this);
      this.setSpokenLanguage.bind(this);
      this.setCaptionLanguage.bind(this);
    }
    /* @conditional-compile-remove(video-background-effects) */
    this.startVideoBackgroundEffect.bind(this);
    /* @conditional-compile-remove(video-background-effects) */
    this.stopVideoBackgroundEffects.bind(this);
    /* @conditional-compile-remove(video-background-effects) */
    this.updateBackgroundPickerImages.bind(this);
  }

  /** Join existing Call. */
  public joinCall(options?: boolean | JoinCallOptions): Call | undefined {
    if (typeof options === 'boolean') {
      return this.callAdapter.joinCall(options);
    } else {
      return this.callAdapter.joinCall(options);
    }
  }
  /** Leave current Call. */
  public async leaveCall(forEveryone?: boolean): Promise<void> {
    // Only remove self from the GroupCall. Contoso must manage access to Chat.
    await this.callAdapter.leaveCall(forEveryone);
  }

  /** Start a new Call. */
  public startCall(participants: string[], options?: StartCallOptions): Call | undefined;
  /** Start a new Call. */
  public startCall(participants: StartCallIdentifier[], options?: StartCallOptions): Call | undefined;
  /** Start a new Call. */
  public startCall(participants: string[] | StartCallIdentifier[], options?: StartCallOptions): Call | undefined {
    if (participants.length === 0) {
      throw new Error('At least one participant is required to start a call');
    }
    if (typeof participants[0] === 'string') {
      return this.callAdapter.startCall(participants as string[], options);
    } else {
      return this.callAdapter.startCall(participants as StartCallIdentifier[], options);
    }
  }
  /**
   * Subscribe to state change events.
   * @param handler - handler to be called when the state changes. This is passed the new state.
   */
  public onStateChange(handler: (state: CallWithChatAdapterState) => void): void {
    this.context.onStateChange(handler);
  }
  /**
   * Unsubscribe to state change events.
   * @param handler - handler to be no longer called when state changes.
   */
  public offStateChange(handler: (state: CallWithChatAdapterState) => void): void {
    this.context.offStateChange(handler);
  }
  /** Get current Call and Chat state. */
  public getState(): CallWithChatAdapterState {
    return this.context.getState();
  }
  /** Dispose of the current CallWithChatAdapter. */
  public dispose(): void {
    this.chatAdapterPromise.then((adapter) => {
      adapter.offStateChange(this.onChatStateChange);
    });
    this.callAdapter.offStateChange(this.onCallStateChange);

    this.chatAdapterPromise.then((adapter) => {
      adapter.dispose();
    });
    this.callAdapter.dispose();
  }
  /** Remove a participant from the Call only. */
  public async removeParticipant(
    userId: string | /* @conditional-compile-remove(PSTN-calls) */ CommunicationIdentifier
  ): Promise<void> {
    let participant = userId;
    /* @conditional-compile-remove(PSTN-calls) */
    participant = _toCommunicationIdentifier(userId);
    await this.callAdapter.removeParticipant(participant);
  }
  public async setCamera(device: VideoDeviceInfo, options?: VideoStreamOptions): Promise<void> {
    await this.callAdapter.setCamera(device, options);
  }
  /** Set the microphone to be used in the Call. */
  public async setMicrophone(device: AudioDeviceInfo): Promise<void> {
    await this.callAdapter.setMicrophone(device);
  }
  /** Set the speaker to be used in the Call. */
  public async setSpeaker(device: AudioDeviceInfo): Promise<void> {
    await this.callAdapter.setSpeaker(device);
  }
  public async askDevicePermission(constraints: PermissionConstraints): Promise<void> {
    await this.callAdapter.askDevicePermission(constraints);
  }
  /** Query for available cameras. */
  public async queryCameras(): Promise<VideoDeviceInfo[]> {
    return await this.callAdapter.queryCameras();
  }
  /** Query for available microphones. */
  public async queryMicrophones(): Promise<AudioDeviceInfo[]> {
    return await this.callAdapter.queryMicrophones();
  }
  /** Query for available speakers. */
  public async querySpeakers(): Promise<AudioDeviceInfo[]> {
    return await this.callAdapter.querySpeakers();
  }
  /** Start the camera for the user in the Call. */
  public async startCamera(options?: VideoStreamOptions): Promise<void> {
    await this.callAdapter.startCamera(options);
  }
  /** Stop the camera for the user in the Call. */
  public async stopCamera(): Promise<void> {
    await this.callAdapter.stopCamera();
  }
  /** Mute the user in the Call. */
  public async mute(): Promise<void> {
    await this.callAdapter.mute();
  }
  /** Unmute the user in the Call. */
  public async unmute(): Promise<void> {
    await this.callAdapter.unmute();
  }
  /** Trigger the user to start screen share. */
  public async startScreenShare(): Promise<void> {
    await this.callAdapter.startScreenShare();
  }
  /** Stop the current active screen share. */
  public async stopScreenShare(): Promise<void> {
    await this.callAdapter.stopScreenShare();
  }
  /* @conditional-compile-remove(raise-hand) */
  /** Raise hand for local user. */
  public async raiseHand(): Promise<void> {
    await this.callAdapter.raiseHand();
  }
  /* @conditional-compile-remove(raise-hand) */
  /** Lower hand for local user. */
  public async lowerHand(): Promise<void> {
    await this.callAdapter.lowerHand();
  }
  /* @conditional-compile-remove(reaction) */
  public async onReactionClicked(reaction: Reaction): Promise<void> {
    await this.callAdapter.onReactionClicked(reaction);
  }
  /** Create a stream view for a remote participants video feed. */
  public async createStreamView(
    remoteUserId?: string,
    options?: VideoStreamOptions
  ): Promise<void | CreateVideoStreamViewResult> {
    return await this.callAdapter.createStreamView(remoteUserId, options);
  }
  /** Dispose of a created stream view of a remote participants video feed. */
  public async disposeStreamView(remoteUserId?: string, options?: VideoStreamOptions): Promise<void> {
    await this.callAdapter.disposeStreamView(remoteUserId, options);
  }
  /** Dispose of a remote screen share */
  public async disposeScreenShareStreamView(remoteUserId: string): Promise<void> {
    await this.callAdapter.disposeScreenShareStreamView(remoteUserId);
  }
  /** Dispose of a remote video stream */
  public async disposeRemoteVideoStreamView(remoteUserId: string): Promise<void> {
    await this.callAdapter.disposeRemoteVideoStreamView(remoteUserId);
  }
  /** Dispose of the local video stream */
  public async disposeLocalVideoStreamView(): Promise<void> {
    await this.callAdapter.disposeLocalVideoStreamView();
  }
  /** Fetch initial Call and Chat data such as chat messages. */
  public async fetchInitialData(): Promise<void> {
    return this.chatAdapterPromise.then((adapter) => {
      return adapter.fetchInitialData();
    });
  }
  /** Send a chat message. */
  public async sendMessage(content: string): Promise<void> {
    return this.chatAdapterPromise.then((adapter) => {
      return adapter.sendMessage(content);
    });
  }
  /** Send a chat read receipt. */
  public async sendReadReceipt(chatMessageId: string): Promise<void> {
    return this.chatAdapterPromise.then((adapter) => {
      return adapter.sendReadReceipt(chatMessageId);
    });
  }
  /** Send an isTyping indicator. */
  public async sendTypingIndicator(): Promise<void> {
    return this.chatAdapterPromise.then((adapter) => {
      return adapter.sendTypingIndicator();
    });
  }
  /** Load previous Chat messages. */
  public async loadPreviousChatMessages(messagesToLoad: number): Promise<boolean> {
    return this.chatAdapterPromise.then((adapter) => {
      return adapter.loadPreviousChatMessages(messagesToLoad);
    });
  }
  /** Update an existing message. */
  public async updateMessage(
    messageId: string,
    content: string,
    metadata?: Record<string, string>,
    options?: {
      /* @conditional-compile-remove(file-sharing) */
      attachmentMetadata?: AttachmentMetadata[];
    }
  ): Promise<void> {
    return this.chatAdapterPromise.then((adapter) => {
      return adapter.updateMessage(
        messageId,
        content,
        metadata,
        /* @conditional-compile-remove(file-sharing) */ options
      );
    });
  }
  /** Delete an existing message. */
  public async deleteMessage(messageId: string): Promise<void> {
    return this.chatAdapterPromise.then((adapter) => {
      return adapter.deleteMessage(messageId);
    });
  }
  /* @conditional-compile-remove(file-sharing) */
  public registerActiveFileUploads = (files: File[]): FileUploadManager[] => {
    return this.chatAdapter?.registerActiveFileUploads(files) ?? [];
  };
  /* @conditional-compile-remove(file-sharing) */
  public registerCompletedFileUploads = (metadata: AttachmentMetadata[]): FileUploadManager[] => {
    return this.chatAdapter?.registerCompletedFileUploads(metadata) ?? [];
  };
  /* @conditional-compile-remove(file-sharing) */
  public clearFileUploads = (): void => {
    this.chatAdapterPromise.then((adapter) => {
      adapter.clearFileUploads();
    });
  };
  /* @conditional-compile-remove(file-sharing) */
  public cancelFileUpload = (id: string): void => {
    this.chatAdapterPromise.then((adapter) => {
      adapter.cancelFileUpload(id);
    });
  };
  /* @conditional-compile-remove(file-sharing) */
  public updateFileUploadProgress = (id: string, progress: number): void => {
    this.chatAdapterPromise.then((adapter) => {
      adapter.updateFileUploadProgress(id, progress);
    });
  };
  /* @conditional-compile-remove(file-sharing) */
  public updateFileUploadErrorMessage = (id: string, errorMessage: string): void => {
    this.chatAdapterPromise.then((adapter) => {
      adapter.updateFileUploadErrorMessage(id, errorMessage);
    });
  };
  /* @conditional-compile-remove(file-sharing) */
  public updateFileUploadMetadata = (id: string, metadata: AttachmentMetadata): void => {
    this.chatAdapterPromise.then((adapter) => {
      adapter.updateFileUploadMetadata(id, metadata);
    });
  };
  /* @conditional-compile-remove(teams-inline-images-and-file-sharing) */
<<<<<<< HEAD
  // ToDo: This method is to be removed
  async downloadAttachment(options: { attachmentUrl: string }): Promise<AttachmentDownloadResult> {
    return this.chatAdapterPromise.then((adapter) => {
      return adapter.downloadAttachment(options);
    });
  }
  /* @conditional-compile-remove(teams-inline-images-and-file-sharing) */
  public downloadResourceToCache(resourceDetails: ResourceDetails): void {
    this.chatAdapterPromise.then((adapter) => {
      adapter.downloadResourceToCache(resourceDetails);
    });
=======
  public async downloadResourceToCache(resourceDetails: ResourceDetails): Promise<void> {
    this.chatAdapter.downloadResourceToCache(resourceDetails);
>>>>>>> b018a4cd
  }
  /* @conditional-compile-remove(teams-inline-images-and-file-sharing) */
  public removeResourceFromCache(resourceDetails: ResourceDetails): void {
    this.chatAdapterPromise.then((adapter) => {
      adapter.removeResourceFromCache(resourceDetails);
    });
  }
  /* @conditional-compile-remove(PSTN-calls) */
  public async holdCall(): Promise<void> {
    return await this.callAdapter.holdCall();
  }
  /* @conditional-compile-remove(PSTN-calls) */
  public async resumeCall(): Promise<void> {
    return await this.callAdapter.resumeCall();
  }
  /* @conditional-compile-remove(PSTN-calls) */
  public async addParticipant(participant: PhoneNumberIdentifier, options?: AddPhoneNumberOptions): Promise<void>;
  /* @conditional-compile-remove(PSTN-calls) */
  public async addParticipant(participant: CommunicationUserIdentifier): Promise<void>;
  /* @conditional-compile-remove(PSTN-calls) */
  public async addParticipant(
    participant: PhoneNumberIdentifier | CommunicationUserIdentifier,
    options?: AddPhoneNumberOptions
  ): Promise<void> {
    if (isCommunicationUserIdentifier(participant)) {
      return await this.callAdapter.addParticipant(participant);
    } else {
      return await this.callAdapter.addParticipant(participant, options);
    }
  }

  /* @conditional-compile-remove(PSTN-calls) */ /* @conditional-compile-remove(dtmf-dialer) */
  public async sendDtmfTone(dtmfTone: DtmfTone): Promise<void> {
    return await this.callAdapter.sendDtmfTone(dtmfTone);
  }

  /* @conditional-compile-remove(unsupported-browser) */
  public allowUnsupportedBrowserVersion(): void {
    return this.callAdapter.allowUnsupportedBrowserVersion();
  }

  /* @conditional-compile-remove(close-captions) */
  public async startCaptions(options?: StartCaptionsOptions): Promise<void> {
    await this.callAdapter.startCaptions(options);
  }

  /* @conditional-compile-remove(close-captions) */
  public async stopCaptions(): Promise<void> {
    await this.callAdapter.stopCaptions();
  }

  /* @conditional-compile-remove(close-captions) */
  public async setCaptionLanguage(language: string): Promise<void> {
    await this.callAdapter.setCaptionLanguage(language);
  }

  /* @conditional-compile-remove(close-captions) */
  public async setSpokenLanguage(language: string): Promise<void> {
    await this.callAdapter.setSpokenLanguage(language);
  }

  /* @conditional-compile-remove(video-background-effects) */
  public async startVideoBackgroundEffect(videoBackgroundEffect: VideoBackgroundEffect): Promise<void> {
    await this.callAdapter.startVideoBackgroundEffect(videoBackgroundEffect);
  }

  /* @conditional-compile-remove(video-background-effects) */
  public async stopVideoBackgroundEffects(): Promise<void> {
    return await this.callAdapter.stopVideoBackgroundEffects();
  }

  /* @conditional-compile-remove(video-background-effects) */
  public updateBackgroundPickerImages(backgroundImages: VideoBackgroundImage[]): void {
    return this.callAdapter.updateBackgroundPickerImages(backgroundImages);
  }

  /* @conditional-compile-remove(video-background-effects) */
  public updateSelectedVideoBackgroundEffect(selectedVideoBackground: VideoBackgroundEffect): void {
    return this.callAdapter.updateSelectedVideoBackgroundEffect(selectedVideoBackground);
  }
  /* @conditional-compile-remove(end-of-call-survey) */
  public async submitSurvey(survey: CallSurvey): Promise<CallSurveyResponse | undefined> {
    return this.callAdapter.submitSurvey(survey);
  }

  /* @conditional-compile-remove(spotlight) */
  public async startSpotlight(userIds?: string[]): Promise<void> {
    return this.callAdapter.startSpotlight(userIds);
  }

  /* @conditional-compile-remove(spotlight) */
  public async stopSpotlight(userIds?: string[]): Promise<void> {
    return this.callAdapter.stopSpotlight(userIds);
  }

  on(event: 'callParticipantsJoined', listener: ParticipantsJoinedListener): void;
  on(event: 'callParticipantsLeft', listener: ParticipantsLeftListener): void;
  on(event: 'callEnded', listener: CallEndedListener): void;
  on(event: 'callError', listener: (e: AdapterError) => void): void;
  on(event: 'isMutedChanged', listener: IsMutedChangedListener): void;
  on(event: 'callIdChanged', listener: CallIdChangedListener): void;
  on(event: 'isLocalScreenSharingActiveChanged', listener: IsLocalScreenSharingActiveChangedListener): void;
  on(event: 'displayNameChanged', listener: DisplayNameChangedListener): void;
  on(event: 'isSpeakingChanged', listener: IsSpeakingChangedListener): void;
  on(event: 'messageReceived', listener: MessageReceivedListener): void;
  on(event: 'messageEdited', listener: MessageEditedListener): void;
  on(event: 'messageDeleted', listener: MessageDeletedListener): void;
  on(event: 'messageSent', listener: MessageReceivedListener): void;
  on(event: 'messageRead', listener: MessageReadListener): void;
  on(event: 'chatParticipantsAdded', listener: ParticipantsAddedListener): void;
  on(event: 'chatParticipantsRemoved', listener: ParticipantsRemovedListener): void;
  on(event: 'selectedMicrophoneChanged', listener: PropertyChangedEvent): void;
  on(event: 'selectedSpeakerChanged', listener: PropertyChangedEvent): void;
  on(event: 'chatError', listener: (e: AdapterError) => void): void;
  /* @conditional-compile-remove(close-captions) */
  on(event: 'captionsReceived', listener: CaptionsReceivedListener): void;
  /* @conditional-compile-remove(close-captions) */
  on(event: 'isCaptionsActiveChanged', listener: IsCaptionsActiveChangedListener): void;
  /* @conditional-compile-remove(close-captions) */
  on(event: 'isCaptionLanguageChanged', listener: IsCaptionLanguageChangedListener): void;
  /* @conditional-compile-remove(close-captions) */
  on(event: 'isSpokenLanguageChanged', listener: IsSpokenLanguageChangedListener): void;
  /* @conditional-compile-remove(capabilities) */
  on(event: 'capabilitiesChanged', listener: CapabilitiesChangedListener): void;
  /* @conditional-compile-remove(spotlight) */
  on(event: 'spotlightChanged', listener: SpotlightChangedListener): void;

  // eslint-disable-next-line @typescript-eslint/no-explicit-any
  on(event: CallWithChatEvent, listener: any): void {
    switch (event) {
      case 'callParticipantsJoined':
        this.callAdapter.on('participantsJoined', listener);
        break;
      case 'callParticipantsLeft':
        this.callAdapter.on('participantsLeft', listener);
        break;
      case 'callEnded':
        this.callAdapter.on('callEnded', listener);
        break;
      case 'isMutedChanged':
        this.callAdapter.on('isMutedChanged', listener);
        break;
      case 'callIdChanged':
        this.callAdapter.on('callIdChanged', listener);
        break;
      case 'isLocalScreenSharingActiveChanged':
        this.callAdapter.on('isLocalScreenSharingActiveChanged', listener);
        break;
      case 'displayNameChanged':
        this.callAdapter.on('displayNameChanged', listener);
        break;
      case 'isSpeakingChanged':
        this.callAdapter.on('isSpeakingChanged', listener);
        break;
      case 'selectedMicrophoneChanged':
        this.callAdapter.on('selectedMicrophoneChanged', listener);
        break;
      case 'selectedSpeakerChanged':
        this.callAdapter.on('selectedSpeakerChanged', listener);
        break;
      /* @conditional-compile-remove(close-captions) */
      case 'captionsReceived':
        this.callAdapter.on('captionsReceived', listener);
        break;
      /* @conditional-compile-remove(close-captions) */
      case 'isCaptionsActiveChanged':
        this.callAdapter.on('isCaptionsActiveChanged', listener);
        break;
      /* @conditional-compile-remove(close-captions) */
      case 'isCaptionLanguageChanged':
        this.callAdapter.on('isCaptionLanguageChanged', listener);
        break;
      /* @conditional-compile-remove(close-captions) */
      case 'isSpokenLanguageChanged':
        this.callAdapter.on('isSpokenLanguageChanged', listener);
        break;
      case 'messageReceived':
        this.chatAdapterPromise.then((adapter) => {
          adapter.on('messageReceived', listener);
        });
        break;
      case 'messageEdited':
        this.chatAdapterPromise.then((adapter) => {
          adapter.on('messageEdited', listener);
        });
        break;
      case 'messageDeleted':
        this.chatAdapterPromise.then((adapter) => {
          adapter.on('messageDeleted', listener);
        });
        break;
      case 'messageSent':
        this.chatAdapterPromise.then((adapter) => {
          adapter.on('messageSent', listener);
        });
        break;
      case 'messageRead':
        this.chatAdapterPromise.then((adapter) => {
          adapter.on('messageRead', listener);
        });
        break;
      case 'chatParticipantsAdded':
        this.chatAdapterPromise.then((adapter) => {
          adapter.on('participantsAdded', listener);
        });
        break;
      case 'chatParticipantsRemoved':
        this.chatAdapterPromise.then((adapter) => {
          adapter.on('participantsRemoved', listener);
        });
        break;
      case 'callError':
        this.callAdapter.on('error', listener);
        break;
      case 'chatError':
        this.chatAdapterPromise.then((adapter) => {
          adapter.on('error', listener);
        });
        break;

      default:
        throw `Unknown AzureCommunicationCallWithChatAdapter Event: ${event}`;
    }
  }

  off(event: 'callParticipantsJoined', listener: ParticipantsJoinedListener): void;
  off(event: 'callParticipantsLeft', listener: ParticipantsLeftListener): void;
  off(event: 'callEnded', listener: CallEndedListener): void;
  off(event: 'callError', listener: (e: AdapterError) => void): void;
  off(event: 'isMutedChanged', listener: IsMutedChangedListener): void;
  off(event: 'callIdChanged', listener: CallIdChangedListener): void;
  off(event: 'isLocalScreenSharingActiveChanged', listener: IsLocalScreenSharingActiveChangedListener): void;
  off(event: 'displayNameChanged', listener: DisplayNameChangedListener): void;
  off(event: 'isSpeakingChanged', listener: IsSpeakingChangedListener): void;
  off(event: 'selectedMicrophoneChanged', listener: PropertyChangedEvent): void;
  off(event: 'selectedSpeakerChanged', listener: PropertyChangedEvent): void;
  off(event: 'messageReceived', listener: MessageReceivedListener): void;
  off(event: 'messageEdited', listener: MessageEditedListener): void;
  off(event: 'messageDeleted', listener: MessageDeletedListener): void;
  off(event: 'messageSent', listener: MessageReceivedListener): void;
  off(event: 'messageRead', listener: MessageReadListener): void;
  off(event: 'chatParticipantsAdded', listener: ParticipantsAddedListener): void;
  off(event: 'chatParticipantsRemoved', listener: ParticipantsRemovedListener): void;
  off(event: 'chatError', listener: (e: AdapterError) => void): void;
  /* @conditional-compile-remove(close-captions) */
  off(event: 'captionsReceived', listener: CaptionsReceivedListener): void;
  /* @conditional-compile-remove(close-captions) */
  off(event: 'isCaptionsActiveChanged', listener: IsCaptionsActiveChangedListener): void;
  /* @conditional-compile-remove(close-captions) */
  off(event: 'isCaptionLanguageChanged', listener: IsCaptionLanguageChangedListener): void;
  /* @conditional-compile-remove(close-captions) */
  off(event: 'isSpokenLanguageChanged', listener: IsSpokenLanguageChangedListener): void;
  /* @conditional-compile-remove(capabilities) */
  off(event: 'capabilitiesChanged', listener: CapabilitiesChangedListener): void;
  /* @conditional-compile-remove(spotlight) */
  off(event: 'spotlightChanged', listener: SpotlightChangedListener): void;

  // eslint-disable-next-line @typescript-eslint/no-explicit-any
  off(event: CallWithChatEvent, listener: any): void {
    switch (event as unknown) {
      case 'callParticipantsJoined':
        this.callAdapter.off('participantsJoined', listener);
        break;
      case 'callParticipantsLeft':
        this.callAdapter.off('participantsLeft', listener);
        break;
      case 'callEnded':
        this.callAdapter.off('callEnded', listener);
        break;
      case 'isMutedChanged':
        this.callAdapter.off('isMutedChanged', listener);
        break;
      case 'callIdChanged':
        this.callAdapter.off('callIdChanged', listener);
        break;
      case 'isLocalScreenSharingActiveChanged':
        this.callAdapter.off('isLocalScreenSharingActiveChanged', listener);
        break;
      case 'displayNameChanged':
        this.callAdapter.off('displayNameChanged', listener);
        break;
      case 'isSpeakingChanged':
        this.callAdapter.off('isSpeakingChanged', listener);
        break;
      case 'selectedMicrophoneChanged':
        this.callAdapter.off('selectedMicrophoneChanged', listener);
        break;
      case 'selectedSpeakerChanged':
        this.callAdapter.off('selectedSpeakerChanged', listener);
        break;
      /* @conditional-compile-remove(close-captions) */
      case 'captionsReceived':
        this.callAdapter.off('captionsReceived', listener);
        break;
      /* @conditional-compile-remove(close-captions) */
      case 'isCaptionsActiveChanged':
        this.callAdapter.off('isCaptionsActiveChanged', listener);
        break;
      /* @conditional-compile-remove(close-captions) */
      case 'isCaptionLanguageChanged':
        this.callAdapter.off('isCaptionLanguageChanged', listener);
        break;
      /* @conditional-compile-remove(close-captions) */
      case 'isSpokenLanguageChanged':
        this.callAdapter.off('isSpokenLanguageChanged', listener);
        break;
      case 'messageReceived':
        this.chatAdapterPromise.then((adapter) => {
          adapter.off('messageReceived', listener);
        });
        break;
      case 'messageEdited':
        this.chatAdapterPromise.then((adapter) => {
          adapter.off('messageEdited', listener);
        });
        break;
      case 'messageDeleted':
        this.chatAdapterPromise.then((adapter) => {
          adapter.off('messageDeleted', listener);
        });
        break;
      case 'messageSent':
        this.chatAdapterPromise.then((adapter) => {
          adapter.off('messageSent', listener);
        });
        break;
      case 'messageRead':
        this.chatAdapterPromise.then((adapter) => {
          adapter.off('messageRead', listener);
        });
        break;
      case 'chatParticipantsAdded':
        this.chatAdapterPromise.then((adapter) => {
          adapter.off('participantsAdded', listener);
        });
        break;
      case 'chatParticipantsRemoved':
        this.chatAdapterPromise.then((adapter) => {
          adapter.off('participantsRemoved', listener);
        });
        break;
      case 'callError':
        this.callAdapter.off('error', listener);
        break;
      case 'chatError':
        this.chatAdapterPromise.then((adapter) => {
          adapter.off('error', listener);
        });
        break;
      default:
        throw `Unknown AzureCommunicationCallWithChatAdapter Event: ${event}`;
    }
  }
}

/**
 * @public
 */
export interface ChatThreadLocator {
  getChatThread(): Promise<string>;
}

/**
 * Arguments for use in {@link createAzureCommunicationCallWithChatAdapter} to join a Call with an associated Chat thread.
 *
 * @public
 */
export interface CallAndChatLocator {
  /** Locator used by {@link createAzureCommunicationCallWithChatAdapter} to locate the call to join */
  callLocator: GroupCallLocator | /* @conditional-compile-remove(teams-adhoc-call) */ CallParticipantsLocator;
  /** Chat thread ID used by {@link createAzureCommunicationCallWithChatAdapter} to locate the chat thread to join */
  chatThreadId: string;
}

/**
 * @public
 */
export class CallAndChatAdapter implements ChatThreadLocator {
  public locator: CallAndChatLocator;

  constructor(locator: CallAndChatLocator) {
    this.locator = locator;
  }

  public async getChatThread(): Promise<string> {
    return this.locator.chatThreadId;
  }
}

/**
 * @public
 */
export class TeamsMeetingLinkAdapter implements ChatThreadLocator {
  public locator: TeamsMeetingLinkLocator;

  constructor(locator: TeamsMeetingLinkLocator) {
    this.locator = locator;
  }

  public async getChatThread(): Promise<string> {
    return getChatThreadFromTeamsLink(this.locator.meetingLink);
  }
}

/** @conditional-compile-remove(meeting-id) */
/**
 * @public
 */
export class TeamsMeetingIdAdapter implements ChatThreadLocator {
  public locator: TeamsMeetingIdLocator;
  private callAdapter: Promise<CallAdapter>;

  constructor(locator: TeamsMeetingIdLocator, callAdapter: Promise<CallAdapter>) {
    this.locator = locator;
    this.callAdapter = callAdapter;
  }

  public async getChatThread(): Promise<string> {
    return new Promise<string>((resolve) => {
      const stateChangeListener = (state: CallAdapterState): void => {
        if (state.call?.state === 'Connected') {
          resolve('19:meeting_MTMzZDcxZGMtNmY2ZC00MjZmLWJiYWUtNjc5ZDU3ZTYwZmFm@thread.v2');
        }
      };
      this.callAdapter.then((adapter) => {
        adapter.onStateChange(stateChangeListener);
      });
    });
  }
}

/**
 * Combination of available adapters for use in {@link createAzureCommunicationCallWithChatAdapter}.
 * @public
 */
export type CommunicationAdapter =
  | CallAndChatAdapter
  | TeamsMeetingLinkAdapter
  | /** @conditional-compile-remove(meeting-id) */ TeamsMeetingIdAdapter;

/**
 * Combination of available locators for use in {@link createAzureCommunicationCallWithChatAdapter}.
 * @public
 */
export type CallAndChatAdapterLocator =
  | CallAndChatLocator
  | TeamsMeetingLinkLocator
  | /** @conditional-compile-remove(meeting-id) */ TeamsMeetingIdLocator;

/**
 * Arguments for {@link createAzureCommunicationCallWithChatAdapter}
 *
 * @public
 */
export type AzureCommunicationCallWithChatAdapterArgs = {
  endpoint: string;
  userId: CommunicationUserIdentifier;
  displayName: string;
  credential: CommunicationTokenCredential;
  locator: CallAndChatAdapterLocator;
  /* @conditional-compile-remove(PSTN-calls) */
  alternateCallerId?: string;
  /* @conditional-compile-remove(video-background-effects) */
  callAdapterOptions?: AzureCommunicationCallAdapterOptions;
};

/**
 * Create a CallWithChatAdapter backed by Azure Communication services
 * to plug into the {@link CallWithChatComposite}.
 *
 * @public
 */
export const createAzureCommunicationCallWithChatAdapter = async ({
  userId,
  displayName,
  credential,
  endpoint,
  locator,
  /* @conditional-compile-remove(PSTN-calls) */ alternateCallerId,
  /* @conditional-compile-remove(video-background-effects) */ callAdapterOptions
}: AzureCommunicationCallWithChatAdapterArgs): Promise<CallWithChatAdapter> => {
  const callAdapterLocator = isTeamsMeetingLocator(locator) ? locator : locator.callLocator;

  const callAdapter = _createAzureCommunicationCallAdapterInner({
    userId,
    displayName,
    credential,
    locator: callAdapterLocator,
    /* @conditional-compile-remove(PSTN-calls) */ alternateCallerId,
    /* @conditional-compile-remove(video-background-effects) */ options: callAdapterOptions,
    telemetryImplementationHint: 'CallWithChat' as _TelemetryImplementationHint
  });

  const chatThreadAdapter = _createChatThreadAdapterInner(locator, callAdapter);
  const chatAdapter = _createAzureCommunicationChatAdapterInner(
    endpoint,
    userId,
    displayName,
    credential,
    chatThreadAdapter.getChatThread(),
    'CallWithChat' as _TelemetryImplementationHint
  );

  return new AzureCommunicationCallWithChatAdapter(await callAdapter, chatAdapter);
};

/**
 * A custom React hook to simplify the creation of {@link CallWithChatAdapter}.
 *
 * Similar to {@link createAzureCommunicationCallWithChatAdapter}, but takes care of asynchronous
 * creation of the adapter internally.
 *
 * Allows arguments to be undefined so that you can respect the rule-of-hooks and pass in arguments
 * as they are created. The adapter is only created when all arguments are defined.
 *
 * Note that you must memoize the arguments to avoid recreating adapter on each render.
 * See storybook for typical usage examples.
 *
 * @public
 */
export const useAzureCommunicationCallWithChatAdapter = (
  /**
   * Arguments to be passed to {@link createAzureCommunicationCallWithChatAdapter}.
   *
   * Allows arguments to be undefined so that you can respect the rule-of-hooks and pass in arguments
   * as they are created. The adapter is only created when all arguments are defined.
   */
  args: Partial<AzureCommunicationCallWithChatAdapterArgs>,
  /**
   * Optional callback to modify the adapter once it is created.
   *
   * If set, must return the modified adapter.
   */
  afterCreate?: (adapter: CallWithChatAdapter) => Promise<CallWithChatAdapter>,
  /**
   * Optional callback called before the adapter is disposed.
   *
   * This is useful for clean up tasks, e.g., leaving any ongoing calls.
   */
  beforeDispose?: (adapter: CallWithChatAdapter) => Promise<void>
): CallWithChatAdapter | undefined => {
  const {
    credential,
    displayName,
    endpoint,
    locator,
    userId,
    /* @conditional-compile-remove(PSTN-calls) */ alternateCallerId,
    /* @conditional-compile-remove(video-background-effects) */ callAdapterOptions
  } = args;

  // State update needed to rerender the parent component when a new adapter is created.
  const [adapter, setAdapter] = useState<CallWithChatAdapter | undefined>(undefined);
  // Ref needed for cleanup to access the old adapter created asynchronously.
  const adapterRef = useRef<CallWithChatAdapter | undefined>(undefined);
  const creatingAdapterRef = useRef<boolean>(false);

  const afterCreateRef = useRef<((adapter: CallWithChatAdapter) => Promise<CallWithChatAdapter>) | undefined>(
    undefined
  );
  const beforeDisposeRef = useRef<((adapter: CallWithChatAdapter) => Promise<void>) | undefined>(undefined);
  // These refs are updated on *each* render, so that the latest values
  // are used in the `useEffect` closures below.
  // Using a Ref ensures that new values for the callbacks do not trigger the
  // useEffect blocks, and a new adapter creation / distruction is not triggered.
  afterCreateRef.current = afterCreate;
  beforeDisposeRef.current = beforeDispose;

  useEffect(
    () => {
      if (!credential || !displayName || !endpoint || !locator || !userId) {
        return;
      }
      (async () => {
        if (adapterRef.current) {
          // Dispose the old adapter when a new one is created.
          //
          // This clean up function uses `adapterRef` because `adapter` can not be added to the dependency array of
          // this `useEffect` -- we do not want to trigger a new adapter creation because of the first adapter
          // creation.
          if (beforeDisposeRef.current) {
            await beforeDisposeRef.current(adapterRef.current);
          }
          adapterRef.current.dispose();
          adapterRef.current = undefined;
        }
        if (creatingAdapterRef.current) {
          console.warn(
            'Adapter is already being created, please see storybook for more information: https://azure.github.io/communication-ui-library/?path=/story/troubleshooting--page'
          );
          return;
        }
        creatingAdapterRef.current = true;
        let newAdapter = await createAzureCommunicationCallWithChatAdapter({
          credential,
          displayName,
          endpoint,
          locator,
          userId,
          /* @conditional-compile-remove(PSTN-calls) */ alternateCallerId,
          /* @conditional-compile-remove(video-background-effects) */ callAdapterOptions
        });
        if (afterCreateRef.current) {
          newAdapter = await afterCreateRef.current(newAdapter);
        }
        adapterRef.current = newAdapter;
        setAdapter(newAdapter);
      })();
    },
    // Explicitly list all arguments so that caller doesn't have to memoize the `args` object.
    [
      adapterRef,
      afterCreateRef,
      /* @conditional-compile-remove(PSTN-calls) */ alternateCallerId,
      beforeDisposeRef,
      credential,
      displayName,
      endpoint,
      locator,
      userId,
      /* @conditional-compile-remove(video-background-effects) */ callAdapterOptions
    ]
  );

  // Dispose any existing adapter when the component unmounts.
  useEffect(() => {
    return () => {
      (async () => {
        if (adapterRef.current) {
          if (beforeDisposeRef.current) {
            await beforeDisposeRef.current(adapterRef.current);
          }
          adapterRef.current.dispose();
          adapterRef.current = undefined;
        }
      })();
    };
  }, []);

  return adapter;
};

/**
 * Arguments for {@link createAzureCommunicationCallWithChatAdapterFromClient}
 *
 * @public
 */
export type AzureCommunicationCallWithChatAdapterFromClientArgs = {
  callLocator: CallAdapterLocator | TeamsMeetingLinkLocator;
  callAgent: CallAgent;
  callClient: StatefulCallClient;
  chatClient: StatefulChatClient;
  chatThreadClient: ChatThreadClient;
  /* @conditional-compile-remove(video-background-effects) */
  callAdapterOptions?: AzureCommunicationCallAdapterOptions;
};

/**
 * Create a {@link CallWithChatAdapter} using the provided {@link StatefulChatClient} and {@link StatefulCallClient}.
 *
 * Useful if you want to keep a reference to {@link StatefulChatClient} and {@link StatefulCallClient}.
 * Please note that chatThreadClient has to be created by StatefulChatClient via chatClient.getChatThreadClient(chatThreadId) API.
 * Consider using {@link createAzureCommunicationCallWithChatAdapter} for a simpler API.
 *
 * @public
 */
export const createAzureCommunicationCallWithChatAdapterFromClients = async ({
  callClient,
  callAgent,
  callLocator,
  chatClient,
  chatThreadClient,
  /* @conditional-compile-remove(video-background-effects) */
  callAdapterOptions
}: AzureCommunicationCallWithChatAdapterFromClientArgs): Promise<CallWithChatAdapter> => {
  const callAdapter = await createAzureCommunicationCallAdapterFromClient(
    callClient,
    callAgent,
    callLocator,
    /* @conditional-compile-remove(video-background-effects) */
    callAdapterOptions
  );
<<<<<<< HEAD
  const chatAdapterPromise = createAzureCommunicationChatAdapterFromClient(
    chatClient,
    chatThreadClient,
    /* @conditional-compile-remove(teams-inline-images-and-file-sharing) */
    chatAdapterOptions
  );
  return new AzureCommunicationCallWithChatAdapter(callAdapter, chatAdapterPromise);
=======
  const createChatAdapterPromise = createAzureCommunicationChatAdapterFromClient(chatClient, chatThreadClient);
  const [callAdapter, chatAdapter] = await Promise.all([createCallAdapterPromise, createChatAdapterPromise]);
  return new AzureCommunicationCallWithChatAdapter(callAdapter, chatAdapter);
>>>>>>> b018a4cd
};

/**
 * Create a {@link CallWithChatAdapter} from the underlying adapters.
 *
 * This is an internal factory function used by browser tests to inject fake adapters for call and chat.
 *
 * @internal
 */
export const _createAzureCommunicationCallWithChatAdapterFromAdapters = (
  callAdapter: CallAdapter,
  chatAdapter: ChatAdapter
): CallWithChatAdapter =>
  new AzureCommunicationCallWithChatAdapter(callAdapter, new Promise((resolve) => resolve(chatAdapter)));

const isTeamsMeetingLocator = (
  locator: CallAndChatAdapterLocator
): locator is TeamsMeetingLinkLocator | /** @conditional-compile-remove(meeting-id) */ TeamsMeetingIdLocator => {
  return 'meetingLink' in locator || 'meetingId' in locator;
};

const _createChatThreadAdapterInner = (
  locator: CallAndChatAdapterLocator,
  adapter: Promise<CallAdapter>
): ChatThreadLocator => {
  if ('meetingLink' in locator) {
    return new TeamsMeetingLinkAdapter(locator);
  }
  /** @conditional-compile-remove(meeting-id) */
  if ('meetingId' in locator) {
    return new TeamsMeetingIdAdapter(locator, adapter);
  }
  return new CallAndChatAdapter(locator);
};<|MERGE_RESOLUTION|>--- conflicted
+++ resolved
@@ -520,7 +520,6 @@
     });
   };
   /* @conditional-compile-remove(teams-inline-images-and-file-sharing) */
-<<<<<<< HEAD
   // ToDo: This method is to be removed
   async downloadAttachment(options: { attachmentUrl: string }): Promise<AttachmentDownloadResult> {
     return this.chatAdapterPromise.then((adapter) => {
@@ -528,14 +527,10 @@
     });
   }
   /* @conditional-compile-remove(teams-inline-images-and-file-sharing) */
-  public downloadResourceToCache(resourceDetails: ResourceDetails): void {
+  public async downloadResourceToCache(resourceDetails: ResourceDetails): Promise<void> {
     this.chatAdapterPromise.then((adapter) => {
       adapter.downloadResourceToCache(resourceDetails);
     });
-=======
-  public async downloadResourceToCache(resourceDetails: ResourceDetails): Promise<void> {
-    this.chatAdapter.downloadResourceToCache(resourceDetails);
->>>>>>> b018a4cd
   }
   /* @conditional-compile-remove(teams-inline-images-and-file-sharing) */
   public removeResourceFromCache(resourceDetails: ResourceDetails): void {
@@ -1218,7 +1213,6 @@
     /* @conditional-compile-remove(video-background-effects) */
     callAdapterOptions
   );
-<<<<<<< HEAD
   const chatAdapterPromise = createAzureCommunicationChatAdapterFromClient(
     chatClient,
     chatThreadClient,
@@ -1226,11 +1220,6 @@
     chatAdapterOptions
   );
   return new AzureCommunicationCallWithChatAdapter(callAdapter, chatAdapterPromise);
-=======
-  const createChatAdapterPromise = createAzureCommunicationChatAdapterFromClient(chatClient, chatThreadClient);
-  const [callAdapter, chatAdapter] = await Promise.all([createCallAdapterPromise, createChatAdapterPromise]);
-  return new AzureCommunicationCallWithChatAdapter(callAdapter, chatAdapter);
->>>>>>> b018a4cd
 };
 
 /**
