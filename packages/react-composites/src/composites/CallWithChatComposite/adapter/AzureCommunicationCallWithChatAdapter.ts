// Copyright (c) Microsoft Corporation.
// Licensed under the MIT License.

/* eslint-disable @typescript-eslint/no-unused-vars */ // REMOVE ONCE THIS FILE IS IMPLEMENTED
/* eslint-disable @typescript-eslint/explicit-module-boundary-types */ // REMOVE ONCE THIS FILE IS IMPLEMENTED

import {
  AudioDeviceInfo,
  Call,
  CallAgent,
  GroupCallLocator,
  PermissionConstraints,
  PropertyChangedEvent,
  TeamsMeetingLinkLocator,
  StartCallOptions,
  VideoDeviceInfo
} from '@azure/communication-calling';
/* @conditional-compile-remove(meeting-id) */
import { TeamsMeetingIdLocator } from '@azure/communication-calling';
/* @conditional-compile-remove(reaction) */
import { Reaction } from '@azure/communication-calling';
/* @conditional-compile-remove(close-captions) */
import { StartCaptionsOptions } from '@azure/communication-calling';
/* @conditional-compile-remove(PSTN-calls) */
import { AddPhoneNumberOptions } from '@azure/communication-calling';
import { DtmfTone } from '@azure/communication-calling';
import { CreateVideoStreamViewResult, VideoStreamOptions } from '@internal/react-components';
/* @conditional-compile-remove(attachment-download) @conditional-compile-remove(attachment-upload) */
import { AttachmentMetadata, FileUploadManager } from '@internal/react-components';
import {
  ParticipantsJoinedListener,
  ParticipantsLeftListener,
  IsMutedChangedListener,
  CallIdChangedListener,
  IsLocalScreenSharingActiveChangedListener,
  DisplayNameChangedListener,
  IsSpeakingChangedListener,
  CallAdapter,
  CallAdapterState,
  CallEndedListener
} from '../../CallComposite';
import {
  MessageReceivedListener,
  MessageReadListener,
  ChatAdapter,
  ChatAdapterState,
  ParticipantsRemovedListener,
  ParticipantsAddedListener,
  MessageEditedListener,
  MessageDeletedListener
} from '../../ChatComposite';
import { ResourceDetails } from '../../ChatComposite';
import { CallWithChatAdapter, CallWithChatEvent } from './CallWithChatAdapter';
import {
  callWithChatAdapterStateFromBackingStates,
  CallWithChatAdapterState,
  mergeCallAdapterStateIntoCallWithChatAdapterState,
  mergeChatAdapterStateIntoCallWithChatAdapterState
} from '../state/CallWithChatAdapterState';
import {
  _createAzureCommunicationChatAdapterInner,
  _createLazyAzureCommunicationChatAdapterInner,
  createAzureCommunicationChatAdapterFromClient
} from '../../ChatComposite/adapter/AzureCommunicationChatAdapter';
import { EventEmitter } from 'events';
import { CommunicationTokenCredential, CommunicationUserIdentifier } from '@azure/communication-common';
/* @conditional-compile-remove(PSTN-calls) */
import {
  CommunicationIdentifier,
  isCommunicationUserIdentifier,
  PhoneNumberIdentifier
} from '@azure/communication-common';
import { getChatThreadFromTeamsLink } from './parseTeamsUrl';
import { AdapterError } from '../../common/adapters';

/* @conditional-compile-remove(teams-adhoc-call) */
import { CallParticipantsLocator } from '../../CallComposite/adapter/AzureCommunicationCallAdapter';

import { _createAzureCommunicationCallAdapterInner } from '../../CallComposite/adapter/AzureCommunicationCallAdapter';

import {
  CallAdapterLocator,
  createAzureCommunicationCallAdapterFromClient
} from '../../CallComposite/adapter/AzureCommunicationCallAdapter';
import { StatefulCallClient } from '@internal/calling-stateful-client';
import { StatefulChatClient } from '@internal/chat-stateful-client';
import { ChatThreadClient } from '@azure/communication-chat';
import { useEffect, useRef, useState } from 'react';
import { _toCommunicationIdentifier, _TelemetryImplementationHint } from '@internal/acs-ui-common';
import { JoinCallOptions, StartCallIdentifier } from '../../CallComposite/adapter/CallAdapter';

import { AzureCommunicationCallAdapterOptions } from '../../CallComposite/adapter/AzureCommunicationCallAdapter';
/* @conditional-compile-remove(close-captions) */
import {
  IsCaptionsActiveChangedListener,
  CaptionsReceivedListener,
  IsCaptionLanguageChangedListener,
  IsSpokenLanguageChangedListener
} from '../../CallComposite/adapter/CallAdapter';
/* @conditional-compile-remove(capabilities) */
import { CapabilitiesChangedListener } from '../../CallComposite/adapter/CallAdapter';
/* @conditional-compile-remove(spotlight) */
import { SpotlightChangedListener } from '../../CallComposite/adapter/CallAdapter';

import { VideoBackgroundImage, VideoBackgroundEffect } from '../../CallComposite';
/* @conditional-compile-remove(end-of-call-survey) */
import { CallSurvey, CallSurveyResponse } from '@azure/communication-calling';

type CallWithChatAdapterStateChangedHandler = (newState: CallWithChatAdapterState) => void;

/** Context of Call with Chat, which is a centralized context for all state updates */
class CallWithChatContext {
  private emitter = new EventEmitter();
  private state: CallWithChatAdapterState;

  constructor(clientState: CallWithChatAdapterState, maxListeners = 50) {
    this.state = clientState;
    this.emitter.setMaxListeners(maxListeners);
  }

  public onStateChange(handler: CallWithChatAdapterStateChangedHandler): void {
    this.emitter.on('stateChanged', handler);
  }

  public offStateChange(handler: CallWithChatAdapterStateChangedHandler): void {
    this.emitter.off('stateChanged', handler);
  }

  public setState(state: CallWithChatAdapterState): void {
    this.state = state;
    this.emitter.emit('stateChanged', this.state);
  }

  public getState(): CallWithChatAdapterState {
    return this.state;
  }

  public updateClientState(clientState: CallWithChatAdapterState): void {
    this.setState(clientState);
  }

  public updateClientStateWithChatState(chatAdapterState: ChatAdapterState): void {
    this.updateClientState(mergeChatAdapterStateIntoCallWithChatAdapterState(this.state, chatAdapterState));
  }

  public updateClientStateWithCallState(callAdapterState: CallAdapterState): void {
    this.updateClientState(mergeCallAdapterStateIntoCallWithChatAdapterState(this.state, callAdapterState));
  }
}

/**
 * CallWithChat adapter backed by Azure Communication Services.
 * Created for easy use with the {@link CallWithChatComposite}.
 */
export class AzureCommunicationCallWithChatAdapter implements CallWithChatAdapter {
  private callAdapter: CallAdapter;
  private chatAdapterPromise: Promise<ChatAdapter>;
<<<<<<< HEAD
  /* @conditional-compile-remove(file-sharing) */
=======
  /* @conditional-compile-remove(attachment-download) @conditional-compile-remove(attachment-upload) */
>>>>>>> bb6b06ab
  private chatAdapter: ChatAdapter | undefined;
  private context: CallWithChatContext;
  private onChatStateChange: (newChatAdapterState: ChatAdapterState) => void;
  private onCallStateChange: (newChatAdapterState: CallAdapterState) => void;

  constructor(callAdapter: CallAdapter, chatAdapterPromise: Promise<ChatAdapter>) {
    this.bindPublicMethods();
    this.callAdapter = callAdapter;
    this.context = new CallWithChatContext(callWithChatAdapterStateFromBackingStates(callAdapter));

    const onChatStateChange = (newChatAdapterState: ChatAdapterState): void => {
      this.context.updateClientStateWithChatState(newChatAdapterState);
    };
    this.onChatStateChange = onChatStateChange;

    this.chatAdapterPromise = chatAdapterPromise;
    this.chatAdapterPromise.then((chatAdapter) => {
      chatAdapter.onStateChange(this.onChatStateChange);
<<<<<<< HEAD
      /* @conditional-compile-remove(file-sharing) */
=======
      /* @conditional-compile-remove(attachment-download) @conditional-compile-remove(attachment-upload) */
>>>>>>> bb6b06ab
      this.chatAdapter = chatAdapter;
      this.context.updateClientStateWithChatState(chatAdapter.getState());
    });

    const onCallStateChange = (newCallAdapterState: CallAdapterState): void => {
      this.context.updateClientStateWithCallState(newCallAdapterState);
    };
    this.callAdapter.onStateChange(onCallStateChange);
    this.onCallStateChange = onCallStateChange;
  }

  private bindPublicMethods(): void {
    this.joinCall.bind(this);
    this.leaveCall.bind(this);
    this.startCall.bind(this);
    this.onStateChange.bind(this);
    this.offStateChange.bind(this);
    this.getState.bind(this);
    this.dispose.bind(this);
    this.setCamera.bind(this);
    this.setMicrophone.bind(this);
    this.setSpeaker.bind(this);
    this.askDevicePermission.bind(this);
    this.queryCameras.bind(this);
    this.queryMicrophones.bind(this);
    this.querySpeakers.bind(this);
    this.startCamera.bind(this);
    this.stopCamera.bind(this);
    this.mute.bind(this);
    this.unmute.bind(this);
    this.startScreenShare.bind(this);
    this.stopScreenShare.bind(this);
    this.raiseHand.bind(this);
    this.lowerHand.bind(this);
    /* @conditional-compile-remove(reaction) */
    this.onReactionClick.bind(this);
    this.removeParticipant.bind(this);
    this.createStreamView.bind(this);
    this.disposeStreamView.bind(this);
    this.disposeScreenShareStreamView.bind(this);
    this.fetchInitialData.bind(this);
    this.sendMessage.bind(this);
    this.sendReadReceipt.bind(this);
    this.sendTypingIndicator.bind(this);
    this.loadPreviousChatMessages.bind(this);
    this.updateMessage.bind(this);
    this.deleteMessage.bind(this);
    this.on.bind(this);
    this.off.bind(this);
    /* @conditional-compile-remove(attachment-download) @conditional-compile-remove(attachment-upload) */
    this.registerActiveFileUploads = this.registerActiveFileUploads.bind(this);
    /* @conditional-compile-remove(attachment-download) @conditional-compile-remove(attachment-upload) */
    this.registerCompletedFileUploads = this.registerCompletedFileUploads.bind(this);
    /* @conditional-compile-remove(attachment-download) @conditional-compile-remove(attachment-upload) */
    this.clearFileUploads = this.clearFileUploads.bind(this);
    /* @conditional-compile-remove(attachment-download) @conditional-compile-remove(attachment-upload) */
    this.cancelFileUpload = this.cancelFileUpload.bind(this);
    /* @conditional-compile-remove(attachment-download) @conditional-compile-remove(attachment-upload) */
    this.updateFileUploadProgress = this.updateFileUploadProgress.bind(this);
    /* @conditional-compile-remove(attachment-download) @conditional-compile-remove(attachment-upload) */
    this.updateFileUploadErrorMessage = this.updateFileUploadErrorMessage.bind(this);
    /* @conditional-compile-remove(attachment-download) @conditional-compile-remove(attachment-upload) */
    this.updateFileUploadMetadata = this.updateFileUploadMetadata.bind(this);
    this.downloadResourceToCache = this.downloadResourceToCache.bind(this);
    this.removeResourceFromCache = this.removeResourceFromCache.bind(this);
    /* @conditional-compile-remove(PSTN-calls) */
    this.holdCall.bind(this);
    /* @conditional-compile-remove(PSTN-calls) */
    this.resumeCall.bind(this);
    /* @conditional-compile-remove(PSTN-calls) */
    this.addParticipant.bind(this);
    this.sendDtmfTone.bind(this);
    /* @conditional-compile-remove(unsupported-browser) */
    this.allowUnsupportedBrowserVersion.bind(this);
    /* @conditional-compile-remove(close-captions) */ {
      this.startCaptions.bind(this);
      this.stopCaptions.bind(this);
      this.setSpokenLanguage.bind(this);
      this.setCaptionLanguage.bind(this);
    }

    this.startVideoBackgroundEffect.bind(this);

    this.stopVideoBackgroundEffects.bind(this);

    this.updateBackgroundPickerImages.bind(this);
  }

  /** Join existing Call. */
  public joinCall(options?: boolean | JoinCallOptions): Call | undefined {
    if (typeof options === 'boolean') {
      return this.callAdapter.joinCall(options);
    } else {
      return this.callAdapter.joinCall(options);
    }
  }
  /** Leave current Call. */
  public async leaveCall(forEveryone?: boolean): Promise<void> {
    // Only remove self from the GroupCall. Contoso must manage access to Chat.
    await this.callAdapter.leaveCall(forEveryone);
  }

  /** Start a new Call. */
  public startCall(participants: string[], options?: StartCallOptions): Call | undefined;
  /** Start a new Call. */
  public startCall(participants: StartCallIdentifier[], options?: StartCallOptions): Call | undefined;
  /** Start a new Call. */
  public startCall(participants: string[] | StartCallIdentifier[], options?: StartCallOptions): Call | undefined {
    if (participants.length === 0) {
      throw new Error('At least one participant is required to start a call');
    }
    if (typeof participants[0] === 'string') {
      return this.callAdapter.startCall(participants as string[], options);
    } else {
      return this.callAdapter.startCall(participants as StartCallIdentifier[], options);
    }
  }
  /**
   * Subscribe to state change events.
   * @param handler - handler to be called when the state changes. This is passed the new state.
   */
  public onStateChange(handler: (state: CallWithChatAdapterState) => void): void {
    this.context.onStateChange(handler);
  }
  /**
   * Unsubscribe to state change events.
   * @param handler - handler to be no longer called when state changes.
   */
  public offStateChange(handler: (state: CallWithChatAdapterState) => void): void {
    this.context.offStateChange(handler);
  }
  /** Get current Call and Chat state. */
  public getState(): CallWithChatAdapterState {
    return this.context.getState();
  }
  /** Dispose of the current CallWithChatAdapter. */
  public async dispose(): Promise<void> {
    this.chatAdapterPromise.then((adapter) => {
      adapter.offStateChange(this.onChatStateChange);
    });
    this.callAdapter.offStateChange(this.onCallStateChange);

    await this.chatAdapterPromise.then((adapter) => {
      adapter.dispose();
    });
    this.callAdapter.dispose();
  }
  /** Remove a participant from the Call only. */
  public async removeParticipant(
    userId: string | /* @conditional-compile-remove(PSTN-calls) */ CommunicationIdentifier
  ): Promise<void> {
    let participant = userId;
    /* @conditional-compile-remove(PSTN-calls) */
    participant = _toCommunicationIdentifier(userId);
    await this.callAdapter.removeParticipant(participant);
  }
  public async setCamera(device: VideoDeviceInfo, options?: VideoStreamOptions): Promise<void> {
    await this.callAdapter.setCamera(device, options);
  }
  /** Set the microphone to be used in the Call. */
  public async setMicrophone(device: AudioDeviceInfo): Promise<void> {
    await this.callAdapter.setMicrophone(device);
  }
  /** Set the speaker to be used in the Call. */
  public async setSpeaker(device: AudioDeviceInfo): Promise<void> {
    await this.callAdapter.setSpeaker(device);
  }
  public async askDevicePermission(constraints: PermissionConstraints): Promise<void> {
    await this.callAdapter.askDevicePermission(constraints);
  }
  /** Query for available cameras. */
  public async queryCameras(): Promise<VideoDeviceInfo[]> {
    return await this.callAdapter.queryCameras();
  }
  /** Query for available microphones. */
  public async queryMicrophones(): Promise<AudioDeviceInfo[]> {
    return await this.callAdapter.queryMicrophones();
  }
  /** Query for available speakers. */
  public async querySpeakers(): Promise<AudioDeviceInfo[]> {
    return await this.callAdapter.querySpeakers();
  }
  /** Start the camera for the user in the Call. */
  public async startCamera(options?: VideoStreamOptions): Promise<void> {
    await this.callAdapter.startCamera(options);
  }
  /** Stop the camera for the user in the Call. */
  public async stopCamera(): Promise<void> {
    await this.callAdapter.stopCamera();
  }
  /** Mute the user in the Call. */
  public async mute(): Promise<void> {
    await this.callAdapter.mute();
  }
  /** Unmute the user in the Call. */
  public async unmute(): Promise<void> {
    await this.callAdapter.unmute();
  }
  /** Trigger the user to start screen share. */
  public async startScreenShare(): Promise<void> {
    await this.callAdapter.startScreenShare();
  }
  /** Stop the current active screen share. */
  public async stopScreenShare(): Promise<void> {
    await this.callAdapter.stopScreenShare();
  }
  /** Raise hand for local user. */
  public async raiseHand(): Promise<void> {
    await this.callAdapter.raiseHand();
  }
  /** Lower hand for local user. */
  public async lowerHand(): Promise<void> {
    await this.callAdapter.lowerHand();
  }
  /* @conditional-compile-remove(reaction) */
  public async onReactionClick(reaction: Reaction): Promise<void> {
    await this.callAdapter.onReactionClick(reaction);
  }
  /** Create a stream view for a remote participants video feed. */
  public async createStreamView(
    remoteUserId?: string,
    options?: VideoStreamOptions
  ): Promise<void | CreateVideoStreamViewResult> {
    return await this.callAdapter.createStreamView(remoteUserId, options);
  }
  /** Dispose of a created stream view of a remote participants video feed. */
  public async disposeStreamView(remoteUserId?: string, options?: VideoStreamOptions): Promise<void> {
    await this.callAdapter.disposeStreamView(remoteUserId, options);
  }
  /** Dispose of a remote screen share */
  public async disposeScreenShareStreamView(remoteUserId: string): Promise<void> {
    await this.callAdapter.disposeScreenShareStreamView(remoteUserId);
  }
  /** Dispose of a remote video stream */
  public async disposeRemoteVideoStreamView(remoteUserId: string): Promise<void> {
    await this.callAdapter.disposeRemoteVideoStreamView(remoteUserId);
  }
  /** Dispose of the local video stream */
  public async disposeLocalVideoStreamView(): Promise<void> {
    await this.callAdapter.disposeLocalVideoStreamView();
  }
  /** Fetch initial Call and Chat data such as chat messages. */
  public async fetchInitialData(): Promise<void> {
    return await this.chatAdapterPromise.then((adapter) => {
      return adapter.fetchInitialData();
    });
  }
  /** Send a chat message. */
  public async sendMessage(content: string): Promise<void> {
    return await this.chatAdapterPromise.then((adapter) => {
      return adapter.sendMessage(content);
    });
  }
  /** Send a chat read receipt. */
  public async sendReadReceipt(chatMessageId: string): Promise<void> {
    return await this.chatAdapterPromise.then((adapter) => {
      return adapter.sendReadReceipt(chatMessageId);
    });
  }
  /** Send an isTyping indicator. */
  public async sendTypingIndicator(): Promise<void> {
    return await this.chatAdapterPromise.then((adapter) => {
      return adapter.sendTypingIndicator();
    });
  }
  /** Load previous Chat messages. */
  public async loadPreviousChatMessages(messagesToLoad: number): Promise<boolean> {
    return await this.chatAdapterPromise.then((adapter) => {
      return adapter.loadPreviousChatMessages(messagesToLoad);
    });
  }
  /** Update an existing message. */
  public async updateMessage(
    messageId: string,
    content: string,
    metadata?: Record<string, string>,
    options?: {
      /* @conditional-compile-remove(attachment-download) @conditional-compile-remove(attachment-upload) */
      attachmentMetadata?: AttachmentMetadata[];
    }
  ): Promise<void> {
    return this.chatAdapterPromise.then((adapter) => {
      return adapter.updateMessage(
        messageId,
        content,
        metadata,
<<<<<<< HEAD
        /* @conditional-compile-remove(file-sharing) */ options
=======
        /* @conditional-compile-remove(attachment-download) @conditional-compile-remove(attachment-upload) */ options
>>>>>>> bb6b06ab
      );
    });
  }
  /** Delete an existing message. */
  public async deleteMessage(messageId: string): Promise<void> {
    return await this.chatAdapterPromise.then((adapter) => {
      return adapter.deleteMessage(messageId);
    });
  }
  /* @conditional-compile-remove(attachment-download) @conditional-compile-remove(attachment-upload) */
  public registerActiveFileUploads = (files: File[]): FileUploadManager[] => {
    return this.chatAdapter?.registerActiveFileUploads(files) ?? [];
  };
  /* @conditional-compile-remove(attachment-download) @conditional-compile-remove(attachment-upload) */
  public registerCompletedFileUploads = (metadata: AttachmentMetadata[]): FileUploadManager[] => {
    return this.chatAdapter?.registerCompletedFileUploads(metadata) ?? [];
  };
  /* @conditional-compile-remove(attachment-download) @conditional-compile-remove(attachment-upload) */
  public clearFileUploads = (): void => {
    this.chatAdapterPromise.then((adapter) => {
      adapter.clearFileUploads();
    });
  };
  /* @conditional-compile-remove(attachment-download) @conditional-compile-remove(attachment-upload) */
  public cancelFileUpload = (id: string): void => {
    this.chatAdapterPromise.then((adapter) => {
      adapter.cancelFileUpload(id);
    });
  };
  /* @conditional-compile-remove(attachment-download) @conditional-compile-remove(attachment-upload) */
  public updateFileUploadProgress = (id: string, progress: number): void => {
    this.chatAdapterPromise.then((adapter) => {
      adapter.updateFileUploadProgress(id, progress);
    });
  };
  /* @conditional-compile-remove(attachment-download) @conditional-compile-remove(attachment-upload) */
  public updateFileUploadErrorMessage = (id: string, errorMessage: string): void => {
    this.chatAdapterPromise.then((adapter) => {
      adapter.updateFileUploadErrorMessage(id, errorMessage);
    });
  };
  /* @conditional-compile-remove(attachment-download) @conditional-compile-remove(attachment-upload) */
  public updateFileUploadMetadata = (id: string, metadata: AttachmentMetadata): void => {
    this.chatAdapterPromise.then((adapter) => {
      adapter.updateFileUploadMetadata(id, metadata);
    });
  };
  public async downloadResourceToCache(resourceDetails: ResourceDetails): Promise<void> {
    this.chatAdapterPromise.then((adapter) => {
      adapter.downloadResourceToCache(resourceDetails);
    });
  }
  public removeResourceFromCache(resourceDetails: ResourceDetails): void {
    this.chatAdapterPromise.then((adapter) => {
      adapter.removeResourceFromCache(resourceDetails);
    });
  }
  /* @conditional-compile-remove(PSTN-calls) */
  public async holdCall(): Promise<void> {
    return await this.callAdapter.holdCall();
  }
  /* @conditional-compile-remove(PSTN-calls) */
  public async resumeCall(): Promise<void> {
    return await this.callAdapter.resumeCall();
  }
  /* @conditional-compile-remove(PSTN-calls) */
  public async addParticipant(participant: PhoneNumberIdentifier, options?: AddPhoneNumberOptions): Promise<void>;
  /* @conditional-compile-remove(PSTN-calls) */
  public async addParticipant(participant: CommunicationUserIdentifier): Promise<void>;
  /* @conditional-compile-remove(PSTN-calls) */
  public async addParticipant(
    participant: PhoneNumberIdentifier | CommunicationUserIdentifier,
    options?: AddPhoneNumberOptions
  ): Promise<void> {
    if (isCommunicationUserIdentifier(participant)) {
      return await this.callAdapter.addParticipant(participant);
    } else {
      return await this.callAdapter.addParticipant(participant, options);
    }
  }

  public async sendDtmfTone(dtmfTone: DtmfTone): Promise<void> {
    return await this.callAdapter.sendDtmfTone(dtmfTone);
  }

  /* @conditional-compile-remove(unsupported-browser) */
  public allowUnsupportedBrowserVersion(): void {
    return this.callAdapter.allowUnsupportedBrowserVersion();
  }

  /* @conditional-compile-remove(close-captions) */
  public async startCaptions(options?: StartCaptionsOptions): Promise<void> {
    await this.callAdapter.startCaptions(options);
  }

  /* @conditional-compile-remove(close-captions) */
  public async stopCaptions(): Promise<void> {
    await this.callAdapter.stopCaptions();
  }

  /* @conditional-compile-remove(close-captions) */
  public async setCaptionLanguage(language: string): Promise<void> {
    await this.callAdapter.setCaptionLanguage(language);
  }

  /* @conditional-compile-remove(close-captions) */
  public async setSpokenLanguage(language: string): Promise<void> {
    await this.callAdapter.setSpokenLanguage(language);
  }

  public async startVideoBackgroundEffect(videoBackgroundEffect: VideoBackgroundEffect): Promise<void> {
    await this.callAdapter.startVideoBackgroundEffect(videoBackgroundEffect);
  }

  public async stopVideoBackgroundEffects(): Promise<void> {
    return await this.callAdapter.stopVideoBackgroundEffects();
  }

  public updateBackgroundPickerImages(backgroundImages: VideoBackgroundImage[]): void {
    return this.callAdapter.updateBackgroundPickerImages(backgroundImages);
  }

  public updateSelectedVideoBackgroundEffect(selectedVideoBackground: VideoBackgroundEffect): void {
    return this.callAdapter.updateSelectedVideoBackgroundEffect(selectedVideoBackground);
  }
  /* @conditional-compile-remove(end-of-call-survey) */
  public async submitSurvey(survey: CallSurvey): Promise<CallSurveyResponse | undefined> {
    return this.callAdapter.submitSurvey(survey);
  }

  /* @conditional-compile-remove(spotlight) */
  public async startSpotlight(userIds?: string[]): Promise<void> {
    return this.callAdapter.startSpotlight(userIds);
  }

  /* @conditional-compile-remove(spotlight) */
  public async stopSpotlight(userIds?: string[]): Promise<void> {
    return this.callAdapter.stopSpotlight(userIds);
  }

  /* @conditional-compile-remove(spotlight) */
  public async stopAllSpotlight(): Promise<void> {
    return this.callAdapter.stopAllSpotlight();
  }

  on(event: 'callParticipantsJoined', listener: ParticipantsJoinedListener): void;
  on(event: 'callParticipantsLeft', listener: ParticipantsLeftListener): void;
  on(event: 'callEnded', listener: CallEndedListener): void;
  on(event: 'callError', listener: (e: AdapterError) => void): void;
  on(event: 'isMutedChanged', listener: IsMutedChangedListener): void;
  on(event: 'callIdChanged', listener: CallIdChangedListener): void;
  on(event: 'isLocalScreenSharingActiveChanged', listener: IsLocalScreenSharingActiveChangedListener): void;
  on(event: 'displayNameChanged', listener: DisplayNameChangedListener): void;
  on(event: 'isSpeakingChanged', listener: IsSpeakingChangedListener): void;
  on(event: 'messageReceived', listener: MessageReceivedListener): void;
  on(event: 'messageEdited', listener: MessageEditedListener): void;
  on(event: 'messageDeleted', listener: MessageDeletedListener): void;
  on(event: 'messageSent', listener: MessageReceivedListener): void;
  on(event: 'messageRead', listener: MessageReadListener): void;
  on(event: 'chatParticipantsAdded', listener: ParticipantsAddedListener): void;
  on(event: 'chatParticipantsRemoved', listener: ParticipantsRemovedListener): void;
  on(event: 'selectedMicrophoneChanged', listener: PropertyChangedEvent): void;
  on(event: 'selectedSpeakerChanged', listener: PropertyChangedEvent): void;
  on(event: 'chatError', listener: (e: AdapterError) => void): void;
  /* @conditional-compile-remove(close-captions) */
  on(event: 'captionsReceived', listener: CaptionsReceivedListener): void;
  /* @conditional-compile-remove(close-captions) */
  on(event: 'isCaptionsActiveChanged', listener: IsCaptionsActiveChangedListener): void;
  /* @conditional-compile-remove(close-captions) */
  on(event: 'isCaptionLanguageChanged', listener: IsCaptionLanguageChangedListener): void;
  /* @conditional-compile-remove(close-captions) */
  on(event: 'isSpokenLanguageChanged', listener: IsSpokenLanguageChangedListener): void;
  /* @conditional-compile-remove(capabilities) */
  on(event: 'capabilitiesChanged', listener: CapabilitiesChangedListener): void;
  /* @conditional-compile-remove(spotlight) */
  on(event: 'spotlightChanged', listener: SpotlightChangedListener): void;

  // eslint-disable-next-line @typescript-eslint/no-explicit-any
  on(event: CallWithChatEvent, listener: any): void {
    switch (event) {
      case 'callParticipantsJoined':
        this.callAdapter.on('participantsJoined', listener);
        break;
      case 'callParticipantsLeft':
        this.callAdapter.on('participantsLeft', listener);
        break;
      case 'callEnded':
        this.callAdapter.on('callEnded', listener);
        break;
      case 'isMutedChanged':
        this.callAdapter.on('isMutedChanged', listener);
        break;
      case 'callIdChanged':
        this.callAdapter.on('callIdChanged', listener);
        break;
      case 'isLocalScreenSharingActiveChanged':
        this.callAdapter.on('isLocalScreenSharingActiveChanged', listener);
        break;
      case 'displayNameChanged':
        this.callAdapter.on('displayNameChanged', listener);
        break;
      case 'isSpeakingChanged':
        this.callAdapter.on('isSpeakingChanged', listener);
        break;
      case 'selectedMicrophoneChanged':
        this.callAdapter.on('selectedMicrophoneChanged', listener);
        break;
      case 'selectedSpeakerChanged':
        this.callAdapter.on('selectedSpeakerChanged', listener);
        break;
      /* @conditional-compile-remove(close-captions) */
      case 'captionsReceived':
        this.callAdapter.on('captionsReceived', listener);
        break;
      /* @conditional-compile-remove(close-captions) */
      case 'isCaptionsActiveChanged':
        this.callAdapter.on('isCaptionsActiveChanged', listener);
        break;
      /* @conditional-compile-remove(close-captions) */
      case 'isCaptionLanguageChanged':
        this.callAdapter.on('isCaptionLanguageChanged', listener);
        break;
      /* @conditional-compile-remove(close-captions) */
      case 'isSpokenLanguageChanged':
        this.callAdapter.on('isSpokenLanguageChanged', listener);
        break;
      case 'messageReceived':
        this.chatAdapterPromise.then((adapter) => {
          adapter.on('messageReceived', listener);
        });
        break;
      case 'messageEdited':
        this.chatAdapterPromise.then((adapter) => {
          adapter.on('messageEdited', listener);
        });
        break;
      case 'messageDeleted':
        this.chatAdapterPromise.then((adapter) => {
          adapter.on('messageDeleted', listener);
        });
        break;
      case 'messageSent':
        this.chatAdapterPromise.then((adapter) => {
          adapter.on('messageSent', listener);
        });
        break;
      case 'messageRead':
        this.chatAdapterPromise.then((adapter) => {
          adapter.on('messageRead', listener);
        });
        break;
      case 'chatParticipantsAdded':
        this.chatAdapterPromise.then((adapter) => {
          adapter.on('participantsAdded', listener);
        });
        break;
      case 'chatParticipantsRemoved':
        this.chatAdapterPromise.then((adapter) => {
          adapter.on('participantsRemoved', listener);
        });
        break;
      case 'callError':
        this.callAdapter.on('error', listener);
        break;
      case 'chatError':
        this.chatAdapterPromise.then((adapter) => {
          adapter.on('error', listener);
        });
        break;

      default:
        throw `Unknown AzureCommunicationCallWithChatAdapter Event: ${event}`;
    }
  }

  off(event: 'callParticipantsJoined', listener: ParticipantsJoinedListener): void;
  off(event: 'callParticipantsLeft', listener: ParticipantsLeftListener): void;
  off(event: 'callEnded', listener: CallEndedListener): void;
  off(event: 'callError', listener: (e: AdapterError) => void): void;
  off(event: 'isMutedChanged', listener: IsMutedChangedListener): void;
  off(event: 'callIdChanged', listener: CallIdChangedListener): void;
  off(event: 'isLocalScreenSharingActiveChanged', listener: IsLocalScreenSharingActiveChangedListener): void;
  off(event: 'displayNameChanged', listener: DisplayNameChangedListener): void;
  off(event: 'isSpeakingChanged', listener: IsSpeakingChangedListener): void;
  off(event: 'selectedMicrophoneChanged', listener: PropertyChangedEvent): void;
  off(event: 'selectedSpeakerChanged', listener: PropertyChangedEvent): void;
  off(event: 'messageReceived', listener: MessageReceivedListener): void;
  off(event: 'messageEdited', listener: MessageEditedListener): void;
  off(event: 'messageDeleted', listener: MessageDeletedListener): void;
  off(event: 'messageSent', listener: MessageReceivedListener): void;
  off(event: 'messageRead', listener: MessageReadListener): void;
  off(event: 'chatParticipantsAdded', listener: ParticipantsAddedListener): void;
  off(event: 'chatParticipantsRemoved', listener: ParticipantsRemovedListener): void;
  off(event: 'chatError', listener: (e: AdapterError) => void): void;
  /* @conditional-compile-remove(close-captions) */
  off(event: 'captionsReceived', listener: CaptionsReceivedListener): void;
  /* @conditional-compile-remove(close-captions) */
  off(event: 'isCaptionsActiveChanged', listener: IsCaptionsActiveChangedListener): void;
  /* @conditional-compile-remove(close-captions) */
  off(event: 'isCaptionLanguageChanged', listener: IsCaptionLanguageChangedListener): void;
  /* @conditional-compile-remove(close-captions) */
  off(event: 'isSpokenLanguageChanged', listener: IsSpokenLanguageChangedListener): void;
  /* @conditional-compile-remove(capabilities) */
  off(event: 'capabilitiesChanged', listener: CapabilitiesChangedListener): void;
  /* @conditional-compile-remove(spotlight) */
  off(event: 'spotlightChanged', listener: SpotlightChangedListener): void;

  // eslint-disable-next-line @typescript-eslint/no-explicit-any
  off(event: CallWithChatEvent, listener: any): void {
    switch (event as unknown) {
      case 'callParticipantsJoined':
        this.callAdapter.off('participantsJoined', listener);
        break;
      case 'callParticipantsLeft':
        this.callAdapter.off('participantsLeft', listener);
        break;
      case 'callEnded':
        this.callAdapter.off('callEnded', listener);
        break;
      case 'isMutedChanged':
        this.callAdapter.off('isMutedChanged', listener);
        break;
      case 'callIdChanged':
        this.callAdapter.off('callIdChanged', listener);
        break;
      case 'isLocalScreenSharingActiveChanged':
        this.callAdapter.off('isLocalScreenSharingActiveChanged', listener);
        break;
      case 'displayNameChanged':
        this.callAdapter.off('displayNameChanged', listener);
        break;
      case 'isSpeakingChanged':
        this.callAdapter.off('isSpeakingChanged', listener);
        break;
      case 'selectedMicrophoneChanged':
        this.callAdapter.off('selectedMicrophoneChanged', listener);
        break;
      case 'selectedSpeakerChanged':
        this.callAdapter.off('selectedSpeakerChanged', listener);
        break;
      /* @conditional-compile-remove(close-captions) */
      case 'captionsReceived':
        this.callAdapter.off('captionsReceived', listener);
        break;
      /* @conditional-compile-remove(close-captions) */
      case 'isCaptionsActiveChanged':
        this.callAdapter.off('isCaptionsActiveChanged', listener);
        break;
      /* @conditional-compile-remove(close-captions) */
      case 'isCaptionLanguageChanged':
        this.callAdapter.off('isCaptionLanguageChanged', listener);
        break;
      /* @conditional-compile-remove(close-captions) */
      case 'isSpokenLanguageChanged':
        this.callAdapter.off('isSpokenLanguageChanged', listener);
        break;
      case 'messageReceived':
        this.chatAdapterPromise.then((adapter) => {
          adapter.off('messageReceived', listener);
        });
        break;
      case 'messageEdited':
        this.chatAdapterPromise.then((adapter) => {
          adapter.off('messageEdited', listener);
        });
        break;
      case 'messageDeleted':
        this.chatAdapterPromise.then((adapter) => {
          adapter.off('messageDeleted', listener);
        });
        break;
      case 'messageSent':
        this.chatAdapterPromise.then((adapter) => {
          adapter.off('messageSent', listener);
        });
        break;
      case 'messageRead':
        this.chatAdapterPromise.then((adapter) => {
          adapter.off('messageRead', listener);
        });
        break;
      case 'chatParticipantsAdded':
        this.chatAdapterPromise.then((adapter) => {
          adapter.off('participantsAdded', listener);
        });
        break;
      case 'chatParticipantsRemoved':
        this.chatAdapterPromise.then((adapter) => {
          adapter.off('participantsRemoved', listener);
        });
        break;
      case 'callError':
        this.callAdapter.off('error', listener);
        break;
      case 'chatError':
        this.chatAdapterPromise.then((adapter) => {
          adapter.off('error', listener);
        });
        break;
      default:
        throw `Unknown AzureCommunicationCallWithChatAdapter Event: ${event}`;
    }
  }
}

/**
 * Provides a way to get the chat thread ID for a given locator.
 *
 * @public
 */
export interface ChatThreadProvider {
  getChatThread(): Promise<string>;
}

/**
 * Arguments for use in {@link createAzureCommunicationCallWithChatAdapter} to join a Group Call with an associated Chat thread.
 * @public
 */
export class CallAndChatProvider implements ChatThreadProvider {
  public locator: CallAndChatLocator;

  constructor(locator: CallAndChatLocator) {
    this.locator = locator;
  }

  public async getChatThread(): Promise<string> {
    return this.locator.chatThreadId;
  }
}

/**
 * Arguments for use in {@link createAzureCommunicationCallWithChatAdapter} to join a Teams meeting with an associated Chat thread.
 *
 * @public
 */
export class TeamsMeetingLinkProvider implements ChatThreadProvider {
  public locator: TeamsMeetingLinkLocator;

  constructor(locator: TeamsMeetingLinkLocator) {
    this.locator = locator;
  }

  public async getChatThread(): Promise<string> {
    return getChatThreadFromTeamsLink(this.locator.meetingLink);
  }
}

/** @conditional-compile-remove(meeting-id) */
/**
 * Arguments for use in {@link createAzureCommunicationCallWithChatAdapter} to join a Teams meeting using meeting id.
 *
 * @public
 */
export class TeamsMeetingIdProvider implements ChatThreadProvider {
  public locator: TeamsMeetingIdLocator;
  private callAdapter: Promise<CallAdapter>;

  constructor(locator: TeamsMeetingIdLocator, callAdapter: Promise<CallAdapter>) {
    this.locator = locator;
    this.callAdapter = callAdapter;
  }

  /**
   * Wait call to be connected to get thread ID.
   * @returns the chat thread ID for the given meeting ID.
   */
  public async getChatThread(): Promise<string> {
    return new Promise<string>((resolve) => {
      const stateChangeListener = (state: CallAdapterState): void => {
        if (state.call?.state === 'Connected' && state.call.info?.threadId) {
          resolve(state.call.info?.threadId);
        }
      };
      this.callAdapter.then((adapter) => {
        adapter.onStateChange(stateChangeListener);
      });
    });
  }
}

/**
 * Combination of available adapters for use in {@link createAzureCommunicationCallWithChatAdapter}.
 * @public
 */
export type CommunicationAdapter =
  | CallAndChatProvider
  | TeamsMeetingLinkProvider
  | /** @conditional-compile-remove(meeting-id) */ TeamsMeetingIdProvider;

/**
 * Arguments for use in {@link createAzureCommunicationCallWithChatAdapter} to join a Call with an associated Chat thread.
 *
 * @public
 */
export interface CallAndChatLocator {
  /** Locator used by {@link createAzureCommunicationCallWithChatAdapter} to locate the call to join */
  callLocator: GroupCallLocator | /* @conditional-compile-remove(teams-adhoc-call) */ CallParticipantsLocator;
  /** Chat thread ID used by {@link createAzureCommunicationCallWithChatAdapter} to locate the chat thread to join */
  chatThreadId: string;
}

/**
 * Arguments for {@link createAzureCommunicationCallWithChatAdapter}
 *
 * @public
 */
export type AzureCommunicationCallWithChatAdapterArgs = {
  endpoint: string;
  userId: CommunicationUserIdentifier;
  displayName: string;
  credential: CommunicationTokenCredential;
  locator:
    | CallAndChatLocator
    | TeamsMeetingLinkLocator
    | /** @conditional-compile-remove(meeting-id) */ TeamsMeetingIdLocator;
  /* @conditional-compile-remove(PSTN-calls) */
  alternateCallerId?: string;

  callAdapterOptions?: AzureCommunicationCallAdapterOptions;
};

/**
 * Create a CallWithChatAdapter backed by Azure Communication services
 * to plug into the {@link CallWithChatComposite}.
 *
 * @public
 */
export const createAzureCommunicationCallWithChatAdapter = async ({
  userId,
  displayName,
  credential,
  endpoint,
  locator,
  /* @conditional-compile-remove(PSTN-calls) */ alternateCallerId,
  callAdapterOptions
}: AzureCommunicationCallWithChatAdapterArgs): Promise<CallWithChatAdapter> => {
  const callAdapterLocator = isTeamsMeetingLocator(locator) ? locator : locator.callLocator;
  const callAdapter = _createAzureCommunicationCallAdapterInner({
    userId,
    displayName,
    credential,
    locator: callAdapterLocator,
    /* @conditional-compile-remove(PSTN-calls) */ alternateCallerId,
    options: callAdapterOptions,
    telemetryImplementationHint: 'CallWithChat' as _TelemetryImplementationHint
  });

  const chatThreadAdapter = _createChatThreadAdapterInner(locator, callAdapter);
  const chatAdapter = _createLazyAzureCommunicationChatAdapterInner(
    endpoint,
    userId,
    displayName,
    credential,
    chatThreadAdapter.getChatThread(),
    'CallWithChat' as _TelemetryImplementationHint
  );

  return new AzureCommunicationCallWithChatAdapter(await callAdapter, chatAdapter);
};

/**
 * A custom React hook to simplify the creation of {@link CallWithChatAdapter}.
 *
 * Similar to {@link createAzureCommunicationCallWithChatAdapter}, but takes care of asynchronous
 * creation of the adapter internally.
 *
 * Allows arguments to be undefined so that you can respect the rule-of-hooks and pass in arguments
 * as they are created. The adapter is only created when all arguments are defined.
 *
 * Note that you must memoize the arguments to avoid recreating adapter on each render.
 * See storybook for typical usage examples.
 *
 * @public
 */
export const useAzureCommunicationCallWithChatAdapter = (
  /**
   * Arguments to be passed to {@link createAzureCommunicationCallWithChatAdapter}.
   *
   * Allows arguments to be undefined so that you can respect the rule-of-hooks and pass in arguments
   * as they are created. The adapter is only created when all arguments are defined.
   */
  args: Partial<AzureCommunicationCallWithChatAdapterArgs>,
  /**
   * Optional callback to modify the adapter once it is created.
   *
   * If set, must return the modified adapter.
   */
  afterCreate?: (adapter: CallWithChatAdapter) => Promise<CallWithChatAdapter>,
  /**
   * Optional callback called before the adapter is disposed.
   *
   * This is useful for clean up tasks, e.g., leaving any ongoing calls.
   */
  beforeDispose?: (adapter: CallWithChatAdapter) => Promise<void>
): CallWithChatAdapter | undefined => {
  const {
    credential,
    displayName,
    endpoint,
    locator,
    userId,
    /* @conditional-compile-remove(PSTN-calls) */ alternateCallerId,
    callAdapterOptions
  } = args;

  // State update needed to rerender the parent component when a new adapter is created.
  const [adapter, setAdapter] = useState<CallWithChatAdapter | undefined>(undefined);
  // Ref needed for cleanup to access the old adapter created asynchronously.
  const adapterRef = useRef<CallWithChatAdapter | undefined>(undefined);
  const creatingAdapterRef = useRef<boolean>(false);

  const afterCreateRef = useRef<((adapter: CallWithChatAdapter) => Promise<CallWithChatAdapter>) | undefined>(
    undefined
  );
  const beforeDisposeRef = useRef<((adapter: CallWithChatAdapter) => Promise<void>) | undefined>(undefined);
  // These refs are updated on *each* render, so that the latest values
  // are used in the `useEffect` closures below.
  // Using a Ref ensures that new values for the callbacks do not trigger the
  // useEffect blocks, and a new adapter creation / distruction is not triggered.
  afterCreateRef.current = afterCreate;
  beforeDisposeRef.current = beforeDispose;

  useEffect(
    () => {
      if (!credential || !displayName || !endpoint || !locator || !userId) {
        return;
      }
      (async () => {
        if (adapterRef.current) {
          // Dispose the old adapter when a new one is created.
          //
          // This clean up function uses `adapterRef` because `adapter` can not be added to the dependency array of
          // this `useEffect` -- we do not want to trigger a new adapter creation because of the first adapter
          // creation.
          if (beforeDisposeRef.current) {
            await beforeDisposeRef.current(adapterRef.current);
          }
          adapterRef.current.dispose();
          adapterRef.current = undefined;
        }
        if (creatingAdapterRef.current) {
          console.warn(
            'Adapter is already being created, please see storybook for more information: https://azure.github.io/communication-ui-library/?path=/story/troubleshooting--page'
          );
          return;
        }
        creatingAdapterRef.current = true;
        let newAdapter = await createAzureCommunicationCallWithChatAdapter({
          credential,
          displayName,
          endpoint,
          locator,
          userId,
          /* @conditional-compile-remove(PSTN-calls) */ alternateCallerId,
          callAdapterOptions
        });
        if (afterCreateRef.current) {
          newAdapter = await afterCreateRef.current(newAdapter);
        }
        adapterRef.current = newAdapter;
        setAdapter(newAdapter);
      })();
    },
    // Explicitly list all arguments so that caller doesn't have to memoize the `args` object.
    [
      adapterRef,
      afterCreateRef,
      /* @conditional-compile-remove(PSTN-calls) */ alternateCallerId,
      beforeDisposeRef,
      credential,
      displayName,
      endpoint,
      locator,
      userId,
      callAdapterOptions
    ]
  );

  // Dispose any existing adapter when the component unmounts.
  useEffect(() => {
    return () => {
      (async () => {
        if (adapterRef.current) {
          if (beforeDisposeRef.current) {
            await beforeDisposeRef.current(adapterRef.current);
          }
          adapterRef.current.dispose();
          adapterRef.current = undefined;
        }
      })();
    };
  }, []);

  return adapter;
};

/**
 * Arguments for {@link createAzureCommunicationCallWithChatAdapterFromClient}
 *
 * @public
 */
export type AzureCommunicationCallWithChatAdapterFromClientArgs = {
  callLocator: CallAdapterLocator | TeamsMeetingLinkLocator;
  callAgent: CallAgent;
  callClient: StatefulCallClient;
  chatClient: StatefulChatClient;
  chatThreadClient: ChatThreadClient;

  callAdapterOptions?: AzureCommunicationCallAdapterOptions;
};

/**
 * Create a {@link CallWithChatAdapter} using the provided {@link StatefulChatClient} and {@link StatefulCallClient}.
 *
 * Useful if you want to keep a reference to {@link StatefulChatClient} and {@link StatefulCallClient}.
 * Please note that chatThreadClient has to be created by StatefulChatClient via chatClient.getChatThreadClient(chatThreadId) API.
 * Consider using {@link createAzureCommunicationCallWithChatAdapter} for a simpler API.
 *
 * @public
 */
export const createAzureCommunicationCallWithChatAdapterFromClients = async ({
  callClient,
  callAgent,
  callLocator,
  chatClient,
  chatThreadClient,

  callAdapterOptions
}: AzureCommunicationCallWithChatAdapterFromClientArgs): Promise<CallWithChatAdapter> => {
  const callAdapter = await createAzureCommunicationCallAdapterFromClient(
    callClient,
    callAgent,
    callLocator,

    callAdapterOptions
  );
  const chatAdapterPromise = createAzureCommunicationChatAdapterFromClient(chatClient, chatThreadClient);
  return new AzureCommunicationCallWithChatAdapter(callAdapter, chatAdapterPromise);
};

/**
 * Create a {@link CallWithChatAdapter} from the underlying adapters.
 *
 * This is an internal factory function used by browser tests to inject fake adapters for call and chat.
 *
 * @internal
 */
export const _createAzureCommunicationCallWithChatAdapterFromAdapters = (
  callAdapter: CallAdapter,
  chatAdapter: ChatAdapter
): CallWithChatAdapter =>
  new AzureCommunicationCallWithChatAdapter(callAdapter, new Promise((resolve) => resolve(chatAdapter)));

const isTeamsMeetingLocator = (
  locator:
    | CallAndChatLocator
    | TeamsMeetingLinkLocator
    | /** @conditional-compile-remove(meeting-id) */ TeamsMeetingIdLocator
): locator is TeamsMeetingLinkLocator | /** @conditional-compile-remove(meeting-id) */ TeamsMeetingIdLocator => {
  return 'meetingLink' in locator || 'meetingId' in locator;
};

const _createChatThreadAdapterInner = (
  locator:
    | CallAndChatLocator
    | TeamsMeetingLinkLocator
    | /** @conditional-compile-remove(meeting-id) */ TeamsMeetingIdLocator,
  adapter: Promise<CallAdapter>
): ChatThreadProvider => {
  if ('meetingLink' in locator) {
    return new TeamsMeetingLinkProvider(locator);
  }
  /** @conditional-compile-remove(meeting-id) */
  if ('meetingId' in locator) {
    return new TeamsMeetingIdProvider(locator, adapter);
  }
  return new CallAndChatProvider(locator);
};<|MERGE_RESOLUTION|>--- conflicted
+++ resolved
@@ -155,11 +155,7 @@
 export class AzureCommunicationCallWithChatAdapter implements CallWithChatAdapter {
   private callAdapter: CallAdapter;
   private chatAdapterPromise: Promise<ChatAdapter>;
-<<<<<<< HEAD
-  /* @conditional-compile-remove(file-sharing) */
-=======
   /* @conditional-compile-remove(attachment-download) @conditional-compile-remove(attachment-upload) */
->>>>>>> bb6b06ab
   private chatAdapter: ChatAdapter | undefined;
   private context: CallWithChatContext;
   private onChatStateChange: (newChatAdapterState: ChatAdapterState) => void;
@@ -178,11 +174,7 @@
     this.chatAdapterPromise = chatAdapterPromise;
     this.chatAdapterPromise.then((chatAdapter) => {
       chatAdapter.onStateChange(this.onChatStateChange);
-<<<<<<< HEAD
-      /* @conditional-compile-remove(file-sharing) */
-=======
       /* @conditional-compile-remove(attachment-download) @conditional-compile-remove(attachment-upload) */
->>>>>>> bb6b06ab
       this.chatAdapter = chatAdapter;
       this.context.updateClientStateWithChatState(chatAdapter.getState());
     });
@@ -469,11 +461,7 @@
         messageId,
         content,
         metadata,
-<<<<<<< HEAD
-        /* @conditional-compile-remove(file-sharing) */ options
-=======
         /* @conditional-compile-remove(attachment-download) @conditional-compile-remove(attachment-upload) */ options
->>>>>>> bb6b06ab
       );
     });
   }
