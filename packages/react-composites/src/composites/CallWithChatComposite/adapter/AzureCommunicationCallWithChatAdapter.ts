--- conflicted
+++ resolved
@@ -488,7 +488,6 @@
       return adapter.deleteMessage(messageId);
     });
   }
-<<<<<<< HEAD
   /* @conditional-compile-remove(attachment-download) @conditional-compile-remove(attachment-upload) */
   public registerActiveUploads = (files: File[]): AttachmentUploadManager[] => {
     if (!this.chatAdapter) {
@@ -502,15 +501,6 @@
       throw new Error('Chat is not initialized');
     }
     return this.chatAdapter?.registerCompletedUploads(metadata);
-=======
-  /* @conditional-compile-remove(attachment-upload) */
-  public registerActiveUploads = (files: File[]): AttachmentUploadTask[] => {
-    return this.chatAdapter?.registerActiveUploads(files) ?? [];
-  };
-  /* @conditional-compile-remove(attachment-upload) */
-  public registerCompletedUploads = (metadata: AttachmentMetadata[]): AttachmentUploadTask[] => {
-    return this.chatAdapter?.registerCompletedUploads(metadata) ?? [];
->>>>>>> a2ae430e
   };
   /* @conditional-compile-remove(attachment-download) @conditional-compile-remove(attachment-upload) */
   public clearUploads = (): void => {
@@ -954,14 +944,6 @@
     return false;
   }
   public async getChatThreadPromise(): Promise<string> {
-    return this.getChatThread();
-  }
-
-<<<<<<< HEAD
-  public getChatThread(): string {
-=======
-  public async getChatThread(): Promise<string> {
-    /** @conditional-compile-remove(meeting-id) */
     {
       // Wait for the call to be connected and get the chat thread ID from `call.callInfo`.
       const chatThreadPromise = new Promise<string>((resolve) => {
@@ -983,8 +965,9 @@
 
       return chatThreadPromise;
     }
-
->>>>>>> a2ae430e
+  }
+
+  public getChatThread(): string {
     return getChatThreadFromTeamsLink(this.locator.meetingLink);
   }
 }
