// Copyright (c) Microsoft Corporation.
// Licensed under the MIT License.

/* eslint-disable @typescript-eslint/no-unused-vars */ // REMOVE ONCE THIS FILE IS IMPLEMENTED
/* eslint-disable @typescript-eslint/explicit-module-boundary-types */ // REMOVE ONCE THIS FILE IS IMPLEMENTED

import {
  AudioDeviceInfo,
  Call,
  CallAgent,
  GroupCallLocator,
  PermissionConstraints,
  PropertyChangedEvent,
  TeamsMeetingLinkLocator,
  StartCallOptions,
  VideoDeviceInfo
} from '@azure/communication-calling';
/* @conditional-compile-remove(meeting-id) */
import { TeamsMeetingIdLocator } from '@azure/communication-calling';
/* @conditional-compile-remove(reaction) */
import { Reaction } from '@azure/communication-calling';
/* @conditional-compile-remove(close-captions) */
import { StartCaptionsOptions } from '@azure/communication-calling';
/* @conditional-compile-remove(PSTN-calls) */
import { AddPhoneNumberOptions } from '@azure/communication-calling';
import { DtmfTone } from '@azure/communication-calling';
import { CreateVideoStreamViewResult, VideoStreamOptions } from '@internal/react-components';
/* @conditional-compile-remove(attachment-download) @conditional-compile-remove(attachment-upload) */
import { AttachmentMetadata, FileUploadManager } from '@internal/react-components';
import {
  ParticipantsJoinedListener,
  ParticipantsLeftListener,
  IsMutedChangedListener,
  CallIdChangedListener,
  IsLocalScreenSharingActiveChangedListener,
  DisplayNameChangedListener,
  IsSpeakingChangedListener,
  CallAdapter,
  CallAdapterState,
  CallEndedListener
} from '../../CallComposite';
import {
  MessageReceivedListener,
  MessageReadListener,
  ChatAdapter,
  ChatAdapterState,
  ParticipantsRemovedListener,
  ParticipantsAddedListener,
  MessageEditedListener,
  MessageDeletedListener
} from '../../ChatComposite';
import { ResourceDetails } from '../../ChatComposite';
import { CallWithChatAdapter, CallWithChatEvent } from './CallWithChatAdapter';
import {
  callWithChatAdapterStateFromBackingStates,
  CallWithChatAdapterState,
  mergeCallAdapterStateIntoCallWithChatAdapterState,
  mergeChatAdapterStateIntoCallWithChatAdapterState
} from '../state/CallWithChatAdapterState';
import {
  _createAzureCommunicationChatAdapterInner,
  _createLazyAzureCommunicationChatAdapterInner,
  createAzureCommunicationChatAdapterFromClient
} from '../../ChatComposite/adapter/AzureCommunicationChatAdapter';
import { EventEmitter } from 'events';
import { CommunicationTokenCredential, CommunicationUserIdentifier } from '@azure/communication-common';
/* @conditional-compile-remove(PSTN-calls) */
import {
  CommunicationIdentifier,
  isCommunicationUserIdentifier,
  PhoneNumberIdentifier
} from '@azure/communication-common';
import { getChatThreadFromTeamsLink } from './parseTeamsUrl';
import { AdapterError } from '../../common/adapters';

/* @conditional-compile-remove(teams-adhoc-call) */
import { CallParticipantsLocator } from '../../CallComposite/adapter/AzureCommunicationCallAdapter';

import { _createAzureCommunicationCallAdapterInner } from '../../CallComposite/adapter/AzureCommunicationCallAdapter';

import {
  CallAdapterLocator,
  createAzureCommunicationCallAdapterFromClient
} from '../../CallComposite/adapter/AzureCommunicationCallAdapter';
import { StatefulCallClient } from '@internal/calling-stateful-client';
import { StatefulChatClient } from '@internal/chat-stateful-client';
import { ChatThreadClient } from '@azure/communication-chat';
import { useEffect, useRef, useState } from 'react';
import { _toCommunicationIdentifier, _TelemetryImplementationHint } from '@internal/acs-ui-common';
import { JoinCallOptions, StartCallIdentifier } from '../../CallComposite/adapter/CallAdapter';

import { AzureCommunicationCallAdapterOptions } from '../../CallComposite/adapter/AzureCommunicationCallAdapter';
/* @conditional-compile-remove(close-captions) */
import {
  IsCaptionsActiveChangedListener,
  CaptionsReceivedListener,
  IsCaptionLanguageChangedListener,
  IsSpokenLanguageChangedListener
} from '../../CallComposite/adapter/CallAdapter';
/* @conditional-compile-remove(capabilities) */
import { CapabilitiesChangedListener } from '../../CallComposite/adapter/CallAdapter';
/* @conditional-compile-remove(spotlight) */
import { SpotlightChangedListener } from '../../CallComposite/adapter/CallAdapter';

import { VideoBackgroundImage, VideoBackgroundEffect } from '../../CallComposite';
/* @conditional-compile-remove(end-of-call-survey) */
import { CallSurvey, CallSurveyResponse } from '@azure/communication-calling';

type CallWithChatAdapterStateChangedHandler = (newState: CallWithChatAdapterState) => void;

/** Context of Call with Chat, which is a centralized context for all state updates */
class CallWithChatContext {
  private emitter = new EventEmitter();
  private state: CallWithChatAdapterState;

  constructor(clientState: CallWithChatAdapterState, maxListeners = 50) {
    this.state = clientState;
    this.emitter.setMaxListeners(maxListeners);
  }

  public onStateChange(handler: CallWithChatAdapterStateChangedHandler): void {
    this.emitter.on('stateChanged', handler);
  }

  public offStateChange(handler: CallWithChatAdapterStateChangedHandler): void {
    this.emitter.off('stateChanged', handler);
  }

  public setState(state: CallWithChatAdapterState): void {
    this.state = state;
    this.emitter.emit('stateChanged', this.state);
  }

  public getState(): CallWithChatAdapterState {
    return this.state;
  }

  public updateClientState(clientState: CallWithChatAdapterState): void {
    this.setState(clientState);
  }

  public updateClientStateWithChatState(chatAdapterState: ChatAdapterState): void {
    this.updateClientState(mergeChatAdapterStateIntoCallWithChatAdapterState(this.state, chatAdapterState));
  }

  public updateClientStateWithCallState(callAdapterState: CallAdapterState): void {
    this.updateClientState(mergeCallAdapterStateIntoCallWithChatAdapterState(this.state, callAdapterState));
  }
}

/**
 * CallWithChat adapter backed by Azure Communication Services.
 * Created for easy use with the {@link CallWithChatComposite}.
 */
export class AzureCommunicationCallWithChatAdapter implements CallWithChatAdapter {
  private callAdapter: CallAdapter;
  private chatAdapterPromise: Promise<ChatAdapter>;
  /* @conditional-compile-remove(file-sharing) */
  private chatAdapter: ChatAdapter | undefined;
  private context: CallWithChatContext;
  private onChatStateChange: (newChatAdapterState: ChatAdapterState) => void;
  private onCallStateChange: (newChatAdapterState: CallAdapterState) => void;

  constructor(callAdapter: CallAdapter, chatAdapterPromise: Promise<ChatAdapter>) {
    this.bindPublicMethods();
    this.callAdapter = callAdapter;
    this.context = new CallWithChatContext(callWithChatAdapterStateFromBackingStates(callAdapter));

    const onChatStateChange = (newChatAdapterState: ChatAdapterState): void => {
      this.context.updateClientStateWithChatState(newChatAdapterState);
    };
    this.onChatStateChange = onChatStateChange;

    this.chatAdapterPromise = chatAdapterPromise;
    this.chatAdapterPromise.then((chatAdapter) => {
      chatAdapter.onStateChange(this.onChatStateChange);
      /* @conditional-compile-remove(file-sharing) */
      this.chatAdapter = chatAdapter;
      this.context.updateClientStateWithChatState(chatAdapter.getState());
    });

    const onCallStateChange = (newCallAdapterState: CallAdapterState): void => {
      this.context.updateClientStateWithCallState(newCallAdapterState);
    };
    this.callAdapter.onStateChange(onCallStateChange);
    this.onCallStateChange = onCallStateChange;
  }

  private bindPublicMethods(): void {
    this.joinCall.bind(this);
    this.leaveCall.bind(this);
    this.startCall.bind(this);
    this.onStateChange.bind(this);
    this.offStateChange.bind(this);
    this.getState.bind(this);
    this.dispose.bind(this);
    this.setCamera.bind(this);
    this.setMicrophone.bind(this);
    this.setSpeaker.bind(this);
    this.askDevicePermission.bind(this);
    this.queryCameras.bind(this);
    this.queryMicrophones.bind(this);
    this.querySpeakers.bind(this);
    this.startCamera.bind(this);
    this.stopCamera.bind(this);
    this.mute.bind(this);
    this.unmute.bind(this);
    this.startScreenShare.bind(this);
    this.stopScreenShare.bind(this);
    this.raiseHand.bind(this);
    this.lowerHand.bind(this);
    /* @conditional-compile-remove(reaction) */
    this.onReactionClick.bind(this);
    this.removeParticipant.bind(this);
    this.createStreamView.bind(this);
    this.disposeStreamView.bind(this);
    this.disposeScreenShareStreamView.bind(this);
    this.fetchInitialData.bind(this);
    this.sendMessage.bind(this);
    this.sendReadReceipt.bind(this);
    this.sendTypingIndicator.bind(this);
    this.loadPreviousChatMessages.bind(this);
    this.updateMessage.bind(this);
    this.deleteMessage.bind(this);
    this.on.bind(this);
    this.off.bind(this);
    /* @conditional-compile-remove(attachment-download) @conditional-compile-remove(attachment-upload) */
    this.registerActiveFileUploads = this.registerActiveFileUploads.bind(this);
    /* @conditional-compile-remove(attachment-download) @conditional-compile-remove(attachment-upload) */
    this.registerCompletedFileUploads = this.registerCompletedFileUploads.bind(this);
    /* @conditional-compile-remove(attachment-download) @conditional-compile-remove(attachment-upload) */
    this.clearFileUploads = this.clearFileUploads.bind(this);
    /* @conditional-compile-remove(attachment-download) @conditional-compile-remove(attachment-upload) */
    this.cancelFileUpload = this.cancelFileUpload.bind(this);
    /* @conditional-compile-remove(attachment-download) @conditional-compile-remove(attachment-upload) */
    this.updateFileUploadProgress = this.updateFileUploadProgress.bind(this);
    /* @conditional-compile-remove(attachment-download) @conditional-compile-remove(attachment-upload) */
    this.updateFileUploadErrorMessage = this.updateFileUploadErrorMessage.bind(this);
    /* @conditional-compile-remove(attachment-download) @conditional-compile-remove(attachment-upload) */
    this.updateFileUploadMetadata = this.updateFileUploadMetadata.bind(this);
    this.downloadResourceToCache = this.downloadResourceToCache.bind(this);
    this.removeResourceFromCache = this.removeResourceFromCache.bind(this);
    /* @conditional-compile-remove(PSTN-calls) */
    this.holdCall.bind(this);
    /* @conditional-compile-remove(PSTN-calls) */
    this.resumeCall.bind(this);
    /* @conditional-compile-remove(PSTN-calls) */
    this.addParticipant.bind(this);
    this.sendDtmfTone.bind(this);
    /* @conditional-compile-remove(unsupported-browser) */
    this.allowUnsupportedBrowserVersion.bind(this);
    /* @conditional-compile-remove(close-captions) */ {
      this.startCaptions.bind(this);
      this.stopCaptions.bind(this);
      this.setSpokenLanguage.bind(this);
      this.setCaptionLanguage.bind(this);
    }

    this.startVideoBackgroundEffect.bind(this);

    this.stopVideoBackgroundEffects.bind(this);

    this.updateBackgroundPickerImages.bind(this);
  }

  /** Join existing Call. */
  public joinCall(options?: boolean | JoinCallOptions): Call | undefined {
    if (typeof options === 'boolean') {
      return this.callAdapter.joinCall(options);
    } else {
      return this.callAdapter.joinCall(options);
    }
  }
  /** Leave current Call. */
  public async leaveCall(forEveryone?: boolean): Promise<void> {
    // Only remove self from the GroupCall. Contoso must manage access to Chat.
    await this.callAdapter.leaveCall(forEveryone);
  }

  /** Start a new Call. */
  public startCall(participants: string[], options?: StartCallOptions): Call | undefined;
  /** Start a new Call. */
  public startCall(participants: StartCallIdentifier[], options?: StartCallOptions): Call | undefined;
  /** Start a new Call. */
  public startCall(participants: string[] | StartCallIdentifier[], options?: StartCallOptions): Call | undefined {
    if (participants.length === 0) {
      throw new Error('At least one participant is required to start a call');
    }
    if (typeof participants[0] === 'string') {
      return this.callAdapter.startCall(participants as string[], options);
    } else {
      return this.callAdapter.startCall(participants as StartCallIdentifier[], options);
    }
  }
  /**
   * Subscribe to state change events.
   * @param handler - handler to be called when the state changes. This is passed the new state.
   */
  public onStateChange(handler: (state: CallWithChatAdapterState) => void): void {
    this.context.onStateChange(handler);
  }
  /**
   * Unsubscribe to state change events.
   * @param handler - handler to be no longer called when state changes.
   */
  public offStateChange(handler: (state: CallWithChatAdapterState) => void): void {
    this.context.offStateChange(handler);
  }
  /** Get current Call and Chat state. */
  public getState(): CallWithChatAdapterState {
    return this.context.getState();
  }
  /** Dispose of the current CallWithChatAdapter. */
  public async dispose(): Promise<void> {
    this.chatAdapterPromise.then((adapter) => {
      adapter.offStateChange(this.onChatStateChange);
    });
    this.callAdapter.offStateChange(this.onCallStateChange);

    await this.chatAdapterPromise.then((adapter) => {
      adapter.dispose();
    });
    this.callAdapter.dispose();
  }
  /** Remove a participant from the Call only. */
  public async removeParticipant(
    userId: string | /* @conditional-compile-remove(PSTN-calls) */ CommunicationIdentifier
  ): Promise<void> {
    let participant = userId;
    /* @conditional-compile-remove(PSTN-calls) */
    participant = _toCommunicationIdentifier(userId);
    await this.callAdapter.removeParticipant(participant);
  }
  public async setCamera(device: VideoDeviceInfo, options?: VideoStreamOptions): Promise<void> {
    await this.callAdapter.setCamera(device, options);
  }
  /** Set the microphone to be used in the Call. */
  public async setMicrophone(device: AudioDeviceInfo): Promise<void> {
    await this.callAdapter.setMicrophone(device);
  }
  /** Set the speaker to be used in the Call. */
  public async setSpeaker(device: AudioDeviceInfo): Promise<void> {
    await this.callAdapter.setSpeaker(device);
  }
  public async askDevicePermission(constraints: PermissionConstraints): Promise<void> {
    await this.callAdapter.askDevicePermission(constraints);
  }
  /** Query for available cameras. */
  public async queryCameras(): Promise<VideoDeviceInfo[]> {
    return await this.callAdapter.queryCameras();
  }
  /** Query for available microphones. */
  public async queryMicrophones(): Promise<AudioDeviceInfo[]> {
    return await this.callAdapter.queryMicrophones();
  }
  /** Query for available speakers. */
  public async querySpeakers(): Promise<AudioDeviceInfo[]> {
    return await this.callAdapter.querySpeakers();
  }
  /** Start the camera for the user in the Call. */
  public async startCamera(options?: VideoStreamOptions): Promise<void> {
    await this.callAdapter.startCamera(options);
  }
  /** Stop the camera for the user in the Call. */
  public async stopCamera(): Promise<void> {
    await this.callAdapter.stopCamera();
  }
  /** Mute the user in the Call. */
  public async mute(): Promise<void> {
    await this.callAdapter.mute();
  }
  /** Unmute the user in the Call. */
  public async unmute(): Promise<void> {
    await this.callAdapter.unmute();
  }
  /** Trigger the user to start screen share. */
  public async startScreenShare(): Promise<void> {
    await this.callAdapter.startScreenShare();
  }
  /** Stop the current active screen share. */
  public async stopScreenShare(): Promise<void> {
    await this.callAdapter.stopScreenShare();
  }
  /** Raise hand for local user. */
  public async raiseHand(): Promise<void> {
    await this.callAdapter.raiseHand();
  }
  /** Lower hand for local user. */
  public async lowerHand(): Promise<void> {
    await this.callAdapter.lowerHand();
  }
  /* @conditional-compile-remove(reaction) */
  public async onReactionClick(reaction: Reaction): Promise<void> {
    await this.callAdapter.onReactionClick(reaction);
  }
  /** Create a stream view for a remote participants video feed. */
  public async createStreamView(
    remoteUserId?: string,
    options?: VideoStreamOptions
  ): Promise<void | CreateVideoStreamViewResult> {
    return await this.callAdapter.createStreamView(remoteUserId, options);
  }
  /** Dispose of a created stream view of a remote participants video feed. */
  public async disposeStreamView(remoteUserId?: string, options?: VideoStreamOptions): Promise<void> {
    await this.callAdapter.disposeStreamView(remoteUserId, options);
  }
  /** Dispose of a remote screen share */
  public async disposeScreenShareStreamView(remoteUserId: string): Promise<void> {
    await this.callAdapter.disposeScreenShareStreamView(remoteUserId);
  }
  /** Dispose of a remote video stream */
  public async disposeRemoteVideoStreamView(remoteUserId: string): Promise<void> {
    await this.callAdapter.disposeRemoteVideoStreamView(remoteUserId);
  }
  /** Dispose of the local video stream */
  public async disposeLocalVideoStreamView(): Promise<void> {
    await this.callAdapter.disposeLocalVideoStreamView();
  }
  /** Fetch initial Call and Chat data such as chat messages. */
  public async fetchInitialData(): Promise<void> {
    return await this.chatAdapterPromise.then((adapter) => {
      return adapter.fetchInitialData();
    });
  }
  /** Send a chat message. */
  public async sendMessage(content: string): Promise<void> {
    return await this.chatAdapterPromise.then((adapter) => {
      return adapter.sendMessage(content);
    });
  }
  /** Send a chat read receipt. */
  public async sendReadReceipt(chatMessageId: string): Promise<void> {
    return await this.chatAdapterPromise.then((adapter) => {
      return adapter.sendReadReceipt(chatMessageId);
    });
  }
  /** Send an isTyping indicator. */
  public async sendTypingIndicator(): Promise<void> {
    return await this.chatAdapterPromise.then((adapter) => {
      return adapter.sendTypingIndicator();
    });
  }
  /** Load previous Chat messages. */
  public async loadPreviousChatMessages(messagesToLoad: number): Promise<boolean> {
    return await this.chatAdapterPromise.then((adapter) => {
      return adapter.loadPreviousChatMessages(messagesToLoad);
    });
  }
  /** Update an existing message. */
  public async updateMessage(
    messageId: string,
    content: string,
    metadata?: Record<string, string>,
    options?: {
      /* @conditional-compile-remove(attachment-download) @conditional-compile-remove(attachment-upload) */
      attachmentMetadata?: AttachmentMetadata[];
    }
  ): Promise<void> {
<<<<<<< HEAD
    return this.chatAdapterPromise.then((adapter) => {
      return adapter.updateMessage(
        messageId,
        content,
        metadata,
        /* @conditional-compile-remove(file-sharing) */ options
      );
    });
=======
    return await this.chatAdapter.updateMessage(
      messageId,
      content,
      metadata,
      /* @conditional-compile-remove(attachment-download) @conditional-compile-remove(attachment-upload) */ options
    );
>>>>>>> 97c12c08
  }
  /** Delete an existing message. */
  public async deleteMessage(messageId: string): Promise<void> {
    return await this.chatAdapterPromise.then((adapter) => {
      return adapter.deleteMessage(messageId);
    });
  }
  /* @conditional-compile-remove(attachment-download) @conditional-compile-remove(attachment-upload) */
  public registerActiveFileUploads = (files: File[]): FileUploadManager[] => {
    return this.chatAdapter?.registerActiveFileUploads(files) ?? [];
  };
  /* @conditional-compile-remove(attachment-download) @conditional-compile-remove(attachment-upload) */
  public registerCompletedFileUploads = (metadata: AttachmentMetadata[]): FileUploadManager[] => {
    return this.chatAdapter?.registerCompletedFileUploads(metadata) ?? [];
  };
  /* @conditional-compile-remove(attachment-download) @conditional-compile-remove(attachment-upload) */
  public clearFileUploads = (): void => {
    this.chatAdapterPromise.then((adapter) => {
      adapter.clearFileUploads();
    });
  };
  /* @conditional-compile-remove(attachment-download) @conditional-compile-remove(attachment-upload) */
  public cancelFileUpload = (id: string): void => {
    this.chatAdapterPromise.then((adapter) => {
      adapter.cancelFileUpload(id);
    });
  };
  /* @conditional-compile-remove(attachment-download) @conditional-compile-remove(attachment-upload) */
  public updateFileUploadProgress = (id: string, progress: number): void => {
    this.chatAdapterPromise.then((adapter) => {
      adapter.updateFileUploadProgress(id, progress);
    });
  };
  /* @conditional-compile-remove(attachment-download) @conditional-compile-remove(attachment-upload) */
  public updateFileUploadErrorMessage = (id: string, errorMessage: string): void => {
    this.chatAdapterPromise.then((adapter) => {
      adapter.updateFileUploadErrorMessage(id, errorMessage);
    });
  };
  /* @conditional-compile-remove(attachment-download) @conditional-compile-remove(attachment-upload) */
  public updateFileUploadMetadata = (id: string, metadata: AttachmentMetadata): void => {
    this.chatAdapterPromise.then((adapter) => {
      adapter.updateFileUploadMetadata(id, metadata);
    });
  };
  public async downloadResourceToCache(resourceDetails: ResourceDetails): Promise<void> {
    this.chatAdapterPromise.then((adapter) => {
      adapter.downloadResourceToCache(resourceDetails);
    });
  }
  public removeResourceFromCache(resourceDetails: ResourceDetails): void {
    this.chatAdapterPromise.then((adapter) => {
      adapter.removeResourceFromCache(resourceDetails);
    });
  }
  /* @conditional-compile-remove(PSTN-calls) */
  public async holdCall(): Promise<void> {
    return await this.callAdapter.holdCall();
  }
  /* @conditional-compile-remove(PSTN-calls) */
  public async resumeCall(): Promise<void> {
    return await this.callAdapter.resumeCall();
  }
  /* @conditional-compile-remove(PSTN-calls) */
  public async addParticipant(participant: PhoneNumberIdentifier, options?: AddPhoneNumberOptions): Promise<void>;
  /* @conditional-compile-remove(PSTN-calls) */
  public async addParticipant(participant: CommunicationUserIdentifier): Promise<void>;
  /* @conditional-compile-remove(PSTN-calls) */
  public async addParticipant(
    participant: PhoneNumberIdentifier | CommunicationUserIdentifier,
    options?: AddPhoneNumberOptions
  ): Promise<void> {
    if (isCommunicationUserIdentifier(participant)) {
      return await this.callAdapter.addParticipant(participant);
    } else {
      return await this.callAdapter.addParticipant(participant, options);
    }
  }

  public async sendDtmfTone(dtmfTone: DtmfTone): Promise<void> {
    return await this.callAdapter.sendDtmfTone(dtmfTone);
  }

  /* @conditional-compile-remove(unsupported-browser) */
  public allowUnsupportedBrowserVersion(): void {
    return this.callAdapter.allowUnsupportedBrowserVersion();
  }

  /* @conditional-compile-remove(close-captions) */
  public async startCaptions(options?: StartCaptionsOptions): Promise<void> {
    await this.callAdapter.startCaptions(options);
  }

  /* @conditional-compile-remove(close-captions) */
  public async stopCaptions(): Promise<void> {
    await this.callAdapter.stopCaptions();
  }

  /* @conditional-compile-remove(close-captions) */
  public async setCaptionLanguage(language: string): Promise<void> {
    await this.callAdapter.setCaptionLanguage(language);
  }

  /* @conditional-compile-remove(close-captions) */
  public async setSpokenLanguage(language: string): Promise<void> {
    await this.callAdapter.setSpokenLanguage(language);
  }

  public async startVideoBackgroundEffect(videoBackgroundEffect: VideoBackgroundEffect): Promise<void> {
    await this.callAdapter.startVideoBackgroundEffect(videoBackgroundEffect);
  }

  public async stopVideoBackgroundEffects(): Promise<void> {
    return await this.callAdapter.stopVideoBackgroundEffects();
  }

  public updateBackgroundPickerImages(backgroundImages: VideoBackgroundImage[]): void {
    return this.callAdapter.updateBackgroundPickerImages(backgroundImages);
  }

  public updateSelectedVideoBackgroundEffect(selectedVideoBackground: VideoBackgroundEffect): void {
    return this.callAdapter.updateSelectedVideoBackgroundEffect(selectedVideoBackground);
  }
  /* @conditional-compile-remove(end-of-call-survey) */
  public async submitSurvey(survey: CallSurvey): Promise<CallSurveyResponse | undefined> {
    return this.callAdapter.submitSurvey(survey);
  }

  /* @conditional-compile-remove(spotlight) */
  public async startSpotlight(userIds?: string[]): Promise<void> {
    return this.callAdapter.startSpotlight(userIds);
  }

  /* @conditional-compile-remove(spotlight) */
  public async stopSpotlight(userIds?: string[]): Promise<void> {
    return this.callAdapter.stopSpotlight(userIds);
  }

  /* @conditional-compile-remove(spotlight) */
  public async stopAllSpotlight(): Promise<void> {
    return this.callAdapter.stopAllSpotlight();
  }

  on(event: 'callParticipantsJoined', listener: ParticipantsJoinedListener): void;
  on(event: 'callParticipantsLeft', listener: ParticipantsLeftListener): void;
  on(event: 'callEnded', listener: CallEndedListener): void;
  on(event: 'callError', listener: (e: AdapterError) => void): void;
  on(event: 'isMutedChanged', listener: IsMutedChangedListener): void;
  on(event: 'callIdChanged', listener: CallIdChangedListener): void;
  on(event: 'isLocalScreenSharingActiveChanged', listener: IsLocalScreenSharingActiveChangedListener): void;
  on(event: 'displayNameChanged', listener: DisplayNameChangedListener): void;
  on(event: 'isSpeakingChanged', listener: IsSpeakingChangedListener): void;
  on(event: 'messageReceived', listener: MessageReceivedListener): void;
  on(event: 'messageEdited', listener: MessageEditedListener): void;
  on(event: 'messageDeleted', listener: MessageDeletedListener): void;
  on(event: 'messageSent', listener: MessageReceivedListener): void;
  on(event: 'messageRead', listener: MessageReadListener): void;
  on(event: 'chatParticipantsAdded', listener: ParticipantsAddedListener): void;
  on(event: 'chatParticipantsRemoved', listener: ParticipantsRemovedListener): void;
  on(event: 'selectedMicrophoneChanged', listener: PropertyChangedEvent): void;
  on(event: 'selectedSpeakerChanged', listener: PropertyChangedEvent): void;
  on(event: 'chatError', listener: (e: AdapterError) => void): void;
  /* @conditional-compile-remove(close-captions) */
  on(event: 'captionsReceived', listener: CaptionsReceivedListener): void;
  /* @conditional-compile-remove(close-captions) */
  on(event: 'isCaptionsActiveChanged', listener: IsCaptionsActiveChangedListener): void;
  /* @conditional-compile-remove(close-captions) */
  on(event: 'isCaptionLanguageChanged', listener: IsCaptionLanguageChangedListener): void;
  /* @conditional-compile-remove(close-captions) */
  on(event: 'isSpokenLanguageChanged', listener: IsSpokenLanguageChangedListener): void;
  /* @conditional-compile-remove(capabilities) */
  on(event: 'capabilitiesChanged', listener: CapabilitiesChangedListener): void;
  /* @conditional-compile-remove(spotlight) */
  on(event: 'spotlightChanged', listener: SpotlightChangedListener): void;

  // eslint-disable-next-line @typescript-eslint/no-explicit-any
  on(event: CallWithChatEvent, listener: any): void {
    switch (event) {
      case 'callParticipantsJoined':
        this.callAdapter.on('participantsJoined', listener);
        break;
      case 'callParticipantsLeft':
        this.callAdapter.on('participantsLeft', listener);
        break;
      case 'callEnded':
        this.callAdapter.on('callEnded', listener);
        break;
      case 'isMutedChanged':
        this.callAdapter.on('isMutedChanged', listener);
        break;
      case 'callIdChanged':
        this.callAdapter.on('callIdChanged', listener);
        break;
      case 'isLocalScreenSharingActiveChanged':
        this.callAdapter.on('isLocalScreenSharingActiveChanged', listener);
        break;
      case 'displayNameChanged':
        this.callAdapter.on('displayNameChanged', listener);
        break;
      case 'isSpeakingChanged':
        this.callAdapter.on('isSpeakingChanged', listener);
        break;
      case 'selectedMicrophoneChanged':
        this.callAdapter.on('selectedMicrophoneChanged', listener);
        break;
      case 'selectedSpeakerChanged':
        this.callAdapter.on('selectedSpeakerChanged', listener);
        break;
      /* @conditional-compile-remove(close-captions) */
      case 'captionsReceived':
        this.callAdapter.on('captionsReceived', listener);
        break;
      /* @conditional-compile-remove(close-captions) */
      case 'isCaptionsActiveChanged':
        this.callAdapter.on('isCaptionsActiveChanged', listener);
        break;
      /* @conditional-compile-remove(close-captions) */
      case 'isCaptionLanguageChanged':
        this.callAdapter.on('isCaptionLanguageChanged', listener);
        break;
      /* @conditional-compile-remove(close-captions) */
      case 'isSpokenLanguageChanged':
        this.callAdapter.on('isSpokenLanguageChanged', listener);
        break;
      case 'messageReceived':
        this.chatAdapterPromise.then((adapter) => {
          adapter.on('messageReceived', listener);
        });
        break;
      case 'messageEdited':
        this.chatAdapterPromise.then((adapter) => {
          adapter.on('messageEdited', listener);
        });
        break;
      case 'messageDeleted':
        this.chatAdapterPromise.then((adapter) => {
          adapter.on('messageDeleted', listener);
        });
        break;
      case 'messageSent':
        this.chatAdapterPromise.then((adapter) => {
          adapter.on('messageSent', listener);
        });
        break;
      case 'messageRead':
        this.chatAdapterPromise.then((adapter) => {
          adapter.on('messageRead', listener);
        });
        break;
      case 'chatParticipantsAdded':
        this.chatAdapterPromise.then((adapter) => {
          adapter.on('participantsAdded', listener);
        });
        break;
      case 'chatParticipantsRemoved':
        this.chatAdapterPromise.then((adapter) => {
          adapter.on('participantsRemoved', listener);
        });
        break;
      case 'callError':
        this.callAdapter.on('error', listener);
        break;
      case 'chatError':
        this.chatAdapterPromise.then((adapter) => {
          adapter.on('error', listener);
        });
        break;

      default:
        throw `Unknown AzureCommunicationCallWithChatAdapter Event: ${event}`;
    }
  }

  off(event: 'callParticipantsJoined', listener: ParticipantsJoinedListener): void;
  off(event: 'callParticipantsLeft', listener: ParticipantsLeftListener): void;
  off(event: 'callEnded', listener: CallEndedListener): void;
  off(event: 'callError', listener: (e: AdapterError) => void): void;
  off(event: 'isMutedChanged', listener: IsMutedChangedListener): void;
  off(event: 'callIdChanged', listener: CallIdChangedListener): void;
  off(event: 'isLocalScreenSharingActiveChanged', listener: IsLocalScreenSharingActiveChangedListener): void;
  off(event: 'displayNameChanged', listener: DisplayNameChangedListener): void;
  off(event: 'isSpeakingChanged', listener: IsSpeakingChangedListener): void;
  off(event: 'selectedMicrophoneChanged', listener: PropertyChangedEvent): void;
  off(event: 'selectedSpeakerChanged', listener: PropertyChangedEvent): void;
  off(event: 'messageReceived', listener: MessageReceivedListener): void;
  off(event: 'messageEdited', listener: MessageEditedListener): void;
  off(event: 'messageDeleted', listener: MessageDeletedListener): void;
  off(event: 'messageSent', listener: MessageReceivedListener): void;
  off(event: 'messageRead', listener: MessageReadListener): void;
  off(event: 'chatParticipantsAdded', listener: ParticipantsAddedListener): void;
  off(event: 'chatParticipantsRemoved', listener: ParticipantsRemovedListener): void;
  off(event: 'chatError', listener: (e: AdapterError) => void): void;
  /* @conditional-compile-remove(close-captions) */
  off(event: 'captionsReceived', listener: CaptionsReceivedListener): void;
  /* @conditional-compile-remove(close-captions) */
  off(event: 'isCaptionsActiveChanged', listener: IsCaptionsActiveChangedListener): void;
  /* @conditional-compile-remove(close-captions) */
  off(event: 'isCaptionLanguageChanged', listener: IsCaptionLanguageChangedListener): void;
  /* @conditional-compile-remove(close-captions) */
  off(event: 'isSpokenLanguageChanged', listener: IsSpokenLanguageChangedListener): void;
  /* @conditional-compile-remove(capabilities) */
  off(event: 'capabilitiesChanged', listener: CapabilitiesChangedListener): void;
  /* @conditional-compile-remove(spotlight) */
  off(event: 'spotlightChanged', listener: SpotlightChangedListener): void;

  // eslint-disable-next-line @typescript-eslint/no-explicit-any
  off(event: CallWithChatEvent, listener: any): void {
    switch (event as unknown) {
      case 'callParticipantsJoined':
        this.callAdapter.off('participantsJoined', listener);
        break;
      case 'callParticipantsLeft':
        this.callAdapter.off('participantsLeft', listener);
        break;
      case 'callEnded':
        this.callAdapter.off('callEnded', listener);
        break;
      case 'isMutedChanged':
        this.callAdapter.off('isMutedChanged', listener);
        break;
      case 'callIdChanged':
        this.callAdapter.off('callIdChanged', listener);
        break;
      case 'isLocalScreenSharingActiveChanged':
        this.callAdapter.off('isLocalScreenSharingActiveChanged', listener);
        break;
      case 'displayNameChanged':
        this.callAdapter.off('displayNameChanged', listener);
        break;
      case 'isSpeakingChanged':
        this.callAdapter.off('isSpeakingChanged', listener);
        break;
      case 'selectedMicrophoneChanged':
        this.callAdapter.off('selectedMicrophoneChanged', listener);
        break;
      case 'selectedSpeakerChanged':
        this.callAdapter.off('selectedSpeakerChanged', listener);
        break;
      /* @conditional-compile-remove(close-captions) */
      case 'captionsReceived':
        this.callAdapter.off('captionsReceived', listener);
        break;
      /* @conditional-compile-remove(close-captions) */
      case 'isCaptionsActiveChanged':
        this.callAdapter.off('isCaptionsActiveChanged', listener);
        break;
      /* @conditional-compile-remove(close-captions) */
      case 'isCaptionLanguageChanged':
        this.callAdapter.off('isCaptionLanguageChanged', listener);
        break;
      /* @conditional-compile-remove(close-captions) */
      case 'isSpokenLanguageChanged':
        this.callAdapter.off('isSpokenLanguageChanged', listener);
        break;
      case 'messageReceived':
        this.chatAdapterPromise.then((adapter) => {
          adapter.off('messageReceived', listener);
        });
        break;
      case 'messageEdited':
        this.chatAdapterPromise.then((adapter) => {
          adapter.off('messageEdited', listener);
        });
        break;
      case 'messageDeleted':
        this.chatAdapterPromise.then((adapter) => {
          adapter.off('messageDeleted', listener);
        });
        break;
      case 'messageSent':
        this.chatAdapterPromise.then((adapter) => {
          adapter.off('messageSent', listener);
        });
        break;
      case 'messageRead':
        this.chatAdapterPromise.then((adapter) => {
          adapter.off('messageRead', listener);
        });
        break;
      case 'chatParticipantsAdded':
        this.chatAdapterPromise.then((adapter) => {
          adapter.off('participantsAdded', listener);
        });
        break;
      case 'chatParticipantsRemoved':
        this.chatAdapterPromise.then((adapter) => {
          adapter.off('participantsRemoved', listener);
        });
        break;
      case 'callError':
        this.callAdapter.off('error', listener);
        break;
      case 'chatError':
        this.chatAdapterPromise.then((adapter) => {
          adapter.off('error', listener);
        });
        break;
      default:
        throw `Unknown AzureCommunicationCallWithChatAdapter Event: ${event}`;
    }
  }
}

/**
 * Provides a way to get the chat thread ID for a given locator.
 *
 * @public
 */
export interface ChatThreadProvider {
  getChatThread(): Promise<string>;
}

/**
 * Arguments for use in {@link createAzureCommunicationCallWithChatAdapter} to join a Group Call with an associated Chat thread.
 * @public
 */
export class CallAndChatProvider implements ChatThreadProvider {
  public locator: CallAndChatLocator;

  constructor(locator: CallAndChatLocator) {
    this.locator = locator;
  }

  public async getChatThread(): Promise<string> {
    return this.locator.chatThreadId;
  }
}

/**
 * Arguments for use in {@link createAzureCommunicationCallWithChatAdapter} to join a Teams meeting with an associated Chat thread.
 *
 * @public
 */
export class TeamsMeetingLinkProvider implements ChatThreadProvider {
  public locator: TeamsMeetingLinkLocator;

  constructor(locator: TeamsMeetingLinkLocator) {
    this.locator = locator;
  }

  public async getChatThread(): Promise<string> {
    return getChatThreadFromTeamsLink(this.locator.meetingLink);
  }
}

/** @conditional-compile-remove(meeting-id) */
/**
 * Arguments for use in {@link createAzureCommunicationCallWithChatAdapter} to join a Teams meeting using meeting id.
 *
 * @public
 */
export class TeamsMeetingIdProvider implements ChatThreadProvider {
  public locator: TeamsMeetingIdLocator;
  private callAdapter: Promise<CallAdapter>;

  constructor(locator: TeamsMeetingIdLocator, callAdapter: Promise<CallAdapter>) {
    this.locator = locator;
    this.callAdapter = callAdapter;
  }

  /**
   * Wait call to be connected to get thread ID.
   * @returns the chat thread ID for the given meeting ID.
   */
  public async getChatThread(): Promise<string> {
    return new Promise<string>((resolve) => {
      const stateChangeListener = (state: CallAdapterState): void => {
        if (state.call?.state === 'Connected' && state.call.info?.threadId) {
          resolve(state.call.info?.threadId);
        }
      };
      this.callAdapter.then((adapter) => {
        adapter.onStateChange(stateChangeListener);
      });
    });
  }
}

/**
 * Combination of available adapters for use in {@link createAzureCommunicationCallWithChatAdapter}.
 * @public
 */
export type CommunicationAdapter =
  | CallAndChatProvider
  | TeamsMeetingLinkProvider
  | /** @conditional-compile-remove(meeting-id) */ TeamsMeetingIdProvider;

/**
 * Arguments for use in {@link createAzureCommunicationCallWithChatAdapter} to join a Call with an associated Chat thread.
 *
 * @public
 */
export interface CallAndChatLocator {
  /** Locator used by {@link createAzureCommunicationCallWithChatAdapter} to locate the call to join */
  callLocator: GroupCallLocator | /* @conditional-compile-remove(teams-adhoc-call) */ CallParticipantsLocator;
  /** Chat thread ID used by {@link createAzureCommunicationCallWithChatAdapter} to locate the chat thread to join */
  chatThreadId: string;
}

/**
 * Arguments for {@link createAzureCommunicationCallWithChatAdapter}
 *
 * @public
 */
export type AzureCommunicationCallWithChatAdapterArgs = {
  endpoint: string;
  userId: CommunicationUserIdentifier;
  displayName: string;
  credential: CommunicationTokenCredential;
  locator:
    | CallAndChatLocator
    | TeamsMeetingLinkLocator
    | /** @conditional-compile-remove(meeting-id) */ TeamsMeetingIdLocator;
  /* @conditional-compile-remove(PSTN-calls) */
  alternateCallerId?: string;

  callAdapterOptions?: AzureCommunicationCallAdapterOptions;
};

/**
 * Create a CallWithChatAdapter backed by Azure Communication services
 * to plug into the {@link CallWithChatComposite}.
 *
 * @public
 */
export const createAzureCommunicationCallWithChatAdapter = async ({
  userId,
  displayName,
  credential,
  endpoint,
  locator,
  /* @conditional-compile-remove(PSTN-calls) */ alternateCallerId,
  callAdapterOptions
}: AzureCommunicationCallWithChatAdapterArgs): Promise<CallWithChatAdapter> => {
  const callAdapterLocator = isTeamsMeetingLocator(locator) ? locator : locator.callLocator;
  const callAdapter = _createAzureCommunicationCallAdapterInner({
    userId,
    displayName,
    credential,
    locator: callAdapterLocator,
    /* @conditional-compile-remove(PSTN-calls) */ alternateCallerId,
    options: callAdapterOptions,
    telemetryImplementationHint: 'CallWithChat' as _TelemetryImplementationHint
  });

  const chatThreadAdapter = _createChatThreadAdapterInner(locator, callAdapter);
  const chatAdapter = _createLazyAzureCommunicationChatAdapterInner(
    endpoint,
    userId,
    displayName,
    credential,
    chatThreadAdapter.getChatThread(),
    'CallWithChat' as _TelemetryImplementationHint
  );

  return new AzureCommunicationCallWithChatAdapter(await callAdapter, chatAdapter);
};

/**
 * A custom React hook to simplify the creation of {@link CallWithChatAdapter}.
 *
 * Similar to {@link createAzureCommunicationCallWithChatAdapter}, but takes care of asynchronous
 * creation of the adapter internally.
 *
 * Allows arguments to be undefined so that you can respect the rule-of-hooks and pass in arguments
 * as they are created. The adapter is only created when all arguments are defined.
 *
 * Note that you must memoize the arguments to avoid recreating adapter on each render.
 * See storybook for typical usage examples.
 *
 * @public
 */
export const useAzureCommunicationCallWithChatAdapter = (
  /**
   * Arguments to be passed to {@link createAzureCommunicationCallWithChatAdapter}.
   *
   * Allows arguments to be undefined so that you can respect the rule-of-hooks and pass in arguments
   * as they are created. The adapter is only created when all arguments are defined.
   */
  args: Partial<AzureCommunicationCallWithChatAdapterArgs>,
  /**
   * Optional callback to modify the adapter once it is created.
   *
   * If set, must return the modified adapter.
   */
  afterCreate?: (adapter: CallWithChatAdapter) => Promise<CallWithChatAdapter>,
  /**
   * Optional callback called before the adapter is disposed.
   *
   * This is useful for clean up tasks, e.g., leaving any ongoing calls.
   */
  beforeDispose?: (adapter: CallWithChatAdapter) => Promise<void>
): CallWithChatAdapter | undefined => {
  const {
    credential,
    displayName,
    endpoint,
    locator,
    userId,
    /* @conditional-compile-remove(PSTN-calls) */ alternateCallerId,
    callAdapterOptions
  } = args;

  // State update needed to rerender the parent component when a new adapter is created.
  const [adapter, setAdapter] = useState<CallWithChatAdapter | undefined>(undefined);
  // Ref needed for cleanup to access the old adapter created asynchronously.
  const adapterRef = useRef<CallWithChatAdapter | undefined>(undefined);
  const creatingAdapterRef = useRef<boolean>(false);

  const afterCreateRef = useRef<((adapter: CallWithChatAdapter) => Promise<CallWithChatAdapter>) | undefined>(
    undefined
  );
  const beforeDisposeRef = useRef<((adapter: CallWithChatAdapter) => Promise<void>) | undefined>(undefined);
  // These refs are updated on *each* render, so that the latest values
  // are used in the `useEffect` closures below.
  // Using a Ref ensures that new values for the callbacks do not trigger the
  // useEffect blocks, and a new adapter creation / distruction is not triggered.
  afterCreateRef.current = afterCreate;
  beforeDisposeRef.current = beforeDispose;

  useEffect(
    () => {
      if (!credential || !displayName || !endpoint || !locator || !userId) {
        return;
      }
      (async () => {
        if (adapterRef.current) {
          // Dispose the old adapter when a new one is created.
          //
          // This clean up function uses `adapterRef` because `adapter` can not be added to the dependency array of
          // this `useEffect` -- we do not want to trigger a new adapter creation because of the first adapter
          // creation.
          if (beforeDisposeRef.current) {
            await beforeDisposeRef.current(adapterRef.current);
          }
          adapterRef.current.dispose();
          adapterRef.current = undefined;
        }
        if (creatingAdapterRef.current) {
          console.warn(
            'Adapter is already being created, please see storybook for more information: https://azure.github.io/communication-ui-library/?path=/story/troubleshooting--page'
          );
          return;
        }
        creatingAdapterRef.current = true;
        let newAdapter = await createAzureCommunicationCallWithChatAdapter({
          credential,
          displayName,
          endpoint,
          locator,
          userId,
          /* @conditional-compile-remove(PSTN-calls) */ alternateCallerId,
          callAdapterOptions
        });
        if (afterCreateRef.current) {
          newAdapter = await afterCreateRef.current(newAdapter);
        }
        adapterRef.current = newAdapter;
        setAdapter(newAdapter);
      })();
    },
    // Explicitly list all arguments so that caller doesn't have to memoize the `args` object.
    [
      adapterRef,
      afterCreateRef,
      /* @conditional-compile-remove(PSTN-calls) */ alternateCallerId,
      beforeDisposeRef,
      credential,
      displayName,
      endpoint,
      locator,
      userId,
      callAdapterOptions
    ]
  );

  // Dispose any existing adapter when the component unmounts.
  useEffect(() => {
    return () => {
      (async () => {
        if (adapterRef.current) {
          if (beforeDisposeRef.current) {
            await beforeDisposeRef.current(adapterRef.current);
          }
          adapterRef.current.dispose();
          adapterRef.current = undefined;
        }
      })();
    };
  }, []);

  return adapter;
};

/**
 * Arguments for {@link createAzureCommunicationCallWithChatAdapterFromClient}
 *
 * @public
 */
export type AzureCommunicationCallWithChatAdapterFromClientArgs = {
  callLocator: CallAdapterLocator | TeamsMeetingLinkLocator;
  callAgent: CallAgent;
  callClient: StatefulCallClient;
  chatClient: StatefulChatClient;
  chatThreadClient: ChatThreadClient;

  callAdapterOptions?: AzureCommunicationCallAdapterOptions;
};

/**
 * Create a {@link CallWithChatAdapter} using the provided {@link StatefulChatClient} and {@link StatefulCallClient}.
 *
 * Useful if you want to keep a reference to {@link StatefulChatClient} and {@link StatefulCallClient}.
 * Please note that chatThreadClient has to be created by StatefulChatClient via chatClient.getChatThreadClient(chatThreadId) API.
 * Consider using {@link createAzureCommunicationCallWithChatAdapter} for a simpler API.
 *
 * @public
 */
export const createAzureCommunicationCallWithChatAdapterFromClients = async ({
  callClient,
  callAgent,
  callLocator,
  chatClient,
  chatThreadClient,

  callAdapterOptions
}: AzureCommunicationCallWithChatAdapterFromClientArgs): Promise<CallWithChatAdapter> => {
  const callAdapter = await createAzureCommunicationCallAdapterFromClient(
    callClient,
    callAgent,
    callLocator,

    callAdapterOptions
  );
  const chatAdapterPromise = createAzureCommunicationChatAdapterFromClient(chatClient, chatThreadClient);
  return new AzureCommunicationCallWithChatAdapter(callAdapter, chatAdapterPromise);
};

/**
 * Create a {@link CallWithChatAdapter} from the underlying adapters.
 *
 * This is an internal factory function used by browser tests to inject fake adapters for call and chat.
 *
 * @internal
 */
export const _createAzureCommunicationCallWithChatAdapterFromAdapters = (
  callAdapter: CallAdapter,
  chatAdapter: ChatAdapter
): CallWithChatAdapter =>
  new AzureCommunicationCallWithChatAdapter(callAdapter, new Promise((resolve) => resolve(chatAdapter)));

const isTeamsMeetingLocator = (
  locator:
    | CallAndChatLocator
    | TeamsMeetingLinkLocator
    | /** @conditional-compile-remove(meeting-id) */ TeamsMeetingIdLocator
): locator is TeamsMeetingLinkLocator | /** @conditional-compile-remove(meeting-id) */ TeamsMeetingIdLocator => {
  return 'meetingLink' in locator || 'meetingId' in locator;
};

const _createChatThreadAdapterInner = (
  locator:
    | CallAndChatLocator
    | TeamsMeetingLinkLocator
    | /** @conditional-compile-remove(meeting-id) */ TeamsMeetingIdLocator,
  adapter: Promise<CallAdapter>
): ChatThreadProvider => {
  if ('meetingLink' in locator) {
    return new TeamsMeetingLinkProvider(locator);
  }
  /** @conditional-compile-remove(meeting-id) */
  if ('meetingId' in locator) {
    return new TeamsMeetingIdProvider(locator, adapter);
  }
  return new CallAndChatProvider(locator);
};<|MERGE_RESOLUTION|>--- conflicted
+++ resolved
@@ -456,23 +456,14 @@
       attachmentMetadata?: AttachmentMetadata[];
     }
   ): Promise<void> {
-<<<<<<< HEAD
     return this.chatAdapterPromise.then((adapter) => {
       return adapter.updateMessage(
         messageId,
         content,
         metadata,
-        /* @conditional-compile-remove(file-sharing) */ options
+        /* @conditional-compile-remove(attachment-download) @conditional-compile-remove(attachment-upload) options
       );
     });
-=======
-    return await this.chatAdapter.updateMessage(
-      messageId,
-      content,
-      metadata,
-      /* @conditional-compile-remove(attachment-download) @conditional-compile-remove(attachment-upload) */ options
-    );
->>>>>>> 97c12c08
   }
   /** Delete an existing message. */
   public async deleteMessage(messageId: string): Promise<void> {
