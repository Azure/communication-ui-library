--- conflicted
+++ resolved
@@ -88,11 +88,7 @@
   | 'endedCall'
   | 'latestErrors'
   | 'userId'
-<<<<<<< HEAD
-  | /* @conditional-compile-remove(PSTN-calls) */ 'alternativeCallerId'
-=======
   | /* @conditional-compile-remove(PSTN-calls) */ 'alternateCallerId'
->>>>>>> 775c4445
 >;
 
 const CallWithChatClientStateTypeAssertion = (value: CallWithChatClientState): CallWithChatClientStateInternal => value;
