--- conflicted
+++ resolved
@@ -89,11 +89,8 @@
   | 'latestErrors'
   | 'userId'
   | /* @conditional-compile-remove(PSTN-calls) */ 'alternateCallerId'
-<<<<<<< HEAD
   | /* @conditional-compile-remove(unsupported-browser) */ 'features'
-=======
   | /* @conditional-compile-remove(rooms) */ 'roleHint'
->>>>>>> 8d001c83
 >;
 
 const CallWithChatClientStateTypeAssertion = (value: CallWithChatClientState): CallWithChatClientStateInternal => value;
