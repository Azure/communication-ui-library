// Copyright (c) Microsoft Corporation.
// Licensed under the MIT license.

import { CallWithChatAdapter } from './CallWithChatAdapter';
import { ChatAdapter, ChatAdapterState } from '../../ChatComposite';
/* @conditional-compile-remove(file-sharing) */
import { FileUploadManager } from '../../ChatComposite';
/* @conditional-compile-remove(teams-inline-images) */
import { AttachmentDownloadResult } from '@internal/react-components';
/* @conditional-compile-remove(file-sharing) */
import { FileMetadata } from '@internal/react-components';
import { ErrorBarStrings } from '@internal/react-components';
import { CallWithChatAdapterState } from '../state/CallWithChatAdapterState';

/* eslint-disable @typescript-eslint/no-explicit-any */
/* eslint-disable @typescript-eslint/no-unused-vars */

/**
 * Facade around the CallWithChatAdapter to satisfy the chat adapter interface.
 *
 * @private
 */
export class CallWithChatBackedChatAdapter implements ChatAdapter {
  private callWithChatAdapter: CallWithChatAdapter;

  // For onStateChange we must convert CallWithChat state to chat state. This involves creating a new handler to be passed into the onStateChange.
  // In order to unsubscribe the handler when offStateChange is called we must have a mapping of the original handler to the newly created handler.
  private eventStore: Map<(state: ChatAdapterState) => void, (state: CallWithChatAdapterState) => void> = new Map();

  constructor(callWithChatAdapter: CallWithChatAdapter) {
    this.callWithChatAdapter = callWithChatAdapter;
  }

  public fetchInitialData = async (): Promise<void> => await this.callWithChatAdapter.fetchInitialData();
  public sendMessage = async (content: string): Promise<void> => await this.callWithChatAdapter.sendMessage(content);
  public sendReadReceipt = async (chatMessageId: string): Promise<void> =>
    await this.callWithChatAdapter.sendReadReceipt(chatMessageId);
  public sendTypingIndicator = async (): Promise<void> => await this.callWithChatAdapter.sendTypingIndicator();
  public removeParticipant = async (userId: string): Promise<void> =>
    await this.callWithChatAdapter.removeParticipant(userId);
  public loadPreviousChatMessages = async (messagesToLoad: number): Promise<boolean> =>
    await this.callWithChatAdapter.loadPreviousChatMessages(messagesToLoad);
  public dispose = (): void => this.callWithChatAdapter.dispose();

  public onStateChange = (handler: (state: ChatAdapterState) => void): void => {
    const convertedHandler = (state: CallWithChatAdapterState): void => {
      handler(chatAdapterStateFromCallWithChatAdapterState(state));
    };
    this.callWithChatAdapter.onStateChange(convertedHandler);
    this.eventStore.set(handler, convertedHandler);
  };
  public offStateChange = (handler: (state: ChatAdapterState) => void): void => {
    const convertedHandler = this.eventStore.get(handler);
    convertedHandler && this.callWithChatAdapter.offStateChange(convertedHandler);
  };
  public getState = (): ChatAdapterState =>
    chatAdapterStateFromCallWithChatAdapterState(this.callWithChatAdapter.getState());

  /* eslint-disable @typescript-eslint/explicit-module-boundary-types */
  public on = (event: any, listener: any): void => {
    switch (event) {
      case 'error':
        return this.callWithChatAdapter.on('chatError', listener);
      case 'participantsAdded':
        return this.callWithChatAdapter.on('chatParticipantsAdded', listener);
      case 'participantsRemoved':
        return this.callWithChatAdapter.on('chatParticipantsRemoved', listener);
      default:
        return this.callWithChatAdapter.on(event, listener);
    }
  };
  public off = (event: any, listener: any): void => {
    switch (event) {
      case 'error':
        return this.callWithChatAdapter.off('chatError', listener);
      case 'participantsAdded':
        return this.callWithChatAdapter.off('chatParticipantsAdded', listener);
      case 'participantsRemoved':
        return this.callWithChatAdapter.off('chatParticipantsRemoved', listener);
      default:
        return this.callWithChatAdapter.off(event, listener);
    }
  };
  public updateMessage = async (messageId: string, content: string, metadata?: Record<string, string>): Promise<void> =>
    await this.callWithChatAdapter.updateMessage(messageId, content, metadata);
  public deleteMessage = async (messageId: string): Promise<void> =>
    await this.callWithChatAdapter.deleteMessage(messageId);

  public clearErrors = (errorTypes: (keyof ErrorBarStrings)[]): void => {
    throw new Error(`Method not supported in CallWithChatComposite.`);
  };

  public setTopic = async (topicName: string): Promise<void> => {
    throw new Error(`Chat Topics are not supported in CallWithChatComposite.`);
  };

  /* @conditional-compile-remove(file-sharing) */
  public registerActiveFileUploads = (files: File[]): FileUploadManager[] => {
    return this.callWithChatAdapter.registerActiveFileUploads(files);
  };

  /* @conditional-compile-remove(file-sharing) */
  public registerCompletedFileUploads = (metadata: FileMetadata[]): FileUploadManager[] => {
    return this.callWithChatAdapter.registerCompletedFileUploads(metadata);
  };

  /* @conditional-compile-remove(file-sharing) */
  public clearFileUploads = (): void => {
    this.callWithChatAdapter.clearFileUploads();
  };

  /* @conditional-compile-remove(file-sharing) */
  public cancelFileUpload = (id: string): void => {
    this.callWithChatAdapter.cancelFileUpload(id);
  };

  /* @conditional-compile-remove(file-sharing) */
  public updateFileUploadProgress = (id: string, progress: number): void => {
    this.callWithChatAdapter.updateFileUploadProgress(id, progress);
  };

  /* @conditional-compile-remove(file-sharing) */
  public updateFileUploadErrorMessage = (id: string, errorMessage: string): void => {
    this.callWithChatAdapter.updateFileUploadErrorMessage(id, errorMessage);
  };

  /* @conditional-compile-remove(file-sharing) */
  public updateFileUploadMetadata = (id: string, metadata: FileMetadata): void => {
    this.callWithChatAdapter.updateFileUploadMetadata(id, metadata);
  };

  /* @conditional-compile-remove(teams-inline-images) */
<<<<<<< HEAD
  public async downloadAuthenticatedAttachment(attachmentUrl: string): Promise<AttachmentDownloadResult> {
    if (!this.callWithChatAdapter.downloadAuthenticatedAttachment) {
      return { blobUrl: '' };
    }

    return await this.callWithChatAdapter.downloadAuthenticatedAttachment(attachmentUrl);
=======
  public async downloadAttachments(options: { attachmentUrls: string[] }): Promise<AttachmentDownloadResult[]> {
    return await this.callWithChatAdapter.downloadAttachments(options);
>>>>>>> e60445a0
  }
}

function chatAdapterStateFromCallWithChatAdapterState(
  callWithChatAdapterState: CallWithChatAdapterState
): ChatAdapterState {
  if (!callWithChatAdapterState.chat) {
    throw new Error('Chat thread state id undefined.');
  }

  return {
    userId: callWithChatAdapterState.userId,
    displayName: callWithChatAdapterState.displayName || '',
    thread: callWithChatAdapterState.chat,
    latestErrors: callWithChatAdapterState.latestChatErrors,
    /* @conditional-compile-remove(file-sharing) */
    fileUploads: callWithChatAdapterState.fileUploads
  };
}<|MERGE_RESOLUTION|>--- conflicted
+++ resolved
@@ -130,17 +130,8 @@
   };
 
   /* @conditional-compile-remove(teams-inline-images) */
-<<<<<<< HEAD
-  public async downloadAuthenticatedAttachment(attachmentUrl: string): Promise<AttachmentDownloadResult> {
-    if (!this.callWithChatAdapter.downloadAuthenticatedAttachment) {
-      return { blobUrl: '' };
-    }
-
-    return await this.callWithChatAdapter.downloadAuthenticatedAttachment(attachmentUrl);
-=======
   public async downloadAttachments(options: { attachmentUrls: string[] }): Promise<AttachmentDownloadResult[]> {
     return await this.callWithChatAdapter.downloadAttachments(options);
->>>>>>> e60445a0
   }
 }
 
