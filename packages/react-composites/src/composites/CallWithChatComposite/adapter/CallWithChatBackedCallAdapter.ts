// Copyright (c) Microsoft Corporation.
// Licensed under the MIT License.

import { CallWithChatAdapter } from './CallWithChatAdapter';
import { CallAdapter, CallAdapterState } from '../../CallComposite';

import { VideoBackgroundImage, VideoBackgroundEffect } from '../../CallComposite';
import { CreateVideoStreamViewResult, VideoStreamOptions } from '@internal/react-components';
import {
  AudioDeviceInfo,
  VideoDeviceInfo,
  Call,
  PermissionConstraints,
  StartCallOptions
} from '@azure/communication-calling';
import { Reaction } from '@azure/communication-calling';
import { StartCaptionsOptions } from '@azure/communication-calling';
/* @conditional-compile-remove(PSTN-calls) */
import { AddPhoneNumberOptions } from '@azure/communication-calling';
import { DtmfTone } from '@azure/communication-calling';
import { CallWithChatAdapterState } from '../state/CallWithChatAdapterState';
/* @conditional-compile-remove(PSTN-calls) */
import { CommunicationIdentifier, isPhoneNumberIdentifier, PhoneNumberIdentifier } from '@azure/communication-common';
/* @conditional-compile-remove(one-to-n-calling) */
import { CommunicationUserIdentifier } from '@azure/communication-common';
import { _toCommunicationIdentifier } from '@internal/acs-ui-common';
import { JoinCallOptions, StartCallIdentifier } from '../../CallComposite/adapter/CallAdapter';
import { CallSurvey, CallSurveyResponse } from '@azure/communication-calling';

/* eslint-disable @typescript-eslint/no-explicit-any */
/* eslint-disable @typescript-eslint/explicit-module-boundary-types */

/**
 * Facade around the CallWithChatAdapter to satisfy the call adapter interface.
 *
 * @private
 */
export class CallWithChatBackedCallAdapter implements CallAdapter {
  private callWithChatAdapter: CallWithChatAdapter;

  // For onStateChange we must convert CallWithChat state to chat state. This involves creating a new handler to be passed into the onStateChange.
  // In order to unsubscribe the handler when offStateChange is called we must have a mapping of the original handler to the newly created handler.
  private eventStore: Map<(state: CallAdapterState) => void, (state: CallWithChatAdapterState) => void> = new Map();

  constructor(callWithChatAdapter: CallWithChatAdapter) {
    this.callWithChatAdapter = callWithChatAdapter;
  }

  public on = (event: any, listener: any): void => {
    switch (event) {
      case 'error':
        return this.callWithChatAdapter.on('callError', listener);
      case 'participantsJoined':
        return this.callWithChatAdapter.on('callParticipantsJoined', listener);
      case 'participantsLeft':
        return this.callWithChatAdapter.on('callParticipantsLeft', listener);
      default:
        return this.callWithChatAdapter.on(event, listener);
    }
  };
  public off = (event: any, listener: any): void => {
    switch (event) {
      case 'error':
        return this.callWithChatAdapter.off('callError', listener);
      case 'participantsJoined':
        return this.callWithChatAdapter.off('callParticipantsJoined', listener);
      case 'participantsLeft':
        return this.callWithChatAdapter.off('callParticipantsLeft', listener);
      default:
        return this.callWithChatAdapter.off(event, listener);
    }
  };
  public onStateChange = (handler: (state: CallAdapterState) => void): void => {
    const convertedHandler = (state: CallWithChatAdapterState): void => {
      handler(callAdapterStateFromCallWithChatAdapterState(state));
    };
    this.callWithChatAdapter.onStateChange(convertedHandler);
    this.eventStore.set(handler, convertedHandler);
  };
  public offStateChange = (handler: (state: CallAdapterState) => void): void => {
    const convertedHandler = this.eventStore.get(handler);
    convertedHandler && this.callWithChatAdapter.offStateChange(convertedHandler);
  };
  public getState = (): CallAdapterState =>
    callAdapterStateFromCallWithChatAdapterState(this.callWithChatAdapter.getState());
  public dispose = (): void => this.callWithChatAdapter.dispose();
  public joinCall = (options?: boolean | JoinCallOptions): Call | undefined => {
    if (typeof options === 'boolean') {
      return this.callWithChatAdapter.joinCall(options);
    } else {
      return this.callWithChatAdapter.joinCall(options);
    }
  };
  public leaveCall = async (forEveryone?: boolean): Promise<void> =>
    await this.callWithChatAdapter.leaveCall(forEveryone);

  public startCall = (participants: (string | StartCallIdentifier)[], options: StartCallOptions): Call | undefined => {
    if (participants.every((participant: string | StartCallIdentifier) => typeof participant === 'string')) {
      return this.callWithChatAdapter.startCall(participants as string[], options);
    } else {
      return this.callWithChatAdapter.startCall(participants as StartCallIdentifier[], options);
    }
  };
  public setCamera = async (sourceId: VideoDeviceInfo, options?: VideoStreamOptions): Promise<void> =>
    await this.callWithChatAdapter.setCamera(sourceId, options);
  public setMicrophone = async (sourceId: AudioDeviceInfo): Promise<void> =>
    await this.callWithChatAdapter.setMicrophone(sourceId);
  public setSpeaker = async (sourceId: AudioDeviceInfo): Promise<void> =>
    await this.callWithChatAdapter.setSpeaker(sourceId);
  public askDevicePermission = async (constraints: PermissionConstraints): Promise<void> =>
    await this.callWithChatAdapter.askDevicePermission(constraints);
  public queryCameras = async (): Promise<VideoDeviceInfo[]> => await this.callWithChatAdapter.queryCameras();
  public queryMicrophones = async (): Promise<AudioDeviceInfo[]> => await this.callWithChatAdapter.queryMicrophones();
  public querySpeakers = async (): Promise<AudioDeviceInfo[]> => await this.callWithChatAdapter.querySpeakers();
  public startCamera = async (options?: VideoStreamOptions): Promise<void> =>
    await this.callWithChatAdapter.startCamera(options);
  public stopCamera = async (): Promise<void> => await this.callWithChatAdapter.stopCamera();
  public mute = async (): Promise<void> => await this.callWithChatAdapter.mute();
  public unmute = async (): Promise<void> => await this.callWithChatAdapter.unmute();
  public startScreenShare = async (): Promise<void> => await this.callWithChatAdapter.startScreenShare();
  public stopScreenShare = async (): Promise<void> => await this.callWithChatAdapter.stopScreenShare();
  public raiseHand = async (): Promise<void> => await this.callWithChatAdapter.raiseHand();
  public lowerHand = async (): Promise<void> => await this.callWithChatAdapter.lowerHand();
  public onReactionClick = async (reaction: Reaction): Promise<void> =>
    await this.callWithChatAdapter.onReactionClick(reaction);
  public removeParticipant = async (
    userId: string | /* @conditional-compile-remove(PSTN-calls) */ CommunicationIdentifier
  ): Promise<void> => {
    let participant = userId;
    /* @conditional-compile-remove(PSTN-calls) */
    participant = _toCommunicationIdentifier(userId);
    await this.callWithChatAdapter.removeParticipant(participant);
  };
  public createStreamView = async (
    remoteUserId?: string,
    options?: VideoStreamOptions
  ): Promise<void | CreateVideoStreamViewResult> =>
    await this.callWithChatAdapter.createStreamView(remoteUserId, options);
  public disposeStreamView = async (remoteUserId?: string, options?: VideoStreamOptions): Promise<void> =>
    await this.callWithChatAdapter.disposeStreamView(remoteUserId, options);
  public disposeScreenShareStreamView(remoteUserId: string): Promise<void> {
    return this.callWithChatAdapter.disposeScreenShareStreamView(remoteUserId);
  }
  public disposeRemoteVideoStreamView(remoteUserId: string): Promise<void> {
    return this.callWithChatAdapter.disposeRemoteVideoStreamView(remoteUserId);
  }
  public disposeLocalVideoStreamView(): Promise<void> {
    return this.callWithChatAdapter.disposeLocalVideoStreamView();
  }
  /* @conditional-compile-remove(PSTN-calls) */
  public holdCall = async (): Promise<void> => {
    await this.callWithChatAdapter.holdCall();
  };
  /* @conditional-compile-remove(PSTN-calls) */
  public resumeCall = async (): Promise<void> => {
    await this.callWithChatAdapter.resumeCall();
  };
  /* @conditional-compile-remove(PSTN-calls) */
  public async addParticipant(participant: PhoneNumberIdentifier, options?: AddPhoneNumberOptions): Promise<void>;
  /* @conditional-compile-remove(PSTN-calls) */
  public async addParticipant(participant: CommunicationUserIdentifier): Promise<void>;
  /* @conditional-compile-remove(PSTN-calls) */
  public async addParticipant(
    participant: PhoneNumberIdentifier | CommunicationUserIdentifier,
    options?: AddPhoneNumberOptions
  ): Promise<void> {
    if (isPhoneNumberIdentifier(participant) && options) {
      return this.callWithChatAdapter.addParticipant(participant as PhoneNumberIdentifier, options);
    } else {
      return this.callWithChatAdapter.addParticipant(participant as CommunicationUserIdentifier);
    }
  }

  /* @conditional-compile-remove(unsupported-browser) */
  public allowUnsupportedBrowserVersion(): void {
    return this.callWithChatAdapter.allowUnsupportedBrowserVersion();
  }

  public sendDtmfTone = async (dtmfTone: DtmfTone): Promise<void> => {
    await this.callWithChatAdapter.sendDtmfTone(dtmfTone);
  };

  public async startCaptions(options?: StartCaptionsOptions): Promise<void> {
    this.callWithChatAdapter.startCaptions(options);
  }

  public async stopCaptions(): Promise<void> {
    this.callWithChatAdapter.stopCaptions();
  }

  public async setCaptionLanguage(language: string): Promise<void> {
    this.callWithChatAdapter.setCaptionLanguage(language);
  }

  public async setSpokenLanguage(language: string): Promise<void> {
    this.callWithChatAdapter.setSpokenLanguage(language);
  }

  public async startVideoBackgroundEffect(videoBackgroundEffect: VideoBackgroundEffect): Promise<void> {
    await this.callWithChatAdapter.startVideoBackgroundEffect(videoBackgroundEffect);
  }

  public async stopVideoBackgroundEffects(): Promise<void> {
    await this.callWithChatAdapter.stopVideoBackgroundEffects();
  }

  public updateBackgroundPickerImages(backgroundImages: VideoBackgroundImage[]): void {
    return this.callWithChatAdapter.updateBackgroundPickerImages(backgroundImages);
  }

  public updateSelectedVideoBackgroundEffect(selectedVideoBackground: VideoBackgroundEffect): void {
    return this.callWithChatAdapter.updateSelectedVideoBackgroundEffect(selectedVideoBackground);
  }
  public async submitSurvey(survey: CallSurvey): Promise<CallSurveyResponse | undefined> {
    return this.callWithChatAdapter.submitSurvey(survey);
  }

  public async startSpotlight(userIds?: string[]): Promise<void> {
    return this.callWithChatAdapter.startSpotlight(userIds);
  }

  public async stopSpotlight(userIds?: string[]): Promise<void> {
    return this.callWithChatAdapter.stopSpotlight(userIds);
  }

  public async stopAllSpotlight(): Promise<void> {
    return this.callWithChatAdapter.stopAllSpotlight();
  }

  /* @conditional-compile-remove(soft-mute) */
  public async muteParticipant(userId: string): Promise<void> {
    return this.callWithChatAdapter.muteParticipant(userId);
  }

<<<<<<< HEAD
  public async returnToMainMeeting(): Promise<void> {
    return this.callWithChatAdapter.returnToMainMeeting();
=======
  /* @conditional-compile-remove(soft-mute) */
  public async muteAllRemoteParticipants(): Promise<void> {
    return this.callWithChatAdapter.muteAllRemoteParticipants();
>>>>>>> 3bad50b3
  }
}

function callAdapterStateFromCallWithChatAdapterState(
  callWithChatAdapterState: CallWithChatAdapterState
): CallAdapterState {
  return {
    isLocalPreviewMicrophoneEnabled: callWithChatAdapterState.isLocalPreviewMicrophoneEnabled,
    page: callWithChatAdapterState.page,
    userId: callWithChatAdapterState.userId,
    displayName: callWithChatAdapterState.displayName,
    call: callWithChatAdapterState.call,
    devices: callWithChatAdapterState.devices,
    isTeamsCall: callWithChatAdapterState.isTeamsCall,
    isTeamsMeeting: callWithChatAdapterState.isTeamsMeeting,
    isRoomsCall: false,
    latestErrors: callWithChatAdapterState.latestCallErrors,
    /* @conditional-compile-remove(PSTN-calls) */
    alternateCallerId: callWithChatAdapterState.alternateCallerId,
    /* @conditional-compile-remove(unsupported-browser) */
    environmentInfo: callWithChatAdapterState.environmentInfo,

    videoBackgroundImages: callWithChatAdapterState.videoBackgroundImages,

    onResolveVideoEffectDependency: callWithChatAdapterState.onResolveVideoEffectDependency,

    selectedVideoBackgroundEffect: callWithChatAdapterState.selectedVideoBackgroundEffect,
    reactions: callWithChatAdapterState.reactions
  };
}<|MERGE_RESOLUTION|>--- conflicted
+++ resolved
@@ -232,14 +232,13 @@
     return this.callWithChatAdapter.muteParticipant(userId);
   }
 
-<<<<<<< HEAD
-  public async returnToMainMeeting(): Promise<void> {
-    return this.callWithChatAdapter.returnToMainMeeting();
-=======
   /* @conditional-compile-remove(soft-mute) */
   public async muteAllRemoteParticipants(): Promise<void> {
     return this.callWithChatAdapter.muteAllRemoteParticipants();
->>>>>>> 3bad50b3
+  }
+
+  public async returnToMainMeeting(): Promise<void> {
+    return this.callWithChatAdapter.returnToMainMeeting();
   }
 }
 
