// Copyright (c) Microsoft Corporation.
// Licensed under the MIT license.

import React, { useCallback } from 'react';
/* @conditional-compile-remove(control-bar-button-injection) */
import { useMemo } from 'react';
import {
  OptionsDevice,
  _DrawerMenu as DrawerMenu,
  _DrawerMenuItemProps as DrawerMenuItemProps,
  _DrawerMenuItemProps
} from '@internal/react-components';
/* @conditional-compile-remove(PSTN-calls) */ /* @conditional-compile-remove(one-to-n-calling) */
import { HoldButton } from '@internal/react-components';
import { AudioDeviceInfo } from '@azure/communication-calling';
import { CallWithChatControlOptions } from '../CallWithChatComposite';
/* @conditional-compile-remove(control-bar-button-injection) */
import {
  CUSTOM_BUTTON_OPTIONS,
  generateCustomCallWithChatDrawerButtons,
  onFetchCustomButtonPropsTrampoline
} from '../CustomButton';
/* @conditional-compile-remove(PSTN-calls) */ /* @conditional-compile-remove(one-to-n-calling) */
import { usePropsFor } from '../../CallComposite/hooks/usePropsFor';
/* @conditional-compile-remove(PSTN-calls) */ /* @conditional-compile-remove(one-to-n-calling) */
import { useLocale } from '../../localization';

/** @private */
export interface MoreDrawerStrings {
  /**
   * Label for people drawerMenuItem.
   */
  peopleButtonLabel: string;
  /**
   * Label for audio device drawerMenuItem.
   *
   * @remarks This replaces the microphoneMenuTitle speakers can not be enumerated
   *
   */
  audioDeviceMenuTitle?: string;
  /**
   * Label for microphone drawerMenuItem.
   *
   * @remarks Only displayed when speakers can be enumerated otherwise audioDeviceMenuTitle is used
   *
   */
  microphoneMenuTitle: string;
  /**
   * Label for speaker drawerMenuItem.
   *
   * @remarks Only displayed when speakers can be enumerated
   *
   */
  speakerMenuTitle: string;
}

/** @private */
export interface MoreDrawerDevicesMenuProps {
  /**
   * Available microphones for selection
   */
  microphones?: OptionsDevice[];
  /**
   * Available speakers for selection
   */
  speakers?: OptionsDevice[];
  /**
   * Microphone that is shown as currently selected
   */
  selectedMicrophone?: OptionsDevice;
  /**
   * Speaker that is shown as currently selected
   */
  selectedSpeaker?: OptionsDevice;
  /**
   * Speaker when a speaker is selected
   */
  onSelectSpeaker: (device: AudioDeviceInfo) => Promise<void>;
  /**
   * Callback when a microphone is selected
   */
  onSelectMicrophone: (device: AudioDeviceInfo) => Promise<void>;
}

/** @private */
export interface MoreDrawerProps extends MoreDrawerDevicesMenuProps {
  onLightDismiss: () => void;
  onPeopleButtonClicked: () => void;
  callControls?: boolean | CallWithChatControlOptions;
  onClickShowDialpad?: () => void;
  strings: MoreDrawerStrings;
  disableButtonsForHoldScreen?: boolean;
}

const inferCallWithChatControlOptions = (
  callWithChatControls?: boolean | CallWithChatControlOptions
): CallWithChatControlOptions | false => {
  if (callWithChatControls === false) {
    return false;
  }
  const options = callWithChatControls === true || callWithChatControls === undefined ? {} : callWithChatControls;
  return options;
};

/** @private */
export const MoreDrawer = (props: MoreDrawerProps): JSX.Element => {
  const drawerMenuItems: DrawerMenuItemProps[] = [];

  const { speakers, onSelectSpeaker, onLightDismiss } = props;

  /* @conditional-compile-remove(PSTN-calls) */ /* @conditional-compile-remove(one-to-n-calling) */
  const localeStrings = useLocale();
  /* @conditional-compile-remove(PSTN-calls) */ /* @conditional-compile-remove(one-to-n-calling) */
  const holdButtonProps = usePropsFor(HoldButton);

  const onSpeakerItemClick = useCallback(
    (_ev, itemKey) => {
      const selected = speakers?.find((speaker) => speaker.id === itemKey);
      if (selected) {
        // This is unsafe - we're only passing in part of the argument to the handler.
        // But this is a known issue in our state.
        onSelectSpeaker(selected as AudioDeviceInfo);
      }
      onLightDismiss();
    },
    [speakers, onSelectSpeaker, onLightDismiss]
  );

  const drawerSelectionOptions = inferCallWithChatControlOptions(props.callControls);

  if (props.speakers && props.speakers.length > 0) {
    drawerMenuItems.push({
      itemKey: 'speakers',
      disabled: props.disableButtonsForHoldScreen,
      text: props.strings.speakerMenuTitle,
      iconProps: { iconName: 'MoreDrawerSpeakers' },
      subMenuProps: props.speakers.map((speaker) => ({
        itemKey: speaker.id,
        iconProps: {
          iconName: isDeviceSelected(speaker, props.selectedSpeaker)
            ? 'MoreDrawerSelectedSpeaker'
            : 'MoreDrawerSpeakers'
        },
        text: speaker.name,
        onItemClick: onSpeakerItemClick,
        secondaryIconProps: isDeviceSelected(speaker, props.selectedSpeaker) ? { iconName: 'Accept' } : undefined
      })),
      secondaryText: props.selectedSpeaker?.name
    });
  }

  const { microphones, onSelectMicrophone } = props;
  const onMicrophoneItemClick = useCallback(
    (_ev, itemKey) => {
      const selected = microphones?.find((mic) => mic.id === itemKey);
      if (selected) {
        // This is unsafe - we're only passing in part of the argument to the handler.
        // But this is a known issue in our state.
        onSelectMicrophone(selected as AudioDeviceInfo);
      }
      onLightDismiss();
    },
    [microphones, onSelectMicrophone, onLightDismiss]
  );

  if (props.microphones && props.microphones.length > 0) {
    // Set props as Microphone if speakers can be enumerated else set as Audio Device
    const speakersAvailable = props.speakers && props.speakers.length > 0;
    const itemKey = speakersAvailable ? 'microphones' : 'audioDevices';
    const text = speakersAvailable ? props.strings.microphoneMenuTitle : props.strings.audioDeviceMenuTitle;
    const iconName = speakersAvailable ? 'MoreDrawerMicrophones' : 'MoreDrawerSpeakers';
    const selectedIconName = speakersAvailable ? 'MoreDrawerSelectedMicrophone' : 'MoreDrawerSelectedSpeaker';

    drawerMenuItems.push({
      itemKey: itemKey,
      disabled: props.disableButtonsForHoldScreen,
      text: text,
      iconProps: { iconName: iconName },
      subMenuProps: props.microphones.map((mic) => ({
        itemKey: mic.id,
        iconProps: {
          iconName: isDeviceSelected(mic, props.selectedMicrophone) ? selectedIconName : iconName
        },
        text: mic.name,
        onItemClick: onMicrophoneItemClick,
        secondaryIconProps: isDeviceSelected(mic, props.selectedMicrophone) ? { iconName: 'Accept' } : undefined
      })),
      secondaryText: props.selectedMicrophone?.name
    });
  }
  if (drawerSelectionOptions !== false && isEnabled(drawerSelectionOptions?.peopleButton)) {
    drawerMenuItems.push({
      itemKey: 'people',
      text: props.strings.peopleButtonLabel,
      iconProps: { iconName: 'MoreDrawerPeople' },
      onItemClick: props.onPeopleButtonClicked
    });
  }

  /* @conditional-compile-remove(PSTN-calls) */ /* @conditional-compile-remove(one-to-n-calling) */
  if (drawerSelectionOptions !== false && isEnabled(drawerSelectionOptions?.peopleButton)) {
    drawerMenuItems.push({
      itemKey: 'holdButtonKey',
<<<<<<< HEAD
=======
      disabled: props.disableButtonsForHoldScreen,
>>>>>>> 30a2ca9f
      text: localeStrings.component.strings.holdButton.tooltipOffContent,
      onItemClick: () => {
        holdButtonProps.onToggleHold();
      },
      iconProps: { iconName: 'HoldCall', styles: { root: { lineHeight: 0 } } }
    });
  }

<<<<<<< HEAD
=======
  /*@conditional-compile-remove(PSTN-calls) */
  if (drawerSelectionOptions !== false && isEnabled(drawerSelectionOptions?.peopleButton) && props.onClickShowDialpad) {
    drawerMenuItems.push({
      itemKey: 'showDialpadKey',
      disabled: props.disableButtonsForHoldScreen,
      text: localeStrings.strings.callWithChat.openDtmfDialpad,
      onItemClick: () => {
        props.onClickShowDialpad && props.onClickShowDialpad();
      },
      iconProps: { iconName: 'Dialpad', styles: { root: { lineHeight: 0 } } }
    });
  }

>>>>>>> 30a2ca9f
  /* @conditional-compile-remove(control-bar-button-injection) */
  const customDrawerButtons = useMemo(
    () =>
      generateCustomCallWithChatDrawerButtons(
        onFetchCustomButtonPropsTrampoline(drawerSelectionOptions !== false ? drawerSelectionOptions : undefined),
        drawerSelectionOptions !== false ? drawerSelectionOptions?.displayType : undefined
      ),
    [drawerSelectionOptions]
  );

  /* @conditional-compile-remove(control-bar-button-injection) */
  customDrawerButtons['overflow']?.props.children.forEach((element) => {
    drawerMenuItems.push(element);
  });
  /* @conditional-compile-remove(control-bar-button-injection) */
  customDrawerButtons['primary']?.props.children
    .slice(CUSTOM_BUTTON_OPTIONS.MAX_PRIMARY_MOBILE_CUSTOM_BUTTONS)
    .forEach((element) => {
      drawerMenuItems.push(element);
    });
  /* @conditional-compile-remove(control-bar-button-injection) */
  customDrawerButtons['secondary']?.props.children.forEach((element) => {
    drawerMenuItems.push(element);
  });

  return <DrawerMenu items={drawerMenuItems} onLightDismiss={props.onLightDismiss} />;
};

const isDeviceSelected = (speaker: OptionsDevice, selectedSpeaker?: OptionsDevice): boolean =>
  !!selectedSpeaker && speaker.id === selectedSpeaker.id;

const isEnabled = (option: unknown): boolean => option !== false;<|MERGE_RESOLUTION|>--- conflicted
+++ resolved
@@ -201,10 +201,7 @@
   if (drawerSelectionOptions !== false && isEnabled(drawerSelectionOptions?.peopleButton)) {
     drawerMenuItems.push({
       itemKey: 'holdButtonKey',
-<<<<<<< HEAD
-=======
-      disabled: props.disableButtonsForHoldScreen,
->>>>>>> 30a2ca9f
+      disabled: props.disableButtonsForHoldScreen,
       text: localeStrings.component.strings.holdButton.tooltipOffContent,
       onItemClick: () => {
         holdButtonProps.onToggleHold();
@@ -213,8 +210,6 @@
     });
   }
 
-<<<<<<< HEAD
-=======
   /*@conditional-compile-remove(PSTN-calls) */
   if (drawerSelectionOptions !== false && isEnabled(drawerSelectionOptions?.peopleButton) && props.onClickShowDialpad) {
     drawerMenuItems.push({
@@ -228,7 +223,6 @@
     });
   }
 
->>>>>>> 30a2ca9f
   /* @conditional-compile-remove(control-bar-button-injection) */
   const customDrawerButtons = useMemo(
     () =>
