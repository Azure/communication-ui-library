--- conflicted
+++ resolved
@@ -2,15 +2,6 @@
 // Licensed under the MIT license.
 import { IStackStyles, IStackTokens, ITheme, Stack } from '@fluentui/react';
 import {
-<<<<<<< HEAD
-  ParticipantMenuItemsCallback,
-  useTheme,
-  _DrawerMenu,
-  _DrawerMenuItemProps,
-  AvatarPersonaDataCallback
-} from '@internal/react-components';
-import React, { useMemo, useState } from 'react';
-=======
   _DrawerMenu,
   _DrawerMenuItemProps,
   _useContainerHeight,
@@ -19,7 +10,6 @@
   useTheme
 } from '@internal/react-components';
 import React, { useMemo, useRef, useState } from 'react';
->>>>>>> 85608367
 import { CallAdapter } from '../CallComposite';
 import { CallAdapterProvider } from '../CallComposite/adapter/CallAdapterProvider';
 import { ChatAdapter, ChatComposite, ChatCompositeProps } from '../ChatComposite';
