// Copyright (c) Microsoft Corporation.
// Licensed under the MIT license.
import {
  ContextualMenu,
  DefaultButton,
  IContextualMenuItem,
  IDragOptions,
  Modal,
  PrimaryButton,
  Stack
} from '@fluentui/react';
import {
  ParticipantList,
  ParticipantListParticipant,
  ParticipantListProps,
  ParticipantMenuItemsCallback,
  useTheme,
  _DrawerMenu,
  _DrawerMenuItemProps
} from '@internal/react-components';
import copy from 'copy-to-clipboard';
import React, { useMemo, useState } from 'react';
import { CallWithChatCompositeStrings } from '.';
import { CallAdapter } from '../CallComposite';
import { LocalAndRemotePIP } from '../CallComposite/components/LocalAndRemotePIP';
import { useHandlers } from '../CallComposite/hooks/useHandlers';
import { usePropsFor } from '../CallComposite/hooks/usePropsFor';
import { useSelector } from '../CallComposite/hooks/useSelector';
import { localAndRemotePIPSelector } from '../CallComposite/selectors/localAndRemotePIPSelector';
import { ChatAdapter } from '../ChatComposite';
import { AvatarPersonaDataCallback } from '../common/AvatarPersona';
import { CallWithChatCompositeIcon } from '../common/icons';
import { ParticipantListWithHeading } from '../common/ParticipantContainer';
import { peoplePaneContainerTokens } from '../common/styles/ParticipantContainer.styles';
import { useCallWithChatCompositeStrings } from './hooks/useCallWithChatCompositeStrings';
import { MobilePane } from './MobilePane';
import { SidePane } from './SidePane';
import { drawerContainerStyles } from './styles/CallWithChatCompositeStyles';
<<<<<<< HEAD
import { copyLinkButtonStyles, copyLinkDesktopButtonStyles, linkIconStyles } from './styles/EmbeddedPeoplePane.styles';
=======
import {
  copyLinkButtonContainerStyles,
  copyLinkButtonStyles,
  linkIconStyles,
  modalStyle,
  participantListContainerStyles,
  peoplePaneContainerStyle
} from './styles/EmbeddedPeoplePane.styles';
>>>>>>> 85694c50

/**
 * @private
 */
export const EmbeddedPeoplePane = (props: {
  inviteLink?: string;
  onClose: () => void;
  hidden: boolean;
  callAdapter: CallAdapter;
  chatAdapter: ChatAdapter;
  onFetchAvatarPersonaData?: AvatarPersonaDataCallback;
  onFetchParticipantMenuItems?: ParticipantMenuItemsCallback;
  onChatButtonClick: () => void;
  onPeopleButtonClick: () => void;
  modalLayerHostId: string;
  mobileView?: boolean;
}): JSX.Element => {
  const { callAdapter, chatAdapter, inviteLink } = props;
  const participantListDefaultProps = usePropsFor(ParticipantList);

  const callWithChatStrings = useCallWithChatCompositeStrings();

  const [drawerMenuItems, setDrawerMenuItems] = useState<_DrawerMenuItemProps[]>([]);

  const setDrawerMenuItemsForParticipant: (participant?: ParticipantListParticipant) => void = useMemo(() => {
    return (participant?: ParticipantListParticipant) => {
      if (participant) {
        let contextualMenuItems: IContextualMenuItem[] = createDefaultContextualMenuItems(
          participant,
          callWithChatStrings,
          participantListDefaultProps.onRemoveParticipant,
          participantListProps.myUserId
        );
        if (props.onFetchParticipantMenuItems) {
          contextualMenuItems = props.onFetchParticipantMenuItems(
            participant.userId,
            participantListProps.myUserId,
            contextualMenuItems
          );
        }
        const drawerMenuItems = contextualMenuItems.map((contextualMenu: IContextualMenuItem) =>
          convertContextualMenuItemToDrawerMenuItem(contextualMenu, () => setDrawerMenuItems([]))
        );
        setDrawerMenuItems(drawerMenuItems);
      }
    };
  }, []);

  const participantListProps: ParticipantListProps = useMemo(() => {
    const onRemoveParticipant = async (participantId: string): Promise<void> =>
      removeParticipantFromCallWithChat(callAdapter, chatAdapter, participantId);
    return {
      ...participantListDefaultProps,
      // Passing undefined callback for mobile to avoid context menus for participants in ParticipantList are clicked
      onRemoveParticipant: props.mobileView ? undefined : onRemoveParticipant,
      // We want the drawer menu items to appear when participants in ParticipantList are clicked
      onParticipantClick: props.mobileView ? setDrawerMenuItemsForParticipant : undefined
    };
  }, [participantListDefaultProps, callAdapter, chatAdapter]);

  const participantList = (
    <ParticipantListWithHeading
      participantListProps={participantListProps}
      onFetchAvatarPersonaData={props.onFetchAvatarPersonaData}
      onFetchParticipantMenuItems={props.onFetchParticipantMenuItems}
      title={callWithChatStrings.peoplePaneSubTitle}
    />
  );

  const pictureInPictureProps = useSelector(localAndRemotePIPSelector);
  const pictureInPictureHandlers = useHandlers(LocalAndRemotePIP);

  const localAndRemotePIP = useMemo(
    () => <LocalAndRemotePIP {...pictureInPictureProps} {...pictureInPictureHandlers} />,
    [pictureInPictureProps, pictureInPictureHandlers]
  );

  const DRAG_OPTIONS: IDragOptions = {
    moveMenuItemText: 'Move',
    closeMenuItemText: 'Close',
    menu: ContextualMenu,
    keepInBounds: true
  };

  const theme = useTheme();

  if (props.mobileView) {
    return (
      <MobilePane
        hidden={props.hidden}
        dataUiId={'call-with-chat-composite-people-pane'}
        onClose={props.onClose}
        activeTab="people"
        onChatButtonClicked={props.onChatButtonClick}
        onPeopleButtonClicked={props.onPeopleButtonClick}
      >
        <Stack verticalFill styles={peoplePaneContainerStyle} tokens={peoplePaneContainerTokens}>
          <Stack.Item grow styles={participantListContainerStyles}>
            {participantList}
          </Stack.Item>
          {inviteLink && (
            <Stack.Item styles={copyLinkButtonContainerStyles}>
              <PrimaryButton
                onClick={() => copy(inviteLink)}
                styles={copyLinkButtonStyles}
                onRenderIcon={() => <LinkIconTrampoline />}
                text={callWithChatStrings.copyInviteLinkButtonLabel}
              />
            </Stack.Item>
          )}
          <Modal
            isOpen={true}
            isModeless={true}
            dragOptions={DRAG_OPTIONS}
            styles={modalStyle(theme)}
            layerProps={{ hostId: props.modalLayerHostId }}
          >
            {
              // Only render LocalAndRemotePIP when this component is NOT hidden because VideoGallery needs to have
              // possession of the dominant remote participant video stream
              !props.hidden && localAndRemotePIP
            }
          </Modal>
        </Stack>
        {drawerMenuItems.length > 0 && (
          <Stack styles={drawerContainerStyles}>
            <_DrawerMenu onLightDismiss={() => setDrawerMenuItems([])} items={drawerMenuItems} />
          </Stack>
        )}
      </MobilePane>
    );
  }

  return (
    <SidePane
      hidden={props.hidden}
      headingText={callWithChatStrings.peoplePaneTitle}
      onClose={props.onClose}
      dataUiId={'call-with-chat-composite-people-pane'}
    >
      <Stack tokens={peoplePaneContainerTokens}>
        {inviteLink && (
          <DefaultButton
            text={callWithChatStrings.copyInviteLinkButtonLabel}
            iconProps={{ iconName: 'Link' }}
            onClick={() => copy(inviteLink)}
            styles={copyLinkDesktopButtonStyles}
          />
        )}
        {participantList}
      </Stack>
    </SidePane>
  );
};

const LinkIconTrampoline = (): JSX.Element => {
  // @conditional-compile-remove(call-with-chat-composite)
  return <CallWithChatCompositeIcon iconName="Link" style={linkIconStyles} />;

  // Return _something_ in stable builds to satisfy build system
  return <CallWithChatCompositeIcon iconName="ControlButtonEndCall" style={linkIconStyles} />;
};

/**
 * In a CallWithChat when a participant is removed, we must remove them from both
 * the call and the chat thread.
 */
const removeParticipantFromCallWithChat = async (
  callAdapter: CallAdapter,
  chatAdapter: ChatAdapter,
  participantId: string
): Promise<void> => {
  await callAdapter.removeParticipant(participantId);
  await chatAdapter.removeParticipant(participantId);
};

/**
 * Create default contextual menu items for particant
 * @param participant - participant to create contextual menu items for
 * @param callWithChatStrings - localized strings for menu item text
 * @param onRemoveParticipant - callback to remove participant
 * @param localParticipantUserId - Local participant user id
 * @returns - IContextualMenuItem[]
 */
const createDefaultContextualMenuItems = (
  participant: ParticipantListParticipant,
  callWithChatStrings: CallWithChatCompositeStrings,
  onRemoveParticipant: (userId: string) => Promise<void>,
  localParticipantUserId?: string
): IContextualMenuItem[] => {
  const menuItems: IContextualMenuItem[] = [];
  if (participant?.userId !== localParticipantUserId) {
    menuItems.push({
      key: 'remove',
      text: callWithChatStrings.removeMenuLabel,
      onClick: () => {
        if (participant?.userId) {
          onRemoveParticipant?.(participant?.userId);
        }
      },
      iconProps: {
        iconName: 'UserRemove'
      },
      disabled: !participant.isRemovable
    });
  }
  return menuItems;
};

/**
 * Convert IContextualMenuItem to _DrawerMenuItemProps
 * @param contextualMenu - IContextualMenuItem to convert
 * @param onDrawerMenuItemClick - callback to call when converted DrawerMenuItem is clicked
 * @returns DrawerMenuItem
 */
const convertContextualMenuItemToDrawerMenuItem = (
  contextualMenu: IContextualMenuItem,
  onDrawerMenuItemClick: () => void
): _DrawerMenuItemProps => {
  return {
    itemKey: contextualMenu.key,
    onItemClick: () => {
      contextualMenu.onClick?.();
      onDrawerMenuItemClick();
    },
    iconProps: contextualMenu.iconProps,
    text: contextualMenu.text,
    disabled: contextualMenu.disabled
  };
};<|MERGE_RESOLUTION|>--- conflicted
+++ resolved
@@ -36,18 +36,15 @@
 import { MobilePane } from './MobilePane';
 import { SidePane } from './SidePane';
 import { drawerContainerStyles } from './styles/CallWithChatCompositeStyles';
-<<<<<<< HEAD
-import { copyLinkButtonStyles, copyLinkDesktopButtonStyles, linkIconStyles } from './styles/EmbeddedPeoplePane.styles';
-=======
 import {
   copyLinkButtonContainerStyles,
   copyLinkButtonStyles,
+  copyLinkDesktopButtonStyles,
   linkIconStyles,
   modalStyle,
   participantListContainerStyles,
   peoplePaneContainerStyle
 } from './styles/EmbeddedPeoplePane.styles';
->>>>>>> 85694c50
 
 /**
  * @private
