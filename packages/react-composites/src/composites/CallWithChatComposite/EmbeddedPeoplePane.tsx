// Copyright (c) Microsoft Corporation.
// Licensed under the MIT license.
import {
  ContextualMenu,
  DefaultButton,
  IContextualMenuItem,
  IDragOptions,
  Modal,
  PrimaryButton,
  Stack
} from '@fluentui/react';
import {
  ParticipantList,
  ParticipantListParticipant,
  ParticipantListProps,
  ParticipantMenuItemsCallback,
  useTheme,
  _DrawerMenu,
  _DrawerMenuItemProps
} from '@internal/react-components';
import copy from 'copy-to-clipboard';
import React, { useMemo, useState } from 'react';
import { CallWithChatCompositeStrings } from '.';
import { CallAdapter } from '../CallComposite';
import { LocalAndRemotePIP } from '../CallComposite/components/LocalAndRemotePIP';
import { useHandlers } from '../CallComposite/hooks/useHandlers';
import { usePropsFor } from '../CallComposite/hooks/usePropsFor';
import { useSelector } from '../CallComposite/hooks/useSelector';
import { localAndRemotePIPSelector } from '../CallComposite/selectors/localAndRemotePIPSelector';
import { ChatAdapter } from '../ChatComposite';
import { AvatarPersonaDataCallback } from '../common/AvatarPersona';
import { CallWithChatCompositeIcon } from '../common/icons';
import { ParticipantListWithHeading } from '../common/ParticipantContainer';
import { peoplePaneContainerTokens } from '../common/styles/ParticipantContainer.styles';
import { useCallWithChatCompositeStrings } from './hooks/useCallWithChatCompositeStrings';
import { MobilePane } from './MobilePane';
import { SidePane } from './SidePane';
import { drawerContainerStyles } from './styles/CallWithChatCompositeStyles';
import {
  copyLinkButtonContainerStyles,
<<<<<<< HEAD
  mobileCopyLinkButtonStyles,
=======
  copyLinkButtonStyles,
  copyLinkDesktopButtonStyles,
>>>>>>> 722aab11
  linkIconStyles,
  modalStyle,
  participantListContainerStyles,
  peoplePaneContainerStyle,
  desktopCopyLinkButtonStyles
} from './styles/EmbeddedPeoplePane.styles';

/**
 * @private
 */
export const EmbeddedPeoplePane = (props: {
  inviteLink?: string;
  onClose: () => void;
  hidden: boolean;
  callAdapter: CallAdapter;
  chatAdapter: ChatAdapter;
  onFetchAvatarPersonaData?: AvatarPersonaDataCallback;
  onFetchParticipantMenuItems?: ParticipantMenuItemsCallback;
  onChatButtonClick: () => void;
  onPeopleButtonClick: () => void;
  modalLayerHostId: string;
  mobileView?: boolean;
}): JSX.Element => {
  const { callAdapter, chatAdapter, inviteLink } = props;
  const participantListDefaultProps = usePropsFor(ParticipantList);

  const callWithChatStrings = useCallWithChatCompositeStrings();

  const [drawerMenuItems, setDrawerMenuItems] = useState<_DrawerMenuItemProps[]>([]);

  const setDrawerMenuItemsForParticipant: (participant?: ParticipantListParticipant) => void = useMemo(() => {
    return (participant?: ParticipantListParticipant) => {
      if (participant) {
        let contextualMenuItems: IContextualMenuItem[] = createDefaultContextualMenuItems(
          participant,
          callWithChatStrings,
          participantListDefaultProps.onRemoveParticipant,
          participantListProps.myUserId
        );
        if (props.onFetchParticipantMenuItems) {
          contextualMenuItems = props.onFetchParticipantMenuItems(
            participant.userId,
            participantListProps.myUserId,
            contextualMenuItems
          );
        }
        const drawerMenuItems = contextualMenuItems.map((contextualMenu: IContextualMenuItem) =>
          convertContextualMenuItemToDrawerMenuItem(contextualMenu, () => setDrawerMenuItems([]))
        );
        setDrawerMenuItems(drawerMenuItems);
      }
    };
  }, []);

  const participantListProps: ParticipantListProps = useMemo(() => {
    const onRemoveParticipant = async (participantId: string): Promise<void> =>
      removeParticipantFromCallWithChat(callAdapter, chatAdapter, participantId);
    return {
      ...participantListDefaultProps,
      // Passing undefined callback for mobile to avoid context menus for participants in ParticipantList are clicked
      onRemoveParticipant: props.mobileView ? undefined : onRemoveParticipant,
      // We want the drawer menu items to appear when participants in ParticipantList are clicked
      onParticipantClick: props.mobileView ? setDrawerMenuItemsForParticipant : undefined
    };
  }, [participantListDefaultProps, callAdapter, chatAdapter]);

  const participantList = (
    <ParticipantListWithHeading
      isMobile={props.mobileView}
      participantListProps={participantListProps}
      onFetchAvatarPersonaData={props.onFetchAvatarPersonaData}
      onFetchParticipantMenuItems={props.onFetchParticipantMenuItems}
      title={callWithChatStrings.peoplePaneSubTitle}
    />
  );

  const pictureInPictureProps = useSelector(localAndRemotePIPSelector);
  const pictureInPictureHandlers = useHandlers(LocalAndRemotePIP);

  const localAndRemotePIP = useMemo(
    () => <LocalAndRemotePIP {...pictureInPictureProps} {...pictureInPictureHandlers} />,
    [pictureInPictureProps, pictureInPictureHandlers]
  );

  const DRAG_OPTIONS: IDragOptions = {
    moveMenuItemText: 'Move',
    closeMenuItemText: 'Close',
    menu: ContextualMenu,
    keepInBounds: true
  };

  const theme = useTheme();

  if (props.mobileView) {
    return (
      <MobilePane
        hidden={props.hidden}
        dataUiId={'call-with-chat-composite-people-pane'}
        onClose={props.onClose}
        activeTab="people"
        onChatButtonClicked={props.onChatButtonClick}
        onPeopleButtonClicked={props.onPeopleButtonClick}
      >
        <Stack verticalFill styles={peoplePaneContainerStyle} tokens={peoplePaneContainerTokens}>
          <Stack.Item grow styles={participantListContainerStyles}>
            {participantList}
          </Stack.Item>
          {inviteLink && (
            <Stack.Item styles={copyLinkButtonContainerStyles}>
              <PrimaryButton
                onClick={() => copy(inviteLink)}
                styles={mobileCopyLinkButtonStyles}
                onRenderIcon={() => <LinkIconTrampoline />}
                text={callWithChatStrings.copyInviteLinkButtonLabel}
              />
            </Stack.Item>
          )}
          <Modal
            isOpen={true}
            isModeless={true}
            dragOptions={DRAG_OPTIONS}
            styles={modalStyle(theme)}
            layerProps={{ hostId: props.modalLayerHostId }}
          >
            {
              // Only render LocalAndRemotePIP when this component is NOT hidden because VideoGallery needs to have
              // possession of the dominant remote participant video stream
              !props.hidden && localAndRemotePIP
            }
          </Modal>
        </Stack>
        {drawerMenuItems.length > 0 && (
          <Stack styles={drawerContainerStyles}>
            <_DrawerMenu onLightDismiss={() => setDrawerMenuItems([])} items={drawerMenuItems} />
          </Stack>
        )}
      </MobilePane>
    );
  }

  return (
    <SidePane
      hidden={props.hidden}
      headingText={callWithChatStrings.peoplePaneTitle}
      onClose={props.onClose}
      dataUiId={'call-with-chat-composite-people-pane'}
    >
      <Stack tokens={peoplePaneContainerTokens}>
        {inviteLink && (
          <DefaultButton
            text={callWithChatStrings.copyInviteLinkButtonLabel}
<<<<<<< HEAD
            onRenderIcon={() => <LinkIconTrampoline />}
            onClick={() => copy(inviteLink)}
            styles={desktopCopyLinkButtonStyles}
=======
            iconProps={{ iconName: 'Link' }}
            onClick={() => copy(inviteLink)}
            styles={copyLinkDesktopButtonStyles}
>>>>>>> 722aab11
          />
        )}
        {participantList}
      </Stack>
    </SidePane>
  );
};

const LinkIconTrampoline = (): JSX.Element => {
  // @conditional-compile-remove(call-with-chat-composite)
  return <CallWithChatCompositeIcon iconName="Link" style={linkIconStyles} />;

  // Return _something_ in stable builds to satisfy build system
  return <CallWithChatCompositeIcon iconName="ControlButtonEndCall" style={linkIconStyles} />;
};

/**
 * In a CallWithChat when a participant is removed, we must remove them from both
 * the call and the chat thread.
 */
const removeParticipantFromCallWithChat = async (
  callAdapter: CallAdapter,
  chatAdapter: ChatAdapter,
  participantId: string
): Promise<void> => {
  await callAdapter.removeParticipant(participantId);
  await chatAdapter.removeParticipant(participantId);
};

/**
 * Create default contextual menu items for particant
 * @param participant - participant to create contextual menu items for
 * @param callWithChatStrings - localized strings for menu item text
 * @param onRemoveParticipant - callback to remove participant
 * @param localParticipantUserId - Local participant user id
 * @returns - IContextualMenuItem[]
 */
const createDefaultContextualMenuItems = (
  participant: ParticipantListParticipant,
  callWithChatStrings: CallWithChatCompositeStrings,
  onRemoveParticipant: (userId: string) => Promise<void>,
  localParticipantUserId?: string
): IContextualMenuItem[] => {
  const menuItems: IContextualMenuItem[] = [];
  if (participant?.userId !== localParticipantUserId) {
    menuItems.push({
      key: 'remove',
      text: callWithChatStrings.removeMenuLabel,
      onClick: () => {
        if (participant?.userId) {
          onRemoveParticipant?.(participant?.userId);
        }
      },
      iconProps: {
        iconName: 'UserRemove'
      },
      disabled: !participant.isRemovable
    });
  }
  return menuItems;
};

/**
 * Convert IContextualMenuItem to _DrawerMenuItemProps
 * @param contextualMenu - IContextualMenuItem to convert
 * @param onDrawerMenuItemClick - callback to call when converted DrawerMenuItem is clicked
 * @returns DrawerMenuItem
 */
const convertContextualMenuItemToDrawerMenuItem = (
  contextualMenu: IContextualMenuItem,
  onDrawerMenuItemClick: () => void
): _DrawerMenuItemProps => {
  return {
    itemKey: contextualMenu.key,
    onItemClick: () => {
      contextualMenu.onClick?.();
      onDrawerMenuItemClick();
    },
    iconProps: contextualMenu.iconProps,
    text: contextualMenu.text,
    disabled: contextualMenu.disabled
  };
};<|MERGE_RESOLUTION|>--- conflicted
+++ resolved
@@ -38,17 +38,12 @@
 import { drawerContainerStyles } from './styles/CallWithChatCompositeStyles';
 import {
   copyLinkButtonContainerStyles,
-<<<<<<< HEAD
+  desktopCopyLinkButtonStyles,
   mobileCopyLinkButtonStyles,
-=======
-  copyLinkButtonStyles,
-  copyLinkDesktopButtonStyles,
->>>>>>> 722aab11
   linkIconStyles,
   modalStyle,
   participantListContainerStyles,
-  peoplePaneContainerStyle,
-  desktopCopyLinkButtonStyles
+  peoplePaneContainerStyle
 } from './styles/EmbeddedPeoplePane.styles';
 
 /**
@@ -195,15 +190,9 @@
         {inviteLink && (
           <DefaultButton
             text={callWithChatStrings.copyInviteLinkButtonLabel}
-<<<<<<< HEAD
             onRenderIcon={() => <LinkIconTrampoline />}
             onClick={() => copy(inviteLink)}
             styles={desktopCopyLinkButtonStyles}
-=======
-            iconProps={{ iconName: 'Link' }}
-            onClick={() => copy(inviteLink)}
-            styles={copyLinkDesktopButtonStyles}
->>>>>>> 722aab11
           />
         )}
         {participantList}
