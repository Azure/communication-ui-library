// Copyright (c) Microsoft Corporation.
// Licensed under the MIT license.
import { DefaultButton, IContextualMenuItem, PrimaryButton, Stack } from '@fluentui/react';
import {
  ParticipantList,
  ParticipantListParticipant,
  ParticipantListProps,
  ParticipantMenuItemsCallback,
  _DrawerMenu,
  _DrawerMenuItemProps
} from '@internal/react-components';
import copy from 'copy-to-clipboard';
import React, { useMemo, useState } from 'react';
import { CallWithChatCompositeStrings } from '.';
import { CallAdapter } from '../CallComposite';
import { LocalAndRemotePIP } from '../CallComposite/components/LocalAndRemotePIP';
import { useHandlers } from '../CallComposite/hooks/useHandlers';
import { usePropsFor } from '../CallComposite/hooks/usePropsFor';
import { useSelector } from '../CallComposite/hooks/useSelector';
import { localAndRemotePIPSelector } from '../CallComposite/selectors/localAndRemotePIPSelector';
import { ChatAdapter } from '../ChatComposite';
import { AvatarPersonaDataCallback } from '../common/AvatarPersona';
import { CallWithChatCompositeIcon } from '../common/icons';
import { ParticipantListWithHeading } from '../common/ParticipantContainer';
<<<<<<< HEAD
import { useCallWithChatCompositeStrings } from './hooks/useCallWithChatCompositeStrings';
import { MobilePane } from './MobilePane';
import { SidePane } from './SidePane';
import {
  copyLinkButtonContainerStyles,
  copyLinkButtonStyles,
  linkIconStyles,
  localAndRemotePIPStyles,
  peoplePaneContainerTokens
} from './styles/EmbeddedPeoplePane.styles';
=======
import { peoplePaneContainerStyle, peoplePaneContainerTokens } from '../common/styles/ParticipantContainer.styles';
import { useCallWithChatCompositeStrings } from './hooks/useCallWithChatCompositeStrings';
import { MobilePane } from './MobilePane';
import { SidePane } from './SidePane';
import { drawerContainerStyles } from './styles/CallWithChatCompositeStyles';
import { copyLinkButtonStyles, linkIconStyles } from './styles/EmbeddedPeoplePane.styles';
>>>>>>> 857e1622

/**
 * @private
 */
export const EmbeddedPeoplePane = (props: {
  inviteLink?: string;
  onClose: () => void;
  hidden: boolean;
  callAdapter: CallAdapter;
  chatAdapter: ChatAdapter;
  onFetchAvatarPersonaData?: AvatarPersonaDataCallback;
  onFetchParticipantMenuItems?: ParticipantMenuItemsCallback;
  onChatButtonClick: () => void;
  onPeopleButtonClick: () => void;
  mobileView?: boolean;
}): JSX.Element => {
  const { callAdapter, chatAdapter, inviteLink } = props;
  const participantListDefaultProps = usePropsFor(ParticipantList);

  const callWithChatStrings = useCallWithChatCompositeStrings();

  const [drawerMenuItems, setDrawerMenuItems] = useState<_DrawerMenuItemProps[]>([]);

  const setDrawerMenuItemsForParticipant: (participant?: ParticipantListParticipant) => void = useMemo(() => {
    return (participant?: ParticipantListParticipant) => {
      if (participant) {
        let contextualMenuItems: IContextualMenuItem[] = createDefaultContextualMenuItems(
          participant,
          callWithChatStrings,
          participantListDefaultProps.onRemoveParticipant,
          participantListProps.myUserId
        );
        if (props.onFetchParticipantMenuItems) {
          contextualMenuItems = props.onFetchParticipantMenuItems(
            participant.userId,
            participantListProps.myUserId,
            contextualMenuItems
          );
        }
        const drawerMenuItems = contextualMenuItems.map((contextualMenu: IContextualMenuItem) =>
          convertContextualMenuItemToDrawerMenuItem(contextualMenu, () => setDrawerMenuItems([]))
        );
        setDrawerMenuItems(drawerMenuItems);
      }
    };
  }, []);

  const participantListProps: ParticipantListProps = useMemo(() => {
    const onRemoveParticipant = async (participantId: string): Promise<void> =>
      removeParticipantFromCallWithChat(callAdapter, chatAdapter, participantId);
    return {
      ...participantListDefaultProps,
      // Passing undefined callback for mobile to avoid context menus for participants in ParticipantList are clicked
      onRemoveParticipant: props.mobileView ? undefined : onRemoveParticipant,
      // We want the drawer menu items to appear when participants in ParticipantList are clicked
      onParticipantClick: props.mobileView ? setDrawerMenuItemsForParticipant : undefined
    };
  }, [participantListDefaultProps, callAdapter, chatAdapter]);

  const participantList = (
    <ParticipantListWithHeading
      participantListProps={participantListProps}
      onFetchAvatarPersonaData={props.onFetchAvatarPersonaData}
      onFetchParticipantMenuItems={props.onFetchParticipantMenuItems}
      title={callWithChatStrings.peoplePaneSubTitle}
    />
  );

  const pictureInPictureProps = useSelector(localAndRemotePIPSelector);
  const pictureInPictureHandlers = useHandlers(LocalAndRemotePIP);

  if (props.mobileView) {
    return (
      <MobilePane
        hidden={props.hidden}
        dataUiId={'call-with-chat-composite-people-pane'}
        onClose={props.onClose}
        activeTab="people"
        onChatButtonClicked={props.onChatButtonClick}
        onPeopleButtonClicked={props.onPeopleButtonClick}
      >
<<<<<<< HEAD
        <Stack verticalFill tokens={peoplePaneContainerTokens}>
          <Stack.Item>{participantList}</Stack.Item>
          {
            // Only render LocalAndRemotePIP when this component is NOT hidden because VideoGallery needs to have
            // possession of the dominant remote participant video stream
            !props.hidden && (
              <Stack horizontalAlign="end" grow>
                <Stack styles={localAndRemotePIPStyles}>
                  <LocalAndRemotePIP {...pictureInPictureProps} {...pictureInPictureHandlers} />
                </Stack>
              </Stack>
            )
          }
          {inviteLink && (
            <Stack.Item styles={copyLinkButtonContainerStyles}>
              <PrimaryButton
                onClick={() => copy(inviteLink)}
                styles={copyLinkButtonStyles}
                onRenderIcon={() => <LinkIconTrampoline />}
                text="Copy invite link"
              />
            </Stack.Item>
=======
        <Stack verticalFill styles={peoplePaneContainerStyle} tokens={peoplePaneContainerTokens}>
          {participantList}
          {inviteLink && (
            <PrimaryButton
              onClick={() => copy(inviteLink)}
              styles={copyLinkButtonStyles}
              onRenderIcon={() => <LinkIconTrampoline />}
              text={callWithChatStrings.copyInviteLinkButtonLabel}
            />
>>>>>>> 857e1622
          )}
        </Stack>
        {drawerMenuItems.length > 0 && (
          <Stack styles={drawerContainerStyles}>
            <_DrawerMenu onLightDismiss={() => setDrawerMenuItems([])} items={drawerMenuItems} />
          </Stack>
        )}
      </MobilePane>
    );
  }

  return (
    <SidePane
      hidden={props.hidden}
      headingText={callWithChatStrings.peoplePaneTitle}
      onClose={props.onClose}
      dataUiId={'call-with-chat-composite-people-pane'}
    >
      <Stack tokens={peoplePaneContainerTokens}>
        {inviteLink && (
          <DefaultButton text="Copy invite link" iconProps={{ iconName: 'Link' }} onClick={() => copy(inviteLink)} />
        )}
        {participantList}
      </Stack>
    </SidePane>
  );
};

const LinkIconTrampoline = (): JSX.Element => {
  // @conditional-compile-remove(call-with-chat-composite)
  return <CallWithChatCompositeIcon iconName="Link" style={linkIconStyles} />;

  // Return _something_ in stable builds to satisfy build system
  return <CallWithChatCompositeIcon iconName="ControlButtonEndCall" style={linkIconStyles} />;
};

/**
 * In a CallWithChat when a participant is removed, we must remove them from both
 * the call and the chat thread.
 */
const removeParticipantFromCallWithChat = async (
  callAdapter: CallAdapter,
  chatAdapter: ChatAdapter,
  participantId: string
): Promise<void> => {
  await callAdapter.removeParticipant(participantId);
  await chatAdapter.removeParticipant(participantId);
};

/**
 * Create default contextual menu items for particant
 * @param participant - participant to create contextual menu items for
 * @param callWithChatStrings - localized strings for menu item text
 * @param onRemoveParticipant - callback to remove participant
 * @param localParticipantUserId - Local participant user id
 * @returns - IContextualMenuItem[]
 */
const createDefaultContextualMenuItems = (
  participant: ParticipantListParticipant,
  callWithChatStrings: CallWithChatCompositeStrings,
  onRemoveParticipant: (userId: string) => Promise<void>,
  localParticipantUserId?: string
): IContextualMenuItem[] => {
  const menuItems: IContextualMenuItem[] = [];
  if (participant?.userId !== localParticipantUserId) {
    menuItems.push({
      key: 'remove',
      text: callWithChatStrings.removeMenuLabel,
      onClick: () => {
        if (participant?.userId) {
          onRemoveParticipant?.(participant?.userId);
        }
      },
      iconProps: {
        iconName: 'UserRemove'
      },
      disabled: !participant.isRemovable
    });
  }
  return menuItems;
};

/**
 * Convert IContextualMenuItem to _DrawerMenuItemProps
 * @param contextualMenu - IContextualMenuItem
 * @param onDrawerMenuItemClick - callback to call when converted DrawerMenuItem is clicked
 * @returns DrawerMenuItem
 */
const convertContextualMenuItemToDrawerMenuItem = (
  contextualMenu: IContextualMenuItem,
  onDrawerMenuItemClick: () => void
): _DrawerMenuItemProps => {
  return {
    itemKey: contextualMenu.key,
    onItemClick: () => {
      contextualMenu.onClick?.();
      onDrawerMenuItemClick();
    },
    iconProps: contextualMenu.iconProps,
    text: contextualMenu.text,
    disabled: contextualMenu.disabled
  };
};<|MERGE_RESOLUTION|>--- conflicted
+++ resolved
@@ -22,25 +22,17 @@
 import { AvatarPersonaDataCallback } from '../common/AvatarPersona';
 import { CallWithChatCompositeIcon } from '../common/icons';
 import { ParticipantListWithHeading } from '../common/ParticipantContainer';
-<<<<<<< HEAD
-import { useCallWithChatCompositeStrings } from './hooks/useCallWithChatCompositeStrings';
-import { MobilePane } from './MobilePane';
-import { SidePane } from './SidePane';
-import {
-  copyLinkButtonContainerStyles,
-  copyLinkButtonStyles,
-  linkIconStyles,
-  localAndRemotePIPStyles,
-  peoplePaneContainerTokens
-} from './styles/EmbeddedPeoplePane.styles';
-=======
 import { peoplePaneContainerStyle, peoplePaneContainerTokens } from '../common/styles/ParticipantContainer.styles';
 import { useCallWithChatCompositeStrings } from './hooks/useCallWithChatCompositeStrings';
 import { MobilePane } from './MobilePane';
 import { SidePane } from './SidePane';
 import { drawerContainerStyles } from './styles/CallWithChatCompositeStyles';
-import { copyLinkButtonStyles, linkIconStyles } from './styles/EmbeddedPeoplePane.styles';
->>>>>>> 857e1622
+import {
+  copyLinkButtonContainerStyles,
+  copyLinkButtonStyles,
+  linkIconStyles,
+  localAndRemotePIPStyles
+} from './styles/EmbeddedPeoplePane.styles';
 
 /**
  * @private
@@ -122,8 +114,7 @@
         onChatButtonClicked={props.onChatButtonClick}
         onPeopleButtonClicked={props.onPeopleButtonClick}
       >
-<<<<<<< HEAD
-        <Stack verticalFill tokens={peoplePaneContainerTokens}>
+        <Stack verticalFill styles={peoplePaneContainerStyle} tokens={peoplePaneContainerTokens}>
           <Stack.Item>{participantList}</Stack.Item>
           {
             // Only render LocalAndRemotePIP when this component is NOT hidden because VideoGallery needs to have
@@ -142,20 +133,9 @@
                 onClick={() => copy(inviteLink)}
                 styles={copyLinkButtonStyles}
                 onRenderIcon={() => <LinkIconTrampoline />}
-                text="Copy invite link"
+                text={callWithChatStrings.copyInviteLinkButtonLabel}
               />
             </Stack.Item>
-=======
-        <Stack verticalFill styles={peoplePaneContainerStyle} tokens={peoplePaneContainerTokens}>
-          {participantList}
-          {inviteLink && (
-            <PrimaryButton
-              onClick={() => copy(inviteLink)}
-              styles={copyLinkButtonStyles}
-              onRenderIcon={() => <LinkIconTrampoline />}
-              text={callWithChatStrings.copyInviteLinkButtonLabel}
-            />
->>>>>>> 857e1622
           )}
         </Stack>
         {drawerMenuItems.length > 0 && (
