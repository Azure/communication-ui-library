// Copyright (c) Microsoft Corporation.
// Licensed under the MIT license.
import { DefaultButton, PrimaryButton, Stack } from '@fluentui/react';
import { ParticipantList } from '@internal/react-components';
import copy from 'copy-to-clipboard';
import React, { useMemo } from 'react';
import { CallAdapter } from '../CallComposite';
import { LocalAndRemotePIP } from '../CallComposite/components/LocalAndRemotePIP';
import { useHandlers } from '../CallComposite/hooks/useHandlers';
import { usePropsFor } from '../CallComposite/hooks/usePropsFor';
import { useSelector } from '../CallComposite/hooks/useSelector';
import { localAndRemotePIPSelector } from '../CallComposite/selectors/localAndRemotePIPSelector';
import { ChatAdapter } from '../ChatComposite';
import { AvatarPersonaDataCallback } from '../common/AvatarPersona';
import { CallWithChatCompositeIcon } from '../common/icons';
import { ParticipantListWithHeading } from '../common/ParticipantContainer';
import { useCallWithChatCompositeStrings } from './hooks/useCallWithChatCompositeStrings';
import { MobilePane } from './MobilePane';
import { SidePane } from './SidePane';
import {
  copyLinkButtonContainerStyles,
  copyLinkButtonStyles,
  linkIconStyles,
  localAndRemotePIPContainerStyles,
  localAndRemotePIPStyles,
  peoplePaneContainerTokens
} from './styles/EmbeddedPeoplePane.styles';

/**
 * @private
 */
export const EmbeddedPeoplePane = (props: {
  inviteLink?: string;
  onClose: () => void;
  hidden: boolean;
  callAdapter: CallAdapter;
  chatAdapter: ChatAdapter;
  onFetchAvatarPersonaData?: AvatarPersonaDataCallback;
  onChatButtonClick: () => void;
  onPeopleButtonClick: () => void;
  mobileView?: boolean;
}): JSX.Element => {
  const { callAdapter, chatAdapter, inviteLink } = props;
  const participantListDefaultProps = usePropsFor(ParticipantList);

  const callWithChatStrings = useCallWithChatCompositeStrings();

  const participantListProps = useMemo(() => {
    const onRemoveParticipant = async (participantId: string): Promise<void> =>
      removeParticipantFromCallWithChat(callAdapter, chatAdapter, participantId);
    return {
      ...participantListDefaultProps,
      onRemoveParticipant
    };
  }, [participantListDefaultProps, callAdapter, chatAdapter]);

  const participantList = (
    <ParticipantListWithHeading
      participantListProps={participantListProps}
      onFetchAvatarPersonaData={props.onFetchAvatarPersonaData}
      title={callWithChatStrings.peoplePaneSubTitle}
    />
  );

  const pictureInPictureProps = useSelector(localAndRemotePIPSelector);
  const pictureInPictureHandlers = useHandlers(LocalAndRemotePIP);

  if (props.mobileView) {
    return (
      <MobilePane
        hidden={props.hidden}
        dataUiId={'call-with-chat-composite-people-pane'}
        onClose={props.onClose}
        activeTab="people"
        onChatButtonClicked={props.onChatButtonClick}
        onPeopleButtonClicked={props.onPeopleButtonClick}
      >
        <Stack verticalFill tokens={peoplePaneContainerTokens}>
          <Stack.Item>{participantList}</Stack.Item>
          {
            // Only render LocalAndRemotePIP when this component is NOT hidden because VideoGallery needs to have
            // possession of the dominant remote participant video stream
            !props.hidden && (
              <Stack horizontalAlign="end" styles={localAndRemotePIPContainerStyles}>
                <Stack styles={localAndRemotePIPStyles}>
                  <LocalAndRemotePIP
                    {...pictureInPictureProps}
                    {...pictureInPictureHandlers}
                    // eslint-disable-next-line @typescript-eslint/no-empty-function
                    onClick={() => {}} // no onClick behavior
                  />
                </Stack>
              </Stack>
            )
          }
          {inviteLink && (
<<<<<<< HEAD
            <Stack.Item styles={copyLinkButtonContainerStyles}>
              <PrimaryButton
                onClick={() => copy(inviteLink)}
                styles={copyLinkButtonStyles}
                onRenderIcon={() => <FontIcon iconName="Link" style={linkIconStyles} />}
                text="Copy invite link"
              />
            </Stack.Item>
=======
            <PrimaryButton
              onClick={() => copy(inviteLink)}
              styles={copyLinkButtonStyles}
              onRenderIcon={() => <LinkIconTrampoline />}
              text="Copy invite link"
            />
>>>>>>> f100208d
          )}
        </Stack>
      </MobilePane>
    );
  }

  return (
    <SidePane
      hidden={props.hidden}
      headingText={callWithChatStrings.peoplePaneTitle}
      onClose={props.onClose}
      dataUiId={'call-with-chat-composite-people-pane'}
    >
      <Stack tokens={peoplePaneContainerTokens}>
        {inviteLink && (
          <DefaultButton text="Copy invite link" iconProps={{ iconName: 'Link' }} onClick={() => copy(inviteLink)} />
        )}
        {participantList}
      </Stack>
    </SidePane>
  );
};

const LinkIconTrampoline = (): JSX.Element => {
  // @conditional-compile-remove(call-with-chat-composite)
  return <CallWithChatCompositeIcon iconName="Link" style={linkIconStyles} />;

  // Return _something_ in stable builds to satisfy build system
  return <CallWithChatCompositeIcon iconName="ControlButtonEndCall" style={linkIconStyles} />;
};

/**
 * In a CallWithChat when a participant is removed, we must remove them from both
 * the call and the chat thread.
 */
const removeParticipantFromCallWithChat = async (
  callAdapter: CallAdapter,
  chatAdapter: ChatAdapter,
  participantId: string
): Promise<void> => {
  await callAdapter.removeParticipant(participantId);
  await chatAdapter.removeParticipant(participantId);
};<|MERGE_RESOLUTION|>--- conflicted
+++ resolved
@@ -94,23 +94,14 @@
             )
           }
           {inviteLink && (
-<<<<<<< HEAD
             <Stack.Item styles={copyLinkButtonContainerStyles}>
               <PrimaryButton
                 onClick={() => copy(inviteLink)}
                 styles={copyLinkButtonStyles}
-                onRenderIcon={() => <FontIcon iconName="Link" style={linkIconStyles} />}
+                onRenderIcon={() => <LinkIconTrampoline />}
                 text="Copy invite link"
               />
             </Stack.Item>
-=======
-            <PrimaryButton
-              onClick={() => copy(inviteLink)}
-              styles={copyLinkButtonStyles}
-              onRenderIcon={() => <LinkIconTrampoline />}
-              text="Copy invite link"
-            />
->>>>>>> f100208d
           )}
         </Stack>
       </MobilePane>
