// Copyright (c) Microsoft Corporation.
// Licensed under the MIT license.
<<<<<<< HEAD
import { DefaultButton, FontIcon, IContextualMenuItem, PrimaryButton, Stack } from '@fluentui/react';
import {
  ParticipantList,
  ParticipantListParticipant,
  ParticipantListProps,
  ParticipantMenuItemsCallback,
  _DrawerMenu,
  _DrawerMenuItemProps
} from '@internal/react-components';
=======
import { DefaultButton, PrimaryButton, Stack } from '@fluentui/react';
import { ParticipantList } from '@internal/react-components';
>>>>>>> f100208d
import copy from 'copy-to-clipboard';
import React, { useMemo, useState } from 'react';
import { CallWithChatCompositeStrings } from '.';
import { CallAdapter } from '../CallComposite';
import { usePropsFor } from '../CallComposite/hooks/usePropsFor';
import { ChatAdapter } from '../ChatComposite';
import { AvatarPersonaDataCallback } from '../common/AvatarPersona';
import { CallWithChatCompositeIcon } from '../common/icons';
import { ParticipantListWithHeading } from '../common/ParticipantContainer';
import { peoplePaneContainerStyle, peoplePaneContainerTokens } from '../common/styles/ParticipantContainer.styles';
import { useCallWithChatCompositeStrings } from './hooks/useCallWithChatCompositeStrings';
import { MobilePane } from './MobilePane';
import { SidePane } from './SidePane';
import { drawerContainerStyles } from './styles/CallWithChatCompositeStyles';
import { copyLinkButtonStyles, linkIconStyles } from './styles/EmbeddedPeoplePane.styles';

/**
 * @private
 */
export const EmbeddedPeoplePane = (props: {
  inviteLink?: string;
  onClose: () => void;
  hidden: boolean;
  callAdapter: CallAdapter;
  chatAdapter: ChatAdapter;
  onFetchAvatarPersonaData?: AvatarPersonaDataCallback;
  onFetchParticipantMenuItems?: ParticipantMenuItemsCallback;
  onChatButtonClick: () => void;
  onPeopleButtonClick: () => void;
  mobileView?: boolean;
}): JSX.Element => {
  const { callAdapter, chatAdapter, inviteLink } = props;
  const participantListDefaultProps = usePropsFor(ParticipantList);

  const callWithChatStrings = useCallWithChatCompositeStrings();

  const [drawerMenuItems, setDrawerMenuItems] = useState<_DrawerMenuItemProps[]>([]);

  const setDrawerMenuItemsForParticipant: (participant?: ParticipantListParticipant) => void = useMemo(() => {
    return (participant?: ParticipantListParticipant) => {
      if (participant) {
        let contextualMenuItems: IContextualMenuItem[] = createDefaultContextualMenuItems(
          participant,
          callWithChatStrings,
          participantListDefaultProps.onRemoveParticipant,
          participantListProps.myUserId
        );
        if (props.onFetchParticipantMenuItems) {
          contextualMenuItems = props.onFetchParticipantMenuItems(
            participant.userId,
            participantListProps.myUserId,
            contextualMenuItems
          );
        }
        const drawerMenuItems = contextualMenuItems.map((contextualMenu: IContextualMenuItem) =>
          convertContextualMenuItemToDrawerMenuItem(contextualMenu, () => setDrawerMenuItems([]))
        );
        setDrawerMenuItems(drawerMenuItems);
      }
    };
  }, []);

  const participantListProps: ParticipantListProps = useMemo(() => {
    const onRemoveParticipant = async (participantId: string): Promise<void> =>
      removeParticipantFromCallWithChat(callAdapter, chatAdapter, participantId);
    return {
      ...participantListDefaultProps,
      // Passing undefined callback for mobile to avoid context menus for participants in ParticipantList are clicked
      onRemoveParticipant: props.mobileView ? undefined : onRemoveParticipant,
      // We want the drawer menu items to appear when participants in ParticipantList are clicked
      onParticipantClick: props.mobileView ? setDrawerMenuItemsForParticipant : undefined
    };
  }, [participantListDefaultProps, callAdapter, chatAdapter]);

  const participantList = (
    <ParticipantListWithHeading
      participantListProps={participantListProps}
      onFetchAvatarPersonaData={props.onFetchAvatarPersonaData}
      onFetchParticipantMenuItems={props.onFetchParticipantMenuItems}
      title={callWithChatStrings.peoplePaneSubTitle}
    />
  );

  if (props.mobileView) {
    return (
      <MobilePane
        hidden={props.hidden}
        dataUiId={'call-with-chat-composite-people-pane'}
        onClose={props.onClose}
        activeTab="people"
        onChatButtonClicked={props.onChatButtonClick}
        onPeopleButtonClicked={props.onPeopleButtonClick}
      >
        <Stack verticalFill styles={peoplePaneContainerStyle} tokens={peoplePaneContainerTokens}>
          {participantList}
          {inviteLink && (
            <PrimaryButton
              onClick={() => copy(inviteLink)}
              styles={copyLinkButtonStyles}
<<<<<<< HEAD
              onRenderIcon={() => <FontIcon iconName="Link" style={linkIconStyles} />}
              text={callWithChatStrings.copyInviteLinkButtonLabel}
=======
              onRenderIcon={() => <LinkIconTrampoline />}
              text="Copy invite link"
>>>>>>> f100208d
            />
          )}
        </Stack>
        {drawerMenuItems.length > 0 && (
          <Stack styles={drawerContainerStyles}>
            <_DrawerMenu onLightDismiss={() => setDrawerMenuItems([])} items={drawerMenuItems} />
          </Stack>
        )}
      </MobilePane>
    );
  }

  return (
    <SidePane
      hidden={props.hidden}
      headingText={callWithChatStrings.peoplePaneTitle}
      onClose={props.onClose}
      dataUiId={'call-with-chat-composite-people-pane'}
    >
      <Stack tokens={peoplePaneContainerTokens}>
        {inviteLink && (
          <DefaultButton text="Copy invite link" iconProps={{ iconName: 'Link' }} onClick={() => copy(inviteLink)} />
        )}
        {participantList}
      </Stack>
    </SidePane>
  );
};

const LinkIconTrampoline = (): JSX.Element => {
  // @conditional-compile-remove(call-with-chat-composite)
  return <CallWithChatCompositeIcon iconName="Link" style={linkIconStyles} />;

  // Return _something_ in stable builds to satisfy build system
  return <CallWithChatCompositeIcon iconName="ControlButtonEndCall" style={linkIconStyles} />;
};

/**
 * In a CallWithChat when a participant is removed, we must remove them from both
 * the call and the chat thread.
 */
const removeParticipantFromCallWithChat = async (
  callAdapter: CallAdapter,
  chatAdapter: ChatAdapter,
  participantId: string
): Promise<void> => {
  await callAdapter.removeParticipant(participantId);
  await chatAdapter.removeParticipant(participantId);
};

/**
 * Create default contextual menu items for particant
 * @param participant - participant to create contextual menu items for
 * @param callWithChatStrings - localized strings for menu item text
 * @param onRemoveParticipant - callback to remove participant
 * @param localParticipantUserId - Local participant user id
 * @returns - IContextualMenuItem[]
 */
const createDefaultContextualMenuItems = (
  participant: ParticipantListParticipant,
  callWithChatStrings: CallWithChatCompositeStrings,
  onRemoveParticipant: (userId: string) => Promise<void>,
  localParticipantUserId?: string
): IContextualMenuItem[] => {
  const menuItems: IContextualMenuItem[] = [];
  if (participant?.userId !== localParticipantUserId) {
    menuItems.push({
      key: 'remove',
      text: callWithChatStrings.removeMenuLabel,
      onClick: () => {
        if (participant?.userId) {
          onRemoveParticipant?.(participant?.userId);
        }
      },
      iconProps: {
        iconName: 'UserRemove'
      },
      disabled: !participant.isRemovable
    });
  }
  return menuItems;
};

/**
 * Convert IContextualMenuItem to _DrawerMenuItemProps
 * @param contextualMenu - IContextualMenuItem
 * @param onDrawerMenuItemClick - callback to call when converted DrawerMenuItem is clicked
 * @returns DrawerMenuItem
 */
const convertContextualMenuItemToDrawerMenuItem = (
  contextualMenu: IContextualMenuItem,
  onDrawerMenuItemClick: () => void
): _DrawerMenuItemProps => {
  return {
    itemKey: contextualMenu.key,
    onItemClick: () => {
      contextualMenu.onClick?.();
      onDrawerMenuItemClick();
    },
    iconProps: contextualMenu.iconProps,
    text: contextualMenu.text,
    disabled: contextualMenu.disabled
  };
};<|MERGE_RESOLUTION|>--- conflicted
+++ resolved
@@ -1,6 +1,5 @@
 // Copyright (c) Microsoft Corporation.
 // Licensed under the MIT license.
-<<<<<<< HEAD
 import { DefaultButton, FontIcon, IContextualMenuItem, PrimaryButton, Stack } from '@fluentui/react';
 import {
   ParticipantList,
@@ -10,10 +9,6 @@
   _DrawerMenu,
   _DrawerMenuItemProps
 } from '@internal/react-components';
-=======
-import { DefaultButton, PrimaryButton, Stack } from '@fluentui/react';
-import { ParticipantList } from '@internal/react-components';
->>>>>>> f100208d
 import copy from 'copy-to-clipboard';
 import React, { useMemo, useState } from 'react';
 import { CallWithChatCompositeStrings } from '.';
@@ -113,13 +108,8 @@
             <PrimaryButton
               onClick={() => copy(inviteLink)}
               styles={copyLinkButtonStyles}
-<<<<<<< HEAD
-              onRenderIcon={() => <FontIcon iconName="Link" style={linkIconStyles} />}
+              onRenderIcon={() => <LinkIconTrampoline />}
               text={callWithChatStrings.copyInviteLinkButtonLabel}
-=======
-              onRenderIcon={() => <LinkIconTrampoline />}
-              text="Copy invite link"
->>>>>>> f100208d
             />
           )}
         </Stack>
