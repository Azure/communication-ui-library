--- conflicted
+++ resolved
@@ -10,11 +10,7 @@
 
 import { VideoBackgroundEffectsDependency } from '@internal/calling-component-bindings';
 import { ChatAdapterState } from '../../ChatComposite';
-<<<<<<< HEAD
-/* @conditional-compile-remove(file-sharing) */
-=======
 /* @conditional-compile-remove(attachment-download) @conditional-compile-remove(attachment-upload) */
->>>>>>> bb6b06ab
 import { FileUploadsUiState } from '../../ChatComposite';
 import { AdapterErrors } from '../../common/adapters';
 /* @conditional-compile-remove(unsupported-browser) */
@@ -133,11 +129,7 @@
     isTeamsCall: callAdapterState.isTeamsCall,
     latestCallErrors: callAdapterState.latestErrors,
     latestChatErrors: {},
-<<<<<<< HEAD
-    /* @conditional-compile-remove(file-sharing) */
-=======
     /* @conditional-compile-remove(attachment-download) @conditional-compile-remove(attachment-upload) */
->>>>>>> bb6b06ab
     fileUploads: {},
     /* @conditional-compile-remove(PSTN-calls) */
     alternateCallerId: callAdapterState.alternateCallerId,
