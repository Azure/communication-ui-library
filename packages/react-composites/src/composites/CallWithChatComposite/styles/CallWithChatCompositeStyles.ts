// Copyright (c) Microsoft Corporation.
// Licensed under the MIT license.

import { IStackStyles } from '@fluentui/react';

const DEFAULT_Z_INDEX = 1;

/**
 * @private
 */
export const compositeOuterContainerStyles: IStackStyles = {
  root: {
    width: '100%',

    // Create a new stacking context so that DrawerMenu can be positioned absolutely.
    position: 'relative'
  }
};

/** @private */
export const callCompositeContainerStyles: IStackStyles = {
  root: {
    // Start a new stacking context so that any `position:absolute` elements
    // inside the call composite do not compete with its siblings.
    position: 'relative'
  }
};

/** @private */
export const controlBarContainerStyles: IStackStyles = {
  root: {
    // Start a new stacking context so that any `position:absolute` elements
    // inside the control bar do not compete with its siblings.
    position: 'relative'
  }
};

<<<<<<< HEAD
/**
 * @private
 * Drawer styles to be used to house the _DrawerComponent on top of other content on the screen.
 * @param zIndex: this defaults to DEFAULT_Z_INDEX if unset
 */
export const drawerContainerStyles = (zIndex: number = DEFAULT_Z_INDEX): IStackStyles => ({
  root: {
    position: 'absolute',
    top: 0,
    left: 0,
    width: '100%',
    height: '100%',
    // Any zIndex > 0 will work because this is the only absolutely
    // positioned element in the container.
    zIndex: zIndex
  }
});

=======
>>>>>>> d614a2b2
/**
 * Chat button might have a optional notification icon attached that must be positioned absolute inside the chat button.
 * this requires the parent to have `position relative`
 * @private
 */
export const ChatButtonContainerStyles: IStackStyles = {
  root: {
    position: 'relative'
  }
};<|MERGE_RESOLUTION|>--- conflicted
+++ resolved
@@ -35,27 +35,6 @@
   }
 };
 
-<<<<<<< HEAD
-/**
- * @private
- * Drawer styles to be used to house the _DrawerComponent on top of other content on the screen.
- * @param zIndex: this defaults to DEFAULT_Z_INDEX if unset
- */
-export const drawerContainerStyles = (zIndex: number = DEFAULT_Z_INDEX): IStackStyles => ({
-  root: {
-    position: 'absolute',
-    top: 0,
-    left: 0,
-    width: '100%',
-    height: '100%',
-    // Any zIndex > 0 will work because this is the only absolutely
-    // positioned element in the container.
-    zIndex: zIndex
-  }
-});
-
-=======
->>>>>>> d614a2b2
 /**
  * Chat button might have a optional notification icon attached that must be positioned absolute inside the chat button.
  * this requires the parent to have `position relative`
