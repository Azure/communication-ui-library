--- conflicted
+++ resolved
@@ -162,51 +162,22 @@
   const isInLobbyOrConnecting = currentPage === 'lobby';
   const hasJoinedCall = !!(currentPage && hasJoinedCallFn(currentPage, currentCallState ?? 'None'));
   const showControlBar = isInLobbyOrConnecting || hasJoinedCall;
-
-  const callComposite = (
-    <CallComposite
-      {...props}
-      formFactor={formFactor}
-      options={{ callControls: false }}
-      adapter={callAdapter}
-      fluentTheme={fluentTheme}
-    />
-  );
-
-  const callWithChatControlBar = (
-    <ChatAdapterProvider adapter={chatProps.adapter}>
-      <CallWithChatControlBar
-        callAdapter={callAdapter}
-        chatAdapter={chatProps.adapter}
-        chatButtonChecked={showChat}
-        onChatButtonClicked={toggleChat}
-        peopleButtonChecked={showPeople}
-        onPeopleButtonClicked={togglePeople}
-        mobileView={isMobile}
-        disableButtonsForLobbyPage={isInLobbyOrConnecting}
-        callControls={props.callControls}
-      />
-    </ChatAdapterProvider>
-  );
-
   const isMobilePaneShowing = isMobile && (showChat || showPeople);
 
   return (
     <Stack verticalFill grow styles={compositeOuterContainerStyles}>
       <Stack horizontal grow>
-<<<<<<< HEAD
-        {!isMobilePaneShowing && <Stack.Item grow>{callComposite}</Stack.Item>}
-=======
-        <Stack.Item grow styles={callCompositeContainerStyles}>
-          <CallComposite
-            {...props}
-            formFactor={formFactor}
-            options={{ callControls: false }}
-            adapter={callAdapter}
-            fluentTheme={fluentTheme}
-          />
-        </Stack.Item>
->>>>>>> 5c8eabff
+        {!isMobilePaneShowing && (
+          <Stack.Item grow styles={callCompositeContainerStyles}>
+            <CallComposite
+              {...props}
+              formFactor={formFactor}
+              options={{ callControls: false }}
+              adapter={callAdapter}
+              fluentTheme={fluentTheme}
+            />
+          </Stack.Item>
+        )}
         {chatProps.adapter && hasJoinedCall && (
           <EmbeddedChatPane
             chatCompositeProps={chatProps}
@@ -248,10 +219,7 @@
           </CallAdapterProvider>
         )}
       </Stack>
-<<<<<<< HEAD
-      {(isInLobbyOrConnecting || hasJoinedCall) && !isMobilePaneShowing && callWithChatControlBar}
-=======
-      {showControlBar && (
+      {showControlBar && !isMobilePaneShowing && (
         <ChatAdapterProvider adapter={chatProps.adapter}>
           <Stack.Item styles={controlBarContainerStyles}>
             <CallWithChatControlBar
@@ -278,7 +246,6 @@
           </CallAdapterProvider>
         </ChatAdapterProvider>
       )}
->>>>>>> 5c8eabff
     </Stack>
   );
 };
