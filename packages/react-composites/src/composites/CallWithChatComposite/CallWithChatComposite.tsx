--- conflicted
+++ resolved
@@ -391,7 +391,7 @@
     () => ({
       callControls: false,
       /* @conditional-compile-remove(call-readiness) */
-      devicePermissions: props.devicePermissions,
+      deviceChecks: props.deviceChecks,
       /* @conditional-compile-remove(call-readiness) */
       callReadinessOptedIn: props.callReadinessOptedIn,
       /* @conditional-compile-remove(call-readiness) */
@@ -405,7 +405,7 @@
       /* @conditional-compile-remove(call-readiness) */
       props.callReadinessOptedIn,
       /* @conditional-compile-remove(call-readiness) */
-      props.devicePermissions,
+      props.deviceChecks,
       /* @conditional-compile-remove(unsupported-browser) */
       props.onEnvironmentInfoTroubleshootingClick,
       /* @conditional-compile-remove(call-readiness) */
@@ -428,17 +428,7 @@
             <CallComposite
               {...props}
               formFactor={formFactor}
-<<<<<<< HEAD
               options={callCompositeOptions}
-=======
-              options={{
-                callControls: false,
-                /* @conditional-compile-remove(call-readiness) */
-                deviceChecks: props.deviceChecks,
-                /* @conditional-compile-remove(call-readiness) */
-                callReadinessOptedIn: props.callReadinessOptedIn
-              }}
->>>>>>> 827aa4fb
               adapter={callAdapter}
               fluentTheme={fluentTheme}
             />
