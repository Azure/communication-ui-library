--- conflicted
+++ resolved
@@ -380,19 +380,11 @@
   );
 };
 
-<<<<<<< HEAD
-const hasJoinedCallFn = (page: CallCompositePage, callStatus: CallState): boolean =>
-  (page === 'call' &&
-    callStatus ===
-      'Connected') /* @conditional-compile-remove(PSTN-calls) */ /* @conditional-compile-remove(one-to-n-calling) */ ||
-  (page === 'hold' && callStatus === 'LocalHold');
-=======
 const hasJoinedCallFn = (page: CallCompositePage, callStatus: CallState): boolean => {
   /* @conditional-compile-remove(one-to-n-calling) */ /* @conditional-compile-remove(one-to-n-calling) */
   return (page === 'call' && callStatus === 'Connected') || (page === 'hold' && callStatus === 'LocalHold');
   return page === 'call' && callStatus === 'Connected';
 };
->>>>>>> 618e135a
 
 const showShowChatTabHeaderButton = (callControls?: boolean | CallWithChatControlOptions): boolean => {
   if (callControls === undefined || callControls === true) {
