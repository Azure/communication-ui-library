--- conflicted
+++ resolved
@@ -414,7 +414,6 @@
         </Stack>
         {showControlBar && !isMobileWithActivePane && (
           <ChatAdapterProvider adapter={chatProps.adapter}>
-<<<<<<< HEAD
             <CallAdapterProvider adapter={callAdapter}>
               <Stack.Item styles={controlBarContainerStyles}>
                 <CommonCallControlBar
@@ -434,6 +433,7 @@
                   containerWidth={containerWidth}
                   /* @conditional-compile-remove(PSTN-calls) */
                   onClickShowDialpad={alternateCallerId ? onClickShowDialpad : undefined}
+                  /* @conditional-compile-remove(close-captions) */
                   isCaptionsSupported={isTeamsCall && hasJoinedCall}
                   /* @conditional-compile-remove(video-background-effects) */
                   onShowVideoEffectsPicker={setShowVideoEffectsPane}
@@ -441,33 +441,6 @@
                 />
               </Stack.Item>
             </CallAdapterProvider>
-=======
-            <Stack.Item styles={controlBarContainerStyles}>
-              <CommonCallControlBar
-                callAdapter={callAdapter}
-                chatAdapter={chatProps.adapter}
-                chatButtonChecked={activePane === 'chat'}
-                onChatButtonClicked={toggleChat}
-                peopleButtonChecked={activePane === 'people'}
-                onPeopleButtonClicked={togglePeople}
-                onMoreButtonClicked={onMoreButtonClicked}
-                mobileView={mobileView}
-                disableButtonsForLobbyPage={isInLobbyOrConnecting}
-                /* @conditional-compile-remove(PSTN-calls) */ /* @conditional-compile-remove(one-to-n-calling) */
-                disableButtonsForHoldScreen={isInLocalHold}
-                callControls={props.callControls}
-                containerHeight={containerHeight}
-                containerWidth={containerWidth}
-                /* @conditional-compile-remove(PSTN-calls) */
-                onClickShowDialpad={alternateCallerId ? onClickShowDialpad : undefined}
-                /* @conditional-compile-remove(close-captions) */
-                isCaptionsSupported={isTeamsCall && hasJoinedCall}
-                /* @conditional-compile-remove(video-background-effects) */
-                onShowVideoEffectsPicker={setShowVideoEffectsPane}
-                rtl={props.rtl}
-              />
-            </Stack.Item>
->>>>>>> 9482bec9
           </ChatAdapterProvider>
         )}
         {showControlBar && showDrawer && (
@@ -482,10 +455,7 @@
                   onClickShowDialpad={alternateCallerId ? onClickShowDialpad : undefined}
                   /* @conditional-compile-remove(PSTN-calls) */ /* @conditional-compile-remove(one-to-n-calling) */
                   disableButtonsForHoldScreen={isInLocalHold}
-<<<<<<< HEAD
-=======
                   /* @conditional-compile-remove(close-captions) */
->>>>>>> 9482bec9
                   isCaptionsSupported={isTeamsCall && hasJoinedCall}
                 />
               </Stack>
