// Copyright (c) Microsoft Corporation.
// Licensed under the MIT License.

import React, { useCallback, useState, useMemo, useEffect, useRef } from 'react';
import { mergeStyles, PartialTheme, Stack, Theme } from '@fluentui/react';
import { CallCompositePage } from '../CallComposite';
import { CallState } from '@azure/communication-calling';
import { callCompositeContainerStyles, compositeOuterContainerStyles } from './styles/CallWithChatCompositeStyles';
import { CallWithChatAdapter } from './adapter/CallWithChatAdapter';
import { CallWithChatBackedCallAdapter } from './adapter/CallWithChatBackedCallAdapter';
import { CallWithChatBackedChatAdapter } from './adapter/CallWithChatBackedChatAdapter';
import { CallAdapter } from '../CallComposite';
import { ChatComposite, ChatCompositeProps } from '../ChatComposite';
import { BaseProvider, BaseCompositeProps } from '../common/BaseComposite';
import { CallWithChatCompositeIcons } from '../common/icons';
import { AvatarPersonaDataCallback } from '../common/AvatarPersona';
import { CallWithChatAdapterState } from './state/CallWithChatAdapterState';
import {
  ParticipantMenuItemsCallback,
  _useContainerHeight,
  _useContainerWidth,
  useTheme
} from '@internal/react-components';
import { useId } from '@fluentui/react-hooks';
/* @conditional-compile-remove(file-sharing) */
import { FileSharingOptions } from '../ChatComposite';
import { containerDivStyles } from '../common/ContainerRectProps';
import { useCallWithChatCompositeStrings } from './hooks/useCallWithChatCompositeStrings';
import { CallCompositeInner, CallCompositeOptions } from '../CallComposite/CallComposite';
/* @conditional-compile-remove(pinned-participants) */
import { RemoteVideoTileMenuOptions } from '../CallComposite/CallComposite';
/* @conditional-compile-remove(click-to-call) */
import { LocalVideoTileOptions } from '../CallComposite/CallComposite';
/* @conditional-compile-remove(call-readiness) */
import { DeviceCheckOptions } from '../CallComposite/CallComposite';
import { CommonCallControlOptions } from '../common/types/CommonCallControlOptions';
import { ChatButtonWithUnreadMessagesBadge } from './ChatButton/ChatButtonWithUnreadMessagesBadge';
import { getDesktopCommonButtonStyles } from '../common/ControlBar/CommonCallControlBar';
import { InjectedSidePaneProps } from '../CallComposite/components/SidePane/SidePaneProvider';
import { isDisabled } from '../CallComposite/utils';
import {
  CustomCallControlButtonCallback,
  CustomCallControlButtonCallbackArgs
} from '../common/ControlBar/CustomButton';
import { SidePaneHeader } from '../common/SidePaneHeader';
import { CallControlOptions } from '../CallComposite/types/CallControlOptions';
import { useUnreadMessagesTracker } from './ChatButton/useUnreadMessagesTracker';
/* @conditional-compile-remove(gallery-layouts) */
import { VideoGalleryLayout } from '@internal/react-components';

/**
 * Props required for the {@link CallWithChatComposite}
 *
 * @public
 */
export interface CallWithChatCompositeProps extends BaseCompositeProps<CallWithChatCompositeIcons> {
  adapter: CallWithChatAdapter;
  /**
   * Fluent theme for the composite.
   *
   * Defaults to a light theme if undefined.
   */
  fluentTheme?: PartialTheme | Theme;
  /**
   * Optimizes the composite form factor for either desktop or mobile.
   * @remarks `mobile` is currently only optimized for Portrait mode on mobile devices and does not support landscape.
   * @defaultValue 'desktop'
   */
  formFactor?: 'desktop' | 'mobile';
  /**
   * URL that can be used to copy a call-with-chat invite to the Users clipboard.
   */
  joinInvitationURL?: string;
  /**
   * Flags to enable/disable or customize UI elements of the {@link CallWithChatComposite}
   */
  options?: CallWithChatCompositeOptions;
}

/**
 * Customization options for the control bar in calling with chat experience.
 *
 * @public
 */
export interface CallWithChatControlOptions extends CommonCallControlOptions {
  /**
   * Show or hide the chat button in the call-with-chat composite control bar.
   * @defaultValue true
   */
  chatButton?: boolean | /* @conditional-compile-remove(PSTN-calls) */ { disabled: boolean };
}

/**
 * Optional features of the {@link CallWithChatComposite}.
 *
 * @public
 */
export type CallWithChatCompositeOptions = {
  /**
   * Call control options to change what buttons show on the call-with-chat composite control bar.
   * If using the boolean values, true will cause default behavior across the whole control bar. False hides the whole control bar.
   */
  callControls?: boolean | CallWithChatControlOptions;
  /* @conditional-compile-remove(file-sharing) */
  /**
   * Properties for configuring the File Sharing feature.
   * If undefined, file sharing feature will be disabled.
   * @beta
   */
  fileSharing?: FileSharingOptions;
  /* @conditional-compile-remove(call-readiness) */
  /**
   * Device permissions check options for your call.
   * Here you can choose what device permissions you prompt the user for,
   * as well as what device permissions must be accepted before starting a call.
   */
  deviceChecks?: DeviceCheckOptions;
  /* @conditional-compile-remove(call-readiness) */
  /**
   * Callback you may provide to supply users with further steps to troubleshoot why they have been
   * unable to grant your site the required permissions for the call.
   *
   * @example
   * ```ts
   * onPermissionsTroubleshootingClick: () =>
   *  window.open('https://contoso.com/permissions-troubleshooting', '_blank');
   * ```
   *
   * @remarks
   * if this is not supplied, the composite will not show a 'further troubleshooting' link.
   */
  onPermissionsTroubleshootingClick?: (permissionsState: {
    camera: PermissionState;
    microphone: PermissionState;
  }) => void;
  /* @conditional-compile-remove(call-readiness) */
  /**
   * Optional callback to supply users with further troubleshooting steps for network issues
   * experienced when connecting to a call.
   *
   * @example
   * ```ts
   * onNetworkingTroubleShootingClick?: () =>
   *  window.open('https://contoso.com/network-troubleshooting', '_blank');
   * ```
   *
   * @remarks
   * if this is not supplied, the composite will not show a 'network troubleshooting' link.
   */
  onNetworkingTroubleShootingClick?: () => void;
  /* @conditional-compile-remove(unsupported-browser) */
  /**
   * Callback you may provide to supply users with a provided page to showcase supported browsers by ACS.
   *
   * @example
   * ```ts
   * onBrowserTroubleShootingClick?: () =>
   *  window.open('https://contoso.com/browser-troubleshooting', '_blank');
   * ```
   *
   * @remarks
   * if this is not supplied, the composite will not show a unsupported browser page.
   */
  onEnvironmentInfoTroubleshootingClick?: () => void;
  /* @conditional-compile-remove(pinned-participants) */
  /**
   * Remote participant video tile menu options
   */
  remoteVideoTileMenuOptions?: RemoteVideoTileMenuOptions;
  /* @conditional-compile-remove(click-to-call) */
  /**
   * Options for controlling the local video tile.
   *
   * @remarks if 'false' the local video tile will not be rendered.
   */
  localVideoTile?: boolean | LocalVideoTileOptions;
  /* @conditional-compile-remove(gallery-layouts) */
  /**
   * Options for controlling the starting layout of the composite's video gallery
   */
  galleryOptions?: {
    /**
     * Layout for the gallery when the call starts
     */
    layout?: VideoGalleryLayout;
  };
  /* @conditional-compile-remove(custom-branding) */
  /**
   * Logo displayed on the configuration page.
   */
  logo?: {
    /**
     * URL for the logo image.
     *
     * @remarks
     * Recommended size is 80x80 pixels.
     */
    url: string;
    /**
     * Alt text for the logo image.
     */
    alt?: string;
    /**
     * The logo can be displayed as a circle or a square.
     *
     * @defaultValue 'circle'
     */
    shape?: 'circle' | 'square';
  };
<<<<<<< HEAD
  /* @conditional-compile-remove(custom-branding) */
  /**
   * Background image displayed on the configuration page.
   */
  backgroundImage?: {
    /**
     * URL for the background image.
     *
     * @remarks
     * Background image should be larger than 576x567 pixels and smaller than 2048x2048 pixels pixels.
     */
    url: string;
  };
=======
>>>>>>> 66d2f0f9
};

type CallWithChatScreenProps = {
  callWithChatAdapter: CallWithChatAdapter;
  fluentTheme?: PartialTheme | Theme;
  formFactor?: 'desktop' | 'mobile';
  joinInvitationURL?: string;
  callControls?: boolean | CallWithChatControlOptions;
  onFetchAvatarPersonaData?: AvatarPersonaDataCallback;
  onFetchParticipantMenuItems?: ParticipantMenuItemsCallback;
  /* @conditional-compile-remove(file-sharing) */
  fileSharing?: FileSharingOptions;
  rtl?: boolean;
  /* @conditional-compile-remove(call-readiness) */
  deviceChecks?: DeviceCheckOptions;
  /* @conditional-compile-remove(call-readiness) */
  onPermissionsTroubleshootingClick?: (permissionsState: {
    camera: PermissionState;
    microphone: PermissionState;
  }) => void;
  /* @conditional-compile-remove(call-readiness) */
  onNetworkingTroubleShootingClick?: () => void;
  /* @conditional-compile-remove(unsupported-browser) */
  onEnvironmentInfoTroubleshootingClick?: () => void;
  /* @conditional-compile-remove(pinned-participants) */
  remoteVideoTileMenuOptions?: RemoteVideoTileMenuOptions;
  /* @conditional-compile-remove(click-to-call) */
  localVideoTile?: boolean | LocalVideoTileOptions;
  /* @conditional-compile-remove(gallery-layouts) */
  galleryOptions?: {
    layout?: VideoGalleryLayout;
  };
  /* @conditional-compile-remove(custom-branding) */
  logo?: {
    url: string;
    alt?: string;
    shape?: 'circle' | 'square';
  };
<<<<<<< HEAD
  /* @conditional-compile-remove(custom-branding) */
  backgroundImage?: {
    url: string;
  };
=======
>>>>>>> 66d2f0f9
};

const CallWithChatScreen = (props: CallWithChatScreenProps): JSX.Element => {
  const { callWithChatAdapter, fluentTheme, formFactor = 'desktop' } = props;
  const mobileView = formFactor === 'mobile';

  if (!callWithChatAdapter) {
    throw new Error('CallWithChatAdapter is undefined');
  }

  const callAdapter: CallAdapter = useMemo(
    () => new CallWithChatBackedCallAdapter(callWithChatAdapter),
    [callWithChatAdapter]
  );

  const [currentCallState, setCurrentCallState] = useState<CallState>();
  const [currentPage, setCurrentPage] = useState<CallCompositePage>();
  const [isChatOpen, setIsChatOpen] = useState(false);

  const containerRef = useRef<HTMLDivElement>(null);

  useEffect(() => {
    const updateCallWithChatPage = (newState: CallWithChatAdapterState): void => {
      setCurrentPage(newState.page);
      setCurrentCallState(newState.call?.state);
    };
    updateCallWithChatPage(callWithChatAdapter.getState());
    callWithChatAdapter.onStateChange(updateCallWithChatPage);
    return () => {
      callWithChatAdapter.offStateChange(updateCallWithChatPage);
    };
  }, [callWithChatAdapter]);

  const chatProps: ChatCompositeProps = useMemo(() => {
    return {
      adapter: new CallWithChatBackedChatAdapter(callWithChatAdapter)
    };
  }, [callWithChatAdapter]);

  /** Constant setting of id for the parent stack of the composite */
  const compositeParentDivId = useId('callWithChatCompositeParentDiv-internal');

  const closeChat = useCallback(() => {
    setIsChatOpen(false);
  }, []);
  const openChat = useCallback(() => {
    setIsChatOpen(true);
    // timeout is required to give the window time to render the sendbox so we have something to send focus to.
    // TODO: Selecting elements in the DOM via attributes is not stable. We should expose an API from ChatComposite to be able to focus on the sendbox.
    const chatFocusTimeout = setInterval(() => {
      const callWithChatCompositeRootDiv = document.querySelector(`[id="${compositeParentDivId}"]`);
      const sendbox = callWithChatCompositeRootDiv?.querySelector(`[id="sendbox"]`) as HTMLTextAreaElement;
      if (sendbox !== null) {
        sendbox.focus();
        clearInterval(chatFocusTimeout);
      }
    }, 3);
    setTimeout(() => {
      clearInterval(chatFocusTimeout);
    }, 300);
  }, [compositeParentDivId]);

  const isOnHold = isOnHoldTrampoline(currentPage);
  useEffect(() => {
    if (isOnHold) {
      closeChat();
    }
  }, [closeChat, isOnHold]);

  const hasJoinedCall = !!(currentPage && hasJoinedCallFn(currentPage, currentCallState ?? 'None'));
  const toggleChat = useCallback(() => {
    isChatOpen || !hasJoinedCall ? closeChat() : openChat();
  }, [closeChat, hasJoinedCall, isChatOpen, openChat]);

  const callWithChatStrings = useCallWithChatCompositeStrings();
  const chatButtonStrings = useMemo(
    () => ({
      label: callWithChatStrings.chatButtonLabel,
      tooltipOffContent: callWithChatStrings.chatButtonTooltipOpen,
      tooltipOnContent: callWithChatStrings.chatButtonTooltipClose
    }),
    [callWithChatStrings]
  );
  const theme = useTheme();
  const commonButtonStyles = useMemo(
    () => (!mobileView ? getDesktopCommonButtonStyles(theme) : undefined),
    [mobileView, theme]
  );

  const showChatButton = checkShowChatButton(props.callControls);
  const chatButtonDisabled =
    showChatButton && (checkChatButtonIsDisabled(props.callControls) || !hasJoinedCall || isOnHold);
  const chatTabHeaderProps = useMemo(
    () =>
      mobileView && showChatButton
        ? {
            onClick: toggleChat,
            disabled: chatButtonDisabled
          }
        : undefined,
    [chatButtonDisabled, mobileView, toggleChat, showChatButton]
  );

  const unreadChatMessagesCount = useUnreadMessagesTracker(chatProps.adapter, isChatOpen);

  const customChatButton: CustomCallControlButtonCallback = useCallback(
    (args: CustomCallControlButtonCallbackArgs) => ({
      placement: mobileView ? 'primary' : 'secondary',
      onRenderButton: () => (
        <ChatButtonWithUnreadMessagesBadge
          checked={isChatOpen}
          showLabel={args.displayType !== 'compact'}
          onClick={toggleChat}
          disabled={chatButtonDisabled}
          strings={chatButtonStrings}
          styles={commonButtonStyles}
          newMessageLabel={callWithChatStrings.chatButtonNewMessageNotificationLabel}
          unreadChatMessagesCount={unreadChatMessagesCount}
          // As chat is disabled when on hold, we don't want to show the unread badge when on hold
          hideUnreadChatMessagesBadge={isOnHold}
          disableTooltip={mobileView}
        />
      )
    }),
    [
      callWithChatStrings.chatButtonNewMessageNotificationLabel,
      chatButtonStrings,
      commonButtonStyles,
      isChatOpen,
      chatButtonDisabled,
      mobileView,
      toggleChat,
      unreadChatMessagesCount,
      isOnHold
    ]
  );

  const callControlOptionsFromProps = useMemo(
    () => ({
      ...(typeof props.callControls === 'object' ? props.callControls : {})
    }),
    [props.callControls]
  );

  const injectedCustomButtonsFromProps = useMemo(() => {
    /* @conditional-compile-remove(control-bar-button-injection) */
    return [...(callControlOptionsFromProps.onFetchCustomButtonProps ?? [])];
    return [];
  }, [callControlOptionsFromProps]);

  const callCompositeOptions: CallCompositeOptions = useMemo(
    () => ({
      callControls:
        props.callControls === false
          ? false
          : ({
              ...callControlOptionsFromProps,
              onFetchCustomButtonProps: [
                ...(showChatButton ? [customChatButton] : []),
                /* @conditional-compile-remove(control-bar-button-injection) */
                ...injectedCustomButtonsFromProps
              ],
              legacyControlBarExperience: false
            } as CallControlOptions),
      /* @conditional-compile-remove(call-readiness) */
      deviceChecks: props.deviceChecks,
      /* @conditional-compile-remove(call-readiness) */
      onNetworkingTroubleShootingClick: props.onNetworkingTroubleShootingClick,
      /* @conditional-compile-remove(call-readiness) */
      onPermissionsTroubleshootingClick: props.onPermissionsTroubleshootingClick,
      /* @conditional-compile-remove(unsupported-browser) */
      onEnvironmentInfoTroubleshootingClick: props.onEnvironmentInfoTroubleshootingClick,
      /* @conditional-compile-remove(pinned-participants) */
      remoteVideoTileMenuOptions: props.remoteVideoTileMenuOptions,
      /* @conditional-compile-remove(gallery-layouts) */
      galleryOptions: props.galleryOptions,
      /* @conditional-compile-remove(click-to-call) */
      localVideoTile: props.localVideoTile,
      /* @conditional-compile-remove(custom-branding) */
<<<<<<< HEAD
      logo: props.logo,
      /* @conditional-compile-remove(custom-branding) */
      backgroundImage: props.backgroundImage
=======
      logo: props.logo
>>>>>>> 66d2f0f9
    }),
    [
      props.callControls,
      callControlOptionsFromProps,
      showChatButton,
      customChatButton,
      injectedCustomButtonsFromProps,
      /* @conditional-compile-remove(call-readiness) */
      props.deviceChecks,
      /* @conditional-compile-remove(unsupported-browser) */
      props.onEnvironmentInfoTroubleshootingClick,
      /* @conditional-compile-remove(call-readiness) */
      props.onNetworkingTroubleShootingClick,
      /* @conditional-compile-remove(call-readiness) */
      props.onPermissionsTroubleshootingClick,
      /* @conditional-compile-remove(gallery-layouts) */
      props.galleryOptions,
      /* @conditional-compile-remove(click-to-call) */
      props.localVideoTile,
      /* @conditional-compile-remove(pinned-participants) */
      props.remoteVideoTileMenuOptions,
      /* @conditional-compile-remove(custom-branding) */
<<<<<<< HEAD
      props.logo,
      /* @conditional-compile-remove(custom-branding) */
      props.backgroundImage
=======
      props.logo
>>>>>>> 66d2f0f9
    ]
  );

  const onRenderChatContent = useCallback(
    (): JSX.Element => (
      <ChatComposite
        {...chatProps}
        fluentTheme={theme}
        options={{
          topic: false,
          /* @conditional-compile-remove(chat-composite-participant-pane) */
          participantPane: false,
          /* @conditional-compile-remove(file-sharing) */
          fileSharing: props.fileSharing
        }}
        onFetchAvatarPersonaData={props.onFetchAvatarPersonaData}
      />
    ),
    [
      chatProps,
      /* @conditional-compile-remove(file-sharing) */ props.fileSharing,
      props.onFetchAvatarPersonaData,
      theme
    ]
  );

  const sidePaneHeaderRenderer = useCallback(
    () => (
      <SidePaneHeader
        headingText={callWithChatStrings.chatPaneTitle}
        onClose={closeChat}
        dismissSidePaneButtonAriaLabel={callWithChatStrings.dismissSidePaneButtonLabel ?? ''}
        mobileView={mobileView}
      />
    ),
    [callWithChatStrings.chatPaneTitle, callWithChatStrings.dismissSidePaneButtonLabel, closeChat, mobileView]
  );

  const sidePaneContentRenderer = useMemo(
    () => (hasJoinedCall ? onRenderChatContent : undefined),
    [hasJoinedCall, onRenderChatContent]
  );

  const sidePaneRenderer = useMemo(
    () => ({
      contentRenderer: sidePaneContentRenderer,
      headerRenderer: sidePaneHeaderRenderer,
      id: 'chat'
    }),
    [sidePaneContentRenderer, sidePaneHeaderRenderer]
  );

  const overrideSidePaneProps: InjectedSidePaneProps = useMemo(
    () => ({
      renderer: sidePaneRenderer,
      isActive: isChatOpen,
      persistRenderingWhenClosed: true
    }),
    [isChatOpen, sidePaneRenderer]
  );

  const onSidePaneIdChange = useCallback(
    (sidePaneId) => {
      // If the pane is switched to something other than chat, removing rendering chat.
      if (sidePaneId && sidePaneId !== 'chat') {
        closeChat();
      }
    },
    [closeChat]
  );
  return (
    <div ref={containerRef} className={mergeStyles(containerDivStyles)}>
      <Stack verticalFill grow styles={compositeOuterContainerStyles} id={compositeParentDivId}>
        <Stack horizontal grow>
          <Stack.Item grow styles={callCompositeContainerStyles(mobileView)}>
            <CallCompositeInner
              {...props}
              formFactor={formFactor}
              options={callCompositeOptions}
              adapter={callAdapter}
              fluentTheme={fluentTheme}
              callInvitationUrl={props.joinInvitationURL}
              overrideSidePane={overrideSidePaneProps}
              onSidePaneIdChange={onSidePaneIdChange}
              mobileChatTabHeader={chatTabHeaderProps}
              onCloseChatPane={closeChat}
            />
          </Stack.Item>
        </Stack>
      </Stack>
    </div>
  );
};

/**
 * CallWithChatComposite brings together key components to provide a full call with chat experience out of the box.
 *
 * @public
 */
export const CallWithChatComposite = (props: CallWithChatCompositeProps): JSX.Element => {
  const { adapter, fluentTheme, rtl, formFactor, joinInvitationURL, options } = props;
  return (
    <BaseProvider fluentTheme={fluentTheme} rtl={rtl} locale={props.locale} icons={props.icons}>
      <CallWithChatScreen
        {...props}
        /* @conditional-compile-remove(call-readiness) */
        deviceChecks={options?.deviceChecks}
        callWithChatAdapter={adapter}
        formFactor={formFactor}
        callControls={options?.callControls}
        joinInvitationURL={joinInvitationURL}
        fluentTheme={fluentTheme}
        /* @conditional-compile-remove(pinned-participants) */
        remoteVideoTileMenuOptions={options?.remoteVideoTileMenuOptions}
        /* @conditional-compile-remove(file-sharing) */
        fileSharing={options?.fileSharing}
        /* @conditional-compile-remove(click-to-call) */
        localVideoTile={options?.localVideoTile}
        /* @conditional-compile-remove(gallery-layouts) */
        galleryOptions={options?.galleryOptions}
        /* @conditional-compile-remove(custom-branding) */
        logo={options?.logo}
<<<<<<< HEAD
        /* @conditional-compile-remove(custom-branding) */
        backgroundImage={options?.backgroundImage}
=======
>>>>>>> 66d2f0f9
      />
    </BaseProvider>
  );
};

const hasJoinedCallFn = (page: CallCompositePage, callStatus: CallState): boolean => {
  /* @conditional-compile-remove(one-to-n-calling) */ /* @conditional-compile-remove(one-to-n-calling) */
  return (
    (page === 'call' &&
      (callStatus === 'Connected' || callStatus === 'RemoteHold' || callStatus === 'Disconnecting')) ||
    (page === 'hold' && (callStatus === 'LocalHold' || callStatus === 'Disconnecting'))
  );
  return page === 'call' && (callStatus === 'Connected' || callStatus === 'Disconnecting');
};

const checkShowChatButton = (callControls?: boolean | CallWithChatControlOptions): boolean => {
  if (callControls === undefined || callControls === true) {
    return true;
  }
  if (callControls === false) {
    return false;
  }
  return callControls.chatButton !== false;
};

const checkChatButtonIsDisabled = (callControls?: boolean | CallWithChatControlOptions): boolean => {
  return typeof callControls === 'object' && isDisabled(callControls?.chatButton);
};

const isOnHoldTrampoline = (page: CallCompositePage | undefined): boolean => {
  /* @conditional-compile-remove(PSTN-calls) */ /* @conditional-compile-remove(one-to-n-calling) */
  return page === 'hold';
  return false;
};<|MERGE_RESOLUTION|>--- conflicted
+++ resolved
@@ -207,7 +207,6 @@
      */
     shape?: 'circle' | 'square';
   };
-<<<<<<< HEAD
   /* @conditional-compile-remove(custom-branding) */
   /**
    * Background image displayed on the configuration page.
@@ -221,8 +220,6 @@
      */
     url: string;
   };
-=======
->>>>>>> 66d2f0f9
 };
 
 type CallWithChatScreenProps = {
@@ -261,13 +258,10 @@
     alt?: string;
     shape?: 'circle' | 'square';
   };
-<<<<<<< HEAD
   /* @conditional-compile-remove(custom-branding) */
   backgroundImage?: {
     url: string;
   };
-=======
->>>>>>> 66d2f0f9
 };
 
 const CallWithChatScreen = (props: CallWithChatScreenProps): JSX.Element => {
@@ -447,13 +441,9 @@
       /* @conditional-compile-remove(click-to-call) */
       localVideoTile: props.localVideoTile,
       /* @conditional-compile-remove(custom-branding) */
-<<<<<<< HEAD
       logo: props.logo,
       /* @conditional-compile-remove(custom-branding) */
       backgroundImage: props.backgroundImage
-=======
-      logo: props.logo
->>>>>>> 66d2f0f9
     }),
     [
       props.callControls,
@@ -476,13 +466,9 @@
       /* @conditional-compile-remove(pinned-participants) */
       props.remoteVideoTileMenuOptions,
       /* @conditional-compile-remove(custom-branding) */
-<<<<<<< HEAD
       props.logo,
       /* @conditional-compile-remove(custom-branding) */
       props.backgroundImage
-=======
-      props.logo
->>>>>>> 66d2f0f9
     ]
   );
 
@@ -605,11 +591,8 @@
         galleryOptions={options?.galleryOptions}
         /* @conditional-compile-remove(custom-branding) */
         logo={options?.logo}
-<<<<<<< HEAD
         /* @conditional-compile-remove(custom-branding) */
         backgroundImage={options?.backgroundImage}
-=======
->>>>>>> 66d2f0f9
       />
     </BaseProvider>
   );
