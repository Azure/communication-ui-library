--- conflicted
+++ resolved
@@ -105,13 +105,8 @@
   }) => void;
   /* @conditional-compile-remove(call-readiness) */
   /**
-<<<<<<< HEAD
-   * Callback you may provide to supplu users with further steps to troubleshoot why they have been
-   * having network issues when connecting to the call.
-=======
    * Optional callback to supply users with further troubleshooting steps for network issues
    * experienced when connecting to a call.
->>>>>>> f47f0bba
    *
    * @example
    * ```ts
