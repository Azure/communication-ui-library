// Copyright (c) Microsoft Corporation.
// Licensed under the MIT license.

import { DefaultButton, Persona, PersonaSize, Stack, Dialog, DialogType, DialogFooter } from '@fluentui/react';
import { useTheme } from '@fluentui/react-theme-provider';
import { CallEndIcon, CallIcon, CallVideoIcon, CallVideoOffIcon } from '@fluentui/react-northstar';
import React from 'react';
import {
  incomingCallAcceptButtonStyle,
  incomingCallRejectButtonStyle,
  incomingCallToastAvatarContainerStyle,
  incomingCallToastStyle,
  incomingCallModalLocalPreviewStyle,
  incomingCallModalContainerStyle
} from './styles/IncomingCallAlerts.styles';
import { useBoolean } from '@uifabric/react-hooks';
import { StreamMedia, VideoTile } from 'react-components';

export type IncomingCallToastProps = {
  /** Caller's Name */
  callerName?: string;
  /** Alert Text. For example "incoming vido call..." */
  alertText?: string;
  /** Caller's Avatar/Profile Image */
  avatar?: string;
  /** Provide a function that handles the call behavior when Accept Button is clicked */
  onClickAccept: () => void;
  /** Provide a function that handles the call behavior when Reject Button is clicked */
  onClickReject: () => void;
};

export const IncomingCallToast = (props: IncomingCallToastProps): JSX.Element => {
  const { callerName, alertText, avatar, onClickAccept, onClickReject } = props;

  return (
    <Stack horizontal verticalAlign="center" className={incomingCallToastStyle}>
      <Stack horizontalAlign="start" className={incomingCallToastAvatarContainerStyle}>
        <Persona
          imageUrl={avatar}
          text={callerName}
          size={PersonaSize.size40}
          hidePersonaDetails={true}
          aria-label={callerName}
        />
      </Stack>

      <Stack grow={1} horizontalAlign="center" style={{ alignItems: 'flex-start', fontFamily: 'Segoe UI' }}>
        <Stack style={{ fontSize: '0.875rem' }}>
          <b>{callerName ?? 'No display name'}</b>
        </Stack>
        <Stack style={{ fontSize: '0.75rem' }}>
          <span>{alertText ?? 'Incoming call'}</span>
        </Stack>
      </Stack>

      <Stack horizontal tokens={{ childrenGap: 10 }}>
        <DefaultButton onClick={() => onClickReject()} className={incomingCallRejectButtonStyle}>
          <CallEndIcon size={'medium'} />
        </DefaultButton>
        <DefaultButton onClick={() => onClickAccept()} className={incomingCallAcceptButtonStyle}>
          <CallIcon size={'medium'} />
        </DefaultButton>
      </Stack>
    </Stack>
  );
};

export interface IncomingCallModalProps extends IncomingCallToastProps {
  /** Text to the right of a Caller's Name */
  callerNameAlt?: string;
  /** A Caller's subtitle. Displayed right below the callers name */
  callerTitle?: string;
  /** Receiver's Name */
  localParticipantName?: string;
  /** If set to `true`, mirrors the local video preview of the receiver */
  localVideoInverted?: boolean;
  /** Toggle local video preview on or off */
  showLocalVideo?: boolean;
  /** Local Video Stream Element. An HTML Element containing a video stream. */
  localVideoStreamElement: HTMLElement | null;
  /** Provide a function that handles the call behavior when Video Toggle Button is clicked */
  onClickVideoToggle: () => void;
}

export const IncomingCallModal = (props: IncomingCallModalProps): JSX.Element => {
  const {
    alertText,
    avatar,
    callerName,
    callerNameAlt,
    callerTitle,
    localParticipantName,
    localVideoInverted,
    onClickAccept,
    onClickReject,
    onClickVideoToggle,
    showLocalVideo,
    localVideoStreamElement
  } = props;
  const theme = useTheme();
  const palette = theme.palette;
  const [hideDialog, { toggle: toggleHideDialog }] = useBoolean(false);
  const dialogContentProps = { type: DialogType.normal, title: alertText ?? 'Incoming Video Call' };

  const mediaGalleryLocalParticipant: JSX.Element = (
    <VideoTile
      isVideoReady={showLocalVideo}
      videoProvider={<StreamMedia videoStreamElement={localVideoStreamElement} />}
<<<<<<< HEAD
      displayName={localParticipantName}
      invertVideo={localVideoInverted}
=======
      avatarName={localParticipantName}
      isMirrored={localVideoInverted}
>>>>>>> 88d09c84
    />
  );

  return (
    <>
      <Dialog
        hidden={hideDialog}
        onDismiss={toggleHideDialog}
        dialogContentProps={dialogContentProps}
        modalProps={{
          isBlocking: true,
          styles: { main: incomingCallModalContainerStyle }
        }}
      >
        <Stack horizontal verticalAlign="center">
          <Stack horizontalAlign="start" style={{ marginRight: '0.5rem' }}>
            <Persona
              imageUrl={avatar}
              text={callerName}
              size={PersonaSize.size40}
              hidePersonaDetails={true}
              aria-label={callerName}
            />
          </Stack>
          <Stack grow={1} horizontalAlign="center" style={{ alignItems: 'flex-start' }}>
            <Stack style={{ fontSize: '0.875rem', color: palette.black, fontWeight: 'bold' }}>
              <span>
                {callerName ?? 'No display name'}
                {callerNameAlt ? (
                  <span style={{ opacity: 0.5, marginLeft: '0.2rem' }}> &bull; {callerNameAlt}</span>
                ) : null}
              </span>
            </Stack>
            <Stack style={{ fontSize: '0.75rem', color: palette.neutralDark }}>
              <span>{callerTitle ?? ''}</span>
            </Stack>
          </Stack>
        </Stack>

        {showLocalVideo ? (
          <Stack className={incomingCallModalLocalPreviewStyle}>{mediaGalleryLocalParticipant}</Stack>
        ) : null}

        <DialogFooter>
          <DefaultButton
            onClick={() => onClickVideoToggle()}
            style={{ background: palette.neutralLighterAlt, border: 'none' }}
          >
            {showLocalVideo ? <CallVideoIcon size="small" /> : <CallVideoOffIcon size="small" />}
          </DefaultButton>

          <DefaultButton
            onClick={() => onClickAccept()}
            text="Accept"
            style={{ background: palette.green, border: 'none' }}
          />

          <DefaultButton
            onClick={() => onClickReject()}
            text="Decline"
            style={{ background: palette.redDark, border: 'none' }}
          />
        </DialogFooter>
      </Dialog>
    </>
  );
};<|MERGE_RESOLUTION|>--- conflicted
+++ resolved
@@ -106,13 +106,8 @@
     <VideoTile
       isVideoReady={showLocalVideo}
       videoProvider={<StreamMedia videoStreamElement={localVideoStreamElement} />}
-<<<<<<< HEAD
       displayName={localParticipantName}
-      invertVideo={localVideoInverted}
-=======
-      avatarName={localParticipantName}
       isMirrored={localVideoInverted}
->>>>>>> 88d09c84
     />
   );
 
