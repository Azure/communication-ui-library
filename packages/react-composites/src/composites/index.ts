--- conflicted
+++ resolved
@@ -5,12 +5,7 @@
 export * from './CallComposite';
 export * from './MeetingComposite';
 export type { AvatarPersonaData, AvatarPersonaDataCallback } from './common/AvatarPersona';
-<<<<<<< HEAD
+export * from './common/icons';
 export * from './localization/locales';
 export type { CompositeStrings, CompositeLocale } from './localization';
-=======
-export * from './common/icons';
-export * from './locales';
-export type { CompositeStrings, CompositeLocale } from './localization';
-export type { BaseCompositeProps } from './common/Composite';
->>>>>>> 598da554
+export type { BaseCompositeProps } from './common/Composite';