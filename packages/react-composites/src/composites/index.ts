// Copyright (c) Microsoft Corporation.
// Licensed under the MIT license.

export * from './ChatComposite';
export * from './CallComposite';
export * from './MeetingComposite';
export type { AvatarPersonaData, AvatarPersonaDataCallback } from './common/AvatarPersona';
<<<<<<< HEAD
export * from './common/icons';
=======
export * from './locales';
export type { CompositeStrings, CompositeLocale } from './localization';
>>>>>>> afc47cd7
<|MERGE_RESOLUTION|>--- conflicted
+++ resolved
@@ -5,9 +5,6 @@
 export * from './CallComposite';
 export * from './MeetingComposite';
 export type { AvatarPersonaData, AvatarPersonaDataCallback } from './common/AvatarPersona';
-<<<<<<< HEAD
 export * from './common/icons';
-=======
 export * from './locales';
-export type { CompositeStrings, CompositeLocale } from './localization';
->>>>>>> afc47cd7
+export type { CompositeStrings, CompositeLocale } from './localization';