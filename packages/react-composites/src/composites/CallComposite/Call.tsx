--- conflicted
+++ resolved
@@ -11,13 +11,6 @@
 import { CallScreen } from './CallScreen';
 import { ConfigurationScreen } from './ConfigurationScreen';
 import { Error } from './Error';
-<<<<<<< HEAD
-import { Theme, PartialTheme } from '@fluentui/react';
-import { CallAdapterProvider, useAdapter } from './adapter/CallAdapterProvider';
-import { CallAdapter, CallCompositePage } from './adapter/CallAdapter';
-import { OnRenderAvatarCallback } from '@internal/react-components';
-=======
->>>>>>> a311b0f8
 import { useSelector } from './hooks/useSelector';
 import { getPage } from './selectors/baseSelectors';
 
@@ -28,15 +21,7 @@
    */
   adapter: CallAdapter;
   callInvitationURL?: string;
-<<<<<<< HEAD
-  /**
-   * A callback function that can be used to provide custom data to an Avatar.
-   */
-  onFetchAvatarPersonaData?: AvatarPersonaDataCallback;
-};
-=======
 }
->>>>>>> a311b0f8
 
 type MainScreenProps = {
   showCallControls: boolean;
@@ -113,11 +98,7 @@
  * @internal
  */
 export const CallCompositeInternal = (props: CallInternalProps): JSX.Element => {
-<<<<<<< HEAD
-  const { adapter, callInvitationURL, fluentTheme, rtl, locale, onFetchAvatarPersonaData } = props;
-=======
   const { adapter, callInvitationURL, onFetchAvatarPersonaData } = props;
->>>>>>> a311b0f8
 
   useEffect(() => {
     (async () => {
@@ -128,18 +109,6 @@
     })();
   }, [adapter]);
 
-<<<<<<< HEAD
-  const callElement = (
-    <FluentThemeProvider fluentTheme={fluentTheme} rtl={rtl}>
-      <CallAdapterProvider adapter={adapter}>
-        <MainScreen
-          showCallControls={props.showCallControls}
-          callInvitationURL={callInvitationURL}
-          onFetchAvatarPersonaData={onFetchAvatarPersonaData}
-        />
-      </CallAdapterProvider>
-    </FluentThemeProvider>
-=======
   return (
     <CallAdapterProvider adapter={adapter}>
       <MainScreen
@@ -148,6 +117,5 @@
         onFetchAvatarPersonaData={onFetchAvatarPersonaData}
       />
     </CallAdapterProvider>
->>>>>>> a311b0f8
   );
 };