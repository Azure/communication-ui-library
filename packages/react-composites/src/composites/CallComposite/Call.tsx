--- conflicted
+++ resolved
@@ -21,7 +21,6 @@
    */
   adapter: CallAdapter;
   callInvitationURL?: string;
-<<<<<<< HEAD
 
   /**
    * A callback function that can be used to provide custom data to an Avatar.
@@ -32,8 +31,7 @@
    * Flags to control optional features of CallComposite.
    */
   featureFlags?: CallCompositeFeatureFlags;
-  identifiers?: Identifiers;
-};
+}
 
 /**
  * Optional features of the {@linnk CallComposite}
@@ -46,9 +44,6 @@
    */
   showErrorBar?: boolean;
 };
-=======
-}
->>>>>>> 1a2df195
 
 type MainScreenProps = {
   onRenderAvatar?: OnRenderAvatarCallback;
@@ -139,31 +134,16 @@
     })();
   }, [adapter]);
 
-<<<<<<< HEAD
-  const callElement = (
-    <FluentThemeProvider fluentTheme={fluentTheme} rtl={rtl}>
-      <IdentifierProvider identifiers={identifiers}>
-        <CallAdapterProvider adapter={adapter}>
-          <MainScreen
-            callInvitationURL={callInvitationURL}
-            onFetchAvatarPersonaData={onFetchAvatarPersonaData}
-            featureFlags={{
-              showCallControls: props.showCallControls,
-              showErrorBar: props.featureFlags?.showErrorBar ?? false
-            }}
-          />
-        </CallAdapterProvider>
-      </IdentifierProvider>
-    </FluentThemeProvider>
-=======
   return (
     <CallAdapterProvider adapter={adapter}>
       <MainScreen
-        showCallControls={props.showCallControls}
         callInvitationURL={callInvitationURL}
         onFetchAvatarPersonaData={onFetchAvatarPersonaData}
+        featureFlags={{
+          showCallControls: props.showCallControls,
+          showErrorBar: props.featureFlags?.showErrorBar ?? false
+        }}
       />
     </CallAdapterProvider>
->>>>>>> 1a2df195
   );
 };