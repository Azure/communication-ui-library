--- conflicted
+++ resolved
@@ -10,12 +10,9 @@
 import { CommunicationUiErrorInfo } from '../../types';
 import { CallAdapterProvider, useAdapter } from './adapter/CallAdapterProvider';
 import { CallAdapter } from './adapter/CallAdapter';
-<<<<<<< HEAD
 import { PlaceholderProps } from 'react-components';
-=======
 import { useSelector } from './hooks/useSelector';
 import { getPage } from './selectors/baseSelectors';
->>>>>>> 7cb95263
 
 export type CallCompositeProps = {
   adapter: CallAdapter;
@@ -24,7 +21,12 @@
   onErrorCallback?: (error: CommunicationUiErrorInfo) => void;
 };
 
-const MainScreen = ({ screenWidth }: { screenWidth: number }): JSX.Element => {
+type MainScreenProps = {
+  onRenderAvatar?: (props: PlaceholderProps, defaultOnRender: (props: PlaceholderProps) => JSX.Element) => JSX.Element;
+  screenWidth: number;
+};
+
+const MainScreen = ({ screenWidth, onRenderAvatar }: MainScreenProps): JSX.Element => {
   const page = useSelector(getPage);
   const adapter = useAdapter();
 
@@ -37,6 +39,7 @@
           adapter.setPage('configuration');
           await adapter.leaveCall();
         }}
+        onRenderAvatar={onRenderAvatar}
         screenWidth={screenWidth}
       />
     );
@@ -68,29 +71,7 @@
     <ErrorProvider onErrorCallback={onErrorCallback}>
       <CallAdapterProvider adapter={adapter}>
         <Stack className={callContainer} grow>
-<<<<<<< HEAD
-          {(() => {
-            switch (page) {
-              case 'configuration': {
-                return <ConfigurationScreen screenWidth={screenWidth} startCallHandler={(): void => setPage('call')} />;
-              }
-              case 'call': {
-                return (
-                  <CallScreen
-                    endCallHandler={async (): Promise<void> => {
-                      setPage('configuration');
-                      await adapter.leaveCall();
-                    }}
-                    screenWidth={screenWidth}
-                    onRenderAvatar={props.onRenderAvatar}
-                  />
-                );
-              }
-            }
-          })()}
-=======
-          <MainScreen screenWidth={screenWidth} />
->>>>>>> 7cb95263
+          <MainScreen screenWidth={screenWidth} onRenderAvatar={props.onRenderAvatar} />
         </Stack>
       </CallAdapterProvider>
     </ErrorProvider>
