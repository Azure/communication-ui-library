// Copyright (c) Microsoft Corporation.
// Licensed under the MIT license.

import { PartialTheme, registerIcons, Theme } from '@fluentui/react';
import {
  FluentThemeProvider,
  IdentifierProvider,
  Identifiers,
  Locale,
  LocalizationProvider,
  OnRenderAvatarCallback
} from '@internal/react-components';
import React, { useEffect } from 'react';
import { AvatarPersonaDataCallback } from '../common/AvatarPersona';
import { DefaultCompositeIcons, defaultCompositeIcons } from '../common/icons';
import { CallAdapter, CallCompositePage } from './adapter/CallAdapter';
import { CallAdapterProvider, useAdapter } from './adapter/CallAdapterProvider';
import { CallScreen } from './CallScreen';
import { ConfigurationScreen } from './ConfigurationScreen';
import { Error } from './Error';
import { useSelector } from './hooks/useSelector';
import { getPage } from './selectors/baseSelectors';
<<<<<<< HEAD
=======
import { FluentThemeProvider } from '@internal/react-components';
import { AvatarPersonaDataCallback } from '../common/AvatarPersona';
import { CompositeLocale, LocalizationProvider, useLocale } from '../localization';
>>>>>>> afc47cd7

export type CallCompositeProps = {
  adapter: CallAdapter;
  /**
   * Fluent theme for the composite.
   *
   * @defaultValue light theme
   */
  fluentTheme?: PartialTheme | Theme;
  /**
   * Custom Icon override for the composite.
   * A JSX element can be provided to override the default icon.
   */
  icons?: DefaultCompositeIcons;
  /**
   * Whether composite is displayed right-to-left.
   *
   * @defaultValue false
   */
  rtl?: boolean;
  /**
   * Locale for the composite.
   *
   * @defaultValue English (US)
   */
  locale?: CompositeLocale;
  callInvitationURL?: string;
  identifiers?: Identifiers;
  /**
   * A callback function that can be used to provide custom data to an Avatar.
   */
  onFetchAvatarPersonaData?: AvatarPersonaDataCallback;
};

type MainScreenProps = {
  showCallControls: boolean;
  onRenderAvatar?: OnRenderAvatarCallback;
  callInvitationURL?: string;
  onFetchAvatarPersonaData?: AvatarPersonaDataCallback;
};

const MainScreen = (props: MainScreenProps): JSX.Element => {
  const { showCallControls, callInvitationURL, onRenderAvatar, onFetchAvatarPersonaData } = props;
  const page = useSelector(getPage);
  const adapter = useAdapter();
  const locale = useLocale();
  switch (page) {
    case 'configuration':
      return <ConfigurationScreen startCallHandler={(): void => adapter.setPage('call')} />;
    case 'error':
      return <Error rejoinHandler={() => adapter.setPage('configuration')} />;
    case 'errorJoiningTeamsMeeting':
      return (
        <Error
          rejoinHandler={() => adapter.setPage('configuration')}
          title={locale.strings.call.teamsMeetingFailToJoin}
          reason={locale.strings.call.teamsMeetingFailReasonAccessDenied}
        />
      );
    case 'removed':
      return (
        <Error
          rejoinHandler={() => adapter.setPage('configuration')}
          title={locale.strings.call.teamsMeetingFailToJoin}
          reason={locale.strings.call.teamsMeetingFailReasonParticipantRemoved}
        />
      );
    default:
      return (
        <CallScreen
          showCallControls={showCallControls}
          endCallHandler={async (): Promise<void> => {
            adapter.setPage('configuration');
          }}
          callErrorHandler={(customPage?: CallCompositePage) => {
            customPage ? adapter.setPage(customPage) : adapter.setPage('error');
          }}
          onRenderAvatar={onRenderAvatar}
          callInvitationURL={callInvitationURL}
          onFetchAvatarPersonaData={onFetchAvatarPersonaData}
        />
      );
  }
};

export const Call = (props: CallCompositeProps): JSX.Element => {
  /**
   * We register the defaul icon mappings to ensure all icons render.
   */
  registerIcons(props.icons ? { icons: props.icons } : { icons: defaultCompositeIcons });
  return <CallCompositeInternal {...props} showCallControls={true} />;
};

/**
 * Props for the internal-only call composite export that has extra customizability points that
 * we are not ready to export publicly.
 * @internal
 */
interface CallInternalProps extends CallCompositeProps {
  showCallControls: boolean;
}

/**
 * An internal-only call composite export.
 * This is used by the meeting composite and has extra customizability points that we are not ready
 * to export publicly.
 * @internal
 */
export const CallCompositeInternal = (props: CallInternalProps): JSX.Element => {
  const { adapter, callInvitationURL, fluentTheme, rtl, locale, identifiers, onFetchAvatarPersonaData } = props;

  useEffect(() => {
    (async () => {
      await adapter.askDevicePermission({ video: true, audio: true });
      adapter.queryCameras();
      adapter.queryMicrophones();
      adapter.querySpeakers();
    })();
  }, [adapter]);

  const callElement = (
    <FluentThemeProvider fluentTheme={fluentTheme} rtl={rtl}>
      <IdentifierProvider identifiers={identifiers}>
        <CallAdapterProvider adapter={adapter}>
          <MainScreen
            showCallControls={props.showCallControls}
            callInvitationURL={callInvitationURL}
            onFetchAvatarPersonaData={onFetchAvatarPersonaData}
          />
        </CallAdapterProvider>
      </IdentifierProvider>
    </FluentThemeProvider>
  );

  return locale ? LocalizationProvider({ locale, children: callElement }) : callElement;
};<|MERGE_RESOLUTION|>--- conflicted
+++ resolved
@@ -6,13 +6,13 @@
   FluentThemeProvider,
   IdentifierProvider,
   Identifiers,
-  Locale,
   LocalizationProvider,
   OnRenderAvatarCallback
 } from '@internal/react-components';
 import React, { useEffect } from 'react';
 import { AvatarPersonaDataCallback } from '../common/AvatarPersona';
 import { DefaultCompositeIcons, defaultCompositeIcons } from '../common/icons';
+import { CompositeLocale, useLocale } from '../localization';
 import { CallAdapter, CallCompositePage } from './adapter/CallAdapter';
 import { CallAdapterProvider, useAdapter } from './adapter/CallAdapterProvider';
 import { CallScreen } from './CallScreen';
@@ -20,12 +20,6 @@
 import { Error } from './Error';
 import { useSelector } from './hooks/useSelector';
 import { getPage } from './selectors/baseSelectors';
-<<<<<<< HEAD
-=======
-import { FluentThemeProvider } from '@internal/react-components';
-import { AvatarPersonaDataCallback } from '../common/AvatarPersona';
-import { CompositeLocale, LocalizationProvider, useLocale } from '../localization';
->>>>>>> afc47cd7
 
 export type CallCompositeProps = {
   adapter: CallAdapter;
