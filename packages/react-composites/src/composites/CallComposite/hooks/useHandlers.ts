--- conflicted
+++ resolved
@@ -107,21 +107,6 @@
     onReplaceVideoBackground: async (backgroundReplacementConfig: BackgroundReplacementConfig) => {
       return await adapter.replaceVideoBackground(backgroundReplacementConfig);
     },
-<<<<<<< HEAD
-
-    onStartCaptions: async (captionsOptions) => {
-      await adapter.startCaptions(captionsOptions);
-    },
-
-    onStopCaptions: async () => {
-      await adapter.stopCaptions();
-    },
-
-    onSetSpokenLanguage: async (language) => {
-      await adapter.setSpokenLanguage(language);
-    },
-
-=======
     /* @conditional-compile-remove(close-captions) */
     onStartCaptions: async (captionsOptions) => {
       await adapter.startCaptions(captionsOptions);
@@ -135,7 +120,6 @@
       await adapter.setSpokenLanguage(language);
     },
     /* @conditional-compile-remove(close-captions) */
->>>>>>> 9482bec9
     onSetCaptionLanguage: async (language) => {
       await adapter.setCaptionLanguage(language);
     }
