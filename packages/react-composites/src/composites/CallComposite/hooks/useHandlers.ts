// Copyright (c) Microsoft Corporation.
// Licensed under the MIT License.

import { CommonCallingHandlers } from '@internal/calling-component-bindings';
/* @conditional-compile-remove(spotlight) */
import { _ComponentCallingHandlers } from '@internal/calling-component-bindings';
import { CommonProperties, toFlatCommunicationIdentifier } from '@internal/acs-ui-common';
import { ReactElement } from 'react';
import memoizeOne from 'memoize-one';
import { CommonCallAdapter } from '..';
/* @conditional-compile-remove(video-background-effects) */
import { VideoBackgroundBlurEffect, VideoBackgroundReplacementEffect } from '..';
import { useAdapter } from '../adapter/CallAdapterProvider';
import { isCameraOn } from '../utils';
/* @conditional-compile-remove(PSTN-calls) */ /* @conditional-compile-remove(dtmf-dialer) */
import { DtmfTone } from '@azure/communication-calling';
/* @conditional-compile-remove(reaction) */
import { Reaction } from '@azure/communication-calling';
/* @conditional-compile-remove(video-background-effects) */
import type { BackgroundReplacementConfig, BackgroundBlurConfig, AddPhoneNumberOptions } from '@azure/communication-calling';
/* @conditional-compile-remove(end-of-call-survey) */
import { CallSurvey, CallSurveyResponse } from '@azure/communication-calling';
import { CommunicationIdentifier, CommunicationUserIdentifier, PhoneNumberIdentifier } from '@azure/communication-common';

/**
 * @private
 */
// eslint-disable-next-line @typescript-eslint/explicit-module-boundary-types, @typescript-eslint/explicit-function-return-type
export const useHandlers = <PropsT>(
  // eslint-disable-next-line @typescript-eslint/no-unused-vars
  _component: (props: PropsT) => ReactElement | null
): Pick<CommonCallingHandlers, CommonProperties<CommonCallingHandlers, PropsT>> &
  /* @conditional-compile-remove(spotlight) */ Partial<_ComponentCallingHandlers> => {
  const adapter = useAdapter();
  const compositeHandlers = createCompositeHandlers(adapter);
  /* @conditional-compile-remove(spotlight) */
  const canSpotlight = adapter.getState().call?.capabilitiesFeature?.capabilities.spotlightParticipant.isPresent;
  /* @conditional-compile-remove(spotlight) */
  return {
    ...compositeHandlers,
    ...(canSpotlight
      ? {}
      : { onStartLocalSpotlight: undefined, onStartRemoteSpotlight: undefined, onStopRemoteSpotlight: undefined })
  };
  return compositeHandlers;
};

const createCompositeHandlers = memoizeOne(
<<<<<<< HEAD
  (adapter: CommonCallAdapter): CommonCallingHandlers => ({
    onCreateLocalStreamView: async (options) => {
      return await adapter.createStreamView(undefined, options);
    },
    onCreateRemoteStreamView: async (userId, options) => {
      return await adapter.createStreamView(userId, options);
    },
    onHangUp: async (forEveryone?: boolean) => {
      await adapter.leaveCall(forEveryone);
    },
    /* @conditional-compile-remove(PSTN-calls) */
    onToggleHold: async () => {
      return adapter.getState().call?.state === 'LocalHold' ? await adapter.resumeCall() : await adapter.holdCall();
    },
    /* @conditional-compile-remove(PSTN-calls) */
    onAddParticipant: async (participant: Partial<(CommunicationUserIdentifier & PhoneNumberIdentifier)>, options?: AddPhoneNumberOptions) => {
      if ('communicationUserId' in participant) {
        return await adapter.addParticipant(participant as CommunicationUserIdentifier);
      } else if ('phoneNumber' in participant) {
        return await adapter.addParticipant(participant as PhoneNumberIdentifier, options);
      }
    },
    /* @conditional-compile-remove(PSTN-calls) */ /* @conditional-compile-remove(dtmf-dialer) */
    onSendDtmfTone: async (dtmfTone: DtmfTone) => {
      await adapter.sendDtmfTone(dtmfTone);
    },
    onRemoveParticipant: async (userId: CommunicationIdentifier | string) => {
      if (typeof userId === 'string') {
        await adapter.removeParticipant(userId);
      } else {
        await adapter.removeParticipant(userId);
      }
    },
    /* @conditional-compile-remove(raise-hand) */
    onRaiseHand: async () => {
      await adapter.raiseHand();
    },
    /* @conditional-compile-remove(raise-hand) */
    onLowerHand: async () => {
      await adapter.lowerHand();
    },
    /* @conditional-compile-remove(raise-hand) */
    onToggleRaiseHand: async () => {
      adapter.getState().call?.raiseHand.localParticipantRaisedHand
        ? await adapter.lowerHand()
        : await adapter.raiseHand();
    },
    /* @conditional-compile-remove(reaction) */
    onReactionClicked: async (reaction: Reaction) => {
      await adapter.onReactionClicked(reaction);
    },
    onSelectCamera: async (deviceInfo, options) => {
      await adapter.setCamera(deviceInfo, options);
    },
    onSelectMicrophone: async (deviceInfo) => {
      await adapter.setMicrophone(deviceInfo);
    },
    onSelectSpeaker: async (deviceInfo) => {
      await adapter.setSpeaker(deviceInfo);
    },
    onStartCall: (participants, options?) => {
      const rawIds = participants.map((participant) => toFlatCommunicationIdentifier(participant));
      return adapter.startCall(rawIds, options);
    },
    onStartScreenShare: async () => {
      await adapter.startScreenShare();
    },
    onStopScreenShare: async () => {
      await adapter.stopScreenShare();
    },
    onToggleCamera: async (options) => {
      isCameraOn(adapter.getState()) ? await adapter.stopCamera() : await adapter.startCamera(options);
    },
    onToggleMicrophone: async () => {
      return adapter.getState().call?.isMuted ? await adapter.unmute() : await adapter.mute();
    },
    onToggleScreenShare: async () => {
      return adapter.getState().call?.isScreenSharingOn
        ? await adapter.stopScreenShare()
        : await adapter.startScreenShare();
    },
    onStartLocalVideo: async () => {
      if (adapter.getState().call) {
        return adapter.startCamera();
=======
  (
    adapter: CommonCallAdapter
  ): CommonCallingHandlers & /* @conditional-compile-remove(spotlight) */ Partial<_ComponentCallingHandlers> => {
    return {
      onCreateLocalStreamView: async (options) => {
        return await adapter.createStreamView(undefined, options);
      },
      onCreateRemoteStreamView: async (userId, options) => {
        return await adapter.createStreamView(userId, options);
      },
      onHangUp: async (forEveryone?: boolean) => {
        await adapter.leaveCall(forEveryone);
      },
      /* @conditional-compile-remove(PSTN-calls) */
      onToggleHold: async () => {
        return adapter.getState().call?.state === 'LocalHold' ? await adapter.resumeCall() : await adapter.holdCall();
      },
      /* @conditional-compile-remove(PSTN-calls) */
      onAddParticipant: async (participant, options?) => {
        return await adapter.addParticipant(participant, options);
      },
      /* @conditional-compile-remove(PSTN-calls) */ /* @conditional-compile-remove(dtmf-dialer) */
      onSendDtmfTone: async (dtmfTone: DtmfTone) => {
        await adapter.sendDtmfTone(dtmfTone);
      },
      onRemoveParticipant: async (userId) => {
        await adapter.removeParticipant(userId);
      },
      /* @conditional-compile-remove(raise-hand) */
      onRaiseHand: async () => {
        await adapter.raiseHand();
      },
      /* @conditional-compile-remove(raise-hand) */
      onLowerHand: async () => {
        await adapter.lowerHand();
      },
      /* @conditional-compile-remove(raise-hand) */
      onToggleRaiseHand: async () => {
        adapter.getState().call?.raiseHand.localParticipantRaisedHand
          ? await adapter.lowerHand()
          : await adapter.raiseHand();
      },
      /* @conditional-compile-remove(reaction) */
      onReactionClicked: async (reaction: Reaction) => {
        await adapter.onReactionClicked(reaction);
      },
      onSelectCamera: async (deviceInfo, options) => {
        await adapter.setCamera(deviceInfo, options);
      },
      onSelectMicrophone: async (deviceInfo) => {
        await adapter.setMicrophone(deviceInfo);
      },
      onSelectSpeaker: async (deviceInfo) => {
        await adapter.setSpeaker(deviceInfo);
      },
      onStartCall: (participants, options?) => {
        const rawIds = participants.map((participant) => toFlatCommunicationIdentifier(participant));
        return adapter.startCall(rawIds, options);
      },
      onStartScreenShare: async () => {
        await adapter.startScreenShare();
      },
      onStopScreenShare: async () => {
        await adapter.stopScreenShare();
      },
      onToggleCamera: async (options) => {
        isCameraOn(adapter.getState()) ? await adapter.stopCamera() : await adapter.startCamera(options);
      },
      onToggleMicrophone: async () => {
        return adapter.getState().call?.isMuted ? await adapter.unmute() : await adapter.mute();
      },
      onToggleScreenShare: async () => {
        return adapter.getState().call?.isScreenSharingOn
          ? await adapter.stopScreenShare()
          : await adapter.startScreenShare();
      },
      onStartLocalVideo: async () => {
        if (adapter.getState().call) {
          return adapter.startCamera();
        }
      },
      onDisposeLocalStreamView: async () => {
        return adapter.disposeLocalVideoStreamView();
      },
      onDisposeRemoteStreamView: async (userId) => {
        return adapter.disposeStreamView(userId);
      },
      onDisposeRemoteScreenShareStreamView: async (userId) => {
        return adapter.disposeScreenShareStreamView(userId);
      },
      onDisposeRemoteVideoStreamView: async (userId) => {
        return adapter.disposeRemoteVideoStreamView(userId);
      },
      /* @conditional-compile-remove(call-readiness) */
      askDevicePermission: async (constrain) => {
        return adapter.askDevicePermission(constrain);
      },
      /* @conditional-compile-remove(video-background-effects) */
      onRemoveVideoBackgroundEffects: async () => {
        return await adapter.stopVideoBackgroundEffects();
      },
      /* @conditional-compile-remove(video-background-effects) */
      onBlurVideoBackground: async (backgroundBlurConfig?: BackgroundBlurConfig) => {
        const blurConfig: VideoBackgroundBlurEffect = {
          effectName: 'blur',
          ...backgroundBlurConfig
        };
        return await adapter.startVideoBackgroundEffect(blurConfig);
      },
      /* @conditional-compile-remove(video-background-effects) */
      onReplaceVideoBackground: async (backgroundReplacementConfig: BackgroundReplacementConfig) => {
        const replacementConfig: VideoBackgroundReplacementEffect = {
          effectName: 'replacement',
          ...backgroundReplacementConfig
        };
        return await adapter.startVideoBackgroundEffect(replacementConfig);
      },
      /* @conditional-compile-remove(close-captions) */
      onStartCaptions: async (options) => {
        await adapter.startCaptions(options);
      },
      /* @conditional-compile-remove(close-captions) */
      onStopCaptions: async () => {
        await adapter.stopCaptions();
      },
      /* @conditional-compile-remove(close-captions) */
      onSetSpokenLanguage: async (language) => {
        await adapter.setSpokenLanguage(language);
      },
      /* @conditional-compile-remove(close-captions) */
      onSetCaptionLanguage: async (language) => {
        await adapter.setCaptionLanguage(language);
      },
      /* @conditional-compile-remove(end-of-call-survey) */
      onSubmitSurvey: async (survey: CallSurvey): Promise<CallSurveyResponse | undefined> => {
        return await adapter.submitSurvey(survey);
      },
      /* @conditional-compile-remove(spotlight) */
      onStartSpotlight: async (userIds?: string[]): Promise<void> => {
        await adapter.startSpotlight(userIds);
      },
      /* @conditional-compile-remove(spotlight) */
      onStopSpotlight: async (userIds?: string[]): Promise<void> => {
        await adapter.stopSpotlight(userIds);
      },
      /* @conditional-compile-remove(spotlight) */
      onStartLocalSpotlight: async (): Promise<void> => {
        await adapter.startSpotlight();
      },
      /* @conditional-compile-remove(spotlight) */
      onStopLocalSpotlight: async (): Promise<void> => {
        await adapter.stopSpotlight();
      },
      /* @conditional-compile-remove(spotlight) */
      onStartRemoteSpotlight: async (userIds?: string[]): Promise<void> => {
        await adapter.startSpotlight(userIds);
      },
      /* @conditional-compile-remove(spotlight) */
      onStopRemoteSpotlight: async (userIds?: string[]): Promise<void> => {
        await adapter.stopSpotlight(userIds);
>>>>>>> ac6403c8
      }
    };
  }
);<|MERGE_RESOLUTION|>--- conflicted
+++ resolved
@@ -46,92 +46,6 @@
 };
 
 const createCompositeHandlers = memoizeOne(
-<<<<<<< HEAD
-  (adapter: CommonCallAdapter): CommonCallingHandlers => ({
-    onCreateLocalStreamView: async (options) => {
-      return await adapter.createStreamView(undefined, options);
-    },
-    onCreateRemoteStreamView: async (userId, options) => {
-      return await adapter.createStreamView(userId, options);
-    },
-    onHangUp: async (forEveryone?: boolean) => {
-      await adapter.leaveCall(forEveryone);
-    },
-    /* @conditional-compile-remove(PSTN-calls) */
-    onToggleHold: async () => {
-      return adapter.getState().call?.state === 'LocalHold' ? await adapter.resumeCall() : await adapter.holdCall();
-    },
-    /* @conditional-compile-remove(PSTN-calls) */
-    onAddParticipant: async (participant: Partial<(CommunicationUserIdentifier & PhoneNumberIdentifier)>, options?: AddPhoneNumberOptions) => {
-      if ('communicationUserId' in participant) {
-        return await adapter.addParticipant(participant as CommunicationUserIdentifier);
-      } else if ('phoneNumber' in participant) {
-        return await adapter.addParticipant(participant as PhoneNumberIdentifier, options);
-      }
-    },
-    /* @conditional-compile-remove(PSTN-calls) */ /* @conditional-compile-remove(dtmf-dialer) */
-    onSendDtmfTone: async (dtmfTone: DtmfTone) => {
-      await adapter.sendDtmfTone(dtmfTone);
-    },
-    onRemoveParticipant: async (userId: CommunicationIdentifier | string) => {
-      if (typeof userId === 'string') {
-        await adapter.removeParticipant(userId);
-      } else {
-        await adapter.removeParticipant(userId);
-      }
-    },
-    /* @conditional-compile-remove(raise-hand) */
-    onRaiseHand: async () => {
-      await adapter.raiseHand();
-    },
-    /* @conditional-compile-remove(raise-hand) */
-    onLowerHand: async () => {
-      await adapter.lowerHand();
-    },
-    /* @conditional-compile-remove(raise-hand) */
-    onToggleRaiseHand: async () => {
-      adapter.getState().call?.raiseHand.localParticipantRaisedHand
-        ? await adapter.lowerHand()
-        : await adapter.raiseHand();
-    },
-    /* @conditional-compile-remove(reaction) */
-    onReactionClicked: async (reaction: Reaction) => {
-      await adapter.onReactionClicked(reaction);
-    },
-    onSelectCamera: async (deviceInfo, options) => {
-      await adapter.setCamera(deviceInfo, options);
-    },
-    onSelectMicrophone: async (deviceInfo) => {
-      await adapter.setMicrophone(deviceInfo);
-    },
-    onSelectSpeaker: async (deviceInfo) => {
-      await adapter.setSpeaker(deviceInfo);
-    },
-    onStartCall: (participants, options?) => {
-      const rawIds = participants.map((participant) => toFlatCommunicationIdentifier(participant));
-      return adapter.startCall(rawIds, options);
-    },
-    onStartScreenShare: async () => {
-      await adapter.startScreenShare();
-    },
-    onStopScreenShare: async () => {
-      await adapter.stopScreenShare();
-    },
-    onToggleCamera: async (options) => {
-      isCameraOn(adapter.getState()) ? await adapter.stopCamera() : await adapter.startCamera(options);
-    },
-    onToggleMicrophone: async () => {
-      return adapter.getState().call?.isMuted ? await adapter.unmute() : await adapter.mute();
-    },
-    onToggleScreenShare: async () => {
-      return adapter.getState().call?.isScreenSharingOn
-        ? await adapter.stopScreenShare()
-        : await adapter.startScreenShare();
-    },
-    onStartLocalVideo: async () => {
-      if (adapter.getState().call) {
-        return adapter.startCamera();
-=======
   (
     adapter: CommonCallAdapter
   ): CommonCallingHandlers & /* @conditional-compile-remove(spotlight) */ Partial<_ComponentCallingHandlers> => {
@@ -150,16 +64,24 @@
         return adapter.getState().call?.state === 'LocalHold' ? await adapter.resumeCall() : await adapter.holdCall();
       },
       /* @conditional-compile-remove(PSTN-calls) */
-      onAddParticipant: async (participant, options?) => {
-        return await adapter.addParticipant(participant, options);
-      },
+      onAddParticipant: async (participant: Partial<(CommunicationUserIdentifier & PhoneNumberIdentifier)>, options?: AddPhoneNumberOptions) => {
+        if ('communicationUserId' in participant) {
+        return await adapter.addParticipant(participant as CommunicationUserIdentifier);
+      } else if ('phoneNumber' in participant) {
+        return await adapter.addParticipant(participant as PhoneNumberIdentifier, options);
+        }
+    },
       /* @conditional-compile-remove(PSTN-calls) */ /* @conditional-compile-remove(dtmf-dialer) */
       onSendDtmfTone: async (dtmfTone: DtmfTone) => {
         await adapter.sendDtmfTone(dtmfTone);
       },
-      onRemoveParticipant: async (userId) => {
+      onRemoveParticipant: async (userId: CommunicationIdentifier | string) => {
+        if (typeof userId === 'string') {
         await adapter.removeParticipant(userId);
-      },
+      } else {
+        await adapter.removeParticipant(userId);
+        }
+    },
       /* @conditional-compile-remove(raise-hand) */
       onRaiseHand: async () => {
         await adapter.raiseHand();
@@ -292,7 +214,6 @@
       /* @conditional-compile-remove(spotlight) */
       onStopRemoteSpotlight: async (userIds?: string[]): Promise<void> => {
         await adapter.stopSpotlight(userIds);
->>>>>>> ac6403c8
       }
     };
   }
