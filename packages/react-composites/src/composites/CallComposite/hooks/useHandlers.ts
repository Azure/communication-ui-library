--- conflicted
+++ resolved
@@ -11,11 +11,7 @@
 /* @conditional-compile-remove(PSTN-calls) */
 import { DtmfTone } from '@azure/communication-calling';
 /* @conditional-compile-remove(video-background-effects) */
-<<<<<<< HEAD
 import { BackgroundBlurConfig } from '@azure/communication-calling-effects';
-=======
-import { BackgroundBlurConfig, BackgroundReplacementConfig } from '@azure/communication-calling-effects';
->>>>>>> 7d6294c7
 
 /**
  * @private
@@ -108,9 +104,8 @@
       return await adapter.blurVideoBackground(bgBlurConfig);
     },
     /* @conditional-compile-remove(video-background-effects) */
-<<<<<<< HEAD
-    onReplaceVideoBackground: async () => {
-      throw new Error('Not implemented');
+    onReplaceVideoBackground: async (bgReplacementConfig: BackgroundReplacementConfig) => {
+      return await adapter.replaceVideoBackground(bgReplacementConfig);
     },
     OnStartCaptions: async (captionsOptions) => {
       await adapter.startCaptions(captionsOptions);
@@ -125,10 +120,6 @@
     },
     OnSetCaptionLanguage: async (language) => {
       await adapter.setCaptionLanguage(language);
-=======
-    onReplaceVideoBackground: async (bgReplacementConfig: BackgroundReplacementConfig) => {
-      return await adapter.replaceVideoBackground(bgReplacementConfig);
->>>>>>> 7d6294c7
-    }
+     }
   })
 );