// Copyright (c) Microsoft Corporation.
// Licensed under the MIT license.

import React, { useState } from 'react';
import { useAdaptedSelector } from '../hooks/useAdaptedSelector';
import { useHandlers } from '../hooks/useHandlers';
import { LocalDeviceSettings } from '../components/LocalDeviceSettings';
import { StartCallButton } from '../components/StartCallButton';
import { devicePermissionSelector } from '../selectors/devicePermissionSelector';
import { useSelector } from '../hooks/useSelector';
import { DevicesButton, ErrorBar } from '@internal/react-components';
/* @conditional-compile-remove(call-readiness) */
import { DomainPermissions } from '@internal/react-components';
/* @conditional-compile-remove(rooms) */
import { _usePermissions, _Permissions } from '@internal/react-components';
import { getCallingSelector } from '@internal/calling-component-bindings';
import { Modal, Stack } from '@fluentui/react';
import { LocalPreview } from '../components/LocalPreview';
import {
  callDetailsStyleDesktop,
  callDetailsStyleMobile,
  configurationStackTokensDesktop,
  configurationStackTokensMobile,
  configurationContainerStyleDesktop,
  configurationContainerStyleMobile,
  selectionContainerStyle,
  startCallButtonContainerStyleDesktop,
  startCallButtonContainerStyleMobile,
  startCallButtonStyleMobile,
  titleContainerStyleDesktop,
  titleContainerStyleMobile,
  callDetailsContainerStylesDesktop
} from '../styles/CallConfiguration.styles';
import { useLocale } from '../../localization';
import { bannerNotificationStyles } from '../styles/CallPage.styles';
import { usePropsFor } from '../hooks/usePropsFor';
import { useAdapter } from '../adapter/CallAdapterProvider';
/* @conditional-compile-remove(call-readiness) */
import { DevicePermissionRestrictions } from '../CallComposite';
import { ConfigurationpageErrorBar } from '../components/ConfigurationpageErrorBar';

/**
 * @private
 */
export interface ConfigurationPageProps {
  mobileView: boolean;
  startCallHandler(): void;
  /* @conditional-compile-remove(call-readiness) */
  devicePermissions?: DevicePermissionRestrictions;
  /* @conditional-compile-remove(call-readiness) */
  onPermissionsTroubleshootingClick?: (permissionsState: {
    camera: PermissionState;
    microphone: PermissionState;
  }) => void;
  /* @conditional-compile-remove(call-readiness) */
  onNetworkingTroubleShootingClick?: () => void;
}

/**
 * @private
 */
export const ConfigurationPage = (props: ConfigurationPageProps): JSX.Element => {
  const {
    startCallHandler,
    mobileView,
    /* @conditional-compile-remove(call-readiness) */ devicePermissions,
    /* @conditional-compile-remove(call-readiness) */ onPermissionsTroubleshootingClick,
    /* @conditional-compile-remove(call-readiness) */ onNetworkingTroubleShootingClick
  } = props;

  const options = useAdaptedSelector(getCallingSelector(DevicesButton));
  const localDeviceSettingsHandlers = useHandlers(LocalDeviceSettings);
  const { video: cameraPermissionGranted, audio: microphonePermissionGranted } = useSelector(devicePermissionSelector);
  let errorBarProps = usePropsFor(ErrorBar);
  const adapter = useAdapter();
  const deviceState = adapter.getState().devices;

  let disableStartCallButton = !microphonePermissionGranted || deviceState.microphones?.length === 0;
  /* @conditional-compile-remove(rooms) */
  const rolePermissions = _usePermissions();

  /* @conditional-compile-remove(rooms) */
  // TODO: move this logic to the error bar selector once role is plumbed from the headless SDK
  if (!rolePermissions.cameraButton) {
    errorBarProps = {
      ...errorBarProps,
      activeErrorMessages: errorBarProps.activeErrorMessages.filter((e) => e.type !== 'callCameraAccessDenied')
    };
  }
  /* @conditional-compile-remove(rooms) */
  if (!rolePermissions.microphoneButton) {
    // If user's role permissions do not allow access to the microphone button then DO NOT disable the start call button
    // because microphone device permission is not needed for the user's role
    disableStartCallButton = false;
  }

  /* @conditional-compile-remove(call-readiness) */
  // Overrides role permissions if CallCompositeOptions devicePermissions are set
  if (devicePermissions) {
    if (
      ['doNotPrompt', 'optional'].includes(devicePermissions.camera) &&
      ['doNotPrompt', 'optional'].includes(devicePermissions.microphone)
    ) {
      disableStartCallButton = false;
    } else if (devicePermissions.camera === 'required') {
      disableStartCallButton = !cameraPermissionGranted || deviceState.cameras?.length === 0;
    }
  }

  const locale = useLocale();
  const title = (
    <Stack.Item className={mobileView ? titleContainerStyleMobile : titleContainerStyleDesktop}>
      {locale.strings.call.configurationPageTitle}
    </Stack.Item>
  );

  const callDescription = locale.strings.call.configurationPageCallDetails && (
    <Stack.Item className={mobileView ? callDetailsStyleMobile : callDetailsStyleDesktop}>
      {locale.strings.call.configurationPageCallDetails}
    </Stack.Item>
  );

  let mobileWithPreview = mobileView;
  /* @conditional-compile-remove(rooms) */
  mobileWithPreview = mobileWithPreview && rolePermissions.cameraButton;

  /* @conditional-compile-remove(call-readiness) */
  const permissionsState: {
    camera: PermissionState;
    microphone: PermissionState;
  } = {
    camera: cameraPermissionGranted ? 'granted' : 'denied',
    microphone: microphonePermissionGranted ? 'granted' : 'denied'
  };
  /* @conditional-compile-remove(call-readiness) */
  const networkErrors = errorBarProps.activeErrorMessages.filter((message) => message.type === 'callNetworkQualityLow');

<<<<<<< HEAD
  /* @conditional-compile-remove(call-readiness) */
  const [isModalShowing, setIsModalShowing] = useState(false);

  /* @conditional-compile-remove(call-readiness) */
  const onClickEnableDevicePermission = (): void => {
    setIsModalShowing(true);
  };

=======
>>>>>>> a4885ef5
  return (
    <Stack className={mobileView ? configurationContainerStyleMobile : configurationContainerStyleDesktop}>
      <Stack styles={bannerNotificationStyles}>
        <ConfigurationpageErrorBar
          /* @conditional-compile-remove(call-readiness) */
          // show trouble shooting error bar when encountering network error/ permission error
          showTroubleShootingErrorBar={
            !cameraPermissionGranted || !microphonePermissionGranted || networkErrors.length > 0
          }
          /* @conditional-compile-remove(call-readiness) */
          permissionsState={permissionsState}
          /* @conditional-compile-remove(call-readiness) */
          onNetworkingTroubleShootingClick={onNetworkingTroubleShootingClick}
          /* @conditional-compile-remove(call-readiness) */
          onPermissionsTroubleshootingClick={onPermissionsTroubleshootingClick}
          errorBarProps={errorBarProps}
        />
      </Stack>

      {
        /* @conditional-compile-remove(call-readiness) */
        //show this when clicking on enable camera/mic button on desktop
        !mobileView && (!cameraPermissionGranted || !microphonePermissionGranted) && (
          <Modal
            isOpen={isModalShowing}
            isBlocking={false}
            onDismiss={() => {
              setIsModalShowing(false);
            }}
            overlay={{ styles: { root: { background: 'rgba(0,0,0,0.9)' } } }}
          >
            <DomainPermissions appName={'app'} onTroubleshootingClick={() => alert('clicked trouble shooting link')} />
          </Modal>
        )
      }
      <Stack
        grow
        horizontal={!mobileWithPreview}
        horizontalAlign={mobileWithPreview ? 'stretch' : 'center'}
        verticalAlign="center"
        tokens={mobileWithPreview ? configurationStackTokensMobile : configurationStackTokensDesktop}
      >
        {mobileWithPreview && (
          <Stack.Item>
            {title}
            {callDescription}
          </Stack.Item>
        )}
        {localPreviewTrampoline(
          mobileWithPreview,
          /* @conditional-compile-remove(rooms) */ !rolePermissions.cameraButton
        )}
        <Stack className={mobileView ? undefined : selectionContainerStyle}>
          {!mobileWithPreview && (
            <>
              <Stack.Item styles={callDetailsContainerStylesDesktop}>
                {title}
                {callDescription}
              </Stack.Item>
              <LocalDeviceSettings
                {...options}
                {...localDeviceSettingsHandlers}
                cameraPermissionGranted={cameraPermissionGranted}
                microphonePermissionGranted={microphonePermissionGranted}
                /* @conditional-compile-remove(call-readiness) */
                onClickEnableDevicePermission={onClickEnableDevicePermission}
              />
            </>
          )}
          <Stack
            styles={mobileWithPreview ? startCallButtonContainerStyleMobile : startCallButtonContainerStyleDesktop}
          >
            <StartCallButton
              className={mobileWithPreview ? startCallButtonStyleMobile : undefined}
              onClick={startCallHandler}
              disabled={disableStartCallButton}
            />
          </Stack>
        </Stack>
      </Stack>
    </Stack>
  );
};

const localPreviewTrampoline = (mobileView: boolean, doNotShow?: boolean): JSX.Element | undefined => {
  /* @conditional-compile-remove(rooms) */
  if (doNotShow) {
    return undefined;
  }
  return <LocalPreview mobileView={mobileView} showDevicesButton={mobileView} />;
};<|MERGE_RESOLUTION|>--- conflicted
+++ resolved
@@ -135,7 +135,7 @@
   /* @conditional-compile-remove(call-readiness) */
   const networkErrors = errorBarProps.activeErrorMessages.filter((message) => message.type === 'callNetworkQualityLow');
 
-<<<<<<< HEAD
+
   /* @conditional-compile-remove(call-readiness) */
   const [isModalShowing, setIsModalShowing] = useState(false);
 
@@ -143,9 +143,7 @@
   const onClickEnableDevicePermission = (): void => {
     setIsModalShowing(true);
   };
-
-=======
->>>>>>> a4885ef5
+  
   return (
     <Stack className={mobileView ? configurationContainerStyleMobile : configurationContainerStyleDesktop}>
       <Stack styles={bannerNotificationStyles}>
