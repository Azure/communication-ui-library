--- conflicted
+++ resolved
@@ -155,7 +155,7 @@
     // only way to dismiss this drawer is clicking on allow access which will leads to device permission prompt
   };
 
-<<<<<<< HEAD
+
   /* @conditional-compile-remove(call-readiness) */
   const [isModalShowing, setIsModalShowing] = useState(false);
 
@@ -163,9 +163,7 @@
   const onClickEnableDevicePermission = (): void => {
     setIsModalShowing(true);
   };
-
-=======
->>>>>>> 7b0e2977
+  
   return (
     <Stack className={mobileView ? configurationContainerStyleMobile : configurationContainerStyleDesktop}>
       <Stack styles={bannerNotificationStyles}>
@@ -189,7 +187,6 @@
 
       {
         /* @conditional-compile-remove(call-readiness) */
-<<<<<<< HEAD
         //show this when clicking on enable camera button or enable mic button on desktop for the first time
         //does not show if user has already grant mic or camera access
         !mobileView && !cameraPermissionGranted && !microphonePermissionGranted && callReadinessOptedIn && (
@@ -217,8 +214,6 @@
 
       {
         /* @conditional-compile-remove(call-readiness) */
-=======
->>>>>>> 7b0e2977
         mobileView && isDrawerShowing && callReadinessOptedIn && (
           <_DrawerSurface onLightDismiss={onLightDismissTriggered} styles={drawerContainerStyles(DRAWER_HIGH_Z_BAND)}>
             <DomainPermissions
@@ -272,11 +267,8 @@
                 microphonePermissionGranted={microphonePermissionGranted}
                 /* @conditional-compile-remove(call-readiness) */
                 callReadinessOptedIn={callReadinessOptedIn}
-<<<<<<< HEAD
                 /* @conditional-compile-remove(call-readiness) */
                 onClickEnableDevicePermission={onClickEnableDevicePermission}
-=======
->>>>>>> 7b0e2977
               />
             </>
           )}
