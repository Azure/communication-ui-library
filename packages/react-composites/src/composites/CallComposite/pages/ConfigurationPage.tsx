--- conflicted
+++ resolved
@@ -11,17 +11,6 @@
 import { devicePermissionSelector } from '../selectors/devicePermissionSelector';
 import { useSelector } from '../hooks/useSelector';
 import { DevicesButton, ErrorBar } from '@internal/react-components';
-<<<<<<< HEAD
-=======
-/* @conditional-compile-remove(call-readiness) */
-import {
-  CameraDomainPermissions,
-  MicrophoneDomainPermissions,
-  CameraAndMicrophoneDomainPermissions,
-  _DrawerSurface,
-  _DrawerSurfaceStyles
-} from '@internal/react-components';
->>>>>>> b2aa36a5
 /* @conditional-compile-remove(rooms) */
 import { _usePermissions, _Permissions } from '@internal/react-components';
 import { getCallingSelector } from '@internal/calling-component-bindings';
@@ -162,7 +151,6 @@
   };
   /* @conditional-compile-remove(call-readiness) */
   const networkErrors = errorBarProps.activeErrorMessages.filter((message) => message.type === 'callNetworkQualityLow');
-<<<<<<< HEAD
 
   /* @conditional-compile-remove(call-readiness) */
   const [isPermissionsModalDismissed, setIsPermissionsModalDismissed] = useState(true);
@@ -178,10 +166,6 @@
   /* @conditional-compile-remove(call-readiness) */
   const forceShowingCheckPermissions = !minimumFallbackTimerElapsed;
 
-=======
-  /* @conditional-compile-remove(call-readiness) */
-  const [isModalShowing, setIsModalShowing] = useState(true);
->>>>>>> b2aa36a5
   return (
     <Stack className={mobileView ? configurationContainerStyleMobile : configurationContainerStyleDesktop}>
       <Stack styles={bannerNotificationStyles}>
@@ -203,7 +187,7 @@
         />
       </Stack>
       {
-<<<<<<< HEAD
+
         /* @conditional-compile-remove(call-readiness) */
         // show the following screen if permission API is availible (not unsupported) and videoState, audioState is assigned values
         callReadinessOptedIn &&
@@ -243,23 +227,6 @@
           )
       }
 
-=======
-        /* @conditional-compile-remove(call-readiness) */ callReadinessOptedIn && videoState && audioState && (
-          <>
-            {callReadinessModal(
-              mobileView,
-              audioState,
-              videoState,
-              permissionsState,
-              isModalShowing,
-              setIsModalShowing,
-              onPermissionsTroubleshootingClick
-            )}
-          </>
-        )
-      }
-
->>>>>>> b2aa36a5
       <Stack
         grow
         horizontal={!mobileWithPreview}
@@ -329,194 +296,20 @@
 
 const cameraPermissionGrantedTrampoline = (
   cameraPermissionGranted: boolean | undefined,
-<<<<<<< HEAD
   videoState?: PermissionState | 'unsupported' | undefined
 ): boolean | undefined => {
   /* @conditional-compile-remove(call-readiness) */
   return videoState && videoState !== 'unsupported' ? videoState === 'granted' : cameraPermissionGranted;
-=======
-  videoState?: PermissionState | undefined
-): boolean | undefined => {
-  /* @conditional-compile-remove(call-readiness) */
-  return videoState ? videoState === 'granted' : cameraPermissionGranted;
->>>>>>> b2aa36a5
 
   return cameraPermissionGranted;
 };
 
 const micPermissionGrantedTrampoline = (
   microphonePermissionGranted: boolean | undefined,
-<<<<<<< HEAD
   audioState?: PermissionState | 'unsupported' | undefined
 ): boolean | undefined => {
   /* @conditional-compile-remove(call-readiness) */
   return audioState && audioState !== 'unsupported' ? audioState === 'granted' : microphonePermissionGranted;
 
   return microphonePermissionGranted;
-=======
-  audioState?: PermissionState | undefined
-): boolean | undefined => {
-  /* @conditional-compile-remove(call-readiness) */
-  return audioState ? audioState === 'granted' : microphonePermissionGranted;
-
-  return microphonePermissionGranted;
-};
-
-/* @conditional-compile-remove(call-readiness) */
-const callReadinessModal = (
-  mobileView: boolean,
-  audioState: PermissionState,
-  videoState: PermissionState,
-  permissionsState: {
-    camera: PermissionState;
-    microphone: PermissionState;
-  },
-  isModalShowing: boolean,
-  setIsModalShowing: (boolean) => void,
-  onPermissionsTroubleshootingClick?: (permissionsState: {
-    camera: PermissionState;
-    microphone: PermissionState;
-  }) => void
-): JSX.Element => {
-  const onLightDismissTriggered = (): void => {
-    // do nothing here
-    // only way to dismiss this drawer is clicking on allow access which will leads to device permission prompt
-  };
-
-  const modal = (): JSX.Element | undefined => {
-    // if both video and audio permission are not set
-    if (videoState === 'prompt' && audioState === 'prompt') {
-      return (
-        <CameraAndMicrophoneDomainPermissions
-          appName={'app'}
-          onTroubleshootingClick={
-            onPermissionsTroubleshootingClick
-              ? () => {
-                  onPermissionsTroubleshootingClick(permissionsState);
-                }
-              : undefined
-          }
-          type="request"
-        />
-      );
-    }
-    // if audio permission is set up but video is not
-    else if (videoState === 'prompt') {
-      return (
-        <CameraDomainPermissions
-          appName={'app'}
-          onTroubleshootingClick={
-            onPermissionsTroubleshootingClick
-              ? () => {
-                  onPermissionsTroubleshootingClick(permissionsState);
-                }
-              : undefined
-          }
-          onContinueAnywayClick={() => {
-            setIsModalShowing(false);
-          }}
-          type="request"
-        />
-      );
-    }
-    // if video permission is set up but audio is not
-    else if (audioState === 'prompt') {
-      return (
-        <MicrophoneDomainPermissions
-          appName={'app'}
-          onTroubleshootingClick={
-            onPermissionsTroubleshootingClick
-              ? () => {
-                  onPermissionsTroubleshootingClick(permissionsState);
-                }
-              : undefined
-          }
-          type="request"
-        />
-      );
-    }
-    // if both video and audio are denied
-    else if (videoState === 'denied' && audioState === 'denied') {
-      return (
-        <CameraAndMicrophoneDomainPermissions
-          appName={'app'}
-          onTroubleshootingClick={
-            onPermissionsTroubleshootingClick
-              ? () => {
-                  onPermissionsTroubleshootingClick(permissionsState);
-                }
-              : undefined
-          }
-          type="denied"
-        />
-      );
-    }
-    // if only video is denied
-    else if (videoState === 'denied') {
-      return (
-        <CameraDomainPermissions
-          appName={'app'}
-          onTroubleshootingClick={
-            onPermissionsTroubleshootingClick
-              ? () => {
-                  onPermissionsTroubleshootingClick(permissionsState);
-                }
-              : undefined
-          }
-          onContinueAnywayClick={() => {
-            setIsModalShowing(false);
-          }}
-          type="denied"
-        />
-      );
-    }
-    // if only audio is denied
-    else if (audioState === 'denied') {
-      return (
-        <MicrophoneDomainPermissions
-          appName={'app'}
-          onTroubleshootingClick={
-            onPermissionsTroubleshootingClick
-              ? () => {
-                  onPermissionsTroubleshootingClick(permissionsState);
-                }
-              : undefined
-          }
-          type="denied"
-        />
-      );
-    }
-    // if neither state is denied or prompt, we don't need to return anything
-    else {
-      return undefined;
-    }
-  };
-
-  if (mobileView && modal() !== undefined) {
-    return (
-      <>
-        {isModalShowing && (
-          <_DrawerSurface onLightDismiss={onLightDismissTriggered} styles={drawerContainerStyles(DRAWER_HIGH_Z_BAND)}>
-            {modal()}
-          </_DrawerSurface>
-        )}
-      </>
-    );
-  } else if (!mobileView && modal() !== undefined) {
-    return (
-      <Modal
-        isOpen={isModalShowing}
-        isBlocking={false}
-        onDismiss={() => {
-          setIsModalShowing(false);
-        }}
-        overlay={{ styles: { root: { background: 'rgba(0,0,0,0.9)' } } }}
-      >
-        {modal()}
-      </Modal>
-    );
-  } else {
-    return <></>;
-  }
->>>>>>> b2aa36a5
 };