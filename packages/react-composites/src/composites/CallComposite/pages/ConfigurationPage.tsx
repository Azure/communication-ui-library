// Copyright (c) Microsoft Corporation.
// Licensed under the MIT license.

import React from 'react';
/* @conditional-compile-remove(call-readiness) */
import { useState } from 'react';
import { useAdaptedSelector } from '../hooks/useAdaptedSelector';
import { useHandlers } from '../hooks/useHandlers';
import { LocalDeviceSettings } from '../components/LocalDeviceSettings';
import { StartCallButton } from '../components/StartCallButton';
import { devicePermissionSelector } from '../selectors/devicePermissionSelector';
import { useSelector } from '../hooks/useSelector';
import { DevicesButton, ErrorBar } from '@internal/react-components';
/* @conditional-compile-remove(rooms) */
import { _usePermissions, _Permissions } from '@internal/react-components';
import { getCallingSelector } from '@internal/calling-component-bindings';
import { Stack } from '@fluentui/react';
import { LocalPreview } from '../components/LocalPreview';
import {
  callDetailsStyleDesktop,
  callDetailsStyleMobile,
  configurationStackTokensDesktop,
  configurationStackTokensMobile,
  configurationContainerStyleDesktop,
  configurationContainerStyleMobile,
  selectionContainerStyle,
  startCallButtonContainerStyleDesktop,
  startCallButtonContainerStyleMobile,
  startCallButtonStyleMobile,
  titleContainerStyleDesktop,
  titleContainerStyleMobile,
  callDetailsContainerStylesDesktop
} from '../styles/CallConfiguration.styles';
import { useLocale } from '../../localization';
import { bannerNotificationStyles } from '../styles/CallPage.styles';
import { usePropsFor } from '../hooks/usePropsFor';
import { useAdapter } from '../adapter/CallAdapterProvider';
/* @conditional-compile-remove(call-readiness) */
import { DevicePermissionRestrictions } from '../CallComposite';
import { ConfigurationpageErrorBar } from '../components/ConfigurationpageErrorBar';
/* @conditional-compile-remove(call-readiness) */
import { getDevicePermissionState } from '../utils';
/* @conditional-compile-remove(call-readiness) */
import { CallReadinessModal, CallReadinessModalFallBack } from '../components/CallReadinessModal';

/**
 * @private
 */
export interface ConfigurationPageProps {
  mobileView: boolean;
  startCallHandler(): void;
  /* @conditional-compile-remove(call-readiness) */
  devicePermissions?: DevicePermissionRestrictions;
  /* @conditional-compile-remove(call-readiness) */
  onPermissionsTroubleshootingClick?: (permissionsState: {
    camera: PermissionState;
    microphone: PermissionState;
  }) => void;
  /* @conditional-compile-remove(call-readiness) */
  onNetworkingTroubleShootingClick?: () => void;
  /* @conditional-compile-remove(call-readiness) */
  callReadinessOptedIn?: boolean;
}

/**
 * @private
 */
export const ConfigurationPage = (props: ConfigurationPageProps): JSX.Element => {
  const {
    startCallHandler,
    mobileView,
    /* @conditional-compile-remove(call-readiness) */ devicePermissions,
    /* @conditional-compile-remove(call-readiness) */ onPermissionsTroubleshootingClick,
    /* @conditional-compile-remove(call-readiness) */ onNetworkingTroubleShootingClick,
    /* @conditional-compile-remove(call-readiness) */ callReadinessOptedIn = false
  } = props;

  const options = useAdaptedSelector(getCallingSelector(DevicesButton));
  const localDeviceSettingsHandlers = useHandlers(LocalDeviceSettings);
  const { video: cameraPermissionGranted, audio: microphonePermissionGranted } = useSelector(devicePermissionSelector);
  /* @conditional-compile-remove(call-readiness) */
  // use permission API to get video and audio permission state
  const [videoState, setVideoState] = useState<PermissionState | 'unsupported' | undefined>(undefined);
  /* @conditional-compile-remove(call-readiness) */
  const [audioState, setAudioState] = useState<PermissionState | 'unsupported' | undefined>(undefined);
  /* @conditional-compile-remove(call-readiness) */
  getDevicePermissionState(setVideoState, setAudioState);

  let errorBarProps = usePropsFor(ErrorBar);
  const adapter = useAdapter();
  const deviceState = adapter.getState().devices;
  /* @conditional-compile-remove(unsupported-browser) */
  const environmentInfo = adapter.getState().environmentInfo;

  let disableStartCallButton = !microphonePermissionGranted || deviceState.microphones?.length === 0;
  /* @conditional-compile-remove(rooms) */
  const rolePermissions = _usePermissions();

  /* @conditional-compile-remove(rooms) */
  // TODO: move this logic to the error bar selector once role is plumbed from the headless SDK
  if (!rolePermissions.cameraButton) {
    errorBarProps = {
      ...errorBarProps,
      activeErrorMessages: errorBarProps.activeErrorMessages.filter(
        (e) => e.type !== 'callCameraAccessDenied' && e.type !== 'callCameraAccessDeniedSafari'
      )
    };
  }
  /* @conditional-compile-remove(rooms) */
  if (!rolePermissions.microphoneButton) {
    // If user's role permissions do not allow access to the microphone button then DO NOT disable the start call button
    // because microphone device permission is not needed for the user's role
    disableStartCallButton = false;
  }

  /* @conditional-compile-remove(call-readiness) */
  // Overrides role permissions if CallCompositeOptions devicePermissions are set
  if (devicePermissions) {
    if (
      ['doNotPrompt', 'optional'].includes(devicePermissions.camera) &&
      ['doNotPrompt', 'optional'].includes(devicePermissions.microphone)
    ) {
      disableStartCallButton = false;
    } else if (devicePermissions.camera === 'required') {
      disableStartCallButton = !cameraPermissionGranted || deviceState.cameras?.length === 0;
    }
  }

  const locale = useLocale();
  const title = (
    <Stack.Item className={mobileView ? titleContainerStyleMobile : titleContainerStyleDesktop}>
      {locale.strings.call.configurationPageTitle}
    </Stack.Item>
  );

  const callDescription = locale.strings.call.configurationPageCallDetails && (
    <Stack.Item className={mobileView ? callDetailsStyleMobile : callDetailsStyleDesktop}>
      {locale.strings.call.configurationPageCallDetails}
    </Stack.Item>
  );

  let mobileWithPreview = mobileView;
  /* @conditional-compile-remove(rooms) */
  mobileWithPreview = mobileWithPreview && rolePermissions.cameraButton;

  /* @conditional-compile-remove(call-readiness) */
  const permissionsState: {
    camera: PermissionState;
    microphone: PermissionState;
  } = {
    // fall back to using cameraPermissionGranted and microphonePermissionGranted if permission API is not supported
    camera:
      videoState && videoState !== 'unsupported'
        ? cameraPermissionGranted !== false
          ? videoState
          : 'denied'
        : cameraPermissionGranted !== false
        ? cameraPermissionGranted
          ? 'granted'
          : 'prompt'
        : 'denied',
    microphone:
      audioState && audioState !== 'unsupported'
        ? microphonePermissionGranted !== false
          ? audioState
          : 'denied'
        : microphonePermissionGranted !== false
        ? microphonePermissionGranted
          ? 'granted'
          : 'prompt'
        : 'denied'
  };
  /* @conditional-compile-remove(call-readiness) */
  const networkErrors = errorBarProps.activeErrorMessages.filter((message) => message.type === 'callNetworkQualityLow');

  /* @conditional-compile-remove(call-readiness) */
  const [isPermissionsModalDismissed, setIsPermissionsModalDismissed] = useState(true);

  // When permission API is not available, we want to show screen saying checking for access (disappears on its own)
  // then based on permission setting, we show permission denied or nothing
  /* @conditional-compile-remove(call-readiness) */
  const [minimumFallbackTimerElapsed, setMinimumFallbackTimerElapsed] = useState(false);
  /* @conditional-compile-remove(call-readiness) */
  setTimeout(() => {
    setMinimumFallbackTimerElapsed(true);
  }, 2000);
  /* @conditional-compile-remove(call-readiness) */
  const forceShowingCheckPermissions = !minimumFallbackTimerElapsed;

  return (
    <Stack className={mobileView ? configurationContainerStyleMobile : configurationContainerStyleDesktop}>
      <Stack styles={bannerNotificationStyles}>
        <ConfigurationpageErrorBar
          /* @conditional-compile-remove(call-readiness) */
          // show trouble shooting error bar when encountering network error/ permission error
          showTroubleShootingErrorBar={
            !cameraPermissionGranted || !microphonePermissionGranted || networkErrors.length > 0
          }
          /* @conditional-compile-remove(call-readiness) */
          permissionsState={permissionsState}
          /* @conditional-compile-remove(call-readiness) */
          onNetworkingTroubleShootingClick={onNetworkingTroubleShootingClick}
          /* @conditional-compile-remove(call-readiness) */
          onPermissionsTroubleshootingClick={onPermissionsTroubleshootingClick}
          errorBarProps={errorBarProps}
          /* @conditional-compile-remove(call-readiness) */
          callReadinessOptedIn={callReadinessOptedIn}
        />
      </Stack>
      {
        /* @conditional-compile-remove(call-readiness) */
        // show the following screen if permission API is availible (not unsupported) and videoState, audioState is assigned values
        callReadinessOptedIn &&
          videoState &&
          videoState !== 'unsupported' &&
          audioState &&
          audioState !== 'unsupported' && (
            <CallReadinessModal
              mobileView={mobileView}
<<<<<<< HEAD
=======
              audioState={audioState}
              videoState={videoState}
              /* @conditional-compile-remove(unsupported-browser) */
              environmentInfo={environmentInfo}
>>>>>>> b658baf3
              permissionsState={permissionsState}
              isPermissionsModalDismissed={isPermissionsModalDismissed}
              setIsPermissionsModalDismissed={setIsPermissionsModalDismissed}
              onPermissionsTroubleshootingClick={onPermissionsTroubleshootingClick}
            />
          )
      }

      {
        /* @conditional-compile-remove(call-readiness) */
        // show the following screen if permission API is not availible (unsupported) and videoState, audioState is assigned values
        callReadinessOptedIn &&
          videoState &&
          audioState &&
          (videoState === 'unsupported' || audioState === 'unsupported') && (
            <CallReadinessModalFallBack
              mobileView={mobileView}
              checkPermissionModalShowing={forceShowingCheckPermissions}
              permissionsState={permissionsState}
              isPermissionsModalDismissed={isPermissionsModalDismissed}
              /* @conditional-compile-remove(unsupported-browser) */
              environmentInfo={environmentInfo}
              setIsPermissionsModalDismissed={setIsPermissionsModalDismissed}
              onPermissionsTroubleshootingClick={onPermissionsTroubleshootingClick}
            />
          )
      }

      <Stack
        grow
        horizontal={!mobileWithPreview}
        horizontalAlign={mobileWithPreview ? 'stretch' : 'center'}
        verticalAlign="center"
        tokens={mobileWithPreview ? configurationStackTokensMobile : configurationStackTokensDesktop}
      >
        {mobileWithPreview && (
          <Stack.Item>
            {title}
            {callDescription}
          </Stack.Item>
        )}
        {localPreviewTrampoline(
          mobileWithPreview,
          /* @conditional-compile-remove(rooms) */ !rolePermissions.cameraButton
        )}
        <Stack className={mobileView ? undefined : selectionContainerStyle}>
          {!mobileWithPreview && (
            <>
              <Stack.Item styles={callDetailsContainerStylesDesktop}>
                {title}
                {callDescription}
              </Stack.Item>
              <LocalDeviceSettings
                {...options}
                {...localDeviceSettingsHandlers}
                cameraPermissionGranted={cameraPermissionGrantedTrampoline(
                  cameraPermissionGranted,
                  /* @conditional-compile-remove(call-readiness) */ videoState
                )}
                microphonePermissionGranted={micPermissionGrantedTrampoline(
                  microphonePermissionGranted,
                  /* @conditional-compile-remove(call-readiness) */ audioState
                )}
                /* @conditional-compile-remove(call-readiness) */
                callReadinessOptedIn={callReadinessOptedIn}
                /* @conditional-compile-remove(call-readiness) */
                onClickEnableDevicePermission={() => {
                  setIsPermissionsModalDismissed(true);
                }}
              />
            </>
          )}
          <Stack
            styles={mobileWithPreview ? startCallButtonContainerStyleMobile : startCallButtonContainerStyleDesktop}
          >
            <StartCallButton
              className={mobileWithPreview ? startCallButtonStyleMobile : undefined}
              onClick={startCallHandler}
              disabled={disableStartCallButton}
            />
          </Stack>
        </Stack>
      </Stack>
    </Stack>
  );
};

const localPreviewTrampoline = (mobileView: boolean, doNotShow?: boolean): JSX.Element | undefined => {
  /* @conditional-compile-remove(rooms) */
  if (doNotShow) {
    return undefined;
  }
  return <LocalPreview mobileView={mobileView} showDevicesButton={mobileView} />;
};

const cameraPermissionGrantedTrampoline = (
  cameraPermissionGranted: boolean | undefined,
  videoState?: PermissionState | 'unsupported' | undefined
): boolean | undefined => {
  /* @conditional-compile-remove(call-readiness) */
  return videoState && videoState !== 'unsupported' ? videoState === 'granted' : cameraPermissionGranted;

  return cameraPermissionGranted;
};

const micPermissionGrantedTrampoline = (
  microphonePermissionGranted: boolean | undefined,
  audioState?: PermissionState | 'unsupported' | undefined
): boolean | undefined => {
  /* @conditional-compile-remove(call-readiness) */
  return audioState && audioState !== 'unsupported' ? audioState === 'granted' : microphonePermissionGranted;

  return microphonePermissionGranted;
};<|MERGE_RESOLUTION|>--- conflicted
+++ resolved
@@ -217,13 +217,8 @@
           audioState !== 'unsupported' && (
             <CallReadinessModal
               mobileView={mobileView}
-<<<<<<< HEAD
-=======
-              audioState={audioState}
-              videoState={videoState}
               /* @conditional-compile-remove(unsupported-browser) */
               environmentInfo={environmentInfo}
->>>>>>> b658baf3
               permissionsState={permissionsState}
               isPermissionsModalDismissed={isPermissionsModalDismissed}
               setIsPermissionsModalDismissed={setIsPermissionsModalDismissed}
