// Copyright (c) Microsoft Corporation.
// Licensed under the MIT license.
import React from 'react';
import { ErrorBar } from '@internal/react-components';
import { useSelector } from '../hooks/useSelector';
import { lobbySelector } from '../selectors/lobbySelector';
import { CallCompositeOptions } from '../CallComposite';
import { CallArrangement } from '../components/CallArrangement';
import { usePropsFor } from '../hooks/usePropsFor';
import { LobbyOverlayProps, LobbyTile } from '../components/LobbyTile';
import { getCallStatus } from '../selectors/baseSelectors';
import { reduceCallControlsForMobile } from '../utils';
import { CallControlOptions } from '../components/CallControls';
import { CallCompositeStrings } from '../Strings';
import { useLocale } from '../../localization';
import { Icon } from '@fluentui/react';
import { useLocalVideoStartTrigger } from '../components/MediaGallery';

/**
 * @private
 */
export interface LobbyPageProps {
  options?: CallCompositeOptions;
}

/**
 * @private
 */
export const LobbyPage = (props: LobbyPageProps): JSX.Element => {
  const errorBarProps = usePropsFor(ErrorBar);
  const lobbyProps = useSelector(lobbySelector);
  const strings = useLocale().strings.call;

  const callState = useSelector(getCallStatus);
  const inLobby = callState === 'InLobby';

  useLocalVideoStartTrigger(lobbyProps.localParticipantVideoStream.isAvailable, inLobby);

  // Reduce the controls shown when mobile view is enabled.
  let callControlOptions = props.options?.mobileView
    ? reduceCallControlsForMobile(props.options?.callControls)
    : props.options?.callControls;

  callControlOptions = disableLobbyPageControls(callControlOptions);

  return (
    <CallArrangement
      complianceBannerProps={{}}
      errorBarProps={props.options?.errorBar !== false && { ...errorBarProps }}
      callControlProps={
        callControlOptions !== false && {
          options: callControlOptions,
          increaseFlyoutItemSize: props.options?.mobileView
        }
      }
<<<<<<< HEAD
      mobileView={props.options?.mobileView ?? false}
      onRenderGalleryContent={() => (
        <LobbyTile {...lobbyProps} {...lobbyTileHandlers} overlayProps={overlayProps(strings, inLobby)} />
      )}
=======
      onRenderGalleryContent={() => <LobbyTile {...lobbyProps} overlayProps={overlayProps(strings, inLobby)} />}
>>>>>>> 2fa6a671
      dataUiId={'lobby-page'}
    />
  );
};

const disableLobbyPageControls = (
  callControlOptions: CallControlOptions | boolean | undefined
): CallControlOptions | boolean | undefined => {
  let newOptions = callControlOptions;
  if (newOptions !== false) {
    if (newOptions === true || newOptions === undefined) {
      newOptions = {
        participantsButton: { disabled: true },
        screenShareButton: { disabled: true }
      };
    } else {
      if (newOptions.participantsButton !== false) {
        newOptions.participantsButton = { disabled: true };
      }
      if (newOptions.screenShareButton !== false) {
        newOptions.screenShareButton = { disabled: true };
      }
    }
  }
  return newOptions;
};

const overlayProps = (strings: CallCompositeStrings, inLobby: boolean): LobbyOverlayProps =>
  inLobby ? overlayPropsWaitingToBeAdmitted(strings, inLobby) : overlayPropsConnectingToCall(strings, inLobby);

const overlayPropsConnectingToCall = (strings: CallCompositeStrings, inLobby: boolean): LobbyOverlayProps => ({
  title: strings.lobbyScreenConnectingToCallTitle,
  moreDetails: strings.lobbyScreenConnectingToCallMoreDetails,
  overlayIcon: <Icon iconName="lobbyScreenConnectingToCall" />
});

const overlayPropsWaitingToBeAdmitted = (strings: CallCompositeStrings, inLobby: boolean): LobbyOverlayProps => ({
  title: strings.lobbyScreenWaitingToBeAdmittedTitle,
  moreDetails: strings.lobbyScreenWaitingToBeAdmittedMoreDetails,
  overlayIcon: <Icon iconName="lobbyScreenWaitingToBeAdmitted" />
});<|MERGE_RESOLUTION|>--- conflicted
+++ resolved
@@ -53,14 +53,8 @@
           increaseFlyoutItemSize: props.options?.mobileView
         }
       }
-<<<<<<< HEAD
       mobileView={props.options?.mobileView ?? false}
-      onRenderGalleryContent={() => (
-        <LobbyTile {...lobbyProps} {...lobbyTileHandlers} overlayProps={overlayProps(strings, inLobby)} />
-      )}
-=======
       onRenderGalleryContent={() => <LobbyTile {...lobbyProps} overlayProps={overlayProps(strings, inLobby)} />}
->>>>>>> 2fa6a671
       dataUiId={'lobby-page'}
     />
   );
