// Copyright (c) Microsoft Corporation.
// Licensed under the MIT license.
import React from 'react';
import { ErrorBar } from '@internal/react-components';
import { useSelector } from '../hooks/useSelector';
import { lobbySelector } from '../selectors/lobbySelector';
import { CallCompositeOptions } from '../CallComposite';
import { CallArrangement } from '../components/CallArrangement';
import { usePropsFor } from '../hooks/usePropsFor';
import { LobbyOverlayProps, LobbyTile } from '../components/LobbyTile';
import { getCallStatus, getRemoteParticipants } from '../selectors/baseSelectors';
import { disableCallControls, reduceCallControlsForMobile } from '../utils';
import { CallCompositeStrings } from '../Strings';
import { useLocale } from '../../localization';
import { useLocalVideoStartTrigger } from '../components/MediaGallery';
import { CallCompositeIcon } from '../../common/icons';
import { isPhoneNumberIdentifier, PhoneNumberIdentifier } from '@azure/communication-common';
import { RemoteParticipantState } from '@internal/calling-stateful-client';

/**
 * @private
 */
export interface LobbyPageProps {
  mobileView: boolean;
  /* @conditional-compile-remove(one-to-n-calling) */
  modalLayerHostId: string;
  options?: CallCompositeOptions;
}

/**
 * @private
 */
export const LobbyPage = (props: LobbyPageProps): JSX.Element => {
  const errorBarProps = usePropsFor(ErrorBar);
  const lobbyProps = useSelector(lobbySelector);
  const strings = useLocale().strings.call;

  const callState = useSelector(getCallStatus);
  const inLobby = callState === 'InLobby';

  const participants = useSelector(getRemoteParticipants) ?? {};

  useLocalVideoStartTrigger(lobbyProps.localParticipantVideoStream.isAvailable, inLobby);

  // Reduce the controls shown when mobile view is enabled.
  let callControlOptions = props.mobileView
    ? reduceCallControlsForMobile(props.options?.callControls)
    : props.options?.callControls;

  callControlOptions = disableCallControls(callControlOptions, ['screenShareButton', 'participantsButton']);

  return (
    <CallArrangement
      complianceBannerProps={{ strings }}
      // Ignore errors from before current call. This avoids old errors from showing up when a user re-joins a call.
      errorBarProps={props.options?.errorBar !== false && { ...errorBarProps, ignorePremountErrors: true }}
      callControlProps={{
        options: callControlOptions,
        increaseFlyoutItemSize: props.mobileView
      }}
      mobileView={props.mobileView}
      /* @conditional-compile-remove(one-to-n-calling) */
      modalLayerHostId={props.modalLayerHostId}
      onRenderGalleryContent={() => (
        <LobbyTile {...lobbyProps} overlayProps={overlayProps(strings, inLobby, Object.values(participants))} />
      )}
      dataUiId={'lobby-page'}
    />
  );
};

const overlayProps = (
  strings: CallCompositeStrings,
  inLobby: boolean,
<<<<<<< HEAD
  remoteParticipants?: RemoteParticipantState[]
=======
  remoteParticipants: RemoteParticipantState[]
>>>>>>> fb0f5f95
): LobbyOverlayProps => {
  /**
   * Only grab the first participant because there will only be one in this situation.
   * when starting a call with multiple people the call goes to the connected state and composite goes directly to
   * videoGallery.
<<<<<<< HEAD
   */
  const outboundCallParticipant = remoteParticipants ? remoteParticipants[0] : undefined;
=======
   *
   * We also need to check the participant state since in a group call the remote participants array will populate just before
   * the user joins. In this situation we also check the participant states. in a groupCall the state of the participants
   * will be 'Idle'.
   */
  const outboundCallParticipant: RemoteParticipantState | undefined =
    remoteParticipants[0] &&
    ['Ringing', 'Connecting'].includes(remoteParticipants[0].state) &&
    remoteParticipants.length === 1
      ? remoteParticipants[0]
      : undefined;
>>>>>>> fb0f5f95

  return inLobby
    ? overlayPropsWaitingToBeAdmitted(strings)
    : outboundCallParticipant
    ? overlayPropsOutboundCall(strings, outboundCallParticipant)
    : overlayPropsConnectingToCall(strings);
};

const overlayPropsConnectingToCall = (strings: CallCompositeStrings): LobbyOverlayProps => ({
  title: strings.lobbyScreenConnectingToCallTitle,
  moreDetails: strings.lobbyScreenConnectingToCallMoreDetails,
  overlayIcon: <CallCompositeIcon iconName="LobbyScreenConnectingToCall" />
});

const overlayPropsWaitingToBeAdmitted = (strings: CallCompositeStrings): LobbyOverlayProps => ({
  title: strings.lobbyScreenWaitingToBeAdmittedTitle,
  moreDetails: strings.lobbyScreenWaitingToBeAdmittedMoreDetails,
  overlayIcon: <CallCompositeIcon iconName="LobbyScreenWaitingToBeAdmitted" />
});

const overlayPropsOutboundCall = (
  strings: CallCompositeStrings,
  participant: RemoteParticipantState
): LobbyOverlayProps => {
  if (isPhoneNumberIdentifier(participant.identifier)) {
    return {
      title: (participant.identifier as PhoneNumberIdentifier).phoneNumber,
      moreDetails: outboundCallStringsTrampoline(strings)
    };
  } else {
    return {
      title: outboundCallStringsTrampoline(strings)
    };
  }
};

const outboundCallStringsTrampoline = (strings: CallCompositeStrings): string => {
  /* @conditional-compile-remove(PSTN-calls) */ /* @conditional-compile-remove(one-to-n-calling) */
  return strings.outboundCallingNoticeString;
  return '';
};<|MERGE_RESOLUTION|>--- conflicted
+++ resolved
@@ -72,20 +72,12 @@
 const overlayProps = (
   strings: CallCompositeStrings,
   inLobby: boolean,
-<<<<<<< HEAD
-  remoteParticipants?: RemoteParticipantState[]
-=======
   remoteParticipants: RemoteParticipantState[]
->>>>>>> fb0f5f95
 ): LobbyOverlayProps => {
   /**
    * Only grab the first participant because there will only be one in this situation.
    * when starting a call with multiple people the call goes to the connected state and composite goes directly to
    * videoGallery.
-<<<<<<< HEAD
-   */
-  const outboundCallParticipant = remoteParticipants ? remoteParticipants[0] : undefined;
-=======
    *
    * We also need to check the participant state since in a group call the remote participants array will populate just before
    * the user joins. In this situation we also check the participant states. in a groupCall the state of the participants
@@ -97,7 +89,6 @@
     remoteParticipants.length === 1
       ? remoteParticipants[0]
       : undefined;
->>>>>>> fb0f5f95
 
   return inLobby
     ? overlayPropsWaitingToBeAdmitted(strings)
