--- conflicted
+++ resolved
@@ -21,10 +21,7 @@
 import { TagsSurvey } from '../components/TagsSurvey';
 /* @conditional-compile-remove(end-of-call-survey) */
 import { _AudioIssue, _OverallIssue, _ScreenshareIssue, _VideoIssue } from '@internal/react-components';
-<<<<<<< HEAD
 import { CallSurvey } from '@azure/communication-calling';
-=======
->>>>>>> acae9406
 
 /**
  * @private
@@ -37,7 +34,6 @@
   disableStartCallButton?: boolean;
   pageStyle?: IStyle;
   /* @conditional-compile-remove(end-of-call-survey) */
-<<<<<<< HEAD
  /**
    * Options for end of call survey
    */
@@ -60,9 +56,6 @@
      suggestion: string
    }[]) => Promise<void>
 }
-=======
-  survey?:boolean
->>>>>>> acae9406
 }
 
 /**
@@ -99,16 +92,9 @@
       data-ui-id={props.dataUiId}
       aria-atomic
     >
-<<<<<<< HEAD
       {/* @conditional-compile-remove(end-of-call-survey) */!props.surveyOptions?.hideSurvey && <StarSurvey onSubmitStarSurvey={onSubmitStarSurvey} />}
 
       {/* @conditional-compile-remove(end-of-call-survey) */ !props.surveyOptions?.hideSurvey &&showTagsSurvey && <TagsSurvey issues={issues} />}
-=======
-      {/* @conditional-compile-remove(end-of-call-survey) */props.survey && <StarSurvey onSubmitStarSurvey={onSubmitStarSurvey} />}
-
-      {/* @conditional-compile-remove(end-of-call-survey) */ props.survey &&showTagsSurvey && <TagsSurvey issues={issues} />}
->>>>>>> acae9406
-
       <Stack className={mergeStyles(containerStyle)} tokens={containerItemGap}>
         {props.iconName && <CallCompositeIcon iconName={props.iconName} />}
         <Text className={mergeStyles(titleStyles)} aria-live="assertive">
