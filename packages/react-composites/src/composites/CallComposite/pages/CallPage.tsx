// Copyright (c) Microsoft Corporation.
// Licensed under the MIT License.

import { DiagnosticQuality } from '@azure/communication-calling';
import { useId } from '@fluentui/react-hooks';
import { _isInCall } from '@internal/calling-component-bindings';
import { ActiveErrorMessage, ErrorBar, ParticipantMenuItemsCallback } from '@internal/react-components';
/* @conditional-compile-remove(gallery-layouts) */
import { VideoGalleryLayout } from '@internal/react-components';
import React from 'react';
/* @conditional-compile-remove(dtmf-dialer) */
<<<<<<< HEAD
import { useState, useEffect } from 'react';
=======
import { useState } from 'react';
>>>>>>> dbb163e2
import { AvatarPersonaDataCallback } from '../../common/AvatarPersona';
import { useLocale } from '../../localization';
import { CallCompositeOptions } from '../CallComposite';
import { CallArrangement } from '../components/CallArrangement';
import { MediaGallery } from '../components/MediaGallery';
import { NetworkReconnectTile } from '../components/NetworkReconnectTile';
import { useHandlers } from '../hooks/useHandlers';
import { usePropsFor } from '../hooks/usePropsFor';
import { useSelector } from '../hooks/useSelector';
import { callStatusSelector } from '../selectors/callStatusSelector';
import { complianceBannerSelector } from '../selectors/complianceBannerSelector';
import { mediaGallerySelector } from '../selectors/mediaGallerySelector';
/* @conditional-compile-remove(dtmf-dialer) */
import { getRemoteParticipantsConnectedSelector } from '../selectors/mediaGallerySelector';
import { mutedNotificationSelector } from '../selectors/mutedNotificationSelector';
import { networkReconnectTileSelector } from '../selectors/networkReconnectTileSelector';
import { reduceCallControlsForMobile } from '../utils';
import { MobileChatSidePaneTabHeaderProps } from '../../common/TabHeader';
import { SidePaneRenderer } from '../components/SidePane/SidePaneProvider';
/* @conditional-compile-remove(capabilities) */
import { CapabilitiesChangeNotificationBarProps } from '../components/CapabilitiesChangedNotificationBar';
/* @conditional-compile-remove(dtmf-dialer) */
import { DtmfDialpadPage } from './DtmfDialpadPage';
<<<<<<< HEAD
/* @conditional-compile-remove(dtmf-dialer) */
import { useAdapter } from '../adapter/CallAdapterProvider';
/* @conditional-compile-remove(dtmf-dialer) */
import { showDtmfDialer } from '../utils/MediaGalleryUtils';
=======
>>>>>>> dbb163e2

/**
 * @private
 */
export interface CallPageProps {
  mobileView: boolean;
  modalLayerHostId: string;
  callInvitationURL?: string;
  onFetchAvatarPersonaData?: AvatarPersonaDataCallback;
  onFetchParticipantMenuItems?: ParticipantMenuItemsCallback;
  updateSidePaneRenderer: (renderer: SidePaneRenderer | undefined) => void;
  mobileChatTabHeader?: MobileChatSidePaneTabHeaderProps;
  options?: CallCompositeOptions;
  latestErrors: ActiveErrorMessage[];
  onDismissError: (error: ActiveErrorMessage) => void;
  /* @conditional-compile-remove(gallery-layouts) */
  galleryLayout: VideoGalleryLayout;
  /* @conditional-compile-remove(capabilities) */
  capabilitiesChangedNotificationBarProps?: CapabilitiesChangeNotificationBarProps;
  /* @conditional-compile-remove(gallery-layouts) */
  onUserSetGalleryLayoutChange?: (layout: VideoGalleryLayout) => void;
  /* @conditional-compile-remove(gallery-layouts) */
  userSetOverflowGalleryPosition?: 'Responsive' | 'horizontalTop';
  /* @conditional-compile-remove(gallery-layouts) */
  onSetUserSetOverflowGalleryPosition?: (position: 'Responsive' | 'horizontalTop') => void;
  onCloseChatPane?: () => void;
}

/**
 * @private
 */
export const CallPage = (props: CallPageProps): JSX.Element => {
  const {
    callInvitationURL,
    onFetchAvatarPersonaData,
    onFetchParticipantMenuItems,
    options,
    mobileView,
    /* @conditional-compile-remove(gallery-layouts) */
    galleryLayout = 'floatingLocalVideo',
    /* @conditional-compile-remove(gallery-layouts) */
    onUserSetGalleryLayoutChange,
    /* @conditional-compile-remove(gallery-layouts) */
    userSetOverflowGalleryPosition = 'Responsive',
    /* @conditional-compile-remove(gallery-layouts) */
    onSetUserSetOverflowGalleryPosition,
    onCloseChatPane
  } = props;

  // To use useProps to get these states, we need to create another file wrapping Call,
  // It seems unnecessary in this case, so we get the updated states using this approach.
  const { callStatus } = useSelector(callStatusSelector);
  const mediaGalleryProps = useSelector(mediaGallerySelector);
  const mediaGalleryHandlers = useHandlers(MediaGallery);
  const complianceBannerProps = useSelector(complianceBannerSelector);
  const errorBarProps = usePropsFor(ErrorBar);
  const mutedNotificationProps = useSelector(mutedNotificationSelector);
  const networkReconnectTileProps = useSelector(networkReconnectTileSelector);
  /* @conditional-compile-remove(dtmf-dialer) */
  const remoteParticipantsConnected = useSelector(getRemoteParticipantsConnectedSelector);

  /* @conditional-compile-remove(dtmf-dialer) */
  const adapter = useAdapter();
  /* @conditional-compile-remove(dtmf-dialer) */
  const callees = adapter.getState().targetCallees;
  /* @conditional-compile-remove(dtmf-dialer) */
  const renderDtmfDialerFromStart = showDtmfDialer(callees);

  /* @conditional-compile-remove(dtmf-dialer) */
  const [dtmfDialerPresent, setDtmfDialerPresent] = useState<boolean>(renderDtmfDialerFromStart);
  /* @conditional-compile-remove(dtmf-dialer) */
  const [initialDialerDismissed, setInitialDialerDismissed] = useState<boolean>(false);

  /* @conditional-compile-remove(dtmf-dialer) */
  useEffect(() => {
    if (remoteParticipantsConnected.length > 1 && dtmfDialerPresent && !initialDialerDismissed) {
      setDtmfDialerPresent(false);
      setInitialDialerDismissed(true);
    }
  }, [dtmfDialerPresent, initialDialerDismissed, remoteParticipantsConnected]);

  /* @conditional-compile-remove(dtmf-dialer) */
  const [dtmfDialerPresent, setDtmfDialerPresent] = useState<boolean>(false);

  const strings = useLocale().strings.call;

  // Reduce the controls shown when mobile view is enabled.
  const callControlOptions = mobileView ? reduceCallControlsForMobile(options?.callControls) : options?.callControls;

  const drawerMenuHostId = useId('drawerMenuHost');

  const onRenderGalleryContentTrampoline = (): JSX.Element => {
    /* @conditional-compile-remove(dtmf-dialer) */
    if (dtmfDialerPresent) {
      return (
        <DtmfDialpadPage
          mobileView={props.mobileView}
          modalLayerHostId={props.modalLayerHostId}
          options={props.options}
          updateSidePaneRenderer={props.updateSidePaneRenderer}
          mobileChatTabHeader={props.mobileChatTabHeader}
          latestErrors={props.latestErrors}
          onDismissError={props.onDismissError}
          /* @conditional-compile-remove(capabilities) */
          capabilitiesChangedNotificationBarProps={props.capabilitiesChangedNotificationBarProps}
          onSetDialpadPage={() => setDtmfDialerPresent(!dtmfDialerPresent)}
          dtmfDialerPresent={dtmfDialerPresent}
        />
      );
    } else {
      return (
        <MediaGallery
          isMobile={mobileView}
          {...mediaGalleryProps}
          {...mediaGalleryHandlers}
          onFetchAvatarPersonaData={onFetchAvatarPersonaData}
          /* @conditional-compile-remove(pinned-participants) */
          remoteVideoTileMenuOptions={options?.remoteVideoTileMenuOptions}
          drawerMenuHostId={drawerMenuHostId}
          /* @conditional-compile-remove(click-to-call) */
          localVideoTileOptions={options?.localVideoTile}
          /* @conditional-compile-remove(gallery-layouts) */
          userSetOverflowGalleryPosition={userSetOverflowGalleryPosition}
          /* @conditional-compile-remove(gallery-layouts) */
          userSetGalleryLayout={galleryLayout}
        />
      );
    }
    return (
      <MediaGallery
        isMobile={mobileView}
        {...mediaGalleryProps}
        {...mediaGalleryHandlers}
        onFetchAvatarPersonaData={onFetchAvatarPersonaData}
        /* @conditional-compile-remove(pinned-participants) */
        remoteVideoTileMenuOptions={options?.remoteVideoTileMenuOptions}
        drawerMenuHostId={drawerMenuHostId}
        /* @conditional-compile-remove(click-to-call) */
        localVideoTileOptions={options?.localVideoTile}
        /* @conditional-compile-remove(gallery-layouts) */
        userSetOverflowGalleryPosition={userSetOverflowGalleryPosition}
        /* @conditional-compile-remove(gallery-layouts) */
        userSetGalleryLayout={galleryLayout}
      />
    );
  };

  return (
    <CallArrangement
      id={drawerMenuHostId}
      complianceBannerProps={{ ...complianceBannerProps, strings }}
      errorBarProps={options?.errorBar !== false && errorBarProps}
      mutedNotificationProps={mutedNotificationProps}
      callControlProps={{
        callInvitationURL: callInvitationURL,
        onFetchParticipantMenuItems: onFetchParticipantMenuItems,
        options: callControlOptions,
        increaseFlyoutItemSize: mobileView
      }}
      /* @conditional-compile-remove(one-to-n-calling) */ /* @conditional-compile-remove(close-captions) */
      onFetchAvatarPersonaData={onFetchAvatarPersonaData}
      mobileView={mobileView}
      modalLayerHostId={props.modalLayerHostId}
      onRenderGalleryContent={() =>
        _isInCall(callStatus) ? (
          isNetworkHealthy(networkReconnectTileProps.networkReconnectValue) ? (
            onRenderGalleryContentTrampoline()
          ) : (
            <NetworkReconnectTile {...networkReconnectTileProps} />
          )
        ) : (
          <></>
        )
      }
      updateSidePaneRenderer={props.updateSidePaneRenderer}
      mobileChatTabHeader={props.mobileChatTabHeader}
      onCloseChatPane={onCloseChatPane}
      dataUiId={'call-page'}
      latestErrors={props.latestErrors}
      onDismissError={props.onDismissError}
      /* @conditional-compile-remove(gallery-layouts) */
      onUserSetOverflowGalleryPositionChange={onSetUserSetOverflowGalleryPosition}
      /* @conditional-compile-remove(gallery-layouts) */
      onUserSetGalleryLayoutChange={onUserSetGalleryLayoutChange}
      /* @conditional-compile-remove(gallery-layouts) */
      userSetGalleryLayout={galleryLayout}
      /* @conditional-compile-remove(capabilities) */
      capabilitiesChangedNotificationBarProps={props.capabilitiesChangedNotificationBarProps}
      /* @conditional-compile-remove(dtmf-dialer) */
      onSetDialpadPage={() => setDtmfDialerPresent(!dtmfDialerPresent)}
    />
  );
};

/**
 * @private
 */
export const isNetworkHealthy = (value: DiagnosticQuality | boolean | undefined): boolean => {
  // We know that the value is actually of type DiagnosticQuality for this diagnostic.
  // We ignore any boolen values, considering the network to still be healthy.
  // Thus, only DiagnosticQuality.Poor or .Bad indicate network problems.
  return value === true || value === false || value === undefined || value === DiagnosticQuality.Good;
};<|MERGE_RESOLUTION|>--- conflicted
+++ resolved
@@ -9,11 +9,7 @@
 import { VideoGalleryLayout } from '@internal/react-components';
 import React from 'react';
 /* @conditional-compile-remove(dtmf-dialer) */
-<<<<<<< HEAD
 import { useState, useEffect } from 'react';
-=======
-import { useState } from 'react';
->>>>>>> dbb163e2
 import { AvatarPersonaDataCallback } from '../../common/AvatarPersona';
 import { useLocale } from '../../localization';
 import { CallCompositeOptions } from '../CallComposite';
@@ -37,13 +33,10 @@
 import { CapabilitiesChangeNotificationBarProps } from '../components/CapabilitiesChangedNotificationBar';
 /* @conditional-compile-remove(dtmf-dialer) */
 import { DtmfDialpadPage } from './DtmfDialpadPage';
-<<<<<<< HEAD
 /* @conditional-compile-remove(dtmf-dialer) */
 import { useAdapter } from '../adapter/CallAdapterProvider';
 /* @conditional-compile-remove(dtmf-dialer) */
 import { showDtmfDialer } from '../utils/MediaGalleryUtils';
-=======
->>>>>>> dbb163e2
 
 /**
  * @private
@@ -123,10 +116,7 @@
       setDtmfDialerPresent(false);
       setInitialDialerDismissed(true);
     }
-  }, [dtmfDialerPresent, initialDialerDismissed, remoteParticipantsConnected]);
-
-  /* @conditional-compile-remove(dtmf-dialer) */
-  const [dtmfDialerPresent, setDtmfDialerPresent] = useState<boolean>(false);
+  }, [dtmfDialerPresent, initialDialerDismissed, remoteParticipantsConnected, setDtmfDialerPresent]);
 
   const strings = useLocale().strings.call;
 
