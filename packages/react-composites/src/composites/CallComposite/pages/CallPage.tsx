// Copyright (c) Microsoft Corporation.
// Licensed under the MIT license.

import { DiagnosticQuality } from '@azure/communication-calling';
import { useId } from '@fluentui/react-hooks';
import { _isInCall } from '@internal/calling-component-bindings';
import {
  ActiveErrorMessage,
  ErrorBar,
  OnRenderAvatarCallback,
  ParticipantMenuItemsCallback
} from '@internal/react-components';
import React from 'react';
/* @conditional-compile-remove(gallery-layouts) */
import { useState } from 'react';
import { AvatarPersonaDataCallback } from '../../common/AvatarPersona';
import { useLocale } from '../../localization';
import { CallCompositeOptions } from '../CallComposite';
import { CallArrangement } from '../components/CallArrangement';
import { MediaGallery } from '../components/MediaGallery';
import { NetworkReconnectTile } from '../components/NetworkReconnectTile';
import { useHandlers } from '../hooks/useHandlers';
import { usePropsFor } from '../hooks/usePropsFor';
import { useSelector } from '../hooks/useSelector';
import { callStatusSelector } from '../selectors/callStatusSelector';
import { complianceBannerSelector } from '../selectors/complianceBannerSelector';
import { mediaGallerySelector } from '../selectors/mediaGallerySelector';
import { mutedNotificationSelector } from '../selectors/mutedNotificationSelector';
import { networkReconnectTileSelector } from '../selectors/networkReconnectTileSelector';
import { reduceCallControlsForMobile } from '../utils';
import { MobileChatSidePaneTabHeaderProps } from '../../common/TabHeader';
import { SidePaneRenderer } from '../components/SidePane/SidePaneProvider';

/**
 * @private
 */
export interface CallPageProps {
  mobileView: boolean;
  modalLayerHostId: string;
  callInvitationURL?: string;
  onRenderAvatar?: OnRenderAvatarCallback;
  onFetchAvatarPersonaData?: AvatarPersonaDataCallback;
  onFetchParticipantMenuItems?: ParticipantMenuItemsCallback;
  updateSidePaneRenderer: (renderer: SidePaneRenderer | undefined) => void;
  mobileChatTabHeader?: MobileChatSidePaneTabHeaderProps;
  options?: CallCompositeOptions;
  latestErrors: ActiveErrorMessage[];
  onDismissError: (error: ActiveErrorMessage) => void;
}

/**
 * @private
 */
export const CallPage = (props: CallPageProps): JSX.Element => {
  const {
    callInvitationURL,
    onRenderAvatar,
    onFetchAvatarPersonaData,
    onFetchParticipantMenuItems,
    options,
    mobileView
  } = props;

  // To use useProps to get these states, we need to create another file wrapping Call,
  // It seems unnecessary in this case, so we get the updated states using this approach.
  const { callStatus } = useSelector(callStatusSelector);
  const mediaGalleryProps = useSelector(mediaGallerySelector);
  const mediaGalleryHandlers = useHandlers(MediaGallery);
  const complianceBannerProps = useSelector(complianceBannerSelector);
  const errorBarProps = usePropsFor(ErrorBar);
  const mutedNotificationProps = useSelector(mutedNotificationSelector);
  const networkReconnectTileProps = useSelector(networkReconnectTileSelector);

  const strings = useLocale().strings.call;

  // Reduce the controls shown when mobile view is enabled.
  const callControlOptions = mobileView ? reduceCallControlsForMobile(options?.callControls) : options?.callControls;

  const drawerMenuHostId = useId('drawerMenuHost');

  /* @conditional-compile-remove(gallery-layouts) */
  const [userSetOverflowGalleryPosition, setUserSetOverflowGalleryPosition] = useState<'Responsive' | 'HorizontalTop'>(
    'Responsive'
  );

  return (
    <CallArrangement
      id={drawerMenuHostId}
      complianceBannerProps={{ ...complianceBannerProps, strings }}
      errorBarProps={options?.errorBar !== false && errorBarProps}
      mutedNotificationProps={mutedNotificationProps}
      callControlProps={{
        callInvitationURL: callInvitationURL,
        onFetchParticipantMenuItems: onFetchParticipantMenuItems,
        options: callControlOptions,
        increaseFlyoutItemSize: mobileView
      }}
      /* @conditional-compile-remove(one-to-n-calling) */
      onFetchAvatarPersonaData={onFetchAvatarPersonaData}
      mobileView={mobileView}
      modalLayerHostId={props.modalLayerHostId}
      onRenderGalleryContent={() =>
        _isInCall(callStatus) ? (
          isNetworkHealthy(networkReconnectTileProps.networkReconnectValue) ? (
            <MediaGallery
              isMobile={mobileView}
              {...mediaGalleryProps}
              {...mediaGalleryHandlers}
              onRenderAvatar={onRenderAvatar}
              onFetchAvatarPersonaData={onFetchAvatarPersonaData}
              /* @conditional-compile-remove(pinned-participants) */
              remoteVideoTileMenuOptions={options?.remoteVideoTileMenu}
              drawerMenuHostId={drawerMenuHostId}
              /* @conditional-compile-remove(click-to-call) */
              localVideoTileOptions={options?.localVideoTile}
              /* @conditional-compile-remove(gallery-layouts) */
              userSetOverflowGalleryPosition={userSetOverflowGalleryPosition}
            />
          ) : (
            <NetworkReconnectTile {...networkReconnectTileProps} />
          )
        ) : (
          <></>
        )
      }
      updateSidePaneRenderer={props.updateSidePaneRenderer}
      mobileChatTabHeader={props.mobileChatTabHeader}
      dataUiId={'call-page'}
      latestErrors={props.latestErrors}
      onDismissError={props.onDismissError}
      /* @conditional-compile-remove(gallery-layouts) */
<<<<<<< HEAD
      onSetUserSetOverflowGalleryPosition={setUserSetOverflowGalleryPosition}
=======
      onUserSetOverflowGalleryPositionChange={setUserSetOverflowGalleryPosition}
>>>>>>> 5b37462d
    />
  );
};

/**
 * @private
 */
export const isNetworkHealthy = (value: DiagnosticQuality | boolean | undefined): boolean => {
  // We know that the value is actually of type DiagnosticQuality for this diagnostic.
  // We ignore any boolen values, considering the network to still be healthy.
  // Thus, only DiagnosticQuality.Poor or .Bad indicate network problems.
  return value === true || value === false || value === undefined || value === DiagnosticQuality.Good;
};<|MERGE_RESOLUTION|>--- conflicted
+++ resolved
@@ -129,11 +129,7 @@
       latestErrors={props.latestErrors}
       onDismissError={props.onDismissError}
       /* @conditional-compile-remove(gallery-layouts) */
-<<<<<<< HEAD
-      onSetUserSetOverflowGalleryPosition={setUserSetOverflowGalleryPosition}
-=======
       onUserSetOverflowGalleryPositionChange={setUserSetOverflowGalleryPosition}
->>>>>>> 5b37462d
     />
   );
 };
