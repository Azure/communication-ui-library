// Copyright (c) Microsoft Corporation.
// Licensed under the MIT license.

import { ErrorBar, OnRenderAvatarCallback, ParticipantMenuItemsCallback } from '@internal/react-components';
import React from 'react';
import { AvatarPersonaDataCallback } from '../../common/AvatarPersona';
<<<<<<< HEAD
import { useAdapter } from '../adapter/CallAdapterProvider';
=======
import { PermissionsBanner } from '../../common/PermissionsBanner';
import { permissionsBannerContainerStyle } from '../../common/styles/PermissionsBanner.styles';
>>>>>>> c7230f97
import { CallCompositeOptions } from '../CallComposite';
import { useHandlers } from '../hooks/useHandlers';
import { usePropsFor } from '../hooks/usePropsFor';
import { useSelector } from '../hooks/useSelector';
import { MediaGallery } from '../components/MediaGallery';
import { callStatusSelector } from '../selectors/callStatusSelector';
import { complianceBannerSelector } from '../selectors/complianceBannerSelector';
import { devicePermissionSelector } from '../selectors/devicePermissionSelector';
import { mediaGallerySelector } from '../selectors/mediaGallerySelector';
import { CallControlOptions } from '../components/CallControls';
import { CallArrangement } from '../components/CallArrangement';

/**
 * @private
 */
export interface CallPageProps {
  callInvitationURL?: string;
  endCallHandler(): void;
  onRenderAvatar?: OnRenderAvatarCallback;
  onFetchAvatarPersonaData?: AvatarPersonaDataCallback;
  onFetchParticipantMenuItems?: ParticipantMenuItemsCallback;
  options?: CallCompositeOptions;
}

/**
 * @private
 */
export const CallPage = (props: CallPageProps): JSX.Element => {
  const {
    callInvitationURL,
    endCallHandler,
    onRenderAvatar,
    onFetchAvatarPersonaData,
    onFetchParticipantMenuItems,
    options
  } = props;

  // To use useProps to get these states, we need to create another file wrapping Call,
  // It seems unnecessary in this case, so we get the updated states using this approach.
  const { callStatus } = useSelector(callStatusSelector);
  const mediaGalleryProps = useSelector(mediaGallerySelector);
  const mediaGalleryHandlers = useHandlers(MediaGallery);
  const complianceBannerProps = useSelector(complianceBannerSelector);
  const errorBarProps = usePropsFor(ErrorBar);
  const devicePermissions = useSelector(devicePermissionSelector);

  // Reduce the controls shown when mobile view is enabled.
  let callControlOptions: false | CallControlOptions =
    options?.callControls !== false ? (options?.callControls === true ? {} : options?.callControls || {}) : false;
  if (callControlOptions && options?.mobileView) {
    callControlOptions.compressedMode = true;
    callControlOptions = reduceControlsSetForMobile(callControlOptions);
  }

  const screenShareModalHostId = 'UILibraryMediaGallery';
  return (
<<<<<<< HEAD
    <CallArrangement
      complianceBannerProps={{ ...complianceBannerProps }}
      permissionBannerProps={{
        microphonePermissionGranted: devicePermissions.audio,
        cameraPermissionGranted: devicePermissions.video
      }}
      errorBarProps={options?.errorBar !== false && { ...errorBarProps }}
      mediaGalleryProps={
        callStatus === 'Connected' && {
          ...mediaGalleryProps,
          ...mediaGalleryHandlers,
          onRenderAvatar: onRenderAvatar,
          onFetchAvatarPersonaData: onFetchAvatarPersonaData
        }
      }
      screenSharePopupProps={
        isScreenShareOn && {
          hostId: screenShareModalHostId,
          onStopScreenShare: () => {
            return adapter.stopScreenShare();
          }
        }
      }
      callControlProps={
        callControlOptions !== false && {
          onEndCallClick: endCallHandler,
          callInvitationURL: callInvitationURL,
          onFetchParticipantMenuItems: onFetchParticipantMenuItems,
          options: callControlOptions
        }
      }
    />
=======
    <Stack horizontalAlign="center" verticalAlign="center" styles={containerStyles} grow>
      <>
        <Stack.Item styles={bannersContainerStyles}>
          <Stack>
            <ComplianceBanner {...complianceBannerProps} />
          </Stack>
          <Stack style={permissionsBannerContainerStyle}>
            <PermissionsBanner
              microphonePermissionGranted={devicePermissions.audio}
              cameraPermissionGranted={devicePermissions.video}
            />
          </Stack>
          {options?.errorBar !== false && (
            <Stack>
              <ErrorBar {...errorBarProps} />
            </Stack>
          )}
        </Stack.Item>

        <Stack.Item styles={subContainerStyles} grow>
          {callStatus === 'Connected' && (
            <Stack id={screenShareModalHostId} grow styles={mediaGalleryContainerStyles}>
              <MediaGallery
                {...mediaGalleryProps}
                {...mediaGalleryHandlers}
                onRenderAvatar={onRenderAvatar}
                onFetchAvatarPersonaData={onFetchAvatarPersonaData}
              />
            </Stack>
          )}
        </Stack.Item>
        {callControlOptions !== false && (
          <Stack.Item className={callControlsContainer}>
            <CallControls
              onEndCallClick={endCallHandler}
              callInvitationURL={callInvitationURL}
              onFetchParticipantMenuItems={onFetchParticipantMenuItems}
              options={callControlOptions}
            />
          </Stack.Item>
        )}
      </>
    </Stack>
>>>>>>> c7230f97
  );
};

/**
 * Reduce the set of call controls visible on mobile.
 * For example do not show screenshare button.
 */
const reduceControlsSetForMobile = (callControlOptions: CallControlOptions): CallControlOptions => {
  const reduceCallControlOptions = callControlOptions;

  // Do not show screen share button when composite is optimized for mobile unless the developer
  // has explicitly opted in.
  if (
    reduceCallControlOptions &&
    typeof reduceCallControlOptions !== 'boolean' &&
    reduceCallControlOptions.screenShareButton !== true
  ) {
    reduceCallControlOptions.screenShareButton = false;
  }

  return reduceCallControlOptions;
};<|MERGE_RESOLUTION|>--- conflicted
+++ resolved
@@ -4,12 +4,6 @@
 import { ErrorBar, OnRenderAvatarCallback, ParticipantMenuItemsCallback } from '@internal/react-components';
 import React from 'react';
 import { AvatarPersonaDataCallback } from '../../common/AvatarPersona';
-<<<<<<< HEAD
-import { useAdapter } from '../adapter/CallAdapterProvider';
-=======
-import { PermissionsBanner } from '../../common/PermissionsBanner';
-import { permissionsBannerContainerStyle } from '../../common/styles/PermissionsBanner.styles';
->>>>>>> c7230f97
 import { CallCompositeOptions } from '../CallComposite';
 import { useHandlers } from '../hooks/useHandlers';
 import { usePropsFor } from '../hooks/usePropsFor';
@@ -64,9 +58,7 @@
     callControlOptions = reduceControlsSetForMobile(callControlOptions);
   }
 
-  const screenShareModalHostId = 'UILibraryMediaGallery';
   return (
-<<<<<<< HEAD
     <CallArrangement
       complianceBannerProps={{ ...complianceBannerProps }}
       permissionBannerProps={{
@@ -82,14 +74,6 @@
           onFetchAvatarPersonaData: onFetchAvatarPersonaData
         }
       }
-      screenSharePopupProps={
-        isScreenShareOn && {
-          hostId: screenShareModalHostId,
-          onStopScreenShare: () => {
-            return adapter.stopScreenShare();
-          }
-        }
-      }
       callControlProps={
         callControlOptions !== false && {
           onEndCallClick: endCallHandler,
@@ -99,51 +83,6 @@
         }
       }
     />
-=======
-    <Stack horizontalAlign="center" verticalAlign="center" styles={containerStyles} grow>
-      <>
-        <Stack.Item styles={bannersContainerStyles}>
-          <Stack>
-            <ComplianceBanner {...complianceBannerProps} />
-          </Stack>
-          <Stack style={permissionsBannerContainerStyle}>
-            <PermissionsBanner
-              microphonePermissionGranted={devicePermissions.audio}
-              cameraPermissionGranted={devicePermissions.video}
-            />
-          </Stack>
-          {options?.errorBar !== false && (
-            <Stack>
-              <ErrorBar {...errorBarProps} />
-            </Stack>
-          )}
-        </Stack.Item>
-
-        <Stack.Item styles={subContainerStyles} grow>
-          {callStatus === 'Connected' && (
-            <Stack id={screenShareModalHostId} grow styles={mediaGalleryContainerStyles}>
-              <MediaGallery
-                {...mediaGalleryProps}
-                {...mediaGalleryHandlers}
-                onRenderAvatar={onRenderAvatar}
-                onFetchAvatarPersonaData={onFetchAvatarPersonaData}
-              />
-            </Stack>
-          )}
-        </Stack.Item>
-        {callControlOptions !== false && (
-          <Stack.Item className={callControlsContainer}>
-            <CallControls
-              onEndCallClick={endCallHandler}
-              callInvitationURL={callInvitationURL}
-              onFetchParticipantMenuItems={onFetchParticipantMenuItems}
-              options={callControlOptions}
-            />
-          </Stack.Item>
-        )}
-      </>
-    </Stack>
->>>>>>> c7230f97
   );
 };
 
