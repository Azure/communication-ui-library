--- conflicted
+++ resolved
@@ -200,11 +200,7 @@
       /* @conditional-compile-remove(capabilities) */
       capabilitiesChangedNotificationBarProps={props.capabilitiesChangedNotificationBarProps}
       /* @conditional-compile-remove(dtmf-dialer) */
-<<<<<<< HEAD
       onSetDialpadPage={() => setDtmfDialerPresent(!dtmfDialerPresent)}
-=======
-      onSetDialpadPage={props.onSetDialpadPage}
->>>>>>> a178b09a
     />
   );
 };
