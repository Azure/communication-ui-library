--- conflicted
+++ resolved
@@ -4,12 +4,8 @@
 import { EnvironmentInfo } from '@azure/communication-calling';
 /* @conditional-compile-remove(unsupported-browser) */
 import { IStackStyles, Stack } from '@fluentui/react';
-<<<<<<< HEAD
 /* @conditional-compile-remove(unsupported-browser) */
 import { UnsupportedBrowser, UnsupportedBrowserVersion, UnsupportedOperatingSystem } from '@internal/react-components';
-=======
-import { UnsupportedBrowser, UnsupportedBrowserVersion } from '@internal/react-components';
->>>>>>> 05c615a8
 import React from 'react';
 /* @conditional-compile-remove(unsupported-browser) */
 import { useLocale } from '../../localization';
@@ -38,8 +34,6 @@
   const unsupportedOperatingSystemStrings = locale.component.strings.UnsupportedOperatingSystem;
 
   let pageElement: JSX.Element | undefined;
-<<<<<<< HEAD
-  /* @conditional-compile-remove(unsupported-browser) */
   if (!environmentInfo?.isSupportedPlatform) {
     pageElement = (
       <UnsupportedOperatingSystem
@@ -48,9 +42,6 @@
       />
     );
   } else if (!environmentInfo?.isSupportedBrowser) {
-=======
-  if (!environmentInfo?.isSupportedBrowser) {
->>>>>>> 05c615a8
     pageElement = (
       <UnsupportedBrowser onTroubleshootingClick={onTroubleshootingClick} strings={unsupportedBrowserStrings} />
     );
