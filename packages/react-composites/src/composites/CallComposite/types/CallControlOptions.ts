--- conflicted
+++ resolved
@@ -68,12 +68,8 @@
    * @defaultValue true
    */
   screenShareButton?: boolean | { disabled: boolean };
-<<<<<<< HEAD
-  /* @conditional-compile-remove(PSTN-calls) */ /* @conditional-compile-remove(one-to-n-calling) */
-=======
   /* @conditional-compile-remove(PSTN-calls) */
   /* @conditional-compile-remove(one-to-n-calling) */
->>>>>>> 30a2ca9f
   /**
    * Show, Hide or disable the more button during a call.
    * @defaultValue true
