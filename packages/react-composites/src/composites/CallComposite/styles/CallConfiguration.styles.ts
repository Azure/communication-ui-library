--- conflicted
+++ resolved
@@ -1,11 +1,7 @@
 // Copyright (c) Microsoft Corporation.
 // Licensed under the MIT license.
 
-<<<<<<< HEAD
 import { IStackItemStyles, IStackStyles, IStackTokens, IStyle, mergeStyles } from '@fluentui/react';
-=======
-import { IStackStyles, IStackTokens, IStyle, mergeStyles } from '@fluentui/react';
->>>>>>> f99cc6ab
 
 /**
  * @private
@@ -21,16 +17,9 @@
   childrenGap: '1rem'
 };
 
-<<<<<<< HEAD
-/**
- * @private
- */
-export const configurationContainer = mergeStyles({
-=======
-const configurationContainerStyle = {
->>>>>>> f99cc6ab
+const configurationContainerStyle: IStyle = {
   height: '100%',
-  width: '100% ',
+  width: '100%',
   minHeight: 'auto'
 };
 
@@ -59,22 +48,6 @@
   padding: '0.5rem'
 });
 
-const titleContainerStyle: IStyle = {
-  fontSize: '1.25rem',
-  lineHeight: '1.75rem',
-  fontWeight: 600
-};
-
-/**
- * @private
- */
-<<<<<<< HEAD
-export const callDetailsContainerStylesDesktop: IStackItemStyles = {
-  root: {
-    marginBottom: '1.563rem'
-  }
-};
-
 /**
  * @private
  */
@@ -83,24 +56,26 @@
   lineHeight: '1.75rem',
   fontWeight: 600,
   width: '12.5rem'
-=======
-export const titleContainerStyleDesktop = mergeStyles({
-  ...titleContainerStyle,
-  width: '12.5rem',
-  marginBottom: '1.563rem'
->>>>>>> f99cc6ab
 });
 
 /**
  * @private
  */
 export const titleContainerStyleMobile = mergeStyles({
-<<<<<<< HEAD
   fontSize: '1.0625rem',
   lineHeight: '1.375rem',
   fontWeight: 600,
   textAlign: 'center'
 });
+
+/**
+ * @private
+ */
+export const callDetailsContainerStylesDesktop: IStackItemStyles = {
+  root: {
+    marginBottom: '1.563rem'
+  }
+};
 
 const callDetailsStyle: IStyle = {
   fontSize: '0.9375',
@@ -121,9 +96,6 @@
  */
 export const callDetailsStyleMobile = mergeStyles({
   ...callDetailsStyle,
-=======
-  ...titleContainerStyle,
->>>>>>> f99cc6ab
   textAlign: 'center'
 });
 
