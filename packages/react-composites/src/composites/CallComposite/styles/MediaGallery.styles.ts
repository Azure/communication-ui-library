--- conflicted
+++ resolved
@@ -69,17 +69,4 @@
   paddingTop: '0.5rem',
   fontWeight: 400,
   fontSize: '0.75rem'
-<<<<<<< HEAD
-};
-
-/**
- * @private
- */
-export const participantStateStyleMobile: IStyle = {
-  textAlign: 'center',
-  // paddingTop: '0.3rem',
-  fontWeight: 400,
-  fontSize: '0.5rem'
-=======
->>>>>>> a5fc6677
 };