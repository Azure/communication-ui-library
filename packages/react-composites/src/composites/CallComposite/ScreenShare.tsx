// Copyright (c) Microsoft Corporation.
// Licensed under the MIT license.

import { memoizeFnAll } from '@internal/acs-ui-common';
import { mergeStyles, Spinner, SpinnerSize, Stack } from '@fluentui/react';
import React, { useMemo } from 'react';
import {
  PlaceholderProps,
  StreamMedia,
  VideoGalleryLocalParticipant,
  VideoGalleryRemoteParticipant,
  VideoStreamOptions,
  VideoTile
} from '@internal/react-components';
import {
  aspectRatioBoxContentStyle,
  aspectRatioBoxStyle,
  screenShareContainerStyle,
  stackContainerStyle,
  stackContainerParticipantVideoStyles
} from './styles/MediaGallery.styles';
import { loadingStyle, videoStreamStyle } from './styles/ScreenShare.styles';

export type ScreenShareProps = {
  screenShareParticipant: VideoGalleryRemoteParticipant | undefined;
  localParticipant?: VideoGalleryLocalParticipant;
  remoteParticipants: VideoGalleryRemoteParticipant[];
  onCreateLocalStreamView?: () => Promise<void>;
  onCreateRemoteStreamView?: (userId: string, options?: VideoStreamOptions) => Promise<void>;
};

const memoizeAllRemoteParticipants = memoizeFnAll(
  (userId: string, isMuted?: boolean, renderElement?: HTMLElement, displayName?: string): JSX.Element => {
    return (
      <Stack horizontalAlign="center" verticalAlign="center" className={aspectRatioBoxStyle} key={userId}>
        <Stack className={aspectRatioBoxContentStyle}>
          <VideoTile
            styles={stackContainerParticipantVideoStyles}
            userId={userId}
            renderElement={<StreamMedia videoStreamElement={renderElement ?? null} />}
            displayName={displayName}
            isMuted={isMuted}
          />
        </Stack>
      </Stack>
    );
  }
);

// A non-undefined display name is needed for this render, and that is coming from VideoTile props below
const onRenderPlaceholder = (props: PlaceholderProps): JSX.Element => (
  <div className={loadingStyle}>
    <Spinner label={`Loading ${props.displayName}'s screen`} size={SpinnerSize.xSmall} />
  </div>
);

export const ScreenShare = (props: ScreenShareProps): JSX.Element => {
  const {
    screenShareParticipant,
    localParticipant,
    remoteParticipants,
    onCreateRemoteStreamView,
    onCreateLocalStreamView
  } = props;

  const localVideoStream = localParticipant?.videoStream;
  const isScreenShareAvailable =
    screenShareParticipant &&
    screenShareParticipant.screenShareStream &&
    screenShareParticipant.screenShareStream.isAvailable;

  const screenShareStreamComponent = useMemo(() => {
    if (!isScreenShareAvailable) {
      return;
    }
    const screenShareStream = screenShareParticipant?.screenShareStream;
    const videoStream = screenShareParticipant?.videoStream;
    if (screenShareStream?.isAvailable && !screenShareStream?.renderElement) {
      screenShareParticipant && onCreateRemoteStreamView && onCreateRemoteStreamView(screenShareParticipant.userId);
    }
    if (videoStream?.isAvailable && !videoStream?.renderElement) {
      screenShareParticipant && onCreateRemoteStreamView && onCreateRemoteStreamView(screenShareParticipant.userId);
    }

    return (
      <VideoTile
        displayName={screenShareParticipant?.displayName}
        isMuted={screenShareParticipant?.isMuted}
        renderElement={<StreamMedia videoStreamElement={screenShareStream?.renderElement ?? null} />}
        onRenderPlaceholder={onRenderPlaceholder}
        styles={{
          overlayContainer: videoStreamStyle
        }}
      >
        {videoStream && videoStream.isAvailable && videoStream.renderElement && (
          <Stack horizontalAlign="center" verticalAlign="center" className={aspectRatioBoxStyle}>
            <Stack className={aspectRatioBoxContentStyle}>
              <VideoTile renderElement={<StreamMedia videoStreamElement={videoStream.renderElement ?? null} />} />
            </Stack>
          </Stack>
        )}
      </VideoTile>
    );
  }, [isScreenShareAvailable, onCreateRemoteStreamView, screenShareParticipant]);

  const sidePanelLocalParticipant = useMemo(() => {
    if (localVideoStream && !localVideoStream?.renderElement) {
      onCreateLocalStreamView && onCreateLocalStreamView();
    }

    return (
      <VideoTile
<<<<<<< HEAD
=======
        styles={stackContainerParticipantVideoStyles}
        isVideoReady={isLocalVideoReady}
>>>>>>> 815ed360
        isMuted={localParticipant?.isMuted}
        renderElement={<StreamMedia videoStreamElement={localVideoStream?.renderElement ?? null} />}
        displayName={localParticipant?.displayName}
      />
    );
  }, [localParticipant, localVideoStream, onCreateLocalStreamView]);

  const sidePanelRemoteParticipants = useMemo(() => {
    return memoizeAllRemoteParticipants((memoizedRemoteParticipantFn) => {
      return remoteParticipants && screenShareParticipant
        ? remoteParticipants
            .filter((remoteParticipant: VideoGalleryRemoteParticipant) => {
              return remoteParticipant.userId !== screenShareParticipant.userId;
            })
            .map((participant: VideoGalleryRemoteParticipant) => {
              const remoteVideoStream = participant.videoStream;

              if (remoteVideoStream?.isAvailable && !remoteVideoStream?.renderElement) {
                onCreateRemoteStreamView && onCreateRemoteStreamView(participant.userId);
              }

              return memoizedRemoteParticipantFn(
                participant.userId,
                participant.isMuted,
                remoteVideoStream?.renderElement,
                participant.displayName
              );
            })
        : [];
    });
  }, [remoteParticipants, onCreateRemoteStreamView, screenShareParticipant]);

  return (
    <>
      <div className={stackContainerStyle}>
        <Stack grow className={mergeStyles({ height: '100%', overflow: 'auto' })}>
          <Stack horizontalAlign="center" verticalAlign="center" className={aspectRatioBoxStyle}>
            <Stack className={aspectRatioBoxContentStyle}>{sidePanelLocalParticipant}</Stack>
          </Stack>
          {sidePanelRemoteParticipants}
        </Stack>
      </div>
      <div className={screenShareContainerStyle}>{screenShareStreamComponent}</div>
    </>
  );
};<|MERGE_RESOLUTION|>--- conflicted
+++ resolved
@@ -110,11 +110,7 @@
 
     return (
       <VideoTile
-<<<<<<< HEAD
-=======
         styles={stackContainerParticipantVideoStyles}
-        isVideoReady={isLocalVideoReady}
->>>>>>> 815ed360
         isMuted={localParticipant?.isMuted}
         renderElement={<StreamMedia videoStreamElement={localVideoStream?.renderElement ?? null} />}
         displayName={localParticipant?.displayName}
