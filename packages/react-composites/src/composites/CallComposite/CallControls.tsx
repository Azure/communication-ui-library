--- conflicted
+++ resolved
@@ -28,28 +28,14 @@
   );
 
   return (
-<<<<<<< HEAD
-    <ControlBar styles={controlBarStyle}>
-      <CameraButton {...cameraButtonProps} disabled={!cameraPermissionGranted} />
-      <MicrophoneButton {...microphoneButtonProps} disabled={!microphonePermissionGranted} />
-      <ScreenShareButton {...screenShareButtonProps} />
-=======
     <ControlBar layout="dockedBottom">
-      <CameraButton
-        {...cameraButtonProps}
-        onToggleCamera={() => {
-          return cameraButtonProps.onToggleCamera().catch((e) => console.log(e));
-        }}
-        showLabel={!compressedMode}
-        disabled={!cameraPermissionGranted}
-      />
+      <CameraButton {...cameraButtonProps} showLabel={!compressedMode} disabled={!cameraPermissionGranted} />
       <MicrophoneButton
         {...microphoneButtonProps}
         showLabel={!compressedMode}
         disabled={!microphonePermissionGranted}
       />
       <ScreenShareButton {...screenShareButtonProps} showLabel={!compressedMode} />
->>>>>>> 07181fb4
       <EndCallButton
         {...hangUpButtonProps}
         onHangUp={onHangUp}
