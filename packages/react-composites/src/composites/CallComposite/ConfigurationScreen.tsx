// Copyright (c) Microsoft Corporation.
// Licensed under the MIT license.

import React from 'react';
import { useAdaptedSelector } from './hooks/useAdaptedSelector';
import { useHandlers } from './hooks/useHandlers';
import { LocalDeviceSettings } from './LocalDeviceSettings';
import { StartCallButton } from './StartCallButton';
import { devicePermissionSelector } from './selectors/devicePermissionSelector';
import { useSelector } from './hooks/useSelector';
import { OptionsButton } from '@internal/react-components';
import { getCallingSelector } from '@internal/calling-component-bindings';
import { Stack } from '@fluentui/react';
import { LocalPreview } from './LocalPreview';
import {
  callDetailsStyleDesktop,
  callDetailsStyleMobile,
  configurationStackTokensDesktop,
  configurationStackTokensMobile,
  configurationContainerStyleDesktop,
  configurationContainerStyleMobile,
  selectionContainerStyle,
  startCallButtonContainerStyleDesktop,
  startCallButtonContainerStyleMobile,
  startCallButtonStyleMobile,
  titleContainerStyleDesktop,
  titleContainerStyleMobile,
  callDetailsContainerStylesDesktop
} from './styles/CallConfiguration.styles';
import { useLocale } from '../localization';

/**
 * @private
 */
export interface ConfigurationScreenProps {
  mobileView: boolean;
  startCallHandler(): void;
}

/**
 * @private
 */
export const ConfigurationScreen = (props: ConfigurationScreenProps): JSX.Element => {
  const { startCallHandler, mobileView } = props;

  const options = useAdaptedSelector(getCallingSelector(OptionsButton));
  const localDeviceSettingsHandlers = useHandlers(LocalDeviceSettings);
  const { video: cameraPermissionGranted, audio: microphonePermissionGranted } = useSelector(devicePermissionSelector);

  const locale = useLocale();
  const title = (
    <Stack.Item className={mobileView ? titleContainerStyleMobile : titleContainerStyleDesktop}>
      {locale.strings.call.configurationPageTitle}
    </Stack.Item>
  );

  const callDescription = locale.strings.call.configurationPageCallDetails && (
    <Stack.Item className={mobileView ? callDetailsStyleMobile : callDetailsStyleDesktop}>
      {locale.strings.call.configurationPageCallDetails}
    </Stack.Item>
  );

  return (
    <Stack
      horizontal={!mobileView}
      horizontalAlign={mobileView ? 'stretch' : 'center'}
      verticalAlign="center"
      tokens={mobileView ? configurationStackTokensMobile : configurationStackTokensDesktop}
      className={mobileView ? configurationContainerStyleMobile : configurationContainerStyleDesktop}
    >
<<<<<<< HEAD
      {mobileView && (
        <Stack.Item>
          {title}
          {callDescription}
        </Stack.Item>
      )}
      <LocalPreview mobileView={mobileView} />
=======
      {mobileView && title}
      <LocalPreview mobileView={mobileView} showDevicesButton={mobileView} />
>>>>>>> 91a5d5c9
      <Stack className={mobileView ? undefined : selectionContainerStyle}>
        {!mobileView && (
          <>
            <Stack.Item styles={callDetailsContainerStylesDesktop}>
              {title}
              {callDescription}
            </Stack.Item>
            <LocalDeviceSettings
              {...options}
              {...localDeviceSettingsHandlers}
              cameraPermissionGranted={cameraPermissionGranted}
              microphonePermissionGranted={microphonePermissionGranted}
            />
          </>
        )}
        <Stack styles={mobileView ? startCallButtonContainerStyleMobile : startCallButtonContainerStyleDesktop}>
          <StartCallButton
            className={mobileView ? startCallButtonStyleMobile : undefined}
            onClickHandler={startCallHandler}
            isDisabled={!microphonePermissionGranted}
          />
        </Stack>
      </Stack>
    </Stack>
  );
};<|MERGE_RESOLUTION|>--- conflicted
+++ resolved
@@ -68,18 +68,13 @@
       tokens={mobileView ? configurationStackTokensMobile : configurationStackTokensDesktop}
       className={mobileView ? configurationContainerStyleMobile : configurationContainerStyleDesktop}
     >
-<<<<<<< HEAD
       {mobileView && (
         <Stack.Item>
           {title}
           {callDescription}
         </Stack.Item>
       )}
-      <LocalPreview mobileView={mobileView} />
-=======
-      {mobileView && title}
       <LocalPreview mobileView={mobileView} showDevicesButton={mobileView} />
->>>>>>> 91a5d5c9
       <Stack className={mobileView ? undefined : selectionContainerStyle}>
         {!mobileView && (
           <>
