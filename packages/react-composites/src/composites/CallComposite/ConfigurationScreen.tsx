--- conflicted
+++ resolved
@@ -13,29 +13,19 @@
 import { Stack } from '@fluentui/react';
 import { LocalPreview } from './LocalPreview';
 import {
-<<<<<<< HEAD
   callDetailsStyleDesktop,
   callDetailsStyleMobile,
   configurationStackTokensDesktop,
   configurationStackTokensMobile,
-  configurationContainer,
-=======
-  configurationStackTokensDesktop,
-  configurationStackTokensMobile,
   configurationContainerStyleDesktop,
   configurationContainerStyleMobile,
->>>>>>> f99cc6ab
   selectionContainerStyle,
   startCallButtonContainerStyleDesktop,
   startCallButtonContainerStyleMobile,
   startCallButtonStyleMobile,
   titleContainerStyleDesktop,
-<<<<<<< HEAD
   titleContainerStyleMobile,
   callDetailsContainerStylesDesktop
-=======
-  titleContainerStyleMobile
->>>>>>> f99cc6ab
 } from './styles/CallConfiguration.styles';
 import { useLocale } from '../localization';
 
@@ -43,11 +33,7 @@
  * @private
  */
 export interface ConfigurationScreenProps {
-<<<<<<< HEAD
-  mobileView?: boolean;
-=======
   mobileView: boolean;
->>>>>>> f99cc6ab
   startCallHandler(): void;
 }
 
@@ -55,11 +41,7 @@
  * @private
  */
 export const ConfigurationScreen = (props: ConfigurationScreenProps): JSX.Element => {
-<<<<<<< HEAD
-  const { startCallHandler, mobileView = false } = props;
-=======
   const { startCallHandler, mobileView } = props;
->>>>>>> f99cc6ab
 
   const options = useAdaptedSelector(getCallingSelector(OptionsButton));
   const localDeviceSettingsHandlers = useHandlers(LocalDeviceSettings);
@@ -71,15 +53,12 @@
       {locale.strings.call.configurationPageTitle}
     </Stack.Item>
   );
-<<<<<<< HEAD
 
   const callDescription = locale.strings.call.configurationPageCallDetails && (
     <Stack.Item className={mobileView ? callDetailsStyleMobile : callDetailsStyleDesktop}>
       {locale.strings.call.configurationPageCallDetails}
     </Stack.Item>
   );
-=======
->>>>>>> f99cc6ab
 
   return (
     <Stack
@@ -87,8 +66,7 @@
       horizontalAlign={mobileView ? 'stretch' : 'center'}
       verticalAlign="center"
       tokens={mobileView ? configurationStackTokensMobile : configurationStackTokensDesktop}
-<<<<<<< HEAD
-      className={configurationContainer}
+      className={mobileView ? configurationContainerStyleMobile : configurationContainerStyleDesktop}
     >
       {mobileView && (
         <Stack.Item>
@@ -111,21 +89,6 @@
               microphonePermissionGranted={microphonePermissionGranted}
             />
           </>
-=======
-      className={mobileView ? configurationContainerStyleMobile : configurationContainerStyleDesktop}
-    >
-      {mobileView && title}
-      <LocalPreview mobileView={mobileView} />
-      <Stack className={mobileView ? undefined : selectionContainerStyle}>
-        {!mobileView && title}
-        {!mobileView && (
-          <LocalDeviceSettings
-            {...options}
-            {...localDeviceSettingsHandlers}
-            cameraPermissionGranted={cameraPermissionGranted}
-            microphonePermissionGranted={microphonePermissionGranted}
-          />
->>>>>>> f99cc6ab
         )}
         <Stack styles={mobileView ? startCallButtonContainerStyleMobile : startCallButtonContainerStyleDesktop}>
           <StartCallButton
