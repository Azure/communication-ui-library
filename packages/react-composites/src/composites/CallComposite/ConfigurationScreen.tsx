// Copyright (c) Microsoft Corporation.
// Licensed under the MIT license.

import React from 'react';
import { useAdaptedSelector } from './hooks/useAdaptedSelector';
import { useHandlers } from './hooks/useHandlers';
import { LocalDeviceSettings } from './LocalDeviceSettings';
import { StartCallButton } from './StartCallButton';
import { devicePermissionSelector } from './selectors/devicePermissionSelector';
import { useSelector } from './hooks/useSelector';
import { OptionsButton } from '@internal/react-components';
import { getCallingSelector } from '@internal/calling-component-bindings';
import { Stack } from '@fluentui/react';
import { LocalPreview } from './LocalPreview';
import {
  configurationStackTokensDesktop,
  configurationStackTokensMobile,
<<<<<<< HEAD
  configurationContainer,
=======
  configurationContainerStyleDesktop,
  configurationContainerStyleMobile,
>>>>>>> f99cc6ab
  selectionContainerStyle,
  startCallButtonContainerStyleDesktop,
  startCallButtonContainerStyleMobile,
  startCallButtonStyleMobile,
  titleContainerStyleDesktop,
  titleContainerStyleMobile
} from './styles/CallConfiguration.styles';
import { useLocale } from '../localization';

/**
 * @private
 */
export interface ConfigurationScreenProps {
<<<<<<< HEAD
  mobileView?: boolean;
=======
  mobileView: boolean;
>>>>>>> f99cc6ab
  startCallHandler(): void;
}

/**
 * @private
 */
export const ConfigurationScreen = (props: ConfigurationScreenProps): JSX.Element => {
<<<<<<< HEAD
  const { startCallHandler, mobileView = false } = props;
=======
  const { startCallHandler, mobileView } = props;
>>>>>>> f99cc6ab

  const options = useAdaptedSelector(getCallingSelector(OptionsButton));
  const localDeviceSettingsHandlers = useHandlers(LocalDeviceSettings);
  const { video: cameraPermissionGranted, audio: microphonePermissionGranted } = useSelector(devicePermissionSelector);

  const locale = useLocale();
  const title = (
    <Stack.Item className={mobileView ? titleContainerStyleMobile : titleContainerStyleDesktop}>
      {locale.strings.call.configurationPageTitle}
    </Stack.Item>
  );

  return (
    <Stack
      horizontal={!mobileView}
      horizontalAlign={mobileView ? 'stretch' : 'center'}
      verticalAlign="center"
      tokens={mobileView ? configurationStackTokensMobile : configurationStackTokensDesktop}
<<<<<<< HEAD
      className={configurationContainer}
    >
      {mobileView && title}
      <LocalPreview mobileView={mobileView} showDevicesButton={mobileView} />
=======
      className={mobileView ? configurationContainerStyleMobile : configurationContainerStyleDesktop}
    >
      {mobileView && title}
      <LocalPreview mobileView={mobileView} />
>>>>>>> f99cc6ab
      <Stack className={mobileView ? undefined : selectionContainerStyle}>
        {!mobileView && title}
        {!mobileView && (
          <LocalDeviceSettings
            {...options}
            {...localDeviceSettingsHandlers}
            cameraPermissionGranted={cameraPermissionGranted}
            microphonePermissionGranted={microphonePermissionGranted}
          />
        )}
        <Stack styles={mobileView ? startCallButtonContainerStyleMobile : startCallButtonContainerStyleDesktop}>
          <StartCallButton
            className={mobileView ? startCallButtonStyleMobile : undefined}
            onClickHandler={startCallHandler}
            isDisabled={!microphonePermissionGranted}
          />
        </Stack>
      </Stack>
    </Stack>
  );
};<|MERGE_RESOLUTION|>--- conflicted
+++ resolved
@@ -15,12 +15,8 @@
 import {
   configurationStackTokensDesktop,
   configurationStackTokensMobile,
-<<<<<<< HEAD
-  configurationContainer,
-=======
   configurationContainerStyleDesktop,
   configurationContainerStyleMobile,
->>>>>>> f99cc6ab
   selectionContainerStyle,
   startCallButtonContainerStyleDesktop,
   startCallButtonContainerStyleMobile,
@@ -34,11 +30,7 @@
  * @private
  */
 export interface ConfigurationScreenProps {
-<<<<<<< HEAD
-  mobileView?: boolean;
-=======
   mobileView: boolean;
->>>>>>> f99cc6ab
   startCallHandler(): void;
 }
 
@@ -46,11 +38,7 @@
  * @private
  */
 export const ConfigurationScreen = (props: ConfigurationScreenProps): JSX.Element => {
-<<<<<<< HEAD
-  const { startCallHandler, mobileView = false } = props;
-=======
   const { startCallHandler, mobileView } = props;
->>>>>>> f99cc6ab
 
   const options = useAdaptedSelector(getCallingSelector(OptionsButton));
   const localDeviceSettingsHandlers = useHandlers(LocalDeviceSettings);
@@ -69,17 +57,10 @@
       horizontalAlign={mobileView ? 'stretch' : 'center'}
       verticalAlign="center"
       tokens={mobileView ? configurationStackTokensMobile : configurationStackTokensDesktop}
-<<<<<<< HEAD
-      className={configurationContainer}
+      className={mobileView ? configurationContainerStyleMobile : configurationContainerStyleDesktop}
     >
       {mobileView && title}
       <LocalPreview mobileView={mobileView} showDevicesButton={mobileView} />
-=======
-      className={mobileView ? configurationContainerStyleMobile : configurationContainerStyleDesktop}
-    >
-      {mobileView && title}
-      <LocalPreview mobileView={mobileView} />
->>>>>>> f99cc6ab
       <Stack className={mobileView ? undefined : selectionContainerStyle}>
         {!mobileView && title}
         {!mobileView && (
