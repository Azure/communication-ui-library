// Copyright (c) Microsoft Corporation.
// Licensed under the MIT License.

/* @conditional-compile-remove(close-captions) */
import { SpokenLanguageStrings, CaptionLanguageStrings } from '@internal/react-components';
/* @conditional-compile-remove(end-of-call-survey) */
import { SurveyIssues, SurveyIssuesHeadingStrings } from '@internal/react-components';
/* @conditional-compile-remove(capabilities) */
import { CapabilityChangedNotificationStrings } from './components/CapabilitiesChangedNotificationBar';
/* @conditional-compile-remove(spotlight) */
import { SpotlightPromptStrings } from './components/Prompt';

/**
 * Strings used by the {@link CallComposite} directly.
 *
 * This strings are in addition to those used by the components from the component library.
 *
 * @public
 */
export interface CallCompositeStrings {
  /**
   * Title of configuration page.
   */
  configurationPageTitle: string;
  /**
   * Optional 1-2 lines on the call details used on the configuration page.
   */
  configurationPageCallDetails?: string;
  /**
   * Text in button to start call in configuration page.
   */
  startCallButtonLabel: string;
  /**
   * Text in button to rejoin an ended call.
   */
  rejoinCallButtonLabel: string;
  /**
   * Placeholder text for local device settings dropdowns.
   */
  defaultPlaceHolder: string;
  /**
   * Label for camera dropdown.
   */
  cameraLabel: string;
  /**
   * Label for when there are no cameras present on configuration screen.
   */
  noCamerasLabel: string;
  /**
   * Label for sound dropdown.
   */
  soundLabel: string;
  /**
   * Label for when no microphones were found on the configuration screen
   */
  noMicrophonesLabel: string;
  /**
   * Label for when no speakers were found on the configuration screen.
   */
  noSpeakersLabel: string;
  /**
   * Error shown when camera access is blocked by the browser.
   */
  cameraPermissionDenied: string;
  /**
   * Error shown when the camera is turned off.
   */
  cameraTurnedOff: string;
  /**
   * Error shown when microphone access is blocked by the browser.
   */
  microphonePermissionDenied: string;
  /**
   * Title text of the page shown to the user when joining a Teams meeting fails because meeting owner denied access.
   */
  failedToJoinTeamsMeetingReasonAccessDeniedTitle: string;
  /**
   * More details text of the page shown to the user when joining a Teams meeting fails because meeting owner denied access.
   */
  failedToJoinTeamsMeetingReasonAccessDeniedMoreDetails?: string;
  /**
   * Title text of the page shown to the user when joining a call fails due to a network problem.
   */
  failedToJoinCallDueToNoNetworkTitle: string;
  /**
   * More details text of the page shown to the user when joining a call fails due to a network problem.
   */
  failedToJoinCallDueToNoNetworkMoreDetails?: string;
  /**
   * Text to display on a leaving page.
   */
  leavingCallTitle?: string;
  /**
   * Title text of the page shown to the user when they leave a call in the call composite.
   */
  leftCallTitle: string;
  /**
   * More details text of the page shown to the user when they leave a call in the call composite.
   */
  leftCallMoreDetails?: string;
  /**
   * Title text of the page shown to the user when they are removed from a call in the call composite.
   */
  removedFromCallTitle: string;
  /**
   * More details text of the page shown to the user when they are removed from a call in the call composite.
   */
  removedFromCallMoreDetails?: string;
  /**
   * Text shown to the user on the lobby screen when connecting to a call.
   */
  lobbyScreenConnectingToCallTitle: string;
  /**
   * Optional addition details shown to the user on the lobby screen when connection to a call.
   */
  lobbyScreenConnectingToCallMoreDetails?: string;
  /**
   * Text shown to the user on the lobby screen when waiting to be admitted to a call.
   */
  lobbyScreenWaitingToBeAdmittedTitle: string;
  /**
   * Optional additional details shown to the user on the lobby screen when waiting to be admitted to a call.
   */
  lobbyScreenWaitingToBeAdmittedMoreDetails?: string;
  /**
   * Message shown to the user when they are speaking while muted.
   */
  mutedMessage: string;
  /**
   * Text for link to MS privacy policy in Compliance Banner.
   */
  privacyPolicy: string;
  /**
   * Text for link to learn more about a specific subject.
   */
  learnMore: string;
  /**
   * Message to let user know the meeting is only being recorded (no transcription) in ComplianceBanner.
   */
  complianceBannerNowOnlyRecording: string;
  /**
   * Message to let user know the meeting is only being transcripted (no recording) in ComplianceBanner.
   */
  complianceBannerNowOnlyTranscription: string;
  /**
   * Message to let user know recording and transcription of the meeting are saved in ComplianceBanner.
   */
  complianceBannerRecordingAndTranscriptionSaved: string;
  /**
   * Message to let user know recording and transcription of the meeting have started in ComplianceBanner.
   */
  complianceBannerRecordingAndTranscriptionStarted: string;
  /**
   * Message to let user know recording and transcription of the meeting have stopped in ComplianceBanner.
   */
  complianceBannerRecordingAndTranscriptionStopped: string;
  /**
   * Message to let user know recording of the meeting is being saved in ComplianceBanner.
   */
  complianceBannerRecordingSaving: string;
  /**
   * Message to let user know recording of the meeting has started in ComplianceBanner.
   */
  complianceBannerRecordingStarted: string;
  /**
   * Message to let user know recording of the meeting has stopped in ComplianceBanner.
   */
  complianceBannerRecordingStopped: string;
  /**
   * Message to let user know they are giving consent to meeting being transcripted in ComplianceBanner.
   */
  complianceBannerTranscriptionConsent: string;
  /**
   * Message to let user know transcription of the meeting is being saved in ComplianceBanner.
   */
  complianceBannerTranscriptionSaving: string;
  /**
   * Message to let user know transcription of the meeting has started in ComplianceBanner.
   */
  complianceBannerTranscriptionStarted: string;
  /**
   * Message to let user know the transcription of the meeting has stopped in ComplianceBanner.
   */
  complianceBannerTranscriptionStopped: string;
  /**
   * Text for close button.
   */
  close: string;
  /**
   * Title text of the page shown to the user when there is intermittent network failure during a call.
   */
  networkReconnectTitle: string;
  /**
   * More details text of the page shown to the user when there is intermittent network failure during a call.
   */
  networkReconnectMoreDetails: string;
  /**
   * Tooltip text used to inform a user that toggling microphone in lobby is not supported.
   */
  microphoneToggleInLobbyNotAllowed: string;
  /**
   * Side pane People section Title.
   */
  peoplePaneTitle: string;
  /**
   * Aria label of more button in people pane
   */
  peoplePaneMoreButtonAriaLabel: string;
  /**
   * Aria label string for return to call back button
   */
  returnToCallButtonAriaLabel?: string;
  /**
   * Aria Description string for return to call button
   */
  returnToCallButtonAriaDescription?: string;
  /**
   * control bar People button label
   */
  peopleButtonLabel: string;
  /**
   * control bar People button label when checked
   */
  selectedPeopleButtonLabel: string;
  /**
   * control bar Chat button label.
   */
  chatButtonLabel: string;
  /**
   * Label for SidePaneHeader dismiss button
   */
  dismissSidePaneButtonLabel?: string;
  /* @conditional-compile-remove(one-to-n-calling) @conditional-compile-remove(PSTN-calls) */
  /**
   * Side pane People section subheader.
   */
  peoplePaneSubTitle: string;
  /* @conditional-compile-remove(one-to-n-calling) @conditional-compile-remove(PSTN-calls) */
  /**
   * Label for button to copy invite link
   */
  copyInviteLinkButtonLabel: string;
  /* @conditional-compile-remove(PSTN-calls) */
  /**
   * Label for button to open dialpad
   */
  openDialpadButtonLabel: string;
  /* @conditional-compile-remove(one-to-n-calling) @conditional-compile-remove(PSTN-calls) */
  /**
   * Label for menu item to remove participant
   */
  removeMenuLabel: string;
  /* @conditional-compile-remove(spotlight) */
  /**
   * Label for menu item to start spotlight on participant
   */
  startSpotlightMenuLabel: string;
  /* @conditional-compile-remove(spotlight) */
  /**
   * Label for menu item to add spotlight on participant
   */
  addSpotlightMenuLabel: string;
  /* @conditional-compile-remove(spotlight) */
  /**
   * Label for menu item to stop spotlight on participant
   */
  stopSpotlightMenuLabel: string;
  /* @conditional-compile-remove(spotlight) */
  /**
   * Label for menu item to stop spotlight on local user
   */
  stopSpotlightOnSelfMenuLabel: string;
  /* @conditional-compile-remove(spotlight) */
  /**
   * Label for menu item to stop spotlight on local user
   */
  spotlightLimitReachedMenuTitle: string;
  /* @conditional-compile-remove(spotlight) */
  /**
   * Label for menu item to stop all spotlight
   */
  stopAllSpotlightMenuLabel: string;
  /* @conditional-compile-remove(PSTN-calls) */
  /**
   * Label for add people dropdown
   */
  peoplePaneAddPeopleButtonLabel: string;
  /* @conditional-compile-remove(PSTN-calls) */
  /**
   * Label for button to start a call
   */
  dialpadStartCallButtonLabel: string;
  /* @conditional-compile-remove(PSTN-calls) */
  /**
   * Title for dialpad Modal
   */
  dialpadModalTitle: string;
  /* @conditional-compile-remove(PSTN-calls) */
  /**
   * Aria Label for dialpad Modal
   */
  dialpadModalAriaLabel: string;
  /* @conditional-compile-remove(PSTN-calls) */
  /**
   * Aria Label for dialpad Modal close button
   */
  dialpadCloseModalButtonAriaLabel: string;
  /**
   * label for more button in the Calling composite
   */
  moreButtonCallingLabel: string;
  /* @conditional-compile-remove(PSTN-calls) */ /* @conditional-compile-remove(one-to-n-calling) */
  /**
   * Label for the resume call button on the hold pane
   */
  resumeCallButtonLabel: string;
  /* @conditional-compile-remove(PSTN-calls) */ /* @conditional-compile-remove(one-to-n-calling) */
  /**
   * Label for the resume call button on the hold pane when call is resuming
   */
  resumingCallButtonLabel: string;
  /* @conditional-compile-remove(PSTN-calls) */ /* @conditional-compile-remove(one-to-n-calling) */
  /**
   * Aria label for the resume call button on the hold pane
   */
  resumeCallButtonAriaLabel: string;
  /* @conditional-compile-remove(PSTN-calls) */ /* @conditional-compile-remove(one-to-n-calling) */
  /**
   * Aria label for the resume call button on the hold pane when call is resuming
   */
  resumingCallButtonAriaLabel: string;
  /* @conditional-compile-remove(PSTN-calls) */ /* @conditional-compile-remove(one-to-n-calling) */
  /**
   * Label for the hold pane
   */
  holdScreenLabel: string;
  /* @conditional-compile-remove(PSTN-calls) */
  /**
   * Placeholder text for dtmf dialpad
   */
  dtmfDialpadPlaceholderText: string;
  /* @conditional-compile-remove(PSTN-calls) */
  /**
   * Label for the button to open dtmf dialpad
   */
  openDtmfDialpadLabel: string;
  /**
   * aria label for when the invite link has been actioned
   */
  copyInviteLinkActionedAriaLabel: string;
  /**
   * Title text of the page shown to the user when the user attempts to join a room that cannot be found.
   */
  roomNotFoundTitle: string;
  /**
   * More details text of the page shown to the user when the user attempts to join a room that cannot be found.
   */
  roomNotFoundDetails?: string;
  /**
   * Title text of the page shown to the user when the user attempts to join a room that is not valid.
   */
  roomNotValidTitle: string;
  /**
   * More details text of the page shown to the user when the user attempts to join a room that is not valid.
   */
  roomNotValidDetails?: string;
  /**
   * Title text of the page shown to the user when the user's permission to join the room is removed.
   */
  inviteToRoomRemovedTitle: string;
  /**
   * More details text of the page shown to the user when the user's permission to join the room is removed.
   */
  inviteToRoomRemovedDetails?: string;

  /**
   * Video Effects pane title.
   */
  videoEffectsPaneTitle: string;

  /**
   * Video Effects pane sub section title for choosing background.
   */
  videoEffectsPaneBackgroundSelectionTitle: string;

  /**
   * Label for the button to open effects
   */
  configurationPageVideoEffectsButtonLabel?: string;

  /**
   * Error message for video effect failure
   */
  unableToStartVideoEffect?: string;

  /**
   * Label for the blur video background effect item
   */
  blurBackgroundEffectButtonLabel?: string;

  /**
   * Tooltip text for the blur video background effect item
   */
  blurBackgroundTooltip?: string;

  /**
   * Label for the remove video background effect item
   */
  removeBackgroundEffectButtonLabel?: string;

  /**
   * Tooltip text for the blur video background effect item
   */
  removeBackgroundTooltip?: string;

  /**
   * Text to show when warning the user the camera is off and inform the user to turn the camera on to see the selected video background effect.
   */
  cameraOffBackgroundEffectWarningText?: string;
  /**
   * Title text of the page shown to the user when the user attempts to join a room they are not invited to.
   */
  notInvitedToRoomTitle: string;
  /**
   * More details text of the page shown to the user when the user attempts to join a room they are not invited to.
   */
  notInvitedToRoomDetails?: string;
  /* @conditional-compile-remove(one-to-n-calling) @conditional-compile-remove(PSTN-calls) */
  /**
   * Control bar People button ToolTipContent
   */
  peopleButtonTooltipOpen: string;
  /* @conditional-compile-remove(one-to-n-calling) @conditional-compile-remove(PSTN-calls) */
  /**
   * Control bar People button ToolTipContent
   */
  peopleButtonTooltipClose: string;
  /**
   * Label disaplayed on the lobby screen during a 1:1 outbound call.
   */
  outboundCallingNoticeString?: string;
  /**
   * Notice to be announced by narrator when a participant joins a call
   */
  participantJoinedNoticeString: string;
  /**
   * Notice to be announced by narrator when a participant joins a call
   */
  twoParticipantJoinedNoticeString: string;
  /**
   * Notice to be announced by narrator when a participant joins a call
   */
  threeParticipantJoinedNoticeString: string;
  /**
   * Notice to be announced by narrator when a participant leaves a call
   */
  participantLeftNoticeString: string;
  /**
   * Notice to be announced by narrator when 2 participants leave a call
   */
  twoParticipantLeftNoticeString: string;
  /**
   * Notice to be announced by narrator when 3 participants leave a call
   */
  threeParticipantLeftNoticeString: string;
  /**
   * string to be used to announce a change in participant if they have no displayName
   */
  unnamedParticipantString: string;
  /**
   * string to be used to announce when more than 3 participants have joined at the same time.
   */
  manyParticipantsJoined: string;
  /**
   * string to be used to announce when more than 3 participants have left at the same time.
   */
  manyParticipantsLeft: string;
  /**
   * string to be used to announce when multiple unnamed participants have joined at the same time.
   */
  manyUnnamedParticipantsJoined: string;
  /**
   * string to be used to announce when multiple unnamed participants have left at the same time.
   */
  manyUnnamedParticipantsLeft: string;
  /* @conditional-compile-remove(close-captions) */
  /**
   * string to be used to open live captions contextual menu
   */
  liveCaptionsLabel?: string;
  /* @conditional-compile-remove(close-captions) */
  /**
   * label for opening captions setting modal
   */
  captionsSettingsLabel?: string;
  /* @conditional-compile-remove(close-captions) */
  /**
   * string to be used to start captions
   */
  startCaptionsButtonOnLabel?: string;
  /* @conditional-compile-remove(close-captions) */
  /**
   * string to be used to stop captions
   */
  startCaptionsButtonOffLabel?: string;
  /* @conditional-compile-remove(close-captions) */
  /**
   * tooltip string to be used to show captions is on
   */
  startCaptionsButtonTooltipOnContent?: string;
  /* @conditional-compile-remove(close-captions) */
  /**
   *tooltip string to be used to show captions is off
   */
  startCaptionsButtonTooltipOffContent?: string;
  /* @conditional-compile-remove(close-captions) */
  /**
   * captions setting modal title
   */
  captionsSettingsModalTitle?: string;
  /* @conditional-compile-remove(close-captions) */
  /**
   * label for spoken language dropdown inside captions setting modal
   */
  captionsSettingsSpokenLanguageDropdownLabel?: string;
  /* @conditional-compile-remove(close-captions) */
  /**
   * label for captions language inside captions setting modal
   */
  captionsSettingsCaptionLanguageDropdownLabel?: string;
  /* @conditional-compile-remove(close-captions) */
  /**
   * text under captions setting dropdown indicating what the dropdown is for
   */
  captionsSettingsSpokenLanguageDropdownInfoText?: string;
  /* @conditional-compile-remove(close-captions) */
  /**
   * text under captions setting dropdown indicating what the dropdown is for
   */
  captionsSettingsCaptionLanguageDropdownInfoText?: string;
  /* @conditional-compile-remove(close-captions) */
  /**
   * confirm button label in captions setting modal
   */
  captionsSettingsConfirmButtonLabel?: string;
  /* @conditional-compile-remove(close-captions) */
  /**
   * cancel button label in captions setting modal
   */
  captionsSettingsCancelButtonLabel?: string;
  /* @conditional-compile-remove(close-captions) */
  /**
   * arial label for captions setting modal
   */
  captionsSettingsModalAriaLabel?: string;
  /* @conditional-compile-remove(close-captions) */
  /**
   * arial label for captions setting modal close button
   */
  captionsSettingsCloseModalButtonAriaLabel?: string;
  /* @conditional-compile-remove(close-captions) */
  /**
   * label for more button inside captions banner
   */
  captionsBannerMoreButtonCallingLabel?: string;
  /* @conditional-compile-remove(close-captions) */
  /**
   * arial label for more button inside captions banner
   */
  captionsBannerMoreButtonTooltip?: string;
  /* @conditional-compile-remove(close-captions) */
  /**
   * list of key value pairs that pairs spoken language code to language names
   */
  spokenLanguageStrings?: SpokenLanguageStrings;
  /* @conditional-compile-remove(close-captions) */
  /**
   * list of key value pairs that pairs caption language code to language names
   */
  captionLanguageStrings?: CaptionLanguageStrings;
  /* @conditional-compile-remove(close-captions) */
  /**
   * captions banner loading spinner label
   */
  captionsBannerSpinnerText?: string;
  /* @conditional-compile-remove(call-transfer) */
  /**
   * transfer page text when showing the transferor who initiated the transfer
   */
  transferPageTransferorText: string;
  /* @conditional-compile-remove(call-transfer) */
  /**
   * transfer page text when showing the transfer target
   */
  transferPageTransferTargetText: string;
  /* @conditional-compile-remove(call-transfer) */
  /**
   * transfer page display name for unknown participant
   */
  transferPageUnknownTransferorDisplayName: string;
  /* @conditional-compile-remove(call-transfer) */
  /**
   * transfer page display name for unknown participant
   */
  transferPageUnknownTransferTargetDisplayName: string;
  /* @conditional-compile-remove(call-transfer) */
  /**
   * notice to be announced by narrator the transfer page is showing
   */
  transferPageNoticeString: string;
  /* @conditional-compile-remove(teams-adhoc-call) */
  /**
   * Title text of the page shown to the user when target participant could not be reached
   */
  participantCouldNotBeReachedTitle?: string;
  /* @conditional-compile-remove(teams-adhoc-call) */
  /**
   * More details text of the page shown to the user when target participant could not be reached
   */
  participantCouldNotBeReachedMoreDetails?: string;
  /* @conditional-compile-remove(teams-adhoc-call) */
  /**
   * Title text of the page shown to the user when permission to reach participant is not allowed
   */
  permissionToReachTargetParticipantNotAllowedTitle?: string;
  /* @conditional-compile-remove(teams-adhoc-call) */
  /**
   * More details text of the page shown to the user when permission to reach participant is not allowed
   */
  permissionToReachTargetParticipantNotAllowedMoreDetails?: string;
  /* @conditional-compile-remove(teams-adhoc-call) */
  /**
   * Title text of the page shown to the user when tenant id for the target participant could not be resolved
   */
  unableToResolveTenantTitle?: string;
  /* @conditional-compile-remove(teams-adhoc-call) */
  /**
   * More details text of the page shown to the user when tenant id for the target participant could not be resolved
   */
  unableToResolveTenantMoreDetails?: string;
  /* @conditional-compile-remove(teams-adhoc-call) */
  /**
   * Title text of the page shown to the user when target participant id is malformed
   */
  participantIdIsMalformedTitle?: string;
  /* @conditional-compile-remove(teams-adhoc-call) */
  /**
   * More details text of the page shown to the user when target participant id is malformed
   */
  participantIdIsMalformedMoreDetails?: string;
  /**
   * Controls label to move the overflow gallery around
   */
  moreButtonGalleryControlLabel?: string;
  /**
   * Label for the toggle to move the overflow gallery to the top
   */
  moreButtonGalleryPositionToggleLabel?: string;
  /**
   * Label for the selection of the speaker layout
   */
  moreButtonGallerySpeakerLayoutLabel?: string;
  /**
   * Label for the selection of the default (Gallery) layout
   */
  moreButtonGalleryDefaultLayoutLabel?: string;
  /**
   * Label for the selection of the default (Gallery) layout
   */
  moreButtonLargeGalleryDefaultLayoutLabel?: string;
  /**
   * Label for the selection of the floatingLocalVideo (Dynamic) layout
   */
  moreButtonGalleryFloatingLocalLayoutLabel?: string;
  /**
   * Label for the selection of the focusedContentLayout (Focused content) layout
   */
  moreButtonGalleryFocusedContentLayoutLabel?: string;
  /* @conditional-compile-remove(capabilities) */
  /**
   * All strings for capability changed notification
   */
  capabilityChangedNotification?: CapabilityChangedNotificationStrings;
  /* @conditional-compile-remove(end-of-call-survey) */
  /**
   * Title for the survey
   */
  surveyTitle: string;
  /* @conditional-compile-remove(end-of-call-survey) */
  /**
   * Helper text to explain what the survey is for
   */
  starSurveyHelperText: string;
  /* @conditional-compile-remove(end-of-call-survey) */
  /**
   * Helper text displayed below survey question after user select one star
   */
  starSurveyOneStarText: string;
  /* @conditional-compile-remove(end-of-call-survey) */
  /**
   * Helper text displayed below survey question after user select two star
   */
  starSurveyTwoStarText: string;
  /* @conditional-compile-remove(end-of-call-survey) */
  /**
   * Helper text displayed below survey question after user select three star
   */
  starSurveyThreeStarText: string;
  /* @conditional-compile-remove(end-of-call-survey) */
  /**
   * Helper text displayed below survey question after user select four star
   */
  starSurveyFourStarText: string;
  /* @conditional-compile-remove(end-of-call-survey) */
  /**
   * Helper text displayed below survey question after user select five star
   */
  starSurveyFiveStarText: string;
  /* @conditional-compile-remove(end-of-call-survey) */
  /**
   * Aria Label for each individual star rating
   */
  starRatingAriaLabel: string;
  /* @conditional-compile-remove(end-of-call-survey) */
  /**
   * Tags Survey Question
   */
  tagsSurveyQuestion: string;
  /* @conditional-compile-remove(end-of-call-survey) */
  /**
   * Default text for free form text field inside tags survey
   */
  tagsSurveyTextFieldDefaultText: string;
  /* @conditional-compile-remove(end-of-call-survey) */
  /**
   * Tags Survey helper text
   */
  tagsSurveyHelperText: string;
  /* @conditional-compile-remove(end-of-call-survey) */
  /**
   * Confirm button label for survey
   */
  surveyConfirmButtonLabel: string;
  /* @conditional-compile-remove(end-of-call-survey) */
  /**
   * Cancel button label for survey
   */
  surveySkipButtonLabel: string;
  /* @conditional-compile-remove(end-of-call-survey) */
  /**
   * Default text for free form text box
   */
  surveyTextboxDefaultText: string;
  /* @conditional-compile-remove(end-of-call-survey) */
  /**
   * Thank you text appeared on screen after survey is submitted
   */
  endOfSurveyText: string;
  /* @conditional-compile-remove(end-of-call-survey) */
  /**
   * Corresponding texts to each call issue
   */
  surveyIssues: SurveyIssues;
  /* @conditional-compile-remove(end-of-call-survey) */
  /**
   * Corresponding texts to each call category
   */
  SurveyIssuesHeadingStrings: SurveyIssuesHeadingStrings;
  /**
   * String for the dismiss control on the local and remote PIP on mobile
   */
  dismissModalAriaLabel?: string;
  /**
   * String for title when the call is rejected by the callee
   */
  callRejectedTitle?: string;
  /**
   * String for more details when the call is rejected by the callee
   */
  callRejectedMoreDetails?: string;
  /**
   * String for title when the call times out because the remote user does not answer
   */
  callTimeoutTitle?: string;
  /**
   * String for title when the call times out when calling a bot.
   */
  callTimeoutBotTitle?: string;
  /**
   * String for more details when the call times out because the remote user does not answer
   */
  callTimeoutDetails?: string;
  /**
   * String for more details when the call times out when calling a bot
   */
  callTimeoutBotDetails?: string;
  /**
   * Label for the control bar button to show the dtmf dialer when the more button is disabled
   */
  dtmfDialerButtonLabel?: string;
  /**
   * Tooltip for the control bar button to show the dtmf dialer when the more button is disabled
   */
  dtmfDialerButtonTooltipOn?: string;
  /**
   * Tooltip for the control bar button to hide the dtmf dialer when the more button is disabled
   */
  dtmfDialerButtonTooltipOff?: string;
  /**
   * Label to show the dtmf dialer in the more button menu
   */
  dtmfDialerMoreButtonLabelOn?: string;
  /**
   * Label to hide the dtmf dialer in the more button menu
   */
  dtmfDialerMoreButtonLabelOff?: string;
  /* @conditional-compile-remove(spotlight) */
  /**
   * Strings for spotlight prompt
   */
  spotlightPrompt: SpotlightPromptStrings;
  /* @conditional-compile-remove(spotlight) */
  /**
   * Label for button to exit spotlight
   */
  exitSpotlightButtonLabel: string;
  /* @conditional-compile-remove(spotlight) */
  /**
   * Tooltip for button to exit spotlight
   */
  exitSpotlightButtonTooltip: string;
<<<<<<< HEAD
  /* @conditional-compile-remove(end-call-options) */
  /**
   * Label for confirm button in hang up confirm dialog
   */
  hangUpConfirmButtonLabel?: string;
  /* @conditional-compile-remove(end-call-options) */
  /**
   * Label for cancel button in hang up confirm dialog
   */
  hangUpCancelButtonLabel?: string;
  /* @conditional-compile-remove(end-call-options) */
  /**
   * Title of confirm dialog when leaving
   */
  leaveConfirmDialogTitle?: string;
  /* @conditional-compile-remove(end-call-options) */
  /**
   * Content of confirm dialog when leaving
   */
  leaveConfirmDialogContent?: string;
  /* @conditional-compile-remove(end-call-options) */
  /**
   * Title of confirm dialog when leaving
   */
  endCallConfirmDialogTitle?: string;
  /* @conditional-compile-remove(end-call-options) */
  /**
   * Content of confirm dialog when leaving
   */
  endCallConfirmDialogContent?: string;
=======
  /* @conditional-compile-remove(meeting-id) */
  /**
   * Error message when the meeting identifier or passcode is invalid
   */
  invalidMeetingIdentifier: string;
>>>>>>> 42394ccf
}<|MERGE_RESOLUTION|>--- conflicted
+++ resolved
@@ -829,7 +829,6 @@
    * Tooltip for button to exit spotlight
    */
   exitSpotlightButtonTooltip: string;
-<<<<<<< HEAD
   /* @conditional-compile-remove(end-call-options) */
   /**
    * Label for confirm button in hang up confirm dialog
@@ -860,11 +859,9 @@
    * Content of confirm dialog when leaving
    */
   endCallConfirmDialogContent?: string;
-=======
   /* @conditional-compile-remove(meeting-id) */
   /**
    * Error message when the meeting identifier or passcode is invalid
    */
   invalidMeetingIdentifier: string;
->>>>>>> 42394ccf
 }