// Copyright (c) Microsoft Corporation.
// Licensed under the MIT License.

/* @conditional-compile-remove(close-captions) */
import { SpokenLanguageStrings, CaptionLanguageStrings } from '@internal/react-components';
/* @conditional-compile-remove(end-of-call-survey) */
import { SurveyIssues } from '@internal/react-components';
/* @conditional-compile-remove(capabilities) */
import { CapabilityChangedNotificationStrings } from './components/CapabilitiesChangedNotificationBar';

/**
 * Strings used by the {@link CallComposite} directly.
 *
 * This strings are in addition to those used by the components from the component library.
 *
 * @public
 */
export interface CallCompositeStrings {
  /**
   * Title of configuration page.
   */
  configurationPageTitle: string;
  /**
   * Optional 1-2 lines on the call details used on the configuration page.
   */
  configurationPageCallDetails?: string;
  /**
   * Text in button to start call in configuration page.
   */
  startCallButtonLabel: string;
  /**
   * Text in button to rejoin an ended call.
   */
  rejoinCallButtonLabel: string;
  /**
   * Placeholder text for local device settings dropdowns.
   */
  defaultPlaceHolder: string;
  /**
   * Label for camera dropdown.
   */
  cameraLabel: string;
  /**
   * Label for when there are no cameras present on configuration screen.
   */
  noCamerasLabel: string;
  /**
   * Label for sound dropdown.
   */
  soundLabel: string;
  /**
   * Label for when no microphones were found on the configuration screen
   */
  noMicrophonesLabel: string;
  /**
   * Label for when no speakers were found on the configuration screen.
   */
  noSpeakersLabel: string;
  /**
   * Error shown when camera access is blocked by the browser.
   */
  cameraPermissionDenied: string;
  /**
   * Error shown when the camera is turned off.
   */
  cameraTurnedOff: string;
  /**
   * Error shown when microphone access is blocked by the browser.
   */
  microphonePermissionDenied: string;
  /**
   * Title text of the page shown to the user when joining a Teams meeting fails because meeting owner denied access.
   */
  failedToJoinTeamsMeetingReasonAccessDeniedTitle: string;
  /**
   * More details text of the page shown to the user when joining a Teams meeting fails because meeting owner denied access.
   */
  failedToJoinTeamsMeetingReasonAccessDeniedMoreDetails?: string;
  /**
   * Title text of the page shown to the user when joining a call fails due to a network problem.
   */
  failedToJoinCallDueToNoNetworkTitle: string;
  /**
   * More details text of the page shown to the user when joining a call fails due to a network problem.
   */
  failedToJoinCallDueToNoNetworkMoreDetails?: string;
  /**
   * Text to display on a leaving page.
   */
  leavingCallTitle?: string;
  /**
   * Title text of the page shown to the user when they leave a call in the call composite.
   */
  leftCallTitle: string;
  /**
   * More details text of the page shown to the user when they leave a call in the call composite.
   */
  leftCallMoreDetails?: string;
  /**
   * Title text of the page shown to the user when they are removed from a call in the call composite.
   */
  removedFromCallTitle: string;
  /**
   * More details text of the page shown to the user when they are removed from a call in the call composite.
   */
  removedFromCallMoreDetails?: string;
  /**
   * Text shown to the user on the lobby screen when connecting to a call.
   */
  lobbyScreenConnectingToCallTitle: string;
  /**
   * Optional addition details shown to the user on the lobby screen when connection to a call.
   */
  lobbyScreenConnectingToCallMoreDetails?: string;
  /**
   * Text shown to the user on the lobby screen when waiting to be admitted to a call.
   */
  lobbyScreenWaitingToBeAdmittedTitle: string;
  /**
   * Optional additional details shown to the user on the lobby screen when waiting to be admitted to a call.
   */
  lobbyScreenWaitingToBeAdmittedMoreDetails?: string;
  /**
   * Message shown to the user when they are speaking while muted.
   */
  mutedMessage: string;
  /**
   * Text for link to MS privacy policy in Compliance Banner.
   */
  privacyPolicy: string;
  /**
   * Text for link to learn more about a specific subject.
   */
  learnMore: string;
  /**
   * Message to let user know the meeting is only being recorded (no transcription) in ComplianceBanner.
   */
  complianceBannerNowOnlyRecording: string;
  /**
   * Message to let user know the meeting is only being transcripted (no recording) in ComplianceBanner.
   */
  complianceBannerNowOnlyTranscription: string;
  /**
   * Message to let user know recording and transcription of the meeting are saved in ComplianceBanner.
   */
  complianceBannerRecordingAndTranscriptionSaved: string;
  /**
   * Message to let user know recording and transcription of the meeting have started in ComplianceBanner.
   */
  complianceBannerRecordingAndTranscriptionStarted: string;
  /**
   * Message to let user know recording and transcription of the meeting have stopped in ComplianceBanner.
   */
  complianceBannerRecordingAndTranscriptionStopped: string;
  /**
   * Message to let user know recording of the meeting is being saved in ComplianceBanner.
   */
  complianceBannerRecordingSaving: string;
  /**
   * Message to let user know recording of the meeting has started in ComplianceBanner.
   */
  complianceBannerRecordingStarted: string;
  /**
   * Message to let user know recording of the meeting has stopped in ComplianceBanner.
   */
  complianceBannerRecordingStopped: string;
  /**
   * Message to let user know they are giving consent to meeting being transcripted in ComplianceBanner.
   */
  complianceBannerTranscriptionConsent: string;
  /**
   * Message to let user know transcription of the meeting is being saved in ComplianceBanner.
   */
  complianceBannerTranscriptionSaving: string;
  /**
   * Message to let user know transcription of the meeting has started in ComplianceBanner.
   */
  complianceBannerTranscriptionStarted: string;
  /**
   * Message to let user know the transcription of the meeting has stopped in ComplianceBanner.
   */
  complianceBannerTranscriptionStopped: string;
  /**
   * Text for close button.
   */
  close: string;
  /**
   * Title text of the page shown to the user when there is intermittent network failure during a call.
   */
  networkReconnectTitle: string;
  /**
   * More details text of the page shown to the user when there is intermittent network failure during a call.
   */
  networkReconnectMoreDetails: string;
  /**
   * Tooltip text used to inform a user that toggling microphone in lobby is not supported.
   */
  microphoneToggleInLobbyNotAllowed: string;
  /**
   * Side pane People section Title.
   */
  peoplePaneTitle: string;
  /**
   * Aria label string for return to call back button
   */
  returnToCallButtonAriaLabel?: string;
  /**
   * Aria Description string for return to call button
   */
  returnToCallButtonAriaDescription?: string;
  /**
   * control bar People button label
   */
  peopleButtonLabel: string;
  /**
   * control bar People button label when checked
   */
  selectedPeopleButtonLabel: string;
  /**
   * control bar Chat button label.
   */
  chatButtonLabel: string;
  /**
   * Label for SidePaneHeader dismiss button
   */
  dismissSidePaneButtonLabel?: string;
  /* @conditional-compile-remove(one-to-n-calling) @conditional-compile-remove(PSTN-calls) */
  /**
   * Side pane People section subheader.
   */
  peoplePaneSubTitle: string;
  /* @conditional-compile-remove(one-to-n-calling) @conditional-compile-remove(PSTN-calls) */
  /**
   * Label for button to copy invite link
   */
  copyInviteLinkButtonLabel: string;
  /* @conditional-compile-remove(PSTN-calls) */
  /**
   * Label for button to open dialpad
   */
  openDialpadButtonLabel: string;
  /* @conditional-compile-remove(one-to-n-calling) @conditional-compile-remove(PSTN-calls) */
  /**
   * Label for menu item to remove participant
   */
  removeMenuLabel: string;
  /* @conditional-compile-remove(PSTN-calls) */
  /**
   * Label for add people dropdown
   */
  peoplePaneAddPeopleButtonLabel: string;
  /* @conditional-compile-remove(PSTN-calls) */
  /**
   * Label for button to start a call
   */
  dialpadStartCallButtonLabel: string;
  /* @conditional-compile-remove(PSTN-calls) */
  /**
   * Title for dialpad Modal
   */
  dialpadModalTitle: string;
  /* @conditional-compile-remove(PSTN-calls) */
  /**
   * Aria Label for dialpad Modal
   */
  dialpadModalAriaLabel: string;
  /* @conditional-compile-remove(PSTN-calls) */
  /**
   * Aria Label for dialpad Modal close button
   */
  dialpadCloseModalButtonAriaLabel: string;
  /**
   * label for more button in the Calling composite
   */
  moreButtonCallingLabel: string;
  /* @conditional-compile-remove(PSTN-calls) */ /* @conditional-compile-remove(one-to-n-calling) */
  /**
   * Label for the resume call button on the hold pane
   */
  resumeCallButtonLabel: string;
  /* @conditional-compile-remove(PSTN-calls) */ /* @conditional-compile-remove(one-to-n-calling) */
  /**
   * Label for the resume call button on the hold pane when call is resuming
   */
  resumingCallButtonLabel: string;
  /* @conditional-compile-remove(PSTN-calls) */ /* @conditional-compile-remove(one-to-n-calling) */
  /**
   * Aria label for the resume call button on the hold pane
   */
  resumeCallButtonAriaLabel: string;
  /* @conditional-compile-remove(PSTN-calls) */ /* @conditional-compile-remove(one-to-n-calling) */
  /**
   * Aria label for the resume call button on the hold pane when call is resuming
   */
  resumingCallButtonAriaLabel: string;
  /* @conditional-compile-remove(PSTN-calls) */ /* @conditional-compile-remove(one-to-n-calling) */
  /**
   * Label for the hold pane
   */
  holdScreenLabel: string;
  /* @conditional-compile-remove(PSTN-calls) */
  /**
   * Placeholder text for dtmf dialpad
   */
  dtmfDialpadPlaceholderText: string;
  /* @conditional-compile-remove(PSTN-calls) */
  /**
   * Label for the button to open dtmf dialpad
   */
  openDtmfDialpadLabel: string;
  /**
   * aria label for when the invite link has been actioned
   */
  copyInviteLinkActionedAriaLabel: string;
  /* @conditional-compile-remove(rooms) */
  /**
   * Title text of the page shown to the user when the user attempts to join a room that cannot be found.
   */
  roomNotFoundTitle: string;
  /* @conditional-compile-remove(rooms) */
  /**
   * More details text of the page shown to the user when the user attempts to join a room that cannot be found.
   */
  roomNotFoundDetails?: string;
  /* @conditional-compile-remove(rooms) */
  /**
   * Title text of the page shown to the user when the user attempts to join a room that is not valid.
   */
  roomNotValidTitle: string;
  /* @conditional-compile-remove(rooms) */
  /**
   * More details text of the page shown to the user when the user attempts to join a room that is not valid.
   */
  roomNotValidDetails?: string;
  /* @conditional-compile-remove(rooms) */
  /**
   * Title text of the page shown to the user when the user's permission to join the room is removed.
   */
  inviteToRoomRemovedTitle: string;
  /* @conditional-compile-remove(rooms) */
  /**
   * More details text of the page shown to the user when the user's permission to join the room is removed.
   */
  inviteToRoomRemovedDetails?: string;
  /* @conditional-compile-remove(video-background-effects) */
  /**
   * Video Effects pane title.
   */
  videoEffectsPaneTitle: string;
  /* @conditional-compile-remove(video-background-effects) */
  /**
   * Video Effects pane sub section title for choosing background.
   */
  videoEffectsPaneBackgroundSelectionTitle: string;
  /* @conditional-compile-remove(video-background-effects) */
  /**
   * Label for the button to open effects
   */
  configurationPageVideoEffectsButtonLabel?: string;
  /* @conditional-compile-remove(video-background-effects) */
  /**
   * Error message for video effect failure
   */
  unableToStartVideoEffect?: string;
  /* @conditional-compile-remove(video-background-effects) */
  /**
   * Label for the blur video background effect item
   */
  blurBackgroundEffectButtonLabel?: string;
  /* @conditional-compile-remove(video-background-effects) */
  /**
   * Tooltip text for the blur video background effect item
   */
  blurBackgroundTooltip?: string;
  /* @conditional-compile-remove(video-background-effects) */
  /**
   * Label for the remove video background effect item
   */
  removeBackgroundEffectButtonLabel?: string;
  /* @conditional-compile-remove(video-background-effects) */
  /**
   * Tooltip text for the blur video background effect item
   */
  removeBackgroundTooltip?: string;
  /* @conditional-compile-remove(video-background-effects) */
  /**
   * Text to show when warning the user the camera is off and inform the user to turn the camera on to see the selected video background effect.
   */
  cameraOffBackgroundEffectWarningText?: string;
  /* @conditional-compile-remove(rooms) */
  /**
   * Title text of the page shown to the user when the user attempts to join a room they are not invited to.
   */
  notInvitedToRoomTitle: string;
  /* @conditional-compile-remove(rooms) */
  /**
   * More details text of the page shown to the user when the user attempts to join a room they are not invited to.
   */
  notInvitedToRoomDetails?: string;
  /* @conditional-compile-remove(one-to-n-calling) @conditional-compile-remove(PSTN-calls) */
  /**
   * Control bar People button ToolTipContent
   */
  peopleButtonTooltipOpen: string;
  /* @conditional-compile-remove(one-to-n-calling) @conditional-compile-remove(PSTN-calls) */
  /**
   * Control bar People button ToolTipContent
   */
  peopleButtonTooltipClose: string;
  /* @conditional-compile-remove(PSTN-calls) */ /* @conditional-compile-remove(one-to-n-calling) */
  /**
   * Label disaplayed on the lobby screen during a 1:1 outbound call.
   */
  outboundCallingNoticeString: string;
  /**
   * Notice to be announced by narrator when a participant joins a call
   */
  participantJoinedNoticeString: string;
  /**
   * Notice to be announced by narrator when a participant joins a call
   */
  twoParticipantJoinedNoticeString: string;
  /**
   * Notice to be announced by narrator when a participant joins a call
   */
  threeParticipantJoinedNoticeString: string;
  /**
   * Notice to be announced by narrator when a participant leaves a call
   */
  participantLeftNoticeString: string;
  /**
   * Notice to be announced by narrator when 2 participants leave a call
   */
  twoParticipantLeftNoticeString: string;
  /**
   * Notice to be announced by narrator when 3 participants leave a call
   */
  threeParticipantLeftNoticeString: string;
  /**
   * string to be used to announce a change in participant if they have no displayName
   */
  unnamedParticipantString: string;
  /**
   * string to be used to announce when more than 3 participants have joined at the same time.
   */
  manyParticipantsJoined: string;
  /**
   * string to be used to announce when more than 3 participants have left at the same time.
   */
  manyParticipantsLeft: string;
  /**
   * string to be used to announce when multiple unnamed participants have joined at the same time.
   */
  manyUnnamedParticipantsJoined: string;
  /**
   * string to be used to announce when multiple unnamed participants have left at the same time.
   */
  manyUnnamedParticipantsLeft: string;
  /* @conditional-compile-remove(close-captions) */
  /**
   * string to be used to open live captions contextual menu
   */
  liveCaptionsLabel?: string;
  /* @conditional-compile-remove(close-captions) */
  /**
   * label for opening captions setting modal
   */
  captionsSettingsLabel?: string;
  /* @conditional-compile-remove(close-captions) */
  /**
   * string to be used to start captions
   */
  startCaptionsButtonOnLabel?: string;
  /* @conditional-compile-remove(close-captions) */
  /**
   * string to be used to stop captions
   */
  startCaptionsButtonOffLabel?: string;
  /* @conditional-compile-remove(close-captions) */
  /**
   * tooltip string to be used to show captions is on
   */
  startCaptionsButtonTooltipOnContent?: string;
  /* @conditional-compile-remove(close-captions) */
  /**
   *tooltip string to be used to show captions is off
   */
  startCaptionsButtonTooltipOffContent?: string;
  /* @conditional-compile-remove(close-captions) */
  /**
   * captions setting modal title
   */
  captionsSettingsModalTitle?: string;
  /* @conditional-compile-remove(close-captions) */
  /**
   * label for spoken language dropdown inside captions setting modal
   */
  captionsSettingsSpokenLanguageDropdownLabel?: string;
  /* @conditional-compile-remove(close-captions) */
  /**
   * label for captions language inside captions setting modal
   */
  captionsSettingsCaptionLanguageDropdownLabel?: string;
  /* @conditional-compile-remove(close-captions) */
  /**
   * text under captions setting dropdown indicating what the dropdown is for
   */
  captionsSettingsSpokenLanguageDropdownInfoText?: string;
  /* @conditional-compile-remove(close-captions) */
  /**
   * text under captions setting dropdown indicating what the dropdown is for
   */
  captionsSettingsCaptionLanguageDropdownInfoText?: string;
  /* @conditional-compile-remove(close-captions) */
  /**
   * confirm button label in captions setting modal
   */
  captionsSettingsConfirmButtonLabel?: string;
  /* @conditional-compile-remove(close-captions) */
  /**
   * cancel button label in captions setting modal
   */
  captionsSettingsCancelButtonLabel?: string;
  /* @conditional-compile-remove(close-captions) */
  /**
   * arial label for captions setting modal
   */
  captionsSettingsModalAriaLabel?: string;
  /* @conditional-compile-remove(close-captions) */
  /**
   * arial label for captions setting modal close button
   */
  captionsSettingsCloseModalButtonAriaLabel?: string;
  /* @conditional-compile-remove(close-captions) */
  /**
   * label for more button inside captions banner
   */
  captionsBannerMoreButtonCallingLabel?: string;
  /* @conditional-compile-remove(close-captions) */
  /**
   * arial label for more button inside captions banner
   */
  captionsBannerMoreButtonTooltip?: string;
  /* @conditional-compile-remove(close-captions) */
  /**
   * list of key value pairs that pairs spoken language code to language names
   */
  spokenLanguageStrings?: SpokenLanguageStrings;
  /* @conditional-compile-remove(close-captions) */
  /**
   * list of key value pairs that pairs caption language code to language names
   */
  captionLanguageStrings?: CaptionLanguageStrings;
  /* @conditional-compile-remove(close-captions) */
  /**
   * captions banner loading spinner label
   */
  captionsBannerSpinnerText?: string;
  /* @conditional-compile-remove(call-transfer) */
  /**
   * transfer page text when showing the transferor who initiated the transfer
   */
  transferPageTransferorText: string;
  /* @conditional-compile-remove(call-transfer) */
  /**
   * transfer page text when showing the transfer target
   */
  transferPageTransferTargetText: string;
  /* @conditional-compile-remove(call-transfer) */
  /**
   * transfer page display name for unknown participant
   */
  transferPageUnknownTransferorDisplayName: string;
  /* @conditional-compile-remove(call-transfer) */
  /**
   * transfer page display name for unknown participant
   */
  transferPageUnknownTransferTargetDisplayName: string;
  /* @conditional-compile-remove(call-transfer) */
  /**
   * notice to be announced by narrator the transfer page is showing
   */
  transferPageNoticeString: string;
  /* @conditional-compile-remove(teams-adhoc-call) */
  /**
   * Title text of the page shown to the user when target participant could not be reached
   */
  participantCouldNotBeReachedTitle?: string;
  /* @conditional-compile-remove(teams-adhoc-call) */
  /**
   * More details text of the page shown to the user when target participant could not be reached
   */
  participantCouldNotBeReachedMoreDetails?: string;
  /* @conditional-compile-remove(teams-adhoc-call) */
  /**
   * Title text of the page shown to the user when permission to reach participant is not allowed
   */
  permissionToReachTargetParticipantNotAllowedTitle?: string;
  /* @conditional-compile-remove(teams-adhoc-call) */
  /**
   * More details text of the page shown to the user when permission to reach participant is not allowed
   */
  permissionToReachTargetParticipantNotAllowedMoreDetails?: string;
  /* @conditional-compile-remove(teams-adhoc-call) */
  /**
   * Title text of the page shown to the user when tenant id for the target participant could not be resolved
   */
  unableToResolveTenantTitle?: string;
  /* @conditional-compile-remove(teams-adhoc-call) */
  /**
   * More details text of the page shown to the user when tenant id for the target participant could not be resolved
   */
  unableToResolveTenantMoreDetails?: string;
  /* @conditional-compile-remove(teams-adhoc-call) */
  /**
   * Title text of the page shown to the user when target participant id is malformed
   */
  participantIdIsMalformedTitle?: string;
  /* @conditional-compile-remove(teams-adhoc-call) */
  /**
   * More details text of the page shown to the user when target participant id is malformed
   */
  participantIdIsMalformedMoreDetails?: string;
  /* @conditional-compile-remove(gallery-layouts) */
  /**
   * Controls label to move the overflow gallery around
   */
  moreButtonGalleryControlLabel?: string;
  /* @conditional-compile-remove(gallery-layouts) */
  /**
   * Label for the toggle to move the overflow gallery to the top
   */
  moreButtonGalleryPositionToggleLabel?: string;
  /* @conditional-compile-remove(gallery-layouts) */
  /**
   * Label for the selection of the speaker layout
   */
  moreButtonGallerySpeakerLayoutLabel?: string;
  /* @conditional-compile-remove(gallery-layouts) */
  /**
   * Label for the selection of the default (Gallery) layout
   */
  moreButtonGalleryDefaultLayoutLabel?: string;
  /* @conditional-compile-remove(gallery-layouts) */
  /**
   * Label for the selection of the default (Gallery) layout
   */
  moreButtonLargeGalleryDefaultLayoutLabel?: string;
  /* @conditional-compile-remove(gallery-layouts) */
  /**
   * Label for the selection of the floatingLocalVideo (Dynamic) layout
   */
  moreButtonGalleryFloatingLocalLayoutLabel?: string;
  /* @conditional-compile-remove(gallery-layouts) */
  /**
   * Label for the selection of the focusedContentLayout (Focused content) layout
   */
  moreButtonGalleryFocusedContentLayoutLabel?: string;
  /* @conditional-compile-remove(capabilities) */
  /**
   * All strings for capability changed notification
   */
  capabilityChangedNotification?: CapabilityChangedNotificationStrings;
  /* @conditional-compile-remove(end-of-call-survey) */
  /**
   * Survey question
   */
  starSurveyQuestion?: string;
  /* @conditional-compile-remove(end-of-call-survey) */
  /**
   * Text that's displayed after user select a star response
   */
  starSurveyThankYouText?: string;
  /* @conditional-compile-remove(end-of-call-survey) */
  /**
   * Helper text displayed below survey question before user choose a response
   */
  starSurveyHelperText?: string;
  /* @conditional-compile-remove(end-of-call-survey) */
  /**
   * Helper text displayed below survey question after user select one star
   */
  starSurveyOneStarText?: string;
  /* @conditional-compile-remove(end-of-call-survey) */
  /**
   * Helper text displayed below survey question after user select two star
   */
  starSurveyTwoStarText?: string;
  /* @conditional-compile-remove(end-of-call-survey) */
  /**
   * Helper text displayed below survey question after user select three star
   */
  starSurveyThreeStarText?: string;
  /* @conditional-compile-remove(end-of-call-survey) */
  /**
   * Helper text displayed below survey question after user select four star
   */
  starSurveyFourStarText?: string;
  /* @conditional-compile-remove(end-of-call-survey) */
  /**
   * Helper text displayed below survey question after user select five star
   */
  starSurveyFiveStarText?: string;
  /* @conditional-compile-remove(end-of-call-survey) */
  /**
   * Confirm Button Label
   */
  starSurveyConfirmButtonLabel?: string;
  /* @conditional-compile-remove(end-of-call-survey) */
  /**
   * Aria Label for each individual star rating
   */
  starRatingAriaLabel: string;
  /* @conditional-compile-remove(end-of-call-survey) */
  /**
   * Aria Label for cancel button
   */
<<<<<<< HEAD
  starRatingCancelButtonAriaLabel: string;
  /* @conditional-compile-remove(end-of-call-survey) */
  /**
   * Tags Survey Question
   */
  TagsSurveyQuestion: string;
  /* @conditional-compile-remove(end-of-call-survey) */
  /**
   * Confirm button label for tags survey
   */
  TagsSurveyConfirmButtonLabel: string;
  /* @conditional-compile-remove(end-of-call-survey) */
  /**
   * Cancel button label for tags survey
   */
  TagsSurveyCancelButtonLabel: string;
  /* @conditional-compile-remove(end-of-call-survey) */
  /**
   * Aria Label for tags survey cancel button
   */
  tagsSurveyCancelButtonAriaLabel: string;
  /* @conditional-compile-remove(end-of-call-survey) */
  /**
   * Corresponding texts to each call issue
   */
  surveyIssues: SurveyIssues;
=======
  cancelButtonAriaLabel: string;
  /**
   * String for the dismiss control on the local and remote PIP on mobile
   */
  dismissModalAriaLabel?: string;
  /* @conditional-compile-remove(calling-sounds) */
  /**
   * String for title when the call is rejected by the callee
   */
  callRejectedTitle: string;
  /* @conditional-compile-remove(calling-sounds) */
  /**
   * String for more details when the call is rejected by the callee
   */
  callRejectedMoreDetails?: string;
>>>>>>> e1668b44
}<|MERGE_RESOLUTION|>--- conflicted
+++ resolved
@@ -715,7 +715,6 @@
   /**
    * Aria Label for cancel button
    */
-<<<<<<< HEAD
   starRatingCancelButtonAriaLabel: string;
   /* @conditional-compile-remove(end-of-call-survey) */
   /**
@@ -742,8 +741,6 @@
    * Corresponding texts to each call issue
    */
   surveyIssues: SurveyIssues;
-=======
-  cancelButtonAriaLabel: string;
   /**
    * String for the dismiss control on the local and remote PIP on mobile
    */
@@ -758,5 +755,4 @@
    * String for more details when the call is rejected by the callee
    */
   callRejectedMoreDetails?: string;
->>>>>>> e1668b44
 }