--- conflicted
+++ resolved
@@ -820,42 +820,4 @@
    * Error message when the meeting identifier or passcode is invalid
    */
   phoneCallMoreButtonLabel: string;
-<<<<<<< HEAD
-  /* @conditional-compile-remove(teams-meeting-conference) */
-  /**
-   * Phone Info Modal Title
-   */
-  meetingConferencePhoneInfoModalTitle: string;
-  /* @conditional-compile-remove(teams-meeting-conference) */
-  /**
-   * Phone Info Modal Title
-   */
-  meetingConferencePhoneInfoModalDialIn: string;
-  /* @conditional-compile-remove(teams-meeting-conference) */
-  /**
-   * Phone Info Modal Title
-   */
-  meetingConferencePhoneInfoModalMeetingId: string;
-  /* @conditional-compile-remove(teams-meeting-conference) */
-  /**
-   * Phone Info Modal Title
-   */
-  meetingConferencePhoneInfoModalWait: string;
-  /* @conditional-compile-remove(teams-meeting-conference) */
-  /**
-   * Phone Info Modal Title
-   */
-  meetingConferencePhoneInfoModalToll: string;
-  /* @conditional-compile-remove(teams-meeting-conference) */
-  /**
-   * Phone Info Modal Title
-   */
-  meetingConferencePhoneInfoModalTollFree: string;
-  /* @conditional-compile-remove(teams-meeting-conference) */
-  /**
-   * Phone Info Modal Title
-   */
-  meetingConferencePhoneInfoModalNoPhoneAvailable: string;
-=======
->>>>>>> 240b1993
 }