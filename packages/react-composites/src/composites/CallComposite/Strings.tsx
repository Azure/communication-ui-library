--- conflicted
+++ resolved
@@ -659,7 +659,6 @@
    * All strings for capability changed notification
    */
   capabilityChangedNotification?: CapabilityChangedNotificationStrings;
-<<<<<<< HEAD
   /* @conditional-compile-remove(end-of-call-survey) */
   /**
    * Survey question
@@ -715,7 +714,6 @@
    * Aria Label for cancel button
    */
   cancelButtonAriaLabel: string;
-=======
   /**
    * String for the dismiss control on the local and remote PIP on mobile
    */
@@ -730,5 +728,4 @@
    * String for more details when the call is rejected by the callee
    */
   callRejectedMoreDetails?: string;
->>>>>>> 1aa7ad35
 }