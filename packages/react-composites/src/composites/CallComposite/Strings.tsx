--- conflicted
+++ resolved
@@ -408,24 +408,16 @@
    * string to be used to announce when multiple unnamed participants have left at the same time.
    */
   manyUnnamedParticipantsLeft: string;
-<<<<<<< HEAD
-=======
-  /* @conditional-compile-remove(close-captions) */
->>>>>>> c753875a
+  /* @conditional-compile-remove(close-captions) */
   /**
    * string to be used to open live captions contextual menu
    */
   liveCaptionsLabel: string;
-<<<<<<< HEAD
-=======
-  /* @conditional-compile-remove(close-captions) */
->>>>>>> c753875a
+  /* @conditional-compile-remove(close-captions) */
   /**
    * label for opening captions setting modal
    */
   captionsSettingLabel: string;
-<<<<<<< HEAD
-=======
   /* @conditional-compile-remove(close-captions) */
   /**
    * string to be used to start captions
@@ -491,5 +483,4 @@
    * arial label for more button inside captions banner
    */
   captionsBannerMoreButtonTooltip: string;
->>>>>>> c753875a
 }