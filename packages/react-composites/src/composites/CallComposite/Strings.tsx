--- conflicted
+++ resolved
@@ -137,12 +137,6 @@
    * Text for close button.
    */
   close: string;
-<<<<<<< HEAD
-=======
-  /**
-   * Message to let user know the screen another user is sharing is being loaded.
-   */
-  sharingScreenLoading: string;
   /**
    * Title text of the page shown to the user when there is intermittent network failure during a call.
    */
@@ -151,5 +145,4 @@
    * More details text of the page shown to the user when there is intermittent network failure during a call.
    */
   networkReconnectMoreDetails: string;
->>>>>>> c748caf9
 }