--- conflicted
+++ resolved
@@ -907,7 +907,6 @@
    * notification.
    */
   returnFromBreakoutRoomBannerButtonLabel: string;
-<<<<<<< HEAD
   /* @conditional-compile-remove(together-mode) */
   /**
    * Label for button in banner to return from breakout room. The banner is shown in mobile view instead of the
@@ -920,7 +919,6 @@
    * notification.
    */
   togetherModeEnded?: string;
-=======
   /* @conditional-compile-remove(media-access) */
   /**
    * Label for menu item to forbid audio media access
@@ -1016,5 +1014,4 @@
   /* @conditional-compile-remove(media-access) */
   /** Label for menu item to permit audio media access */
   permitOthersVideoMenuLabel: string;
->>>>>>> 8eefe6ca
 }