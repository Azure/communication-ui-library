// Copyright (c) Microsoft Corporation.
// Licensed under the MIT license.

/**
 * Strings used by the {@link CallComposite} directly.
 *
 * This strings are in addition to those used by the components from the component library.
 *
 * @public
 */
export interface CallCompositeStrings {
  /**
   * Title of configuration page.
   */
  configurationPageTitle: string;
  /**
   * Optional 1-2 lines on the call details used on the configuration page.
   */
  configurationPageCallDetails?: string;
  /**
   * Text in button to start call in configuration page.
   */
  startCallButtonLabel: string;
  /**
   * Placeholder text for local device settings dropdowns.
   */
  defaultPlaceHolder: string;
  /**
   * Label for camera dropdown.
   */
  cameraLabel: string;
  /**
   * Label for sound dropdown.
   */
  soundLabel: string;
  /**
   * Error shown when camera access is blocked by the browser.
   */
  cameraPermissionDenied: string;
  /**
   * Error shown when the camera is turned off.
   */
  cameraTurnedOff: string;
  /**
   * Error shown when microphone access is blocked by the browser.
   */
  microphonePermissionDenied: string;
  /**
   * Title text of the page shown to the user when joining a Teams meeting fails because meeting owner denied access.
   */
  failedToJoinTeamsMeetingReasonAccessDeniedTitle: string;
  /**
   * More details text of the page shown to the user when joining a Teams meeting fails because meeting owner denied access.
   */
  failedToJoinTeamsMeetingReasonAccessDeniedMoreDetails?: string;
  /**
   * Title text of the page shown to the user when they leave a call in the call composite.
   */
  leftCallTitle: string;
  /**
   * More details text of the page shown to the user when they leave a call in the call composite.
   */
  leftCallMoreDetails?: string;
  /**
   * Title text of the page shown to the user when they are removed from a call in the call composite.
   */
  removedFromCallTitle: string;
  /**
   * More details text of the page shown to the user when they are removed from a call in the call composite.
   */
  removedFromCallMoreDetails?: string;
  /**
   * Text shown to the user on the lobby screen when connecting to a call.
   */
  lobbyScreenConnectingToCallTitle: string;
  /**
   * Text shown to the user on the lobby screen when waiting to be admitted to a call.
   */
  lobbyScreenWaitingToBeAdmittedTitle: string;
  /**
   * Message to let user know they are sharing their screen.
   */
  screenSharingMessage: string;
  /**
<<<<<<< HEAD
   * Message shown to the user when they are speaking while muted.
   */
  mutedMessage: string;
=======
   * Text for link to MS privacy policy in Compliance Banner.
   */
  privacyPolicy: string;
  /**
   * Text for link to learn more about a specific subject.
   */
  learnMore: string;
  /**
   * Message to let user know the meeting is only being recorded (no transcription) in ComplianceBanner.
   */
  complianceBannerNowOnlyRecording: string;
  /**
   * Message to let user know the meeting is only being transcripted (no recording) in ComplianceBanner.
   */
  complianceBannerNowOnlyTranscription: string;
  /**
   * Message to let user know recording and transcription of the meeting are saved in ComplianceBanner.
   */
  complianceBannerRecordingAndTranscriptionSaved: string;
  /**
   * Message to let user know recording and transcription of the meeting have started in ComplianceBanner.
   */
  complianceBannerRecordingAndTranscriptionStarted: string;
  /**
   * Message to let user know recording and transcription of the meeting have stopped in ComplianceBanner.
   */
  complianceBannerRecordingAndTranscriptionStopped: string;
  /**
   * Message to let user know recording of the meeting is being saved in ComplianceBanner.
   */
  complianceBannerRecordingSaving: string;
  /**
   * Message to let user know recording of the meeting has started in ComplianceBanner.
   */
  complianceBannerRecordingStarted: string;
  /**
   * Message to let user know recording of the meeting has stopped in ComplianceBanner.
   */
  complianceBannerRecordingStopped: string;
  /**
   * Message to let user know they are giving consent to meeting being transcripted in ComplianceBanner.
   */
  complianceBannerTranscriptionConsent: string;
  /**
   * Message to let user know transcription of the meeting is being saved in ComplianceBanner.
   */
  complianceBannerTranscriptionSaving: string;
  /**
   * Message to let user know transcription of the meeting has started in ComplianceBanner.
   */
  complianceBannerTrancriptionStarted: string;
  /**
   * Message to let user know the transcription of the meeting has stopped in ComplianceBanner.
   */
  complianceBannerTranscriptionStopped: string;
  /**
   * Text for close button.
   */
  close: string;
  /**
   * Message to let user know the screen another user is sharing is being loaded.
   */
  sharingScreenLoading: string;
>>>>>>> 965188cb
}<|MERGE_RESOLUTION|>--- conflicted
+++ resolved
@@ -82,11 +82,10 @@
    */
   screenSharingMessage: string;
   /**
-<<<<<<< HEAD
    * Message shown to the user when they are speaking while muted.
    */
   mutedMessage: string;
-=======
+  /**
    * Text for link to MS privacy policy in Compliance Banner.
    */
   privacyPolicy: string;
@@ -150,5 +149,4 @@
    * Message to let user know the screen another user is sharing is being loaded.
    */
   sharingScreenLoading: string;
->>>>>>> 965188cb
 }