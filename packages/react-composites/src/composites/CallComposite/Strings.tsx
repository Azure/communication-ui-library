// Copyright (c) Microsoft Corporation.
// Licensed under the MIT license.

/**
 * Strings used by the {@link CallComposite} directly.
 *
 * This strings are in addition to those used by the components from the component library.
 *
 * @public
 */
export interface CallCompositeStrings {
  /**
   * Title of configuration page.
   */
  configurationPageTitle: string;
  /**
   * Optional 1-2 lines on the call details used on the configuration page.
   */
  configurationPageCallDetails?: string;
  /**
   * Text in button to start call in configuration page.
   */
  startCallButtonLabel: string;
  /**
   * Text in button to rejoin an ended call.
   */
  rejoinCallButtonLabel: string;
  /**
   * Placeholder text for local device settings dropdowns.
   */
  defaultPlaceHolder: string;
  /**
   * Label for camera dropdown.
   */
  cameraLabel: string;
  /**
   * Label for when there are no cameras present on configuration screen.
   */
  noCamerasLabel: string;
  /**
   * Label for sound dropdown.
   */
  soundLabel: string;
  /**
   * Label for when no microphones were found on the configuration screen
   */
  noMicrophonesLabel: string;
  /**
   * Label for when no speakers were found on the configuration screen.
   */
  noSpeakersLabel: string;
  /**
   * Error shown when camera access is blocked by the browser.
   */
  cameraPermissionDenied: string;
  /**
   * Error shown when the camera is turned off.
   */
  cameraTurnedOff: string;
  /**
   * Error shown when microphone access is blocked by the browser.
   */
  microphonePermissionDenied: string;
  /**
   * Title text of the page shown to the user when joining a Teams meeting fails because meeting owner denied access.
   */
  failedToJoinTeamsMeetingReasonAccessDeniedTitle: string;
  /**
   * More details text of the page shown to the user when joining a Teams meeting fails because meeting owner denied access.
   */
  failedToJoinTeamsMeetingReasonAccessDeniedMoreDetails?: string;
  /**
   * Title text of the page shown to the user when joining a call fails due to a network problem.
   */
  failedToJoinCallDueToNoNetworkTitle: string;
  /**
   * More details text of the page shown to the user when joining a call fails due to a network problem.
   */
  failedToJoinCallDueToNoNetworkMoreDetails?: string;
  /**
   * Title text of the page shown to the user when they leave a call in the call composite.
   */
  leftCallTitle: string;
  /**
   * More details text of the page shown to the user when they leave a call in the call composite.
   */
  leftCallMoreDetails?: string;
  /**
   * Title text of the page shown to the user when they are removed from a call in the call composite.
   */
  removedFromCallTitle: string;
  /**
   * More details text of the page shown to the user when they are removed from a call in the call composite.
   */
  removedFromCallMoreDetails?: string;
  /**
   * Text shown to the user on the lobby screen when connecting to a call.
   */
  lobbyScreenConnectingToCallTitle: string;
  /**
   * Optional addition details shown to the user on the lobby screen when connection to a call.
   */
  lobbyScreenConnectingToCallMoreDetails?: string;
  /**
   * Text shown to the user on the lobby screen when waiting to be admitted to a call.
   */
  lobbyScreenWaitingToBeAdmittedTitle: string;
  /**
   * Optional additional details shown to the user on the lobby screen when waiting to be admitted to a call.
   */
  lobbyScreenWaitingToBeAdmittedMoreDetails?: string;
  /**
   * Message shown to the user when they are speaking while muted.
   */
  mutedMessage: string;
  /**
   * Text for link to MS privacy policy in Compliance Banner.
   */
  privacyPolicy: string;
  /**
   * Text for link to learn more about a specific subject.
   */
  learnMore: string;
  /**
   * Message to let user know the meeting is only being recorded (no transcription) in ComplianceBanner.
   */
  complianceBannerNowOnlyRecording: string;
  /**
   * Message to let user know the meeting is only being transcripted (no recording) in ComplianceBanner.
   */
  complianceBannerNowOnlyTranscription: string;
  /**
   * Message to let user know recording and transcription of the meeting are saved in ComplianceBanner.
   */
  complianceBannerRecordingAndTranscriptionSaved: string;
  /**
   * Message to let user know recording and transcription of the meeting have started in ComplianceBanner.
   */
  complianceBannerRecordingAndTranscriptionStarted: string;
  /**
   * Message to let user know recording and transcription of the meeting have stopped in ComplianceBanner.
   */
  complianceBannerRecordingAndTranscriptionStopped: string;
  /**
   * Message to let user know recording of the meeting is being saved in ComplianceBanner.
   */
  complianceBannerRecordingSaving: string;
  /**
   * Message to let user know recording of the meeting has started in ComplianceBanner.
   */
  complianceBannerRecordingStarted: string;
  /**
   * Message to let user know recording of the meeting has stopped in ComplianceBanner.
   */
  complianceBannerRecordingStopped: string;
  /**
   * Message to let user know they are giving consent to meeting being transcripted in ComplianceBanner.
   */
  complianceBannerTranscriptionConsent: string;
  /**
   * Message to let user know transcription of the meeting is being saved in ComplianceBanner.
   */
  complianceBannerTranscriptionSaving: string;
  /**
   * Message to let user know transcription of the meeting has started in ComplianceBanner.
   */
  complianceBannerTranscriptionStarted: string;
  /**
   * Message to let user know the transcription of the meeting has stopped in ComplianceBanner.
   */
  complianceBannerTranscriptionStopped: string;
  /**
   * Text for close button.
   */
  close: string;
  /**
   * Title text of the page shown to the user when there is intermittent network failure during a call.
   */
  networkReconnectTitle: string;
  /**
   * More details text of the page shown to the user when there is intermittent network failure during a call.
   */
  networkReconnectMoreDetails: string;
  /**
   * Tooltip text used to inform a user that toggling microphone in lobby is not supported.
   */
  microphoneToggleInLobbyNotAllowed: string;
  /* @conditional-compile-remove(one-to-n-calling) @conditional-compile-remove(PSTN-calls) */
  /**
   * Side pane People section Title.
   */
  peoplePaneTitle: string;
  /* @conditional-compile-remove(one-to-n-calling) @conditional-compile-remove(PSTN-calls) */
  /**
   * Aria label string for return to call back button
   */
  returnToCallButtonAriaLabel?: string;
  /* @conditional-compile-remove(one-to-n-calling) @conditional-compile-remove(PSTN-calls) */
  /**
   * Aria Description string for return to call button
   */
  returnToCallButtonAriaDescription?: string;
  /* @conditional-compile-remove(one-to-n-calling) @conditional-compile-remove(PSTN-calls) */
  /**
   * control bar People button label
   */
  peopleButtonLabel: string;
  /* @conditional-compile-remove(one-to-n-calling) @conditional-compile-remove(PSTN-calls) */
  /**
   * control bar Chat button label.
   */
  chatButtonLabel: string;
  /* @conditional-compile-remove(one-to-n-calling) @conditional-compile-remove(PSTN-calls) */
  /**
   * Label for SidePaneHeader dismiss button
   */
  dismissSidePaneButtonLabel?: string;
  /* @conditional-compile-remove(one-to-n-calling) @conditional-compile-remove(PSTN-calls) */
  /**
   * Side pane People section subheader.
   */
  peoplePaneSubTitle: string;
  /* @conditional-compile-remove(one-to-n-calling) @conditional-compile-remove(PSTN-calls) */
  /**
   * Label for button to copy invite link
   */
  copyInviteLinkButtonLabel: string;
  /* @conditional-compile-remove(PSTN-calls) */
  /**
   * Label for button to open dialpad
   */
  openDialpadButtonLabel: string;
  /* @conditional-compile-remove(one-to-n-calling) @conditional-compile-remove(PSTN-calls) */
  /**
   * Label for menu item to remove participant
   */
  removeMenuLabel: string;
  /* @conditional-compile-remove(PSTN-calls) */
  /**
   * Label for add people dropdown
   */
  peoplePaneAddPeopleButtonLabel: string;
  /* @conditional-compile-remove(PSTN-calls) */
  /**
   * Label for button to start a call
   */
  dialpadStartCallButtonLabel: string;
  /* @conditional-compile-remove(PSTN-calls) */
  /**
   * Title for dialpad Modal
   */
  dialpadModalTitle: string;
  /* @conditional-compile-remove(PSTN-calls) */
  /**
   * Aria Label for dialpad Modal
   */
  dialpadModalAriaLabel: string;
  /* @conditional-compile-remove(PSTN-calls) */
  /**
   * Aria Label for dialpad Modal close button
   */
  dialpadCloseModalButtonAriaLabel: string;
  /* @conditional-compile-remove(PSTN-calls) */ /* @conditional-compile-remove(one-to-n-calling) */
  /**
   * label for more button in the Calling composite
   */
  moreButtonCallingLabel: string;
  /* @conditional-compile-remove(PSTN-calls) */ /* @conditional-compile-remove(one-to-n-calling) */
  /**
   * Label for the resume call button on the hold pane
   */
  resumeCallButtonLabel: string;
  /* @conditional-compile-remove(PSTN-calls) */ /* @conditional-compile-remove(one-to-n-calling) */
  /**
   * Label for the resume call button on the hold pane when call is resuming
   */
  resumingCallButtonLabel: string;
  /* @conditional-compile-remove(PSTN-calls) */ /* @conditional-compile-remove(one-to-n-calling) */
  /**
   * Aria label for the resume call button on the hold pane
   */
  resumeCallButtonAriaLabel: string;
  /* @conditional-compile-remove(PSTN-calls) */ /* @conditional-compile-remove(one-to-n-calling) */
  /**
   * Aria label for the resume call button on the hold pane when call is resuming
   */
  resumingCallButtonAriaLabel: string;
  /* @conditional-compile-remove(PSTN-calls) */ /* @conditional-compile-remove(one-to-n-calling) */
  /**
   * Label for the hold pane
   */
  holdScreenLabel: string;
  /* @conditional-compile-remove(PSTN-calls) */
  /**
   * Placeholder text for dtmf dialpad
   */
  dtmfDialpadPlaceholderText: string;
  /* @conditional-compile-remove(PSTN-calls) */
  /**
   * Label for the button to open dtmf dialpad
   */
  openDtmfDialpadLabel: string;
  /**
   * aria label for when the invite link has been actioned
   */
  copyInviteLinkActionedAriaLabel: string;
  /* @conditional-compile-remove(rooms) */
  /**
   * Title text of the page shown to the user when the user attempts to join a room that cannot be found.
   */
  roomNotFoundTitle: string;
  /* @conditional-compile-remove(rooms) */
  /**
   * More details text of the page shown to the user when the user attempts to join a room that cannot be found.
   */
  roomNotFoundDetails?: string;
  /* @conditional-compile-remove(video-background-effects) */
  /**
   * Label for the button to open effects and title of the effects
   */
  effects?: string;
  /* @conditional-compile-remove(video-background-effects) */
  /**
   * Label for the blur video background effect item
   */
  blurBackgroundEffectButtonLabel?: string;
  /* @conditional-compile-remove(video-background-effects) */
  /**
   * Tooltip text for the blur video background effect item
   */
  blurBackgroundTooltip?: string;
  /* @conditional-compile-remove(video-background-effects) */
  /**
   * Label for the remove video background effect item
   */
  removeBackgroundEffectButtonLabel?: string;
  /* @conditional-compile-remove(video-background-effects) */
  /**
   * Tooltip text for the blur video background effect item
   */
  removeBackgroundTooltip?: string;
  /* @conditional-compile-remove(rooms) */
  /**
   * Title text of the page shown to the user when the user attempts to join a room to which they are not invited.
   */
  deniedPermissionToRoomTitle: string;
  /* @conditional-compile-remove(rooms) */
  /**
   * More details text of the page shown to the user when the user attempts to join a room to which they are not invited.
   */
  deniedPermissionToRoomDetails?: string;
  /* @conditional-compile-remove(one-to-n-calling) @conditional-compile-remove(PSTN-calls) */
  /**
   * Control bar People button ToolTipContent
   */
  peopleButtonTooltipOpen: string;
  /* @conditional-compile-remove(one-to-n-calling) @conditional-compile-remove(PSTN-calls) */
  /**
   * Control bar People button ToolTipContent
   */
  peopleButtonTooltipClose: string;
  /* @conditional-compile-remove(PSTN-calls) */ /* @conditional-compile-remove(one-to-n-calling) */
  /**
   * Label disaplayed on the lobby screen during a 1:1 outbound call.
   */
  outboundCallingNoticeString: string;
  /**
   * Notice to be announced by narrator when a participant joins a call
   */
  participantJoinedNoticeString: string;
  /**
   * Notice to be announced by narrator when a participant joins a call
   */
  twoParticipantJoinedNoticeString: string;
  /**
   * Notice to be announced by narrator when a participant joins a call
   */
  threeParticipantJoinedNoticeString: string;
  /**
   * Notice to be announced by narrator when a participant leaves a call
   */
  participantLeftNoticeString: string;
  /**
   * Notice to be announced by narrator when 2 participants leave a call
   */
  twoParticipantLeftNoticeString: string;
  /**
   * Notice to be announced by narrator when 3 participants leave a call
   */
  threeParticipantLeftNoticeString: string;
  /**
   * string to be used to announce a change in participant if they have no displayName
   */
  unnamedParticipantString: string;
  /**
   * string to be used to announce when more than 3 participants have joined at the same time.
   */
  manyParticipantsJoined: string;
  /**
   * string to be used to announce when more than 3 participants have left at the same time.
   */
  manyParticipantsLeft: string;
  /**
   * string to be used to announce when multiple unnamed participants have joined at the same time.
   */
  manyUnnamedParticipantsJoined: string;
  /**
   * string to be used to announce when multiple unnamed participants have left at the same time.
   */
  manyUnnamedParticipantsLeft: string;
<<<<<<< HEAD
=======
  /* @conditional-compile-remove(close-captions) */
>>>>>>> 9482bec9
  /**
   * string to be used to open live captions contextual menu
   */
  liveCaptionsLabel: string;
<<<<<<< HEAD
  /**
   * label for opening captions setting modal
   */
  captionsSettingLabel: string;
=======
  /* @conditional-compile-remove(close-captions) */
  /**
   * string to be used to start captions
   */
  startCaptionsButtonOnLabel: string;
  /* @conditional-compile-remove(close-captions) */
  /**
   * string to be used to stop captions
   */
  startCaptionsButtonOffLabel: string;
  /* @conditional-compile-remove(close-captions) */
  /**
   * tooltip string to be used to show captions is on
   */
  startCaptionsButtonTooltipOnContent: string;
  /* @conditional-compile-remove(close-captions) */
  /**
   *tooltip string to be used to show captions is off
   */
  startCaptionsButtonTooltipOffContent: string;
>>>>>>> 9482bec9
}<|MERGE_RESOLUTION|>--- conflicted
+++ resolved
@@ -408,20 +408,16 @@
    * string to be used to announce when multiple unnamed participants have left at the same time.
    */
   manyUnnamedParticipantsLeft: string;
-<<<<<<< HEAD
-=======
-  /* @conditional-compile-remove(close-captions) */
->>>>>>> 9482bec9
+  /* @conditional-compile-remove(close-captions) */
   /**
    * string to be used to open live captions contextual menu
    */
   liveCaptionsLabel: string;
-<<<<<<< HEAD
+  /* @conditional-compile-remove(close-captions) */
   /**
    * label for opening captions setting modal
    */
   captionsSettingLabel: string;
-=======
   /* @conditional-compile-remove(close-captions) */
   /**
    * string to be used to start captions
@@ -442,5 +438,4 @@
    *tooltip string to be used to show captions is off
    */
   startCaptionsButtonTooltipOffContent: string;
->>>>>>> 9482bec9
 }