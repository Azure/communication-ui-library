// Copyright (c) Microsoft Corporation.
// Licensed under the MIT license.

/**
 * Strings used by the {@link CallComposite} directly.
 *
 * This strings are in addition to those used by the components from the component library.
 *
 * @public
 */
export interface CallCompositeStrings {
  /**
   * Title of configuration page.
   */
  configurationPageTitle: string;
  /**
   * Optional 1-2 lines on the call details used on the configuration page.
   */
  configurationPageCallDetails?: string;
  /**
   * Text in button to start call in configuration page.
   */
  startCallButtonLabel: string;
  /**
   * Text in button to rejoin an ended call.
   */
  rejoinCallButtonLabel: string;
  /**
   * Placeholder text for local device settings dropdowns.
   */
  defaultPlaceHolder: string;
  /**
   * Label for camera dropdown.
   */
  cameraLabel: string;
  /**
   * Label for sound dropdown.
   */
  soundLabel: string;
  /**
   * Error shown when camera access is blocked by the browser.
   */
  cameraPermissionDenied: string;
  /**
   * Error shown when the camera is turned off.
   */
  cameraTurnedOff: string;
  /**
   * Error shown when microphone access is blocked by the browser.
   */
  microphonePermissionDenied: string;
  /**
   * Title text of the page shown to the user when joining a Teams meeting fails because meeting owner denied access.
   */
  failedToJoinTeamsMeetingReasonAccessDeniedTitle: string;
  /**
   * More details text of the page shown to the user when joining a Teams meeting fails because meeting owner denied access.
   */
  failedToJoinTeamsMeetingReasonAccessDeniedMoreDetails?: string;
  /**
   * Title text of the page shown to the user when joining a call fails due to a network problem.
   */
  failedToJoinCallDueToNoNetworkTitle: string;
  /**
   * More details text of the page shown to the user when joining a call fails due to a network problem.
   */
  failedToJoinCallDueToNoNetworkMoreDetails?: string;
  /**
   * Title text of the page shown to the user when they leave a call in the call composite.
   */
  leftCallTitle: string;
  /**
   * More details text of the page shown to the user when they leave a call in the call composite.
   */
  leftCallMoreDetails?: string;
  /**
   * Title text of the page shown to the user when they are removed from a call in the call composite.
   */
  removedFromCallTitle: string;
  /**
   * More details text of the page shown to the user when they are removed from a call in the call composite.
   */
  removedFromCallMoreDetails?: string;
  /**
   * Text shown to the user on the lobby screen when connecting to a call.
   */
  lobbyScreenConnectingToCallTitle: string;
  /**
   * Optional addition details shown to the user on the lobby screen when connection to a call.
   */
  lobbyScreenConnectingToCallMoreDetails?: string;
  /**
   * Text shown to the user on the lobby screen when waiting to be admitted to a call.
   */
  lobbyScreenWaitingToBeAdmittedTitle: string;
  /**
   * Optional additional details shown to the user on the lobby screen when waiting to be admitted to a call.
   */
  lobbyScreenWaitingToBeAdmittedMoreDetails?: string;
  /**
   * Message shown to the user when they are speaking while muted.
   */
  mutedMessage: string;
  /**
   * Text for link to MS privacy policy in Compliance Banner.
   */
  privacyPolicy: string;
  /**
   * Text for link to learn more about a specific subject.
   */
  learnMore: string;
  /**
   * Message to let user know the meeting is only being recorded (no transcription) in ComplianceBanner.
   */
  complianceBannerNowOnlyRecording: string;
  /**
   * Message to let user know the meeting is only being transcripted (no recording) in ComplianceBanner.
   */
  complianceBannerNowOnlyTranscription: string;
  /**
   * Message to let user know recording and transcription of the meeting are saved in ComplianceBanner.
   */
  complianceBannerRecordingAndTranscriptionSaved: string;
  /**
   * Message to let user know recording and transcription of the meeting have started in ComplianceBanner.
   */
  complianceBannerRecordingAndTranscriptionStarted: string;
  /**
   * Message to let user know recording and transcription of the meeting have stopped in ComplianceBanner.
   */
  complianceBannerRecordingAndTranscriptionStopped: string;
  /**
   * Message to let user know recording of the meeting is being saved in ComplianceBanner.
   */
  complianceBannerRecordingSaving: string;
  /**
   * Message to let user know recording of the meeting has started in ComplianceBanner.
   */
  complianceBannerRecordingStarted: string;
  /**
   * Message to let user know recording of the meeting has stopped in ComplianceBanner.
   */
  complianceBannerRecordingStopped: string;
  /**
   * Message to let user know they are giving consent to meeting being transcripted in ComplianceBanner.
   */
  complianceBannerTranscriptionConsent: string;
  /**
   * Message to let user know transcription of the meeting is being saved in ComplianceBanner.
   */
  complianceBannerTranscriptionSaving: string;
  /**
   * Message to let user know transcription of the meeting has started in ComplianceBanner.
   */
  complianceBannerTranscriptionStarted: string;
  /**
   * Message to let user know the transcription of the meeting has stopped in ComplianceBanner.
   */
  complianceBannerTranscriptionStopped: string;
  /**
   * Text for close button.
   */
  close: string;
  /**
   * Title text of the page shown to the user when there is intermittent network failure during a call.
   */
  networkReconnectTitle: string;
  /**
   * More details text of the page shown to the user when there is intermittent network failure during a call.
   */
  networkReconnectMoreDetails: string;
  /**
   * Tooltip text used to inform a user that toggling microphone in lobby is not supported.
   */
  microphoneToggleInLobbyNotAllowed: string;
  /* @conditional-compile-remove(one-to-n-calling) */
  /**
   * Side pane People section Title.
   */
  peoplePaneTitle: string;
  /* @conditional-compile-remove(one-to-n-calling) */
  /**
   * Aria label string for return to call back button
   */
  returnToCallButtonAriaLabel?: string;
  /* @conditional-compile-remove(one-to-n-calling) */
  /**
   * Aria Description string for return to call button
   */
  returnToCallButtonAriaDescription?: string;
  /* @conditional-compile-remove(one-to-n-calling) */
  /**
   * control bar People button label
   */
  peopleButtonLabel: string;
  /* @conditional-compile-remove(one-to-n-calling) */
  /**
   * control bar Chat button label.
   */
  chatButtonLabel: string;
  /* @conditional-compile-remove(one-to-n-calling) */
  /**
   * Label for SidePaneHeader dismiss button
   */
  dismissSidePaneButtonLabel?: string;
  /* @conditional-compile-remove(one-to-n-calling) */
  /**
   * Side pane People section subheader.
   */
  peoplePaneSubTitle: string;
  /* @conditional-compile-remove(one-to-n-calling) */
  /**
   * Label for button to copy invite link
   */
  copyInviteLinkButtonLabel: string;
  /* @conditional-compile-remove(PSTN-calls) */
  /**
   * Label for button to open dialpad
   */
  openDialpadButtonLabel: string;
  /* @conditional-compile-remove(one-to-n-calling) */
  /**
   * Label for menu item to remove participant
   */
  removeMenuLabel: string;
  /* @conditional-compile-remove(PSTN-calls) */
  /**
   * Label for add people dropdown
   */
  peoplePaneAddPeopleButtonLabel: string;
  /* @conditional-compile-remove(PSTN-calls) */
  /**
   * Label for button to start a call
   */
  dialpadStartCallButtonLabel: string;
  /* @conditional-compile-remove(PSTN-calls) */
  /**
   * Title for dialpad Modal
   */
  dialpadModalTitle: string;
  /* @conditional-compile-remove(PSTN-calls) */
  /**
   * Aria Label for dialpad Modal
   */
  dialpadModalAriaLabel: string;
  /* @conditional-compile-remove(PSTN-calls) */
  /**
   * Aria Label for dialpad Modal close button
   */
  dialpadCloseModalButtonAriaLabel: string;
  /* @conditional-compile-remove(PSTN-calls) */ /* @conditional-compile-remove(one-to-n-calling) */
  /**
   * label for more button in the Calling composite
   */
  moreButtonCallingLabel: string;
  /* @conditional-compile-remove(PSTN-calls) */ /* @conditional-compile-remove(one-to-n-calling) */
  /**
   * Label for the resume call button on the hold pane
   */
  resumeCallButtonLabel: string;
  /* @conditional-compile-remove(PSTN-calls) */ /* @conditional-compile-remove(one-to-n-calling) */
  /**
   * Aria label for the resume call button on the hold pane
   */
  resumeCallButtonAriaLabel: string;
  /* @conditional-compile-remove(PSTN-calls) */ /* @conditional-compile-remove(one-to-n-calling) */
  /**
   * Label for the hold pane
   */
  holdScreenLabel: string;
<<<<<<< HEAD
=======
  /* @conditional-compile-remove(PSTN-calls) */
  /**
   * Placeholder text for dtmf dialpad
   */
  dtmfDialpadPlaceHolderText: string;
  /* @conditional-compile-remove(PSTN-calls) */
  /**
   * Label for the button to open dtmf dialpad
   */
  openDtmfDialpad: string;
>>>>>>> 30a2ca9f
}<|MERGE_RESOLUTION|>--- conflicted
+++ resolved
@@ -268,8 +268,6 @@
    * Label for the hold pane
    */
   holdScreenLabel: string;
-<<<<<<< HEAD
-=======
   /* @conditional-compile-remove(PSTN-calls) */
   /**
    * Placeholder text for dtmf dialpad
@@ -280,5 +278,4 @@
    * Label for the button to open dtmf dialpad
    */
   openDtmfDialpad: string;
->>>>>>> 30a2ca9f
 }