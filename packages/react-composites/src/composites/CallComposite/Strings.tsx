// Copyright (c) Microsoft Corporation.
// Licensed under the MIT license.

/**
 * Strings used by the {@link CallComposite} directly.
 *
 * This strings are in addition to those used by the components from the component library.
 *
 * @public
 */
export interface CallCompositeStrings {
  /**
   * Title of configuration page.
   */
  configurationPageTitle: string;
  /**
   * Optional 1-2 lines on the call details used on the configuration page.
   */
  configurationPageCallDetails?: string;
  /**
   * Text in button to start call in configuration page.
   */
  startCallButtonLabel: string;
  /**
   * Text in button to rejoin an ended call.
   */
  rejoinCallButtonLabel: string;
  /**
   * Placeholder text for local device settings dropdowns.
   */
  defaultPlaceHolder: string;
  /**
   * Label for camera dropdown.
   */
  cameraLabel: string;
  /**
   * Label for sound dropdown.
   */
  soundLabel: string;
  /**
   * Error shown when camera access is blocked by the browser.
   */
  cameraPermissionDenied: string;
  /**
   * Error shown when the camera is turned off.
   */
  cameraTurnedOff: string;
  /**
   * Error shown when microphone access is blocked by the browser.
   */
  microphonePermissionDenied: string;
  /**
   * Title text of the page shown to the user when joining a Teams meeting fails because meeting owner denied access.
   */
  failedToJoinTeamsMeetingReasonAccessDeniedTitle: string;
  /**
   * More details text of the page shown to the user when joining a Teams meeting fails because meeting owner denied access.
   */
  failedToJoinTeamsMeetingReasonAccessDeniedMoreDetails?: string;
  /**
   * Title text of the page shown to the user when joining a call fails due to a network problem.
   */
  failedToJoinCallDueToNoNetworkTitle: string;
  /**
   * More details text of the page shown to the user when joining a call fails due to a network problem.
   */
  failedToJoinCallDueToNoNetworkMoreDetails?: string;
  /**
   * Title text of the page shown to the user when they leave a call in the call composite.
   */
  leftCallTitle: string;
  /**
   * More details text of the page shown to the user when they leave a call in the call composite.
   */
  leftCallMoreDetails?: string;
  /**
   * Title text of the page shown to the user when they are removed from a call in the call composite.
   */
  removedFromCallTitle: string;
  /**
   * More details text of the page shown to the user when they are removed from a call in the call composite.
   */
  removedFromCallMoreDetails?: string;
  /**
   * Text shown to the user on the lobby screen when connecting to a call.
   */
  lobbyScreenConnectingToCallTitle: string;
  /**
   * Optional addition details shown to the user on the lobby screen when connection to a call.
   */
  lobbyScreenConnectingToCallMoreDetails?: string;
  /**
   * Text shown to the user on the lobby screen when waiting to be admitted to a call.
   */
  lobbyScreenWaitingToBeAdmittedTitle: string;
  /**
   * Optional additional details shown to the user on the lobby screen when waiting to be admitted to a call.
   */
  lobbyScreenWaitingToBeAdmittedMoreDetails?: string;
  /**
   * Message shown to the user when they are speaking while muted.
   */
  mutedMessage: string;
  /**
   * Text for link to MS privacy policy in Compliance Banner.
   */
  privacyPolicy: string;
  /**
   * Text for link to learn more about a specific subject.
   */
  learnMore: string;
  /**
   * Message to let user know the meeting is only being recorded (no transcription) in ComplianceBanner.
   */
  complianceBannerNowOnlyRecording: string;
  /**
   * Message to let user know the meeting is only being transcripted (no recording) in ComplianceBanner.
   */
  complianceBannerNowOnlyTranscription: string;
  /**
   * Message to let user know recording and transcription of the meeting are saved in ComplianceBanner.
   */
  complianceBannerRecordingAndTranscriptionSaved: string;
  /**
   * Message to let user know recording and transcription of the meeting have started in ComplianceBanner.
   */
  complianceBannerRecordingAndTranscriptionStarted: string;
  /**
   * Message to let user know recording and transcription of the meeting have stopped in ComplianceBanner.
   */
  complianceBannerRecordingAndTranscriptionStopped: string;
  /**
   * Message to let user know recording of the meeting is being saved in ComplianceBanner.
   */
  complianceBannerRecordingSaving: string;
  /**
   * Message to let user know recording of the meeting has started in ComplianceBanner.
   */
  complianceBannerRecordingStarted: string;
  /**
   * Message to let user know recording of the meeting has stopped in ComplianceBanner.
   */
  complianceBannerRecordingStopped: string;
  /**
   * Message to let user know they are giving consent to meeting being transcripted in ComplianceBanner.
   */
  complianceBannerTranscriptionConsent: string;
  /**
   * Message to let user know transcription of the meeting is being saved in ComplianceBanner.
   */
  complianceBannerTranscriptionSaving: string;
  /**
   * Message to let user know transcription of the meeting has started in ComplianceBanner.
   */
  complianceBannerTranscriptionStarted: string;
  /**
   * Message to let user know the transcription of the meeting has stopped in ComplianceBanner.
   */
  complianceBannerTranscriptionStopped: string;
  /**
   * Text for close button.
   */
  close: string;
  /**
   * Title text of the page shown to the user when there is intermittent network failure during a call.
   */
  networkReconnectTitle: string;
  /**
   * More details text of the page shown to the user when there is intermittent network failure during a call.
   */
  networkReconnectMoreDetails: string;
  /**
   * Tooltip text used to inform a user that toggling microphone in lobby is not supported.
   */
  microphoneToggleInLobbyNotAllowed: string;
  /* @conditional-compile-remove(one-to-n-calling) @conditional-compile-remove(PSTN-calls) */
  /**
   * Side pane People section Title.
   */
  peoplePaneTitle: string;
  /* @conditional-compile-remove(one-to-n-calling) @conditional-compile-remove(PSTN-calls) */
  /**
   * Aria label string for return to call back button
   */
  returnToCallButtonAriaLabel?: string;
  /* @conditional-compile-remove(one-to-n-calling) @conditional-compile-remove(PSTN-calls) */
  /**
   * Aria Description string for return to call button
   */
  returnToCallButtonAriaDescription?: string;
  /* @conditional-compile-remove(one-to-n-calling) @conditional-compile-remove(PSTN-calls) */
  /**
   * control bar People button label
   */
  peopleButtonLabel: string;
  /* @conditional-compile-remove(one-to-n-calling) @conditional-compile-remove(PSTN-calls) */
  /**
   * control bar Chat button label.
   */
  chatButtonLabel: string;
  /* @conditional-compile-remove(one-to-n-calling) @conditional-compile-remove(PSTN-calls) */
  /**
   * Label for SidePaneHeader dismiss button
   */
  dismissSidePaneButtonLabel?: string;
  /* @conditional-compile-remove(one-to-n-calling) @conditional-compile-remove(PSTN-calls) */
  /**
   * Side pane People section subheader.
   */
  peoplePaneSubTitle: string;
  /* @conditional-compile-remove(one-to-n-calling) @conditional-compile-remove(PSTN-calls) */
  /**
   * Label for button to copy invite link
   */
  copyInviteLinkButtonLabel: string;
  /* @conditional-compile-remove(PSTN-calls) */
  /**
   * Label for button to open dialpad
   */
  openDialpadButtonLabel: string;
  /* @conditional-compile-remove(one-to-n-calling) @conditional-compile-remove(PSTN-calls) */
  /**
   * Label for menu item to remove participant
   */
  removeMenuLabel: string;
  /* @conditional-compile-remove(PSTN-calls) */
  /**
   * Label for add people dropdown
   */
  peoplePaneAddPeopleButtonLabel: string;
  /* @conditional-compile-remove(PSTN-calls) */
  /**
   * Label for button to start a call
   */
  dialpadStartCallButtonLabel: string;
  /* @conditional-compile-remove(PSTN-calls) */
  /**
   * Title for dialpad Modal
   */
  dialpadModalTitle: string;
  /* @conditional-compile-remove(PSTN-calls) */
  /**
   * Aria Label for dialpad Modal
   */
  dialpadModalAriaLabel: string;
  /* @conditional-compile-remove(PSTN-calls) */
  /**
   * Aria Label for dialpad Modal close button
   */
  dialpadCloseModalButtonAriaLabel: string;
  /* @conditional-compile-remove(PSTN-calls) */ /* @conditional-compile-remove(one-to-n-calling) */
  /**
   * label for more button in the Calling composite
   */
  moreButtonCallingLabel: string;
  /* @conditional-compile-remove(PSTN-calls) */ /* @conditional-compile-remove(one-to-n-calling) */
  /**
   * Label for the resume call button on the hold pane
   */
  resumeCallButtonLabel: string;
  /* @conditional-compile-remove(PSTN-calls) */ /* @conditional-compile-remove(one-to-n-calling) */
  /**
   * Label for the resume call button on the hold pane when call is resuming
   */
  resumingCallButtonLabel: string;
  /* @conditional-compile-remove(PSTN-calls) */ /* @conditional-compile-remove(one-to-n-calling) */
  /**
   * Aria label for the resume call button on the hold pane
   */
  resumeCallButtonAriaLabel: string;
  /* @conditional-compile-remove(PSTN-calls) */ /* @conditional-compile-remove(one-to-n-calling) */
  /**
   * Aria label for the resume call button on the hold pane when call is resuming
   */
  resumingCallButtonAriaLabel: string;
  /* @conditional-compile-remove(PSTN-calls) */ /* @conditional-compile-remove(one-to-n-calling) */
  /**
   * Label for the hold pane
   */
  holdScreenLabel: string;
  /* @conditional-compile-remove(PSTN-calls) */
  /**
   * Placeholder text for dtmf dialpad
   */
  dtmfDialpadPlaceholderText: string;
  /* @conditional-compile-remove(PSTN-calls) */
  /**
   * Label for the button to open dtmf dialpad
   */
  openDtmfDialpadLabel: string;
  /**
   * aria label for when the invite link has been actioned
   */
  copyInviteLinkActionedAriaLabel: string;
  /* @conditional-compile-remove(rooms) */
  /**
   * Title text of the page shown to the user when the user attempts to join a room that cannot be found.
   */
  roomNotFoundTitle: string;
  /* @conditional-compile-remove(rooms) */
  /**
   * More details text of the page shown to the user when the user attempts to join a room that cannot be found.
   */
  roomNotFoundDetails?: string;
  /* @conditional-compile-remove(rooms) */
  /**
   * Title text of the page shown to the user when the user attempts to join a room to which they are not invited.
   */
  deniedPermissionToRoomTitle: string;
  /* @conditional-compile-remove(rooms) */
  /**
   * More details text of the page shown to the user when the user attempts to join a room to which they are not invited.
   */
  deniedPermissionToRoomDetails?: string;
  /* @conditional-compile-remove(one-to-n-calling) @conditional-compile-remove(PSTN-calls) */
  /**
   * Control bar People button ToolTipContent
   */
  peopleButtonTooltipOpen: string;
  /* @conditional-compile-remove(one-to-n-calling) @conditional-compile-remove(PSTN-calls) */
  /**
   * Control bar People button ToolTipContent
   */
  peopleButtonTooltipClose: string;
  /* @conditional-compile-remove(PSTN-calls) */ /* @conditional-compile-remove(one-to-n-calling) */
  /**
   * Label disaplayed on the lobby screen during a 1:1 outbound call.
   */
  outboundCallingNoticeString: string;
<<<<<<< HEAD
=======
  /**
   * Notice to be announced by narrator when a participant joins a call
   */
  participantJoinedNoticeString: string;
  /**
   * Notice to be announced by narrator when a participant joins a call
   */
  twoParticipantJoinedNoticeString: string;
  /**
   * Notice to be announced by narrator when a participant joins a call
   */
  threeParticipantJoinedNoticeString: string;
  /**
   * Notice to be announced by narrator when a participant leaves a call
   */
  participantLeftNoticeString: string;
  /**
   * Notice to be announced by narrator when 2 participants leave a call
   */
  twoParticipantLeftNoticeString: string;
  /**
   * Notice to be announced by narrator when 3 participants leave a call
   */
  threeParticipantLeftNoticeString: string;
  /**
   * string to be used to announce a change in participant if they have no displayName
   */
  unnamedParticipantString: string;
  /**
   * string to be used to announce when more than 3 participants have joined at the same time.
   */
  manyParticipantsJoined: string;
  /**
   * string to be used to announce when more than 3 participants have left at the same time.
   */
  manyParticipantsLeft: string;
  /**
   * string to be used to announce when multiple unnamed participants have joined at the same time.
   */
  manyUnnamedParticipantsJoined: string;
  /**
   * string to be used to announce when multiple unnamed participants have left at the same time.
   */
  manyUnnamedParticipantsLeft: string;
>>>>>>> fb0f5f95
}<|MERGE_RESOLUTION|>--- conflicted
+++ resolved
@@ -327,8 +327,6 @@
    * Label disaplayed on the lobby screen during a 1:1 outbound call.
    */
   outboundCallingNoticeString: string;
-<<<<<<< HEAD
-=======
   /**
    * Notice to be announced by narrator when a participant joins a call
    */
@@ -373,5 +371,4 @@
    * string to be used to announce when multiple unnamed participants have left at the same time.
    */
   manyUnnamedParticipantsLeft: string;
->>>>>>> fb0f5f95
 }