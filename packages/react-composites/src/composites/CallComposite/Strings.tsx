--- conflicted
+++ resolved
@@ -316,11 +316,10 @@
   roomNotFoundDetails?: string;
   /* @conditional-compile-remove(video-background-effects) */
   /**
-<<<<<<< HEAD
    * Label for the button to open effects and title of the effects
    */
   effects?: string;
-=======
+  /**
    * Label for the blur video background effect item
    */
   blurBackgroundEffectButtonLabel?: string;
@@ -339,7 +338,6 @@
    * Tooltip text for the blur video background effect item
    */
   removeBackgroundTooltip?: string;
->>>>>>> fa194baa
   /* @conditional-compile-remove(rooms) */
   /**
    * Title text of the page shown to the user when the user attempts to join a room to which they are not invited.
