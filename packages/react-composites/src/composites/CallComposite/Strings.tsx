// Copyright (c) Microsoft Corporation.
// Licensed under the MIT License.

import { SpokenLanguageStrings, CaptionLanguageStrings } from '@internal/react-components';
import { SurveyIssues, SurveyIssuesHeadingStrings } from '@internal/react-components';
import { CapabilityChangedNotificationStrings } from './components/CapabilitiesChangedNotificationBar';
import { SpotlightPromptStrings } from './components/Prompt';

/**
 * Strings used by the {@link CallComposite} directly.
 *
 * This strings are in addition to those used by the components from the component library.
 *
 * @public
 */
export interface CallCompositeStrings {
  /**
   * Title of configuration page.
   */
  configurationPageTitle: string;
  /**
   * Optional 1-2 lines on the call details used on the configuration page.
   */
  configurationPageCallDetails?: string;
  /**
   * Text in button to start call in configuration page.
   */
  startCallButtonLabel: string;
  /**
   * Text in button to rejoin an ended call.
   */
  rejoinCallButtonLabel: string;
  /**
   * Placeholder text for local device settings dropdowns.
   */
  defaultPlaceHolder: string;
  /**
   * Label for camera dropdown.
   */
  cameraLabel: string;
  /**
   * Label for when there are no cameras present on configuration screen.
   */
  noCamerasLabel: string;
  /**
   * Label for sound dropdown.
   */
  soundLabel: string;
  /**
   * Label for when no microphones were found on the configuration screen
   */
  noMicrophonesLabel: string;
  /**
   * Label for when no speakers were found on the configuration screen.
   */
  noSpeakersLabel: string;
  /**
   * Error shown when camera access is blocked by the browser.
   */
  cameraPermissionDenied: string;
  /**
   * Error shown when the camera is turned off.
   */
  cameraTurnedOff: string;
  /**
   * Error shown when microphone access is blocked by the browser.
   */
  microphonePermissionDenied: string;
  /**
   * Title text of the page shown to the user when joining a Teams meeting fails because meeting owner denied access.
   */
  failedToJoinTeamsMeetingReasonAccessDeniedTitle: string;
  /**
   * More details text of the page shown to the user when joining a Teams meeting fails because meeting owner denied access.
   */
  failedToJoinTeamsMeetingReasonAccessDeniedMoreDetails?: string;
  /**
   * Title text of the page shown to the user when joining a call fails due to a network problem.
   */
  failedToJoinCallDueToNoNetworkTitle: string;
  /**
   * More details text of the page shown to the user when joining a call fails due to a network problem.
   */
  failedToJoinCallDueToNoNetworkMoreDetails?: string;
  /**
   * Text to display on a leaving page.
   */
  leavingCallTitle?: string;
  /**
   * Title text of the page shown to the user when they leave a call in the call composite.
   */
  leftCallTitle: string;
  /**
   * More details text of the page shown to the user when they leave a call in the call composite.
   */
  leftCallMoreDetails?: string;
  /**
   * Title text of the page shown to the user when they are removed from a call in the call composite.
   */
  removedFromCallTitle: string;
  /**
   * More details text of the page shown to the user when they are removed from a call in the call composite.
   */
  removedFromCallMoreDetails?: string;
  /**
   * Text shown to the user on the lobby screen when connecting to a call.
   */
  lobbyScreenConnectingToCallTitle: string;
  /**
   * Optional addition details shown to the user on the lobby screen when connection to a call.
   */
  lobbyScreenConnectingToCallMoreDetails?: string;
  /**
   * Text shown to the user on the lobby screen when waiting to be admitted to a call.
   */
  lobbyScreenWaitingToBeAdmittedTitle: string;
  /**
   * Optional additional details shown to the user on the lobby screen when waiting to be admitted to a call.
   */
  lobbyScreenWaitingToBeAdmittedMoreDetails?: string;
  /**
   * Message shown to the user when they are speaking while muted.
   */
  mutedMessage: string;
  /**
   * Text for link to MS privacy policy in Compliance Banner.
   */
  privacyPolicy: string;
  /**
   * Text for link to learn more about a specific subject.
   */
  learnMore: string;
  /**
   * Message to let user know the meeting is only being recorded (no transcription) in ComplianceBanner.
   */
  complianceBannerNowOnlyRecording: string;
  /**
   * Message to let user know the meeting is only being transcripted (no recording) in ComplianceBanner.
   */
  complianceBannerNowOnlyTranscription: string;
  /**
   * Message to let user know recording and transcription of the meeting are saved in ComplianceBanner.
   */
  complianceBannerRecordingAndTranscriptionSaved: string;
  /**
   * Message to let user know recording and transcription of the meeting have started in ComplianceBanner.
   */
  complianceBannerRecordingAndTranscriptionStarted: string;
  /**
   * Message to let user know recording and transcription of the meeting have stopped in ComplianceBanner.
   */
  complianceBannerRecordingAndTranscriptionStopped: string;
  /**
   * Message to let user know recording of the meeting is being saved in ComplianceBanner.
   */
  complianceBannerRecordingSaving: string;
  /**
   * Message to let user know recording of the meeting has started in ComplianceBanner.
   */
  complianceBannerRecordingStarted: string;
  /**
   * Message to let user know recording of the meeting has stopped in ComplianceBanner.
   */
  complianceBannerRecordingStopped: string;
  /**
   * Message to let user know they are giving consent to meeting being transcripted in ComplianceBanner.
   */
  complianceBannerTranscriptionConsent: string;
  /**
   * Message to let user know transcription of the meeting is being saved in ComplianceBanner.
   */
  complianceBannerTranscriptionSaving: string;
  /**
   * Message to let user know transcription of the meeting has started in ComplianceBanner.
   */
  complianceBannerTranscriptionStarted: string;
  /**
   * Message to let user know the transcription of the meeting has stopped in ComplianceBanner.
   */
  complianceBannerTranscriptionStopped: string;
  /**
   * Text for close button.
   */
  close: string;
  /**
   * Title text of the page shown to the user when there is intermittent network failure during a call.
   */
  networkReconnectTitle: string;
  /**
   * More details text of the page shown to the user when there is intermittent network failure during a call.
   */
  networkReconnectMoreDetails: string;
  /**
   * Tooltip text used to inform a user that toggling microphone in lobby is not supported.
   */
  microphoneToggleInLobbyNotAllowed: string;
  /**
   * Side pane People section Title.
   */
  peoplePaneTitle: string;
  /**
   * Aria label of more button in people pane
   */
  peoplePaneMoreButtonAriaLabel: string;
  /**
   * Aria label string for return to call back button
   */
  returnToCallButtonAriaLabel?: string;
  /**
   * Aria Description string for return to call button
   */
  returnToCallButtonAriaDescription?: string;
  /**
   * control bar People button label
   */
  peopleButtonLabel: string;
  /**
   * control bar People button label when checked
   */
  selectedPeopleButtonLabel: string;
  /**
   * control bar Chat button label.
   */
  chatButtonLabel: string;
  /**
   * Label for SidePaneHeader dismiss button
   */
  dismissSidePaneButtonLabel?: string;
  /* @conditional-compile-remove(one-to-n-calling) @conditional-compile-remove(PSTN-calls) */
  /**
   * Side pane People section subheader.
   */
  peoplePaneSubTitle: string;
  /* @conditional-compile-remove(one-to-n-calling) @conditional-compile-remove(PSTN-calls) */
  /**
   * Label for button to copy invite link
   */
  copyInviteLinkButtonLabel: string;
  /* @conditional-compile-remove(one-to-n-calling) @conditional-compile-remove(PSTN-calls) */
  /**
   * Label for button to copy invite link when it has been actioned
   */
  copyInviteLinkButtonActionedLabel: string;
  /* @conditional-compile-remove(PSTN-calls) */
  /**
   * Label for button to open dialpad
   */
  openDialpadButtonLabel: string;
  /* @conditional-compile-remove(one-to-n-calling) @conditional-compile-remove(PSTN-calls) */
  /**
   * Label for menu item to remove participant
   */
  removeMenuLabel: string;
  /**
   * Label for menu item to start spotlight on participant
   */
  startSpotlightMenuLabel: string;
  /**
   * Label for menu item to add spotlight on participant
   */
  addSpotlightMenuLabel: string;
  /**
   * Label for menu item to stop spotlight on participant
   */
  stopSpotlightMenuLabel: string;
  /**
   * Label for menu item to stop spotlight on local user
   */
  stopSpotlightOnSelfMenuLabel: string;
  /**
   * Label for menu item to stop spotlight on local user
   */
  spotlightLimitReachedMenuTitle: string;
  /**
   * Label for menu item to stop all spotlight
   */
  stopAllSpotlightMenuLabel: string;
  /* @conditional-compile-remove(PSTN-calls) */
  /**
   * Label for add people dropdown
   */
  peoplePaneAddPeopleButtonLabel: string;
  /* @conditional-compile-remove(PSTN-calls) */
  /**
   * Label for button to start a call
   */
  dialpadStartCallButtonLabel: string;
  /* @conditional-compile-remove(PSTN-calls) */
  /**
   * Title for dialpad Modal
   */
  dialpadModalTitle: string;
  /* @conditional-compile-remove(PSTN-calls) */
  /**
   * Aria Label for dialpad Modal
   */
  dialpadModalAriaLabel: string;
  /* @conditional-compile-remove(PSTN-calls) */
  /**
   * Aria Label for dialpad Modal close button
   */
  dialpadCloseModalButtonAriaLabel: string;
  /**
   * label for more button in the Calling composite
   */
  moreButtonCallingLabel: string;
  /* @conditional-compile-remove(PSTN-calls) */ /* @conditional-compile-remove(one-to-n-calling) */
  /**
   * Label for the resume call button on the hold pane
   */
  resumeCallButtonLabel: string;
  /* @conditional-compile-remove(PSTN-calls) */ /* @conditional-compile-remove(one-to-n-calling) */
  /**
   * Label for the resume call button on the hold pane when call is resuming
   */
  resumingCallButtonLabel: string;
  /* @conditional-compile-remove(PSTN-calls) */ /* @conditional-compile-remove(one-to-n-calling) */
  /**
   * Aria label for the resume call button on the hold pane
   */
  resumeCallButtonAriaLabel: string;
  /* @conditional-compile-remove(PSTN-calls) */ /* @conditional-compile-remove(one-to-n-calling) */
  /**
   * Aria label for the resume call button on the hold pane when call is resuming
   */
  resumingCallButtonAriaLabel: string;
  /* @conditional-compile-remove(PSTN-calls) */ /* @conditional-compile-remove(one-to-n-calling) */
  /**
   * Label for the hold pane
   */
  holdScreenLabel: string;
  /* @conditional-compile-remove(PSTN-calls) */
  /**
   * Placeholder text for dtmf dialpad
   */
  dtmfDialpadPlaceholderText: string;
  /* @conditional-compile-remove(PSTN-calls) */
  /**
   * Label for the button to open dtmf dialpad
   */
  openDtmfDialpadLabel: string;
  /**
   * aria label for when the invite link has been actioned
   */
  copyInviteLinkActionedAriaLabel: string;
  /**
   * Title text of the page shown to the user when the user attempts to join a room that cannot be found.
   */
  roomNotFoundTitle: string;
  /**
   * More details text of the page shown to the user when the user attempts to join a room that cannot be found.
   */
  roomNotFoundDetails?: string;
  /**
   * Title text of the page shown to the user when the user attempts to join a room that is not valid.
   */
  roomNotValidTitle: string;
  /**
   * More details text of the page shown to the user when the user attempts to join a room that is not valid.
   */
  roomNotValidDetails?: string;
  /**
   * Title text of the page shown to the user when the user's permission to join the room is removed.
   */
  inviteToRoomRemovedTitle: string;
  /**
   * More details text of the page shown to the user when the user's permission to join the room is removed.
   */
  inviteToRoomRemovedDetails?: string;

  /**
   * Video Effects pane title.
   */
  videoEffectsPaneTitle: string;

  /**
   * Video Effects pane sub section title for choosing background.
   */
  videoEffectsPaneBackgroundSelectionTitle: string;

  /**
   * Label for the button to open effects
   */
  configurationPageVideoEffectsButtonLabel?: string;

  /**
   * Error message for video effect failure
   */
  unableToStartVideoEffect?: string;

  /**
   * Label for the blur video background effect item
   */
  blurBackgroundEffectButtonLabel?: string;

  /**
   * Tooltip text for the blur video background effect item
   */
  blurBackgroundTooltip?: string;

  /**
   * Label for the remove video background effect item
   */
  removeBackgroundEffectButtonLabel?: string;

  /**
   * Tooltip text for the blur video background effect item
   */
  removeBackgroundTooltip?: string;

  /**
   * Text to show when warning the user the camera is off and inform the user to turn the camera on to see the selected video background effect.
   */
  cameraOffBackgroundEffectWarningText?: string;
  /**
   * Title text of the page shown to the user when the user attempts to join a room they are not invited to.
   */
  notInvitedToRoomTitle: string;
  /**
   * More details text of the page shown to the user when the user attempts to join a room they are not invited to.
   */
  notInvitedToRoomDetails?: string;
  /* @conditional-compile-remove(one-to-n-calling) @conditional-compile-remove(PSTN-calls) */
  /**
   * Control bar People button ToolTipContent
   */
  peopleButtonTooltipOpen: string;
  /* @conditional-compile-remove(one-to-n-calling) @conditional-compile-remove(PSTN-calls) */
  /**
   * Control bar People button ToolTipContent
   */
  peopleButtonTooltipClose: string;
  /**
   * Label disaplayed on the lobby screen during a 1:1 outbound call.
   */
  outboundCallingNoticeString?: string;
  /**
   * Notice to be announced by narrator when a participant joins a call
   */
  participantJoinedNoticeString: string;
  /**
   * Notice to be announced by narrator when a participant joins a call
   */
  twoParticipantJoinedNoticeString: string;
  /**
   * Notice to be announced by narrator when a participant joins a call
   */
  threeParticipantJoinedNoticeString: string;
  /**
   * Notice to be announced by narrator when a participant leaves a call
   */
  participantLeftNoticeString: string;
  /**
   * Notice to be announced by narrator when 2 participants leave a call
   */
  twoParticipantLeftNoticeString: string;
  /**
   * Notice to be announced by narrator when 3 participants leave a call
   */
  threeParticipantLeftNoticeString: string;
  /**
   * string to be used to announce a change in participant if they have no displayName
   */
  unnamedParticipantString: string;
  /**
   * string to be used to announce when more than 3 participants have joined at the same time.
   */
  manyParticipantsJoined: string;
  /**
   * string to be used to announce when more than 3 participants have left at the same time.
   */
  manyParticipantsLeft: string;
  /**
   * string to be used to announce when multiple unnamed participants have joined at the same time.
   */
  manyUnnamedParticipantsJoined: string;
  /**
   * string to be used to announce when multiple unnamed participants have left at the same time.
   */
  manyUnnamedParticipantsLeft: string;
  /**
   * string to be used to open live captions contextual menu
   */
  liveCaptionsLabel?: string;
  /**
   * label for opening captions setting modal
   */
  captionsSettingsLabel?: string;
  /**
   * string to be used to start captions
   */
  startCaptionsButtonOnLabel?: string;
  /**
   * string to be used to stop captions
   */
  startCaptionsButtonOffLabel?: string;
  /**
   * tooltip string to be used to show captions is on
   */
  startCaptionsButtonTooltipOnContent?: string;
  /**
   *tooltip string to be used to show captions is off
   */
  startCaptionsButtonTooltipOffContent?: string;
  /**
   * captions setting modal title
   */
  captionsSettingsModalTitle?: string;
  /**
   * label for spoken language dropdown inside captions setting modal
   */
  captionsSettingsSpokenLanguageDropdownLabel?: string;
  /**
   * label for captions language inside captions setting modal
   */
  captionsSettingsCaptionLanguageDropdownLabel?: string;
  /**
   * text under captions setting dropdown indicating what the dropdown is for
   */
  captionsSettingsSpokenLanguageDropdownInfoText?: string;
  /**
   * text under captions setting dropdown indicating what the dropdown is for
   */
  captionsSettingsCaptionLanguageDropdownInfoText?: string;
  /**
   * confirm button label in captions setting modal
   */
  captionsSettingsConfirmButtonLabel?: string;
  /**
   * cancel button label in captions setting modal
   */
  captionsSettingsCancelButtonLabel?: string;
  /**
   * arial label for captions setting modal
   */
  captionsSettingsModalAriaLabel?: string;
  /**
   * arial label for captions setting modal close button
   */
  captionsSettingsCloseModalButtonAriaLabel?: string;
  /**
   * label for more button inside captions banner
   */
  captionsBannerMoreButtonCallingLabel?: string;
  /**
   * arial label for more button inside captions banner
   */
  captionsBannerMoreButtonTooltip?: string;
  /**
   * list of key value pairs that pairs spoken language code to language names
   */
  spokenLanguageStrings?: SpokenLanguageStrings;
  /**
   * list of key value pairs that pairs caption language code to language names
   */
  captionLanguageStrings?: CaptionLanguageStrings;
  /**
   * captions banner loading spinner label
   */
  captionsBannerSpinnerText?: string;
  /**
   * transfer page text when showing the transferor who initiated the transfer
   */
  transferPageTransferorText: string;
  /**
   * transfer page text when showing the transfer target
   */
  transferPageTransferTargetText: string;
  /**
   * transfer page display name for unknown participant
   */
  transferPageUnknownTransferorDisplayName: string;
  /**
   * transfer page display name for unknown participant
   */
  transferPageUnknownTransferTargetDisplayName: string;
  /**
   * notice to be announced by narrator the transfer page is showing
   */
  transferPageNoticeString: string;
  /* @conditional-compile-remove(teams-adhoc-call) */
  /**
   * Title text of the page shown to the user when target participant could not be reached
   */
  participantCouldNotBeReachedTitle?: string;
  /* @conditional-compile-remove(teams-adhoc-call) */
  /**
   * More details text of the page shown to the user when target participant could not be reached
   */
  participantCouldNotBeReachedMoreDetails?: string;
  /* @conditional-compile-remove(teams-adhoc-call) */
  /**
   * Title text of the page shown to the user when permission to reach participant is not allowed
   */
  permissionToReachTargetParticipantNotAllowedTitle?: string;
  /* @conditional-compile-remove(teams-adhoc-call) */
  /**
   * More details text of the page shown to the user when permission to reach participant is not allowed
   */
  permissionToReachTargetParticipantNotAllowedMoreDetails?: string;
  /* @conditional-compile-remove(teams-adhoc-call) */
  /**
   * Title text of the page shown to the user when tenant id for the target participant could not be resolved
   */
  unableToResolveTenantTitle?: string;
  /* @conditional-compile-remove(teams-adhoc-call) */
  /**
   * More details text of the page shown to the user when tenant id for the target participant could not be resolved
   */
  unableToResolveTenantMoreDetails?: string;
  /* @conditional-compile-remove(teams-adhoc-call) */
  /**
   * Title text of the page shown to the user when target participant id is malformed
   */
  participantIdIsMalformedTitle?: string;
  /* @conditional-compile-remove(teams-adhoc-call) */
  /**
   * More details text of the page shown to the user when target participant id is malformed
   */
  participantIdIsMalformedMoreDetails?: string;
  /**
   * Controls label to move the overflow gallery around
   */
  moreButtonGalleryControlLabel?: string;
  /**
   * Label for the toggle to move the overflow gallery to the top
   */
  moreButtonGalleryPositionToggleLabel?: string;
  /**
   * Label for the selection of the speaker layout
   */
  moreButtonGallerySpeakerLayoutLabel?: string;
  /**
   * Label for the selection of the default (Gallery) layout
   */
  moreButtonGalleryDefaultLayoutLabel?: string;
  /**
   * Label for the selection of the default (Gallery) layout
   */
  moreButtonLargeGalleryDefaultLayoutLabel?: string;
  /**
   * Label for the selection of the floatingLocalVideo (Dynamic) layout
   */
  moreButtonGalleryFloatingLocalLayoutLabel?: string;
  /**
   * Label for the selection of the focusedContentLayout (Focused content) layout
   */
  moreButtonGalleryFocusedContentLayoutLabel?: string;

  /**
   * All strings for capability changed notification
   */
  capabilityChangedNotification?: CapabilityChangedNotificationStrings;
  /**
   * Title for the survey
   */
  surveyTitle: string;
  /**
   * Helper text to explain what the survey is for
   */
  starSurveyHelperText: string;
  /**
   * Helper text displayed below survey question after user select one star
   */
  starSurveyOneStarText: string;
  /**
   * Helper text displayed below survey question after user select two star
   */
  starSurveyTwoStarText: string;
  /**
   * Helper text displayed below survey question after user select three star
   */
  starSurveyThreeStarText: string;
  /**
   * Helper text displayed below survey question after user select four star
   */
  starSurveyFourStarText: string;
  /**
   * Helper text displayed below survey question after user select five star
   */
  starSurveyFiveStarText: string;
  /**
   * Aria Label for each individual star rating
   */
  starRatingAriaLabel: string;
  /**
   * Tags Survey Question
   */
  tagsSurveyQuestion: string;
  /**
   * Default text for free form text field inside tags survey
   */
  tagsSurveyTextFieldDefaultText: string;
  /**
   * Tags Survey helper text
   */
  tagsSurveyHelperText: string;
  /**
   * Confirm button label for survey
   */
  surveyConfirmButtonLabel: string;
  /**
   * Cancel button label for survey
   */
  surveySkipButtonLabel: string;
  /**
   * Thank you text appeared on screen after survey is submitted
   */
  endOfSurveyText: string;
  /**
   * Corresponding texts to each call issue
   */
  surveyIssues: SurveyIssues;
  /**
   * Corresponding texts to each call category
   */
  surveyIssuesHeadingStrings: SurveyIssuesHeadingStrings;
  /**
   * String for the dismiss control on the local and remote PIP on mobile
   */
  dismissModalAriaLabel?: string;
  /**
   * String for title when the call is rejected by the callee
   */
  callRejectedTitle?: string;
  /**
   * String for more details when the call is rejected by the callee
   */
  callRejectedMoreDetails?: string;
  /**
   * String for title when the call times out because the remote user does not answer
   */
  callTimeoutTitle?: string;
  /**
   * String for title when the call times out when calling a bot.
   */
  callTimeoutBotTitle?: string;
  /**
   * String for more details when the call times out because the remote user does not answer
   */
  callTimeoutDetails?: string;
  /**
   * String for more details when the call times out when calling a bot
   */
  callTimeoutBotDetails?: string;
  /**
   * Label for the control bar button to show the dtmf dialer when the more button is disabled
   */
  dtmfDialerButtonLabel?: string;
  /**
   * Tooltip for the control bar button to show the dtmf dialer when the more button is disabled
   */
  dtmfDialerButtonTooltipOn?: string;
  /**
   * Tooltip for the control bar button to hide the dtmf dialer when the more button is disabled
   */
  dtmfDialerButtonTooltipOff?: string;
  /**
   * Label to show the dtmf dialer in the more button menu
   */
  dtmfDialerMoreButtonLabelOn?: string;
  /**
   * Label to hide the dtmf dialer in the more button menu
   */
  dtmfDialerMoreButtonLabelOff?: string;
  /**
   * Strings for spotlight prompt
   */
  spotlightPrompt: SpotlightPromptStrings;
  /**
   * Label for button to exit spotlight
   */
  exitSpotlightButtonLabel: string;
  /**
   * Tooltip for button to exit spotlight
   */
  exitSpotlightButtonTooltip: string;
  /* @conditional-compile-remove(end-call-options) */
  /**
   * Label for confirm button of hang up for everyone dialog
   */
  leaveConfirmButtonLabel?: string;
  /* @conditional-compile-remove(end-call-options) */
  /**
   * Label for confirm button of leave confim dialog
   */
  endCallConfirmButtonLabel?: string;
  /* @conditional-compile-remove(end-call-options) */
  /**
   * Label for cancel button in hang up confirm dialog
   */
  hangUpCancelButtonLabel?: string;
  /* @conditional-compile-remove(end-call-options) */
  /**
   * Title of confirm dialog when leaving
   */
  leaveConfirmDialogTitle?: string;
  /* @conditional-compile-remove(end-call-options) */
  /**
   * Content of confirm dialog when leaving
   */
  leaveConfirmDialogContent?: string;
  /* @conditional-compile-remove(end-call-options) */
  /**
   * Title of confirm dialog when leaving
   */
  endCallConfirmDialogTitle?: string;
  /* @conditional-compile-remove(end-call-options) */
  /**
   * Content of confirm dialog when leaving
   */
  endCallConfirmDialogContent?: string;
  /* @conditional-compile-remove(meeting-id) */
  /**
   * Error message when the meeting identifier or passcode is invalid
   */
  invalidMeetingIdentifier: string;
<<<<<<< HEAD
  /* @conditional-compile-remove(soft-mute) */
  /**
   * Label for mute all remote participants menu item in People Pane
   */
  muteAllMenuLabel: string;
  /* @conditional-compile-remove(soft-mute) */
  /**
   * Label for mute all prompt title
   */
  muteAllDialogTitle: string;
  /* @conditional-compile-remove(soft-mute) */
  /**
   * Label for mute all prompt content
   */
  muteAllDialogContent: string;
  /* @conditional-compile-remove(soft-mute) */
  /**
   * Label for mute all confirm button
   */
  muteAllConfirmButtonLabel: string;
  /* @conditional-compile-remove(soft-mute) */
  /**
   * Label for mute all cancel button
   */
  muteAllCancelButtonLabel: string; 
=======
  /**
   * Menu text shown in Participant Item contextual menu for pinning a remote participant's video tile
   *
   */
  pinParticipantMenuLabel: string;
  /**
   * Menu text shown in Participant Item contextual menu when pinning limit is reached
   *
   */
  pinParticipantLimitReachedMenuLabel: string;
  /**
   * Menu text shown in Participant Item contextual menu for unpinning a remote participant's video tile
   *
   */
  unpinParticipantMenuLabel: string;
  /**
   * Aria label for unpin participant menu item of remote participant
   */
  unpinParticipantMenuItemAriaLabel: string;
  /**
   * Aria label to announce when remote participant is pinned
   */
  pinParticipantMenuItemAriaLabel: string;
  /* @conditional-compile-remove(teams-meeting-conference) */
  /**
   * Error message when the meeting identifier or passcode is invalid
   */
  phoneCallMoreButtonLabel: string;
>>>>>>> d1ae4395
}<|MERGE_RESOLUTION|>--- conflicted
+++ resolved
@@ -815,7 +815,34 @@
    * Error message when the meeting identifier or passcode is invalid
    */
   invalidMeetingIdentifier: string;
-<<<<<<< HEAD
+  /**
+   * Menu text shown in Participant Item contextual menu for pinning a remote participant's video tile
+   *
+   */
+  pinParticipantMenuLabel: string;
+  /**
+   * Menu text shown in Participant Item contextual menu when pinning limit is reached
+   *
+   */
+  pinParticipantLimitReachedMenuLabel: string;
+  /**
+   * Menu text shown in Participant Item contextual menu for unpinning a remote participant's video tile
+   *
+   */
+  unpinParticipantMenuLabel: string;
+  /**
+   * Aria label for unpin participant menu item of remote participant
+   */
+  unpinParticipantMenuItemAriaLabel: string;
+  /**
+   * Aria label to announce when remote participant is pinned
+   */
+  pinParticipantMenuItemAriaLabel: string;
+  /* @conditional-compile-remove(teams-meeting-conference) */
+  /**
+   * Error message when the meeting identifier or passcode is invalid
+   */
+  phoneCallMoreButtonLabel: string;
   /* @conditional-compile-remove(soft-mute) */
   /**
    * Label for mute all remote participants menu item in People Pane
@@ -841,34 +868,4 @@
    * Label for mute all cancel button
    */
   muteAllCancelButtonLabel: string; 
-=======
-  /**
-   * Menu text shown in Participant Item contextual menu for pinning a remote participant's video tile
-   *
-   */
-  pinParticipantMenuLabel: string;
-  /**
-   * Menu text shown in Participant Item contextual menu when pinning limit is reached
-   *
-   */
-  pinParticipantLimitReachedMenuLabel: string;
-  /**
-   * Menu text shown in Participant Item contextual menu for unpinning a remote participant's video tile
-   *
-   */
-  unpinParticipantMenuLabel: string;
-  /**
-   * Aria label for unpin participant menu item of remote participant
-   */
-  unpinParticipantMenuItemAriaLabel: string;
-  /**
-   * Aria label to announce when remote participant is pinned
-   */
-  pinParticipantMenuItemAriaLabel: string;
-  /* @conditional-compile-remove(teams-meeting-conference) */
-  /**
-   * Error message when the meeting identifier or passcode is invalid
-   */
-  phoneCallMoreButtonLabel: string;
->>>>>>> d1ae4395
 }