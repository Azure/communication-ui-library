--- conflicted
+++ resolved
@@ -60,13 +60,6 @@
   /**
    * More details text of the page shown to the user when they are removed from a meeting.
    */
-<<<<<<< HEAD
-  removedFromMeetingMoreDetailsMessage?: string;
-  /**
-   * Message to let user know they are sharing their screen.
-   */
-  screenSharingMessage: string;
-=======
   removedFromMeetingMoreDetails?: string;
   /**
    * Text shown to the user on the lobby screen when connecting to a call.
@@ -76,5 +69,8 @@
    * Text shown to the user on the lobby screen when waiting to be admitted to a call.
    */
   lobbyScreenWaitingToBeAdmittedTitle: string;
->>>>>>> 0dff5781
+  /**
+   * Message to let user know they are sharing their screen.
+   */
+  screenSharingMessage: string;
 }