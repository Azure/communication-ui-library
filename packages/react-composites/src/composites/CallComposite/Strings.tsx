// Copyright (c) Microsoft Corporation.
// Licensed under the MIT license.

/**
 * Strings used by the {@link CallComposite} directly.
 *
 * This strings are in addition to those used by the components from the component library.
 *
 * @public
 */
export interface CallCompositeStrings {
  /**
   * Title of configuration page.
   */
  configurationPageTitle: string;
  /**
   * Optional 1-2 lines on the call details used on the configuration page.
   */
  configurationPageCallDetails?: string;
  /**
   * Text in button to start call in configuration page.
   */
  startCallButtonLabel: string;
  /**
   * Placeholder text for local device settings dropdowns.
   */
  defaultPlaceHolder: string;
  /**
   * Label for camera dropdown.
   */
  cameraLabel: string;
  /**
   * Label for sound dropdown.
   */
  soundLabel: string;
  /**
   * Error shown when camera access is blocked by the browser.
   */
  cameraPermissionDenied: string;
  /**
   * Error shown when the camera is turned off.
   */
  cameraTurnedOff: string;
  /**
   * Error shown when microphone access is blocked by the browser.
   */
  microphonePermissionDenied: string;
  /**
   * Title text of the page shown to the user when joining a Teams meeting fails because meeting owner denied access.
   */
  failedToJoinTeamsMeetingReasonAccessDeniedTitle: string;
  /**
   * More details text of the page shown to the user when joining a Teams meeting fails because meeting owner denied access.
   */
  failedToJoinTeamsMeetingReasonAccessDeniedMoreDetails?: string;
  /**
   * Title text of the page shown to the user when they leave a call in the call composite.
   */
  leftCallTitle: string;
  /**
   * More details text of the page shown to the user when they leave a call in the call composite.
   */
  leftCallMoreDetails?: string;
  /**
   * Title text of the page shown to the user when they are removed from a call in the call composite.
   */
  removedFromCallTitle: string;
  /**
   * More details text of the page shown to the user when they are removed from a call in the call composite.
   */
  removedFromCallMoreDetails?: string;
  /**
   * Text shown to the user on the lobby screen when connecting to a call.
   */
  lobbyScreenConnectingToCallTitle: string;
  /**
   * Text shown to the user on the lobby screen when waiting to be admitted to a call.
   */
  lobbyScreenWaitingToBeAdmittedTitle: string;
  /**
<<<<<<< HEAD
   * Message to let user know they are sharing their screen.
   */
  screenSharingMessage: string;
  /**
   * Message shown to the user when they are speaking while muted.
   */
  mutedMessage: string;
  /**
=======
>>>>>>> 7064ed0e
   * Text for link to MS privacy policy in Compliance Banner.
   */
  privacyPolicy: string;
  /**
   * Text for link to learn more about a specific subject.
   */
  learnMore: string;
  /**
   * Message to let user know the meeting is only being recorded (no transcription) in ComplianceBanner.
   */
  complianceBannerNowOnlyRecording: string;
  /**
   * Message to let user know the meeting is only being transcripted (no recording) in ComplianceBanner.
   */
  complianceBannerNowOnlyTranscription: string;
  /**
   * Message to let user know recording and transcription of the meeting are saved in ComplianceBanner.
   */
  complianceBannerRecordingAndTranscriptionSaved: string;
  /**
   * Message to let user know recording and transcription of the meeting have started in ComplianceBanner.
   */
  complianceBannerRecordingAndTranscriptionStarted: string;
  /**
   * Message to let user know recording and transcription of the meeting have stopped in ComplianceBanner.
   */
  complianceBannerRecordingAndTranscriptionStopped: string;
  /**
   * Message to let user know recording of the meeting is being saved in ComplianceBanner.
   */
  complianceBannerRecordingSaving: string;
  /**
   * Message to let user know recording of the meeting has started in ComplianceBanner.
   */
  complianceBannerRecordingStarted: string;
  /**
   * Message to let user know recording of the meeting has stopped in ComplianceBanner.
   */
  complianceBannerRecordingStopped: string;
  /**
   * Message to let user know they are giving consent to meeting being transcripted in ComplianceBanner.
   */
  complianceBannerTranscriptionConsent: string;
  /**
   * Message to let user know transcription of the meeting is being saved in ComplianceBanner.
   */
  complianceBannerTranscriptionSaving: string;
  /**
   * Message to let user know transcription of the meeting has started in ComplianceBanner.
   */
  complianceBannerTrancriptionStarted: string;
  /**
   * Message to let user know the transcription of the meeting has stopped in ComplianceBanner.
   */
  complianceBannerTranscriptionStopped: string;
  /**
   * Text for close button.
   */
  close: string;
  /**
   * Title text of the page shown to the user when there is intermittent network failure during a call.
   */
  networkReconnectTitle: string;
  /**
   * More details text of the page shown to the user when there is intermittent network failure during a call.
   */
  networkReconnectMoreDetails: string;
}<|MERGE_RESOLUTION|>--- conflicted
+++ resolved
@@ -78,17 +78,10 @@
    */
   lobbyScreenWaitingToBeAdmittedTitle: string;
   /**
-<<<<<<< HEAD
-   * Message to let user know they are sharing their screen.
-   */
-  screenSharingMessage: string;
-  /**
    * Message shown to the user when they are speaking while muted.
    */
   mutedMessage: string;
   /**
-=======
->>>>>>> 7064ed0e
    * Text for link to MS privacy policy in Compliance Banner.
    */
   privacyPolicy: string;
