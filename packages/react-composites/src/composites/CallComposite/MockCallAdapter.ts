// Copyright (c) Microsoft Corporation.
// Licensed under the MIT License.

import {
  AudioDeviceInfo,
  Call,
  DeviceAccess,
  DtmfTone,
  ParticipantRole,
  PermissionConstraints,
  VideoDeviceInfo
} from '@azure/communication-calling';
import { CallKind } from '@azure/communication-calling';
import { EnvironmentInfo } from '@azure/communication-calling';
import { EventEmitter } from 'events';
import type { CallAdapter, CallAdapterState } from './adapter';
import { CallSurvey, CallSurveyResponse } from '@azure/communication-calling';

/**
 * Temporary copy of the packages/react-composites/tests/browser/call/app/mocks/MockCallAdapter.ts
 * @internal
 */
// TODO: Remove this simplified copy of the MockCallAdapter when the original MockCallAdapter is moved to fake-backends package and can be imported
export class _MockCallAdapter implements CallAdapter {
  constructor(testState: {
    askDevicePermission?: (constrain: PermissionConstraints) => Promise<DeviceAccess>;
    localParticipantRole?: ParticipantRole;
  }) {
    this.state = {
      ...createDefaultCallAdapterState(testState.localParticipantRole)
    };

    if (testState.askDevicePermission) {
      this.askDevicePermission = testState.askDevicePermission;
    }
  }

  state: CallAdapterState;

  private emitter = new EventEmitter();

  setState(state: CallAdapterState): void {
    this.state = state;
    this.emitter.emit('stateChanged', state);
  }

  addParticipant(): Promise<void> {
    throw Error('addParticipant not implemented');
  }
  onStateChange(handler: (state: CallAdapterState) => void): void {
    this.emitter.addListener('stateChanged', handler);
  }
  offStateChange(handler: (state: CallAdapterState) => void): void {
    this.emitter.removeListener('stateChanged', handler);
  }
  allowUnsupportedBrowserVersion(): void {
    throw Error('allowWithUnsupportedBrowserVersion not implemented');
  }
  getState(): CallAdapterState {
    return this.state;
  }
  dispose(): void {
    throw Error('dispose not implemented');
  }
  joinCall(): Call | undefined {
    throw Error('joinCall not implemented');
  }
  leaveCall(): Promise<void> {
    throw Error('leaveCall not implemented');
  }
  startCamera(): Promise<void> {
    throw Error('leaveCall not implemented');
  }
  stopCamera(): Promise<void> {
    throw Error('stopCamera not implemented');
  }
  mute(): Promise<void> {
    throw Error('mute not implemented');
  }
  unmute(): Promise<void> {
    throw Error('unmute not implemented');
  }
  startCall(): Call | undefined {
    throw Error('startCall not implemented');
  }
  holdCall(): Promise<void> {
    return Promise.resolve();
  }
  resumeCall(): Promise<void> {
    return Promise.resolve();
  }
  startScreenShare(): Promise<void> {
    throw Error('startScreenShare not implemented');
  }
  stopScreenShare(): Promise<void> {
    throw Error('stopScreenShare not implemented');
  }
  raiseHand(): Promise<void> {
    throw Error('raiseHand not implemented');
  }
  lowerHand(): Promise<void> {
    throw Error('lowerHand not implemented');
  }
  onReactionClick(emoji: string): Promise<void> {
    throw Error(`Reaction of type ${emoji} send not successful`);
  }
  removeParticipant(): Promise<void> {
    throw Error('removeParticipant not implemented');
  }
  createStreamView(): Promise<void> {
    throw Error('createStreamView not implemented');
  }
  /* @conditional-compile-remove(together-mode) */
  createTogetherModeStreamView(): Promise<void> {
    throw Error('createTogetherModeStreamView not implemented');
  }
  /* @conditional-compile-remove(together-mode) */
  startTogetherMode(): Promise<void> {
    throw Error('startTogetherMode not implemented');
  }
  /* @conditional-compile-remove(together-mode) */
  setTogetherModeSceneSize(width: number, height: number): void {
    throw Error(`Setting Together Mode scene to width ${width} and height ${height} is not implemented`);
  }
  disposeStreamView(): Promise<void> {
    return Promise.resolve();
  }
  disposeScreenShareStreamView(): Promise<void> {
    return Promise.resolve();
  }
  disposeLocalVideoStreamView(): Promise<void> {
    return Promise.resolve();
  }
  disposeRemoteVideoStreamView(): Promise<void> {
    return Promise.resolve();
  }
  /* @conditional-compile-remove(together-mode) */
  disposeTogetherModeStreamView(): Promise<void> {
    return Promise.resolve();
  }
  // eslint-disable-next-line @typescript-eslint/no-unused-vars
  askDevicePermission(constrain: PermissionConstraints): Promise<DeviceAccess> {
    throw Error('askDevicePermission not implemented');
  }
  async queryCameras(): Promise<VideoDeviceInfo[]> {
    return [];
  }
  async queryMicrophones(): Promise<AudioDeviceInfo[]> {
    return [];
  }
  async querySpeakers(): Promise<AudioDeviceInfo[]> {
    return [];
  }
  setCamera(): Promise<void> {
    throw Error('setCamera not implemented');
  }
  setMicrophone(): Promise<void> {
    throw Error('setMicrophone not implemented');
  }
  setSpeaker(): Promise<void> {
    throw Error('setSpeaker not implemented');
  }
  // eslint-disable-next-line @typescript-eslint/no-unused-vars
  sendDtmfTone(dtmfTone: DtmfTone): Promise<void> {
    throw Error('sendDtmfTone not implemented');
  }
  on(): void {
    return;
  }
  off(): void {
    return;
  }
  getEnvironmentInfo(): Promise<EnvironmentInfo> {
    throw Error('getEnvironmentInfo not implemented');
  }

  startCaptions(): Promise<void> {
    throw Error('start captions not implemented');
  }

  setCaptionLanguage(): Promise<void> {
    throw Error('setCaptionLanguage not implemented');
  }

  setSpokenLanguage(): Promise<void> {
    throw Error('setSpokenLanguage not implemented');
  }

  stopCaptions(): Promise<void> {
    throw Error('stopCaptions not implemented');
  }
  /* @conditional-compile-remove(rtt) */
<<<<<<< HEAD
=======
  // eslint-disable-next-line @typescript-eslint/no-unused-vars
>>>>>>> 2bd21995
  sendRealTimeText(text: string, isFinalized: boolean): Promise<void> {
    throw Error('sendRealTimeText not implemented');
  }

  startVideoBackgroundEffect(): Promise<void> {
    throw new Error('startVideoBackgroundEffect not implemented.');
  }

  stopVideoBackgroundEffects(): Promise<void> {
    throw new Error('stopVideoBackgroundEffects not implemented.');
  }

  updateBackgroundPickerImages(): void {
    throw new Error('updateBackgroundPickerImages not implemented.');
  }

  public updateSelectedVideoBackgroundEffect(): void {
    throw new Error('updateSelectedVideoBackgroundEffect not implemented.');
  }

  startNoiseSuppressionEffect(): Promise<void> {
    throw new Error('startNoiseSuppressionEffect not implemented.');
  }

  stopNoiseSuppressionEffect(): Promise<void> {
    throw new Error('stopNoiseSuppressionEffect not implemented.');
  }

  // eslint-disable-next-line @typescript-eslint/no-unused-vars
  submitSurvey(survey: CallSurvey): Promise<CallSurveyResponse | undefined> {
    throw Error('submitStarSurvey not implemented');
  }
  // eslint-disable-next-line @typescript-eslint/no-unused-vars
  startSpotlight(userIds?: string[]): Promise<void> {
    throw Error('startSpotlight not implemented');
  }
  // eslint-disable-next-line @typescript-eslint/no-unused-vars
  stopSpotlight(userIds?: string[]): Promise<void> {
    throw Error('stopSpotlight not implemented');
  }
  stopAllSpotlight(): Promise<void> {
    throw Error('stopAllSpotlight not implemented');
  }
  // eslint-disable-next-line @typescript-eslint/no-unused-vars
  muteParticipant(userId: string): Promise<void> {
    throw Error('muteParticipant not implemented');
  }
  muteAllRemoteParticipants(): Promise<void> {
    throw Error('muteAllRemoteParticipants not implemented');
  }
  /* @conditional-compile-remove(breakout-rooms) */
  returnFromBreakoutRoom(): Promise<void> {
    throw Error('returnFromBreakoutRoom not implemented');
  }
  /* @conditional-compile-remove(media-access) */
  forbidAudio(userIds: string[]): Promise<void> {
    throw Error(`forbidAudio not implemented userIds=${userIds}`);
  }
  /* @conditional-compile-remove(media-access) */
  permitAudio(userIds: string[]): Promise<void> {
    throw Error(`permitAudio not implemented userIds=${userIds}`);
  }
  /* @conditional-compile-remove(media-access) */
  forbidOthersAudio(): Promise<void> {
    throw Error('forbidOthersAudio not implemented');
  }
  /* @conditional-compile-remove(media-access) */
  permitOthersAudio(): Promise<void> {
    throw Error('permitOthersAudio not implemented');
  }
  /* @conditional-compile-remove(media-access) */
  forbidVideo(userIds: string[]): Promise<void> {
    throw Error(`forbidAudio not implemented - userIds=${userIds}`);
  }
  /* @conditional-compile-remove(media-access) */
  permitVideo(userIds: string[]): Promise<void> {
    throw Error(`permitAudio not implemented userIds=${userIds}`);
  }
  /* @conditional-compile-remove(media-access) */
  forbidOthersVideo(): Promise<void> {
    throw Error('forbidOthersAudio not implemented');
  }
  /* @conditional-compile-remove(media-access) */
  permitOthersVideo(): Promise<void> {
    throw Error('permitOthersAudio not implemented');
  }
}

/**
 * Default call adapter state that the {@link _MockCallAdapter} class is initialized with an optional role.
 */
const createDefaultCallAdapterState = (role?: ParticipantRole): CallAdapterState => {
  return {
    displayName: 'Agnes Thompson',
    isLocalPreviewMicrophoneEnabled: true,
    page: 'call',
    call: {
      id: 'call1',
      kind: CallKind.Call,
      callerInfo: { displayName: 'caller', identifier: { kind: 'communicationUser', communicationUserId: '1' } },
      direction: 'Incoming',
      transcription: { isTranscriptionActive: false },
      recording: { isRecordingActive: false },
      /* @conditional-compile-remove(local-recording-notification) */
      localRecording: { isLocalRecordingActive: false },
      startTime: new Date(500000000000),
      endTime: new Date(500000000000),
      diagnostics: { network: { latest: {} }, media: { latest: {} } },
      state: 'Connected',
      localVideoStreams: [],
      isMuted: false,
      isScreenSharingOn: false,
      remoteParticipants: {},
      remoteParticipantsEnded: {},
      raiseHand: { raisedHands: [] },
      /* @conditional-compile-remove(together-mode) */
      togetherMode: { isActive: false, streams: {}, seatingPositions: {} },
      pptLive: { isActive: false },
      localParticipantReaction: undefined,
      role,
      captionsFeature: {
        captions: [],
        supportedSpokenLanguages: [],
        supportedCaptionLanguages: [],
        currentCaptionLanguage: '',
        currentSpokenLanguage: '',
        isCaptionsFeatureActive: false,
        startCaptionsInProgress: false,
        captionsKind: 'Captions'
      },
      /* @conditional-compile-remove(rtt) */
      realTimeTextFeature: {
        realTimeTexts: {},
        isRealTimeTextFeatureActive: false
      },
      transfer: {
        acceptedTransfers: {}
      },
      optimalVideoCount: {
        maxRemoteVideoStreams: 4
      }
    },
    userId: { kind: 'communicationUser', communicationUserId: '1' },
    devices: {
      isSpeakerSelectionAvailable: true,
      selectedCamera: { id: 'camera1', name: '1st Camera', deviceType: 'UsbCamera' },
      cameras: [{ id: 'camera1', name: '1st Camera', deviceType: 'UsbCamera' }],
      selectedMicrophone: {
        id: 'microphone1',
        name: '1st Microphone',
        deviceType: 'Microphone',
        isSystemDefault: true
      },
      microphones: [{ id: 'microphone1', name: '1st Microphone', deviceType: 'Microphone', isSystemDefault: true }],
      selectedSpeaker: { id: 'speaker1', name: '1st Speaker', deviceType: 'Speaker', isSystemDefault: true },
      speakers: [{ id: 'speaker1', name: '1st Speaker', deviceType: 'Speaker', isSystemDefault: true }],
      unparentedViews: [],
      deviceAccess: { video: true, audio: true }
    },
    isTeamsCall: false,
    isTeamsMeeting: false,
    isRoomsCall: false,
    latestErrors: {},
    /* @conditional-compile-remove(breakout-rooms) */
    latestNotifications: {}
  };
};<|MERGE_RESOLUTION|>--- conflicted
+++ resolved
@@ -190,10 +190,7 @@
     throw Error('stopCaptions not implemented');
   }
   /* @conditional-compile-remove(rtt) */
-<<<<<<< HEAD
-=======
-  // eslint-disable-next-line @typescript-eslint/no-unused-vars
->>>>>>> 2bd21995
+  // eslint-disable-next-line @typescript-eslint/no-unused-vars
   sendRealTimeText(text: string, isFinalized: boolean): Promise<void> {
     throw Error('sendRealTimeText not implemented');
   }
