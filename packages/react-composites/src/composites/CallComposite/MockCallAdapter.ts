--- conflicted
+++ resolved
@@ -240,13 +240,10 @@
       remoteParticipantsEnded: {},
       /* @conditional-compile-remove(raise-hand) */
       raiseHand: { raisedHands: [] },
-<<<<<<< HEAD
       /* @conditional-compile-remove(ppt-live) */
       pptLive: { isActive: false },
-=======
       /* @conditional-compile-remove(reaction) */
       localParticipantReaction: undefined,
->>>>>>> cefe2d72
       /* @conditional-compile-remove(rooms) */
       role,
       /* @conditional-compile-remove(close-captions) */
