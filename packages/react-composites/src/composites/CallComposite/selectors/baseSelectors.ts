// Copyright (c) Microsoft Corporation.
// Licensed under the MIT License.

import {
  CallState as SDKCallStatus,
  DominantSpeakersInfo,
  ParticipantCapabilities,
  ParticipantRole,
  VideoDeviceInfo,
  AudioDeviceInfo,
  CapabilitiesChangeInfo,
  EnvironmentInfo
} from '@azure/communication-calling';

/* @conditional-compile-remove(breakout-rooms) */
import { BreakoutRoom, BreakoutRoomsSettings } from '@azure/communication-calling';
import {
  CallState,
  DeviceManagerState,
  DiagnosticsCallFeatureState,
  LocalVideoStreamState,
  RemoteParticipantState
} from '@internal/calling-stateful-client';
import { CaptionsInfo } from '@internal/calling-stateful-client';
import { ConferencePhoneInfo } from '@internal/calling-stateful-client';
import { SpotlightedParticipant } from '@azure/communication-calling';
import { CallAdapterState, CallCompositePage, VideoBackgroundImage } from '../adapter/CallAdapter';

import { VideoBackgroundEffect } from '../adapter/CallAdapter';
import {
  _isInCall,
  _isPreviewOn,
  _dominantSpeakersWithFlatId,
  DeepNoiseSuppressionEffectDependency,
  VideoBackgroundEffectsDependency
} from '@internal/calling-component-bindings';
import { AdapterErrors } from '../../common/adapters';
/* @conditional-compile-remove(breakout-rooms) */
import { AdapterNotifications } from '../../common/adapters';
import { RaisedHandState } from '@internal/calling-stateful-client';
import { CommunicationIdentifier } from '@azure/communication-common';

import { CaptionsKind } from '@azure/communication-calling';
import { ReactionResources } from '@internal/react-components';
<<<<<<< HEAD
/* @conditional-compile-remove(together-mode) */
import { CommunicationIdentifierKind } from '@azure/communication-common';
=======
/* @conditional-compile-remove(media-access) */
import { MediaAccess } from '@internal/react-components';

>>>>>>> 8eefe6ca
/**
 * @private
 */
export const getDisplayName = (state: CallAdapterState): string | undefined => state.displayName;

/**
 * @private
 */
export const getCallId = (state: CallAdapterState): string | undefined => state.call?.id;

/**
 * @private
 */
export const getEndedCall = (state: CallAdapterState): CallState | undefined => state.endedCall;

/**
 * @private
 */
export const getCallStatus = (state: CallAdapterState): SDKCallStatus => state.call?.state ?? 'None';

/**
 * @private
 */
export const getDeviceManager = (state: CallAdapterState): DeviceManagerState => state.devices;

/**
 * @private
 */
export const getIsScreenShareOn = (state: CallAdapterState): boolean => state.call?.isScreenSharingOn ?? false;

/**
 * @private
 */
export const getLocalParticipantRaisedHand = (state: CallAdapterState): RaisedHandState | undefined =>
  state.call?.raiseHand.localParticipantRaisedHand;

/**
 * @private
 */
export const getCapabilites = (state: CallAdapterState): ParticipantCapabilities | undefined =>
  state.call?.capabilitiesFeature?.capabilities;

/**
 * @private
 */
export const getIsPreviewCameraOn = (state: CallAdapterState): boolean => _isPreviewOn(state.devices);

/**
 * @private
 */
export const getMicrophones = (state: CallAdapterState): AudioDeviceInfo[] => state.devices.microphones;

/**
 * @private
 */
export const getCameras = (state: CallAdapterState): VideoDeviceInfo[] => state.devices.cameras;

/**
 * @private
 */
export const getRole = (state: CallAdapterState): ParticipantRole | undefined => state.call?.role;

/**
 * @private
 */
export const getPage = (state: CallAdapterState): CallCompositePage => state.page;

/**
 * @private
 */
export const getTransferCall = (state: CallAdapterState): CallState | undefined => state.acceptedTransferCallState;

/**
 * @private
 */
export const getLocalMicrophoneEnabled = (state: CallAdapterState): boolean => state.isLocalPreviewMicrophoneEnabled;

/**
 * @private
 */
export const getLocalVideoStreams = (state: CallAdapterState): LocalVideoStreamState[] | undefined =>
  state.call?.localVideoStreams;

/**
 * @private
 */
export const getIsTranscriptionActive = (state: CallAdapterState): boolean =>
  !!state.call?.transcription.isTranscriptionActive;

/**
 * @private
 */
export const getIsRecordingActive = (state: CallAdapterState): boolean => !!state.call?.recording.isRecordingActive;

/**
 * @private
 */
export const getUserFacingDiagnostics = (state: CallAdapterState): DiagnosticsCallFeatureState | undefined =>
  state.call?.diagnostics;

/**
 * @private
 */
export const getDominantSpeakerInfo = (state: CallAdapterState): undefined | DominantSpeakersInfo =>
  state.call?.dominantSpeakers;

/**
 * @private
 */
export const getRemoteParticipants = (
  state: CallAdapterState
):
  | undefined
  | {
      [keys: string]: RemoteParticipantState;
    } => state.call?.remoteParticipants;

/**
 * @private
 */
export const getEnvironmentInfo = (state: CallAdapterState): EnvironmentInfo | undefined => state.environmentInfo;

/**
 * @private
 */
export const getSelectedVideoEffect = (state: CallAdapterState): VideoBackgroundEffect | undefined =>
  state.selectedVideoBackgroundEffect;

/** @private */
export const getCaptionsKind = (state: CallAdapterState): CaptionsKind | undefined => {
  return state.call?.captionsFeature.captionsKind;
};

/** @private */
export const getCaptions = (state: CallAdapterState): CaptionsInfo[] | undefined => {
  return state.call?.captionsFeature.captions;
};

/** @private */
export const getCaptionsStatus = (state: CallAdapterState): boolean | undefined => {
  return state.call?.captionsFeature.isCaptionsFeatureActive;
};

/** @private */
export const getCurrentCaptionLanguage = (state: CallAdapterState): string | undefined => {
  return state.call?.captionsFeature.currentCaptionLanguage;
};

/** @private */
export const getCurrentSpokenLanguage = (state: CallAdapterState): string | undefined => {
  return state.call?.captionsFeature.currentSpokenLanguage;
};

/** @private */
export const getSupportedCaptionLanguages = (state: CallAdapterState): string[] | undefined => {
  return state.call?.captionsFeature.supportedCaptionLanguages;
};

/** @private */
export const getSupportedSpokenLanguages = (state: CallAdapterState): string[] | undefined => {
  return state.call?.captionsFeature.supportedSpokenLanguages;
};

/**
 * @private
 */
export const getIsTeamsCall = (state: CallAdapterState): boolean => state.isTeamsCall;

/**
 * @private
 */
export const getIsTeamsMeeting = (state: CallAdapterState): boolean => state.isTeamsMeeting;

/**
 * @private
 */
export const getTeamsMeetingCoordinates = (state: CallAdapterState): ConferencePhoneInfo[] | undefined =>
  state.call?.meetingConference?.conferencePhones;

/**
 * @private
 */
export const getLatestErrors = (state: CallAdapterState): AdapterErrors => state.latestErrors;

/**
 * @private
 */
export const getLatestCapabilitiesChangedInfo = (state: CallAdapterState): CapabilitiesChangeInfo | undefined => {
  return state.call?.capabilitiesFeature?.latestCapabilitiesChangeInfo;
};

/**
 * @private
 */
export const getTargetCallees = (state: CallAdapterState): CommunicationIdentifier[] | undefined => state.targetCallees;

/**
 * @private
 */
export const getStartTime = (state: CallAdapterState): Date | undefined => state.call?.startTime;

/**
 * @private
 */
export const getSpotlightedParticipants = (state: CallAdapterState): SpotlightedParticipant[] | undefined =>
  state.call?.spotlight?.spotlightedParticipants;

/* @conditional-compile-remove(breakout-rooms) */
/**
 * @private
 */
export const getAssignedBreakoutRoom = (state: CallAdapterState): BreakoutRoom | undefined =>
  state.call?.breakoutRooms?.assignedBreakoutRoom;

/* @conditional-compile-remove(breakout-rooms) */
/**
 * @private
 */
export const getBreakoutRoomSettings = (state: CallAdapterState): BreakoutRoomsSettings | undefined =>
  state.call?.breakoutRooms?.breakoutRoomSettings;

/* @conditional-compile-remove(breakout-rooms) */
/**
 * @private
 */
export const getBreakoutRoomDisplayName = (state: CallAdapterState): string | undefined =>
  state.call?.breakoutRooms?.breakoutRoomDisplayName;

/* @conditional-compile-remove(breakout-rooms) */
/**
 * @private
 */
export const getLatestNotifications = (state: CallAdapterState): AdapterNotifications => state.latestNotifications;

/** @private */
export const getVideoEffectsDependency = (
  state: CallAdapterState
): (() => Promise<VideoBackgroundEffectsDependency>) | undefined => state.onResolveVideoEffectDependency;

/** @private */
export const getDeepNoiseSuppresionEffectsDependency = (
  state: CallAdapterState
): (() => Promise<DeepNoiseSuppressionEffectDependency>) | undefined => state.onResolveDeepNoiseSuppressionDependency;

/** @private */
export const getDeepNoiseSuppresionIsOnByDefault = (state: CallAdapterState): boolean | undefined =>
  state.deepNoiseSuppressionOnByDefault;

/** @private */
export const getHideDeepNoiseSupressionButton = (state: CallAdapterState): boolean | undefined =>
  state.hideDeepNoiseSuppressionButton;

/** @private */
export const getReactionResources = (state: CallAdapterState): ReactionResources | undefined => state.reactions;

/** @private */
export const getAlternateCallerId = (state: CallAdapterState): string | undefined => state.alternateCallerId;

/** @private */
export const getIsRoomsCall = (state: CallAdapterState): boolean => state.isRoomsCall;

/** @private */
export const getVideoBackgroundImages = (state: CallAdapterState): VideoBackgroundImage[] | undefined =>
  state.videoBackgroundImages;

<<<<<<< HEAD
/* @conditional-compile-remove(together-mode) */
/**
 * @private
 * Gets the together mode streams state.
 * @param state - The current state of the call adapter.
 * @returns The together mode streams state or undefined.
 */
export const getIsTogetherModeActive = (state: CallAdapterState): boolean | undefined =>
  state.call?.togetherMode.isActive;

/* @conditional-compile-remove(together-mode) */
/**
 * @private
 * Gets the together mode streams state.
 * @param state - The current state of the call adapter.
 * @returns The together mode streams state or undefined.
 */
export const getLocalUserId = (state: CallAdapterState): CommunicationIdentifierKind | undefined => state.userId;
=======
/* @conditional-compile-remove(media-access) */
/** @private */
export const getMediaAccessSetting = (state: CallAdapterState): MediaAccess | undefined =>
  state.call?.meetingMediaAccess;
>>>>>>> 8eefe6ca
<|MERGE_RESOLUTION|>--- conflicted
+++ resolved
@@ -42,14 +42,11 @@
 
 import { CaptionsKind } from '@azure/communication-calling';
 import { ReactionResources } from '@internal/react-components';
-<<<<<<< HEAD
 /* @conditional-compile-remove(together-mode) */
 import { CommunicationIdentifierKind } from '@azure/communication-common';
-=======
 /* @conditional-compile-remove(media-access) */
 import { MediaAccess } from '@internal/react-components';
 
->>>>>>> 8eefe6ca
 /**
  * @private
  */
@@ -315,7 +312,6 @@
 export const getVideoBackgroundImages = (state: CallAdapterState): VideoBackgroundImage[] | undefined =>
   state.videoBackgroundImages;
 
-<<<<<<< HEAD
 /* @conditional-compile-remove(together-mode) */
 /**
  * @private
@@ -334,9 +330,7 @@
  * @returns The together mode streams state or undefined.
  */
 export const getLocalUserId = (state: CallAdapterState): CommunicationIdentifierKind | undefined => state.userId;
-=======
 /* @conditional-compile-remove(media-access) */
 /** @private */
 export const getMediaAccessSetting = (state: CallAdapterState): MediaAccess | undefined =>
-  state.call?.meetingMediaAccess;
->>>>>>> 8eefe6ca
+  state.call?.meetingMediaAccess;