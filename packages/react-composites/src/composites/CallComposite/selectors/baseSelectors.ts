--- conflicted
+++ resolved
@@ -117,14 +117,13 @@
  */
 export const getEnvironmentInfo = (state: CallAdapterState): EnvironmentInfo | undefined => state.environmentInfo;
 
-<<<<<<< HEAD
 /* @conditional-compile-remove(video-background-effects) */
 /**
  * @private
  */
 export const getSelectedVideoEffect = (state: CallAdapterState): SelectedVideoBackgroundEffect | undefined =>
   state.selectedVideoBackgroundEffect;
-=======
+
 /* @conditional-compile-remove(close-captions) */
 /** @private */
 export const getCaptions = (state: CallAdapterState): CaptionsInfo[] | undefined => {
@@ -165,5 +164,4 @@
 /**
  * @private
  */
-export const getIsTeamsCall = (state: CallAdapterState): boolean => state.isTeamsCall;
->>>>>>> 5f6a21b7
+export const getIsTeamsCall = (state: CallAdapterState): boolean => state.isTeamsCall;