--- conflicted
+++ resolved
@@ -5,20 +5,13 @@
 import { CallState, DeviceManagerState } from 'calling-stateful-client';
 import { CallAdapterState } from '../adapter/CallAdapter';
 
-<<<<<<< HEAD
 export const getCall = (state: CallAdapterState): CallState | undefined => state.call;
 export const getCallStatus = (state: CallAdapterState): SDKCallStatus => state.call?.state ?? 'None';
+export const getDeviceManager = (state: CallAdapterState): DeviceManagerState => state.devices;
 export const getIsScreenShareOn = (state: CallAdapterState): boolean => state.call?.isScreenSharingOn ?? false;
 export const getIsPreviewCameraOn = (state: CallAdapterState): boolean => isPreviewOn(state.devices);
-=======
-export const getCall = (state: CallState): Call | undefined => state.call;
-export const getCallStatus = (state: CallState): CallStatus => state.call?.state ?? 'None';
-export const getDeviceManager = (state: CallState): DeviceManagerState => state.devices;
-export const getIsScreenShareOn = (state: CallState): boolean => state.call?.isScreenSharingOn ?? false;
-export const getIsPreviewCameraOn = (state: CallState): boolean => isPreviewOn(state.devices);
-export const getPage = (state: CallState): 'configuration' | 'call' => state.page;
-export const getLocalMicrophoneEnabled = (state: CallState): boolean => state.isLocalPreviewMicrophoneEnabled;
->>>>>>> 85bd0386
+export const getPage = (state: CallAdapterState): 'configuration' | 'call' => state.page;
+export const getLocalMicrophoneEnabled = (state: CallAdapterState): boolean => state.isLocalPreviewMicrophoneEnabled;
 
 const isPreviewOn = (deviceManager: DeviceManagerState): boolean => {
   return !!deviceManager.unparentedViews && !!deviceManager.unparentedViews[0]?.target;
