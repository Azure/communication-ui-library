// Copyright (c) Microsoft Corporation.
// Licensed under the MIT License.

import {
  CallState as SDKCallStatus,
  DominantSpeakersInfo,
  ParticipantCapabilities,
  ParticipantRole,
  VideoDeviceInfo,
  AudioDeviceInfo,
  CapabilitiesChangeInfo,
  EnvironmentInfo
} from '@azure/communication-calling';

/* @conditional-compile-remove(breakout-rooms) */
import { BreakoutRoom, BreakoutRoomsSettings } from '@azure/communication-calling';
import {
  CallState,
  DeviceManagerState,
  DiagnosticsCallFeatureState,
  LocalVideoStreamState,
  RemoteParticipantState
} from '@internal/calling-stateful-client';
/* @conditional-compile-remove(rtt) */
import { RealTimeTextInfo } from '@internal/calling-stateful-client';
import { CaptionsInfo } from '@internal/calling-stateful-client';
import { ConferencePhoneInfo } from '@internal/calling-stateful-client';
import { SpotlightedParticipant } from '@azure/communication-calling';
import { CallAdapterState, CallCompositePage, VideoBackgroundImage } from '../adapter/CallAdapter';

import { VideoBackgroundEffect } from '../adapter/CallAdapter';
import {
  _isInCall,
  _isPreviewOn,
  _dominantSpeakersWithFlatId,
  DeepNoiseSuppressionEffectDependency,
  VideoBackgroundEffectsDependency
} from '@internal/calling-component-bindings';
import { AdapterErrors } from '../../common/adapters';
/* @conditional-compile-remove(breakout-rooms) */
import { AdapterNotifications } from '../../common/adapters';
import { RaisedHandState } from '@internal/calling-stateful-client';
import { CommunicationIdentifier } from '@azure/communication-common';

import { CaptionsKind } from '@azure/communication-calling';
<<<<<<< HEAD
import { ReactionResources } from '@internal/react-components';
/* @conditional-compile-remove(together-mode) */
import { CommunicationIdentifierKind } from '@azure/communication-common';
/* @conditional-compile-remove(media-access) */
import { MediaAccess } from '@internal/react-components';
=======
import { ReactionResources, MediaAccess } from '@internal/react-components';
/* @conditional-compile-remove(together-mode) */
import { CommunicationIdentifierKind } from '@azure/communication-common';
>>>>>>> b255ba27

/**
 * @private
 */
export const getDisplayName = (state: CallAdapterState): string | undefined => state.displayName;

/**
 * @private
 */
export const getCallId = (state: CallAdapterState): string | undefined => state.call?.id;

/**
 * @private
 */
export const getEndedCall = (state: CallAdapterState): CallState | undefined => state.endedCall;

/**
 * @private
 */
export const getCallStatus = (state: CallAdapterState): SDKCallStatus => state.call?.state ?? 'None';

/**
 * @private
 */
export const getDeviceManager = (state: CallAdapterState): DeviceManagerState => state.devices;

/**
 * @private
 */
export const getIsScreenShareOn = (state: CallAdapterState): boolean => state.call?.isScreenSharingOn ?? false;

/**
 * @private
 */
export const getLocalParticipantRaisedHand = (state: CallAdapterState): RaisedHandState | undefined =>
  state.call?.raiseHand.localParticipantRaisedHand;

/**
 * @private
 */
export const getCapabilites = (state: CallAdapterState): ParticipantCapabilities | undefined =>
  state.call?.capabilitiesFeature?.capabilities;

/**
 * @private
 */
export const getIsPreviewCameraOn = (state: CallAdapterState): boolean => _isPreviewOn(state.devices);

/**
 * @private
 */
export const getMicrophones = (state: CallAdapterState): AudioDeviceInfo[] => state.devices.microphones;

/**
 * @private
 */
export const getCameras = (state: CallAdapterState): VideoDeviceInfo[] => state.devices.cameras;

/**
 * @private
 */
export const getRole = (state: CallAdapterState): ParticipantRole | undefined => state.call?.role;

/**
 * @private
 */
export const getPage = (state: CallAdapterState): CallCompositePage => state.page;

/**
 * @private
 */
export const getTransferCall = (state: CallAdapterState): CallState | undefined => state.acceptedTransferCallState;

/**
 * @private
 */
export const getLocalMicrophoneEnabled = (state: CallAdapterState): boolean => state.isLocalPreviewMicrophoneEnabled;

/**
 * @private
 */
export const getLocalVideoStreams = (state: CallAdapterState): LocalVideoStreamState[] | undefined =>
  state.call?.localVideoStreams;

/**
 * @private
 */
export const getIsTranscriptionActive = (state: CallAdapterState): boolean =>
  !!state.call?.transcription.isTranscriptionActive;

/**
 * @private
 */
export const getIsRecordingActive = (state: CallAdapterState): boolean => !!state.call?.recording.isRecordingActive;

/**
 * @private
 */
export const getUserFacingDiagnostics = (state: CallAdapterState): DiagnosticsCallFeatureState | undefined =>
  state.call?.diagnostics;

/**
 * @private
 */
export const getDominantSpeakerInfo = (state: CallAdapterState): undefined | DominantSpeakersInfo =>
  state.call?.dominantSpeakers;

/**
 * @private
 */
export const getRemoteParticipants = (
  state: CallAdapterState
):
  | undefined
  | {
      [keys: string]: RemoteParticipantState;
    } => state.call?.remoteParticipants;

/**
 * @private
 */
export const getEnvironmentInfo = (state: CallAdapterState): EnvironmentInfo | undefined => state.environmentInfo;

/**
 * @private
 */
export const getSelectedVideoEffect = (state: CallAdapterState): VideoBackgroundEffect | undefined =>
  state.selectedVideoBackgroundEffect;

/** @private */
export const getCaptionsKind = (state: CallAdapterState): CaptionsKind | undefined => {
  return state.call?.captionsFeature.captionsKind;
};

/** @private */
export const getCaptions = (state: CallAdapterState): CaptionsInfo[] | undefined => {
  return state.call?.captionsFeature.captions;
};

/* @conditional-compile-remove(rtt) */
/** @private */
export const getRealTimeText = (
  state: CallAdapterState
):
  | {
      completedMessages?: RealTimeTextInfo[];
      currentInProgress?: RealTimeTextInfo[];
      myInProgress?: RealTimeTextInfo;
    }
  | undefined => {
  return state.call?.realTimeTextFeature.realTimeTexts;
};

/** @private */
export const getCaptionsStatus = (state: CallAdapterState): boolean | undefined => {
  return state.call?.captionsFeature.isCaptionsFeatureActive;
};

/* @conditional-compile-remove(rtt) */
/** @private */
export const getRealTimeTextStatus = (state: CallAdapterState): boolean | undefined => {
  return state.call?.realTimeTextFeature.isRealTimeTextFeatureActive;
};

/** @private */
export const getCurrentCaptionLanguage = (state: CallAdapterState): string | undefined => {
  return state.call?.captionsFeature.currentCaptionLanguage;
};

/** @private */
export const getCurrentSpokenLanguage = (state: CallAdapterState): string | undefined => {
  return state.call?.captionsFeature.currentSpokenLanguage;
};

/** @private */
export const getSupportedCaptionLanguages = (state: CallAdapterState): string[] | undefined => {
  return state.call?.captionsFeature.supportedCaptionLanguages;
};

/** @private */
export const getSupportedSpokenLanguages = (state: CallAdapterState): string[] | undefined => {
  return state.call?.captionsFeature.supportedSpokenLanguages;
};

/**
 * @private
 */
export const getIsTeamsCall = (state: CallAdapterState): boolean => state.isTeamsCall;

/**
 * @private
 */
export const getIsTeamsMeeting = (state: CallAdapterState): boolean => state.isTeamsMeeting;

/**
 * @private
 */
export const getTeamsMeetingCoordinates = (state: CallAdapterState): ConferencePhoneInfo[] | undefined =>
  state.call?.meetingConference?.conferencePhones;

/**
 * @private
 */
export const getLatestErrors = (state: CallAdapterState): AdapterErrors => state.latestErrors;

/**
 * @private
 */
export const getLatestCapabilitiesChangedInfo = (state: CallAdapterState): CapabilitiesChangeInfo | undefined => {
  return state.call?.capabilitiesFeature?.latestCapabilitiesChangeInfo;
};

/**
 * @private
 */
export const getTargetCallees = (state: CallAdapterState): CommunicationIdentifier[] | undefined => state.targetCallees;

/**
 * @private
 */
export const getStartTime = (state: CallAdapterState): Date | undefined => state.call?.startTime;

/**
 * @private
 */
export const getSpotlightedParticipants = (state: CallAdapterState): SpotlightedParticipant[] | undefined =>
  state.call?.spotlight?.spotlightedParticipants;

/* @conditional-compile-remove(breakout-rooms) */
/**
 * @private
 */
export const getAssignedBreakoutRoom = (state: CallAdapterState): BreakoutRoom | undefined =>
  state.call?.breakoutRooms?.assignedBreakoutRoom;

/* @conditional-compile-remove(breakout-rooms) */
/**
 * @private
 */
export const getBreakoutRoomSettings = (state: CallAdapterState): BreakoutRoomsSettings | undefined =>
  state.call?.breakoutRooms?.breakoutRoomSettings;

/* @conditional-compile-remove(breakout-rooms) */
/**
 * @private
 */
export const getBreakoutRoomDisplayName = (state: CallAdapterState): string | undefined =>
  state.call?.breakoutRooms?.breakoutRoomDisplayName;

/* @conditional-compile-remove(breakout-rooms) */
/**
 * @private
 */
export const getLatestNotifications = (state: CallAdapterState): AdapterNotifications => state.latestNotifications;

/** @private */
export const getVideoEffectsDependency = (
  state: CallAdapterState
): (() => Promise<VideoBackgroundEffectsDependency>) | undefined => state.onResolveVideoEffectDependency;

/** @private */
export const getDeepNoiseSuppresionEffectsDependency = (
  state: CallAdapterState
): (() => Promise<DeepNoiseSuppressionEffectDependency>) | undefined => state.onResolveDeepNoiseSuppressionDependency;

/** @private */
export const getDeepNoiseSuppresionIsOnByDefault = (state: CallAdapterState): boolean | undefined =>
  state.deepNoiseSuppressionOnByDefault;

/** @private */
export const getHideDeepNoiseSupressionButton = (state: CallAdapterState): boolean | undefined =>
  state.hideDeepNoiseSuppressionButton;

/** @private */
export const getReactionResources = (state: CallAdapterState): ReactionResources | undefined => state.reactions;

/** @private */
export const getAlternateCallerId = (state: CallAdapterState): string | undefined => state.alternateCallerId;

/** @private */
export const getIsRoomsCall = (state: CallAdapterState): boolean => state.isRoomsCall;

/** @private */
export const getVideoBackgroundImages = (state: CallAdapterState): VideoBackgroundImage[] | undefined =>
  state.videoBackgroundImages;

/* @conditional-compile-remove(together-mode) */
/**
 * @private
 * Gets the together mode streams state.
 * @param state - The current state of the call adapter.
 * @returns The together mode streams state or undefined.
 */
export const getIsTogetherModeActive = (state: CallAdapterState): boolean | undefined =>
  state.call?.togetherMode.isActive;

/* @conditional-compile-remove(together-mode) */
/**
 * @private
 * Gets local participant's user id.
 * @param state - The current state of the call adapter.
 * @returns The local participant's user id or undefined.
 */
export const getLocalUserId = (state: CallAdapterState): CommunicationIdentifierKind | undefined => state.userId;
<<<<<<< HEAD
/* @conditional-compile-remove(media-access) */
=======

>>>>>>> b255ba27
/** @private */
export const getMediaAccessSetting = (state: CallAdapterState): MediaAccess | undefined =>
  state.call?.meetingMediaAccess;<|MERGE_RESOLUTION|>--- conflicted
+++ resolved
@@ -43,17 +43,9 @@
 import { CommunicationIdentifier } from '@azure/communication-common';
 
 import { CaptionsKind } from '@azure/communication-calling';
-<<<<<<< HEAD
-import { ReactionResources } from '@internal/react-components';
-/* @conditional-compile-remove(together-mode) */
-import { CommunicationIdentifierKind } from '@azure/communication-common';
-/* @conditional-compile-remove(media-access) */
-import { MediaAccess } from '@internal/react-components';
-=======
 import { ReactionResources, MediaAccess } from '@internal/react-components';
 /* @conditional-compile-remove(together-mode) */
 import { CommunicationIdentifierKind } from '@azure/communication-common';
->>>>>>> b255ba27
 
 /**
  * @private
@@ -358,11 +350,6 @@
  * @returns The local participant's user id or undefined.
  */
 export const getLocalUserId = (state: CallAdapterState): CommunicationIdentifierKind | undefined => state.userId;
-<<<<<<< HEAD
-/* @conditional-compile-remove(media-access) */
-=======
-
->>>>>>> b255ba27
 /** @private */
 export const getMediaAccessSetting = (state: CallAdapterState): MediaAccess | undefined =>
   state.call?.meetingMediaAccess;