--- conflicted
+++ resolved
@@ -25,14 +25,9 @@
       remoteParticipants && Object.keys(remoteParticipants).length > 0
         ? findDominantRemoteParticipant(remoteParticipants, dominantSpeakers ?? [])
         : undefined;
-<<<<<<< HEAD
     return dominantRemoteParticipant
       ? _videoGalleryRemoteParticipantsMemo(Object.values(dominantRemoteParticipant))[0]
       : undefined;
-=======
-
-    return dominantRemoteParticipant ? _videoGalleryRemoteParticipantsMemo(dominantRemoteParticipant)[0] : undefined;
->>>>>>> 11cd4c08
   }
 );
 
