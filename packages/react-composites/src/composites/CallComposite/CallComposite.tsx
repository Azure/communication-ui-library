--- conflicted
+++ resolved
@@ -160,11 +160,7 @@
    * @remarks
    * if this is not supplied, the composite will not show a unsupported browser page.
    */
-<<<<<<< HEAD
-  onBrowserTroubleShootingClick?: () => void;
-=======
   onEnvironmentInfoTroubleshootingClick?: () => void;
->>>>>>> 7791bd94
 };
 
 type MainScreenProps = {
@@ -302,14 +298,6 @@
         </>
       );
       break;
-<<<<<<< HEAD
-    case unsupportedBrowserPageTrampoline():
-      pageElement = (
-        <>
-          {
-            /* @conditional-compile-remove(unsupported-browser) */ props.options?.onBrowserTroubleShootingClick && (
-              <UnsupportedBrowserPage onTroubleShootingClick={props.options?.onBrowserTroubleShootingClick} />
-=======
     case unsupportedEnvironmentPageTrampoline():
       pageElement = (
         <>
@@ -317,7 +305,6 @@
             /* @conditional-compile-remove(unsupported-browser) */ props.options
               ?.onEnvironmentInfoTroubleshootingClick && (
               <UnsupportedBrowserPage onTroubleshootingClick={props.options?.onEnvironmentInfoTroubleshootingClick} />
->>>>>>> 7791bd94
             )
           }
         </>
@@ -447,14 +434,8 @@
   return 'call';
 };
 
-<<<<<<< HEAD
-const unsupportedBrowserPageTrampoline = (): string => {
-  /* @conditional-compile-remove(unsupported-browser) */
-  return 'unsupportedBrowser';
-=======
 const unsupportedEnvironmentPageTrampoline = (): string => {
   /* @conditional-compile-remove(unsupported-browser) */
   return 'unsupportedEnvironment';
->>>>>>> 7791bd94
   return 'call';
 };