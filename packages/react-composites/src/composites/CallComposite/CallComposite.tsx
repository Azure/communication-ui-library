--- conflicted
+++ resolved
@@ -102,11 +102,7 @@
   }) => void;
   /* @conditional-compile-remove(call-readiness) */
   /**
-<<<<<<< HEAD
-   * Callback you may provide to supplu users with further steps to troubleshoot why they have been
-=======
    * Callback you may provide to supply users with further steps to troubleshoot why they have been
->>>>>>> f47f0bba
    * having network issues when connecting to the call.
    *
    * @example
