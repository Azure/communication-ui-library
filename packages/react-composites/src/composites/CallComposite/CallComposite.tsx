// Copyright (c) Microsoft Corporation.
// Licensed under the MIT license.

import { _isInCall } from '@internal/calling-component-bindings';
import { OnRenderAvatarCallback, ParticipantMenuItemsCallback } from '@internal/react-components';
import React, { useEffect } from 'react';
import { AvatarPersonaDataCallback } from '../common/AvatarPersona';
import { BaseComposite, BaseCompositeProps } from '../common/BaseComposite';
import { CallCompositeIcons } from '../common/icons';
import { useLocale } from '../localization';
import { CallAdapter } from './adapter/CallAdapter';
import { CallAdapterProvider, useAdapter } from './adapter/CallAdapterProvider';
import { CallControlOptions } from './components/CallControls';
import { CallPage } from './pages/CallPage';
import { ConfigurationPage } from './pages/ConfigurationPage';
import { NoticePage } from './pages/NoticePage';
import { useSelector } from './hooks/useSelector';
import { getPage } from './selectors/baseSelectors';
import { LobbyPage } from './pages/LobbyPage';

/**
 * Props for {@link CallComposite}.
 *
 * @public
 */
export interface CallCompositeProps extends BaseCompositeProps<CallCompositeIcons> {
  /**
   * An adapter provides logic and data to the composite.
   * Composite can also be controlled using the adapter.
   */
  adapter: CallAdapter;
  callInvitationUrl?: string;
  /**
   * Flags to enable/disable or customize UI elements of the {@link CallComposite}.
   */
  options?: CallCompositeOptions;
}

/**
 * Optional features of the {@link CallComposite}.
 *
 * @public
 */
export type CallCompositeOptions = {
  /**
   * Choose to use the composite form optimized for use on a mobile device.
   * @remarks This is currently only optimized for Portrait mode on mobile devices and does not support landscape.
   * @defaultValue false
   * @alpha
   */
  mobileView?: boolean;
  /**
   * Surface Azure Communication Services backend errors in the UI with {@link @azure/communication-react#ErrorBar}.
   * Hide or show the error bar.
   * @defaultValue true
   */
  errorBar?: boolean;
  /**
   * Hide or Customize the control bar element.
   * Can be customized by providing an object of type {@link @azure/communication-react#CallControlOptions}.
   * @defaultValue true
   */
  callControls?: boolean | CallControlOptions;
};

type MainScreenProps = {
  onRenderAvatar?: OnRenderAvatarCallback;
  callInvitationUrl?: string;
  onFetchAvatarPersonaData?: AvatarPersonaDataCallback;
  onFetchParticipantMenuItems?: ParticipantMenuItemsCallback;
  options?: CallCompositeOptions;
};

const MainScreen = (props: MainScreenProps): JSX.Element => {
  const { callInvitationUrl, onRenderAvatar, onFetchAvatarPersonaData, onFetchParticipantMenuItems } = props;
  const page = useSelector(getPage);
  const adapter = useAdapter();
  const locale = useLocale();

  switch (page) {
    case 'configuration':
      return (
        <ConfigurationPage
          mobileView={props.options?.mobileView ?? false}
          startCallHandler={(): void => {
            adapter.joinCall();
          }}
        />
      );
    case 'accessDeniedTeamsMeeting':
      return (
        <NoticePage
          title={locale.strings.call.failedToJoinTeamsMeetingReasonAccessDeniedTitle}
          moreDetails={locale.strings.call.failedToJoinTeamsMeetingReasonAccessDeniedMoreDetails}
          dataUiId={'access-denied-teams-meeting-page'}
        />
      );
    case 'removedFromCall':
      return (
        <NoticePage
          title={locale.strings.call.removedFromCallTitle}
          moreDetails={locale.strings.call.removedFromCallMoreDetails}
<<<<<<< HEAD
          dataUiId={'removed-from-call-page'}
        />
      );
    case 'leftCall':
      return (
        <NoticePage
          title={locale.strings.call.leftCallTitle}
          moreDetails={locale.strings.call.leftCallMoreDetails}
          dataUiId={'left-call-page'}
=======
>>>>>>> 3dc7e7d6
        />
      );
    case 'leftCall':
      return (
        <NoticePage title={locale.strings.call.leftCallTitle} moreDetails={locale.strings.call.leftCallMoreDetails} />
      );
    case 'lobby':
      return (
        <LobbyPage
          strings={{
            connectingToCall: locale.strings.call.lobbyScreenConnectingToCallTitle,
            waitingToBeAdmitted: locale.strings.call.lobbyScreenWaitingToBeAdmittedTitle
          }}
          options={props.options}
        />
      );
    case 'call':
      return (
        <CallPage
          onRenderAvatar={onRenderAvatar}
          callInvitationURL={callInvitationUrl}
          onFetchAvatarPersonaData={onFetchAvatarPersonaData}
          onFetchParticipantMenuItems={onFetchParticipantMenuItems}
          options={props.options}
        />
      );
    default:
      throw new Error('Invalid call composite page');
  }
};

/**
 * A customizable UI composite for calling experience.
 *
 * @public
 */
export const CallComposite = (props: CallCompositeProps): JSX.Element => {
  const { adapter, callInvitationUrl, onFetchAvatarPersonaData, onFetchParticipantMenuItems, options } = props;
  useEffect(() => {
    (async () => {
      await adapter.askDevicePermission({ video: true, audio: true });
      adapter.queryCameras();
      adapter.queryMicrophones();
      adapter.querySpeakers();
    })();
  }, [adapter]);
  return (
    <BaseComposite {...props}>
      <CallAdapterProvider adapter={adapter}>
        <MainScreen
          callInvitationUrl={callInvitationUrl}
          onFetchAvatarPersonaData={onFetchAvatarPersonaData}
          onFetchParticipantMenuItems={onFetchParticipantMenuItems}
          options={options}
        />
      </CallAdapterProvider>
    </BaseComposite>
  );
};<|MERGE_RESOLUTION|>--- conflicted
+++ resolved
@@ -100,7 +100,6 @@
         <NoticePage
           title={locale.strings.call.removedFromCallTitle}
           moreDetails={locale.strings.call.removedFromCallMoreDetails}
-<<<<<<< HEAD
           dataUiId={'removed-from-call-page'}
         />
       );
@@ -110,13 +109,7 @@
           title={locale.strings.call.leftCallTitle}
           moreDetails={locale.strings.call.leftCallMoreDetails}
           dataUiId={'left-call-page'}
-=======
->>>>>>> 3dc7e7d6
         />
-      );
-    case 'leftCall':
-      return (
-        <NoticePage title={locale.strings.call.leftCallTitle} moreDetails={locale.strings.call.leftCallMoreDetails} />
       );
     case 'lobby':
       return (
