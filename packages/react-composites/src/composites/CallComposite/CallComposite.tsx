--- conflicted
+++ resolved
@@ -302,15 +302,9 @@
       pageElement = (
         <>
           {
-<<<<<<< HEAD
-            /* @conditional-compile-remove(unsupported-browser) */ <UnsupportedBrowserPage
-              onTroubleShootingClick={props.options?.onBrowserTroubleShootingClick}
-            />
-=======
             /* @conditional-compile-remove(unsupported-browser) */ props.options?.onBrowserTroubleShootingClick && (
               <UnsupportedBrowserPage onTroubleShootingClick={props.options?.onBrowserTroubleShootingClick} />
             )
->>>>>>> a639e1f2
           }
         </>
       );
