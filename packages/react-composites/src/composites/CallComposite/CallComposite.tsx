--- conflicted
+++ resolved
@@ -257,11 +257,7 @@
        *
        * @defaultValue 'unset'
        */
-<<<<<<< HEAD
-      shape?: 'unset' | 'square';
-=======
       shape?: 'unset' | 'circle';
->>>>>>> 3949ddc3
     };
     /* @conditional-compile-remove(custom-branding) */
     /**
