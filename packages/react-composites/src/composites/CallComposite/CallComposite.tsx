// Copyright (c) Microsoft Corporation.
// Licensed under the MIT License.

import { _isInCall } from '@internal/calling-component-bindings';
import { ActiveErrorMessage, ErrorBar, ParticipantMenuItemsCallback, useTheme } from '@internal/react-components';
import React, { useCallback, useEffect, useMemo, useRef, useState } from 'react';
import { AvatarPersonaDataCallback } from '../common/AvatarPersona';
import { BaseProvider, BaseCompositeProps } from '../common/BaseComposite';
import { CallCompositeIcons } from '../common/icons';
import { useLocale } from '../localization';
import { CommonCallAdapter } from './adapter/CallAdapter';
import { CallAdapterProvider, useAdapter } from './adapter/CallAdapterProvider';
import { CallPage } from './pages/CallPage';
import { ConfigurationPage } from './pages/ConfigurationPage';
import { NoticePage } from './pages/NoticePage';
import { useSelector } from './hooks/useSelector';
import { getEndedCall, getPage } from './selectors/baseSelectors';
import { LobbyPage } from './pages/LobbyPage';
/* @conditional-compile-remove(call-transfer) */
import { TransferPage } from './pages/TransferPage';
import {
  leavingPageStyle,
  mainScreenContainerStyleDesktop,
  mainScreenContainerStyleMobile
} from './styles/CallComposite.styles';
import { CallControlOptions } from './types/CallControlOptions';

import { LayerHost, mergeStyles } from '@fluentui/react';
import { modalLayerHostStyle } from '../common/styles/ModalLocalAndRemotePIP.styles';
import { useId } from '@fluentui/react-hooks';
/* @conditional-compile-remove(one-to-n-calling) */ /* @conditional-compile-remove(PSTN-calls) */
import { HoldPage } from './pages/HoldPage';
/* @conditional-compile-remove(unsupported-browser) */
import { UnsupportedBrowserPage } from './pages/UnsupportedBrowser';
import { CallSurvey, PermissionConstraints } from '@azure/communication-calling';
/* @conditional-compile-remove(rooms) */
import { ParticipantRole } from '@azure/communication-calling';
import { MobileChatSidePaneTabHeaderProps } from '../common/TabHeader';
import { InjectedSidePaneProps, SidePaneProvider, SidePaneRenderer } from './components/SidePane/SidePaneProvider';
import {
  filterLatestErrors,
  getEndedCallPageProps,
  trackErrorAsDismissed,
  updateTrackedErrorsWithActiveErrors
} from './utils';
import { TrackedErrors } from './types/ErrorTracking';
import { usePropsFor } from './hooks/usePropsFor';
import { deviceCountSelector } from './selectors/deviceCountSelector';
/* @conditional-compile-remove(gallery-layouts) */
import { VideoGalleryLayout } from '@internal/react-components';
/* @conditional-compile-remove(capabilities) */
import { capabilitiesChangedInfoAndRoleSelector } from './selectors/capabilitiesChangedInfoAndRoleSelector';
/* @conditional-compile-remove(capabilities) */
import { useTrackedCapabilityChangedNotifications } from './utils/TrackCapabilityChangedNotifications';

/**
 * Props for {@link CallComposite}.
 *
 * @public
 */
export interface CallCompositeProps extends BaseCompositeProps<CallCompositeIcons> {
  /**
   * An adapter provides logic and data to the composite.
   * Composite can also be controlled using the adapter.
   */
  adapter: CommonCallAdapter;
  /**
   * Optimizes the composite form factor for either desktop or mobile.
   * @remarks `mobile` is currently only optimized for Portrait mode on mobile devices and does not support landscape.
   * @defaultValue 'desktop'
   */
  formFactor?: 'desktop' | 'mobile';
  /**
   * URL to invite new participants to the current call. If this is supplied, a button appears in the Participants
   * Button flyout menu.
   */
  callInvitationUrl?: string;
  /**
   * Flags to enable/disable or customize UI elements of the {@link CallComposite}.
   */
  options?: CallCompositeOptions;
}

/* @conditional-compile-remove(call-readiness) */
/**
 * Device Checks.
 * Choose whether or not to block starting a call depending on camera and microphone permission options.
 *
 * @beta
 */
export interface DeviceCheckOptions {
  /**
   * Camera Permission prompts for your call.
   * 'required' - requires the permission to be allowed before permitting the user join the call.
   * 'optional' - permission can be disallowed and the user is still permitted to join the call.
   * 'doNotPrompt' - permission is not required and the user is not prompted to allow the permission.
   */
  camera: 'required' | 'optional' | 'doNotPrompt';
  /**
   * Microphone permission prompts for your call.
   * 'required' - requires the permission to be allowed before permitting the user join the call.
   * 'optional' - permission can be disallowed and the user is still permitted to join the call.
   * 'doNotPrompt' - permission is not required and the user is not prompted to allow the permission.
   */
  microphone: 'required' | 'optional' | 'doNotPrompt';
}

/* @conditional-compile-remove(pinned-participants) */
/**
 * Menu options for remote video tiles in {@link VideoGallery}.
 *
 * @public
 */
export interface RemoteVideoTileMenuOptions {
  /**
   * If set to true, remote video tiles in the VideoGallery will not have menu options
   *
   * @defaultValue false
   */
  isHidden?: boolean;
}

/* @conditional-compile-remove(click-to-call) */ /* @conditional-compile-remove(rooms) */ /* @conditional-compile-remove(vertical-gallery) */
/**
 * Options for the local video tile in the Call composite.
 *
 * @beta
 */
export interface LocalVideoTileOptions {
  /**
   * Position of the local video tile. If unset will render the local tile in the floating local position.
   *
   * @defaultValue 'floating'
   * @remarks 'grid' - local video tile will be rendered in the grid view of the videoGallery.
   * 'floating' - local video tile will be rendered in the floating position and will observe overflow gallery
   * local video tile rules and be docked in the bottom corner.
   * This does not affect the Configuration screen or the side pane Picture in Picture in Picture view.
   */
  position?: 'grid' | 'floating';
}
/**
 * Optional features of the {@link CallComposite}.
 *
 * @public
 */
export type CallCompositeOptions = {
  /**
   * Surface Azure Communication Services backend errors in the UI with {@link @azure/communication-react#ErrorBar}.
   * Hide or show the error bar.
   * @defaultValue true
   */
  errorBar?: boolean;
  /**
   * Hide or Customize the control bar element.
   * Can be customized by providing an object of type {@link @azure/communication-react#CallControlOptions}.
   * @defaultValue true
   */
  callControls?: boolean | CallControlOptions;
  /* @conditional-compile-remove(call-readiness) */
  /**
   * Device permissions check options for your call.
   * Here you can choose what device permissions you prompt the user for,
   * as well as what device permissions must be accepted before starting a call.
   */
  deviceChecks?: DeviceCheckOptions;
  /* @conditional-compile-remove(call-readiness) */
  /**
   * Callback you may provide to supply users with further steps to troubleshoot why they have been
   * unable to grant your site the required permissions for the call.
   *
   * @example
   * ```ts
   * onPermissionsTroubleshootingClick: () =>
   *  window.open('https://contoso.com/permissions-troubleshooting', '_blank');
   * ```
   *
   * @remarks
   * if this is not supplied, the composite will not show a 'further troubleshooting' link.
   */
  onPermissionsTroubleshootingClick?: (permissionsState: {
    camera: PermissionState;
    microphone: PermissionState;
  }) => void;
  /* @conditional-compile-remove(call-readiness) */
  /**
   * Callback you may provide to supply users with further steps to troubleshoot why they have been
   * having network issues when connecting to the call.
   *
   * @example
   * ```ts
   * onNetworkingTroubleShootingClick?: () =>
   *  window.open('https://contoso.com/network-troubleshooting', '_blank');
   * ```
   *
   * @remarks
   * if this is not supplied, the composite will not show a 'network troubleshooting' link.
   */
  onNetworkingTroubleShootingClick?: () => void;
  /* @conditional-compile-remove(unsupported-browser) */
  /**
   * Callback you may provide to supply users with a provided page to showcase supported browsers by ACS.
   *
   * @example
   * ```ts
   * onBrowserTroubleShootingClick?: () =>
   *  window.open('https://contoso.com/browser-troubleshooting', '_blank');
   * ```
   *
   * @remarks
   * if this is not supplied, the composite will not show a unsupported browser page.
   */
  onEnvironmentInfoTroubleshootingClick?: () => void;
  /* @conditional-compile-remove(pinned-participants) */
  /**
   * Remote participant video tile menu options
   */
  remoteVideoTileMenuOptions?: RemoteVideoTileMenuOptions;
  /* @conditional-compile-remove(click-to-call) */
  /**
   * Options for controlling the local video tile.
   *
   * @remarks if 'false' the local video tile will not be rendered.
   */
  localVideoTile?: boolean | LocalVideoTileOptions;
  /* @conditional-compile-remove(gallery-layouts) */
  /**
   * Options for controlling the starting layout of the composite's video gallery
   */
  galleryOptions?: {
    /**
     * Layout for the gallery when the call starts
     */
    layout?: VideoGalleryLayout;
  };
  /* @conditional-compile-remove(end-of-call-survey) */
  /**
   * Options for end of call survey
   */
<<<<<<< HEAD
  surveyOptions?: {
    /**
     * Hide call survey at the end of a call.
     * @defaultValue true
     */
    hideSurvey?: boolean;
    /**
     * Optional callback to handle survey data including free form text response
     * Note that free form text response survey option is only going to be enabled when this callback is provided
     * User will need to handle all free form text response on their own
     */
    onSubmitSurvey?: (
      callId: string,
      /**
       * This is the survey results containing star survey data and API tag survey data.
       * This part of the result will always be send to calling sdk
       * This callback provides user with the ability to gain access to survey data
       */
      surveyResults: CallSurvey,
      /**
       * This is the survey results containing free form text
       * This part of the result will not be handled by composites
       * User will need to collect and handle this information 100% on their own
       * Free form text survey is not going to show in the UI if onSubmitSurvey is not populated
       */
      improvementSuggestions: {
        category: 'audio' | 'video' | 'screenshare';
        suggestion: string;
      }[]
    ) => Promise<void>;
=======
  survey?: boolean;
  /* @conditional-compile-remove(custom-branding) */
  /**
   * Options for setting additional customizations related to personalized branding.
   */
  branding?: {
    /**
     * Logo displayed on the configuration page.
     */
    logo?: {
      /**
       * URL for the logo image.
       *
       * @remarks
       * Recommended size is 80x80 pixels.
       */
      url: string;
      /**
       * Alt text for the logo image.
       */
      alt?: string;
      /**
       * The logo can be displayed as a circle or a square.
       *
       * @defaultValue 'circle'
       */
      shape?: 'circle' | 'square';
    };
    /* @conditional-compile-remove(custom-branding) */
    /**
     * Background image displayed on the configuration page.
     */
    backgroundImage?: {
      /**
       * URL for the background image.
       *
       * @remarks
       * Background image should be larger than 576x567 pixels and smaller than 2048x2048 pixels pixels.
       */
      url: string;
    };
>>>>>>> 3626fc44
  };
};

type MainScreenProps = {
  mobileView: boolean;
  modalLayerHostId: string;
  callInvitationUrl?: string;
  onFetchAvatarPersonaData?: AvatarPersonaDataCallback;
  onFetchParticipantMenuItems?: ParticipantMenuItemsCallback;
  options?: CallCompositeOptions;
  overrideSidePane?: InjectedSidePaneProps;
  onSidePaneIdChange?: (sidePaneId: string | undefined) => void;
  mobileChatTabHeader?: MobileChatSidePaneTabHeaderProps;
  onCloseChatPane?: () => void;
};

const isShowing = (overrideSidePane?: InjectedSidePaneProps): boolean => {
  return !!overrideSidePane?.isActive;
};

const MainScreen = (props: MainScreenProps): JSX.Element => {
  const adapter = useAdapter();
  const { camerasCount, microphonesCount } = useSelector(deviceCountSelector);
  const hasCameras = camerasCount > 0;
  const hasMicrophones = microphonesCount > 0;

  useEffect(() => {
    (async () => {
      const constrain = getQueryOptions({
        /* @conditional-compile-remove(rooms) */ role: adapter.getState().call?.role
      });
      await adapter.askDevicePermission(constrain);
      adapter.queryCameras();
      adapter.queryMicrophones();
      adapter.querySpeakers();
    })();
  }, [
    adapter,
    // Ensure we re-ask for permissions if the number of devices goes from 0 -> n during a call
    // as we cannot request permissions when there are no devices.
    hasCameras,
    hasMicrophones
  ]);

  const { callInvitationUrl, onFetchAvatarPersonaData, onFetchParticipantMenuItems } = props;
  const page = useSelector(getPage);
  const endedCall = useSelector(getEndedCall);

  const [sidePaneRenderer, setSidePaneRenderer] = React.useState<SidePaneRenderer | undefined>();
  const [injectedSidePaneProps, setInjectedSidePaneProps] = React.useState<InjectedSidePaneProps>();

  /* @conditional-compile-remove(gallery-layouts) */
  const [userSetGalleryLayout, setUserSetGalleryLayout] = useState<VideoGalleryLayout>(
    props.options?.galleryOptions?.layout ?? 'floatingLocalVideo'
  );
  /* @conditional-compile-remove(gallery-layouts) */
  const [userSetOverflowGalleryPosition, setUserSetOverflowGalleryPosition] = useState<'Responsive' | 'horizontalTop'>(
    'Responsive'
  );

  const overridePropsRef = useRef<InjectedSidePaneProps | undefined>(props.overrideSidePane);
  useEffect(() => {
    setInjectedSidePaneProps(props.overrideSidePane);
    // When the injected side pane is opened, clear the previous side pane active state.
    // this ensures when the injected side pane is "closed", the previous side pane is not "re-opened".
    if (!isShowing(overridePropsRef.current) && isShowing(props.overrideSidePane)) {
      setSidePaneRenderer(undefined);
    }
    overridePropsRef.current = props.overrideSidePane;
  }, [props.overrideSidePane]);

  const onSidePaneIdChange = props.onSidePaneIdChange;
  useEffect(() => {
    onSidePaneIdChange?.(sidePaneRenderer?.id);
  }, [sidePaneRenderer?.id, onSidePaneIdChange]);

  /* @conditional-compile-remove(capabilities) */
  const capabilitiesChangedInfoAndRole = useSelector(capabilitiesChangedInfoAndRoleSelector);

  /* @conditional-compile-remove(capabilities) */
  const capabilitiesChangedNotificationBarProps =
    useTrackedCapabilityChangedNotifications(capabilitiesChangedInfoAndRole);

  // Track the last dismissed errors of any error kind to prevent errors from re-appearing on subsequent page navigation
  // This works by tracking the most recent timestamp of any active error type.
  // And then tracking when that error type was last dismissed.
  const activeErrors = usePropsFor(ErrorBar).activeErrorMessages;
  const [trackedErrors, setTrackedErrors] = useState<TrackedErrors>({} as TrackedErrors);
  useEffect(() => {
    setTrackedErrors((prev) => updateTrackedErrorsWithActiveErrors(prev, activeErrors));
  }, [activeErrors]);
  const onDismissError = useCallback((error: ActiveErrorMessage) => {
    setTrackedErrors((prev) => trackErrorAsDismissed(error.type, prev));
  }, []);
  const latestErrors = useMemo(() => filterLatestErrors(activeErrors, trackedErrors), [activeErrors, trackedErrors]);

  const locale = useLocale();
  const palette = useTheme().palette;
  const leavePageStyle = useMemo(() => leavingPageStyle(palette), [palette]);

  let pageElement: JSX.Element | undefined;
  switch (page) {
    case 'configuration':
      pageElement = (
        <ConfigurationPage
          mobileView={props.mobileView}
          startCallHandler={(): void => {
            adapter.joinCall({
              microphoneOn: 'keep',
              cameraOn: 'keep'
            });
          }}
          updateSidePaneRenderer={setSidePaneRenderer}
          latestErrors={latestErrors}
          onDismissError={onDismissError}
          modalLayerHostId={props.modalLayerHostId}
          /* @conditional-compile-remove(call-readiness) */
          deviceChecks={props.options?.deviceChecks}
          /* @conditional-compile-remove(call-readiness) */
          onPermissionsTroubleshootingClick={props.options?.onPermissionsTroubleshootingClick}
          /* @conditional-compile-remove(call-readiness) */
          onNetworkingTroubleShootingClick={props.options?.onNetworkingTroubleShootingClick}
          /* @conditional-compile-remove(capabilities) */
          capabilitiesChangedNotificationBarProps={capabilitiesChangedNotificationBarProps}
          /* @conditional-compile-remove(custom-branding) */
          logo={props.options?.branding?.logo}
          /* @conditional-compile-remove(custom-branding) */
          backgroundImage={props.options?.branding?.backgroundImage}
        />
      );
      break;
    case 'accessDeniedTeamsMeeting':
      pageElement = (
        <NoticePage
          iconName="NoticePageAccessDeniedTeamsMeeting"
          title={locale.strings.call.failedToJoinTeamsMeetingReasonAccessDeniedTitle}
          moreDetails={locale.strings.call.failedToJoinTeamsMeetingReasonAccessDeniedMoreDetails}
          dataUiId={'access-denied-teams-meeting-page'}
        />
      );
      break;
    case 'removedFromCall':
      pageElement = (
        <NoticePage
          iconName="NoticePageRemovedFromCall"
          title={locale.strings.call.removedFromCallTitle}
          moreDetails={locale.strings.call.removedFromCallMoreDetails}
          dataUiId={'removed-from-call-page'}
        />
      );
      break;
    case 'joinCallFailedDueToNoNetwork':
      pageElement = (
        <NoticePage
          iconName="NoticePageJoinCallFailedDueToNoNetwork"
          title={locale.strings.call.failedToJoinCallDueToNoNetworkTitle}
          moreDetails={locale.strings.call.failedToJoinCallDueToNoNetworkMoreDetails}
          dataUiId={'join-call-failed-due-to-no-network-page'}
        />
      );
      break;
    case 'leaving':
      pageElement = (
        <NoticePage
          title={locale.strings.call.leavingCallTitle ?? 'Leaving...'}
          dataUiId={'leaving-page'}
          pageStyle={leavePageStyle}
          disableStartCallButton={true}
        />
      );
      break;
    case 'leftCall': {
      const { title, moreDetails, disableStartCallButton, iconName } = getEndedCallPageProps(locale, endedCall);
      pageElement = (
        <NoticePage
          iconName={iconName}
          title={title}
          moreDetails={moreDetails}
          dataUiId={'left-call-page'}
          disableStartCallButton={disableStartCallButton}
          /* @conditional-compile-remove(end-of-call-survey) */
          surveyOptions={props.options?.surveyOptions}
        />
      );
      break;
    }
    case 'lobby':
      pageElement = (
        <LobbyPage
          mobileView={props.mobileView}
          modalLayerHostId={props.modalLayerHostId}
          options={props.options}
          updateSidePaneRenderer={setSidePaneRenderer}
          mobileChatTabHeader={props.mobileChatTabHeader}
          latestErrors={latestErrors}
          onDismissError={onDismissError}
          /* @conditional-compile-remove(capabilities) */
          capabilitiesChangedNotificationBarProps={capabilitiesChangedNotificationBarProps}
        />
      );
      break;
    /* @conditional-compile-remove(call-transfer) */
    case 'transferring':
      pageElement = (
        <TransferPage
          mobileView={props.mobileView}
          modalLayerHostId={props.modalLayerHostId}
          options={props.options}
          updateSidePaneRenderer={setSidePaneRenderer}
          mobileChatTabHeader={props.mobileChatTabHeader}
          onFetchAvatarPersonaData={onFetchAvatarPersonaData}
          latestErrors={latestErrors}
          onDismissError={onDismissError}
          /* @conditional-compile-remove(capabilities) */
          capabilitiesChangedNotificationBarProps={capabilitiesChangedNotificationBarProps}
        />
      );
      break;
    case 'call':
      pageElement = (
        <CallPage
          callInvitationURL={callInvitationUrl}
          onFetchAvatarPersonaData={onFetchAvatarPersonaData}
          onFetchParticipantMenuItems={onFetchParticipantMenuItems}
          mobileView={props.mobileView}
          modalLayerHostId={props.modalLayerHostId}
          options={props.options}
          updateSidePaneRenderer={setSidePaneRenderer}
          mobileChatTabHeader={props.mobileChatTabHeader}
          onCloseChatPane={props.onCloseChatPane}
          latestErrors={latestErrors}
          onDismissError={onDismissError}
          /* @conditional-compile-remove(gallery-layouts) */
          galleryLayout={userSetGalleryLayout}
          /* @conditional-compile-remove(gallery-layouts) */
          onUserSetGalleryLayoutChange={setUserSetGalleryLayout}
          /* @conditional-compile-remove(gallery-layouts) */
          onSetUserSetOverflowGalleryPosition={setUserSetOverflowGalleryPosition}
          /* @conditional-compile-remove(gallery-layouts) */
          userSetOverflowGalleryPosition={userSetOverflowGalleryPosition}
          /* @conditional-compile-remove(capabilities) */
          capabilitiesChangedNotificationBarProps={capabilitiesChangedNotificationBarProps}
        />
      );
      break;
    /* @conditional-compile-remove(PSTN-calls) */ /* @conditional-compile-remove(one-to-n-calling) */
    case 'hold':
      pageElement = (
        <>
          {
            <HoldPage
              mobileView={props.mobileView}
              modalLayerHostId={props.modalLayerHostId}
              options={props.options}
              updateSidePaneRenderer={setSidePaneRenderer}
              mobileChatTabHeader={props.mobileChatTabHeader}
              latestErrors={latestErrors}
              onDismissError={onDismissError}
              /* @conditional-compile-remove(capabilities) */
              capabilitiesChangedNotificationBarProps={capabilitiesChangedNotificationBarProps}
            />
          }
        </>
      );
      break;
  }

  /* @conditional-compile-remove(unsupported-browser) */
  switch (page) {
    case 'unsupportedEnvironment':
      pageElement = (
        <>
          {
            /* @conditional-compile-remove(unsupported-browser) */
            <UnsupportedBrowserPage
              onTroubleshootingClick={props.options?.onEnvironmentInfoTroubleshootingClick}
              environmentInfo={adapter.getState().environmentInfo}
            />
          }
        </>
      );
      break;
  }

  if (!pageElement) {
    throw new Error('Invalid call composite page');
  }

  return (
    <SidePaneProvider sidePaneRenderer={sidePaneRenderer} overrideSidePane={injectedSidePaneProps}>
      {pageElement}
    </SidePaneProvider>
  );
};

/**
 * A customizable UI composite for calling experience.
 *
 * @remarks Call composite min width/height are as follow:
 * - mobile: 17.5rem x 21rem (280px x 336px, with default rem at 16px)
 * - desktop: 30rem x 22rem (480px x 352px, with default rem at 16px)
 *
 * @public
 */
export const CallComposite = (props: CallCompositeProps): JSX.Element => <CallCompositeInner {...props} />;

/**
 * @private
 */
export interface InternalCallCompositeProps {
  overrideSidePane?: InjectedSidePaneProps;
  onSidePaneIdChange?: (sidePaneId: string | undefined) => void;
  onCloseChatPane?: () => void;
  // legacy property to avoid breaking change
  mobileChatTabHeader?: MobileChatSidePaneTabHeaderProps;
}

/** @private */
export const CallCompositeInner = (props: CallCompositeProps & InternalCallCompositeProps): JSX.Element => {
  const {
    adapter,
    callInvitationUrl,
    onFetchAvatarPersonaData,
    onFetchParticipantMenuItems,
    options,
    formFactor = 'desktop'
  } = props;

  const mobileView = formFactor === 'mobile';

  const modalLayerHostId = useId('modalLayerhost');
  const mainScreenContainerClassName = useMemo(() => {
    return mobileView ? mainScreenContainerStyleMobile : mainScreenContainerStyleDesktop;
  }, [mobileView]);

  return (
    <div className={mainScreenContainerClassName}>
      <BaseProvider {...props}>
        <CallAdapterProvider adapter={adapter}>
          <MainScreen
            callInvitationUrl={callInvitationUrl}
            onFetchAvatarPersonaData={onFetchAvatarPersonaData}
            onFetchParticipantMenuItems={onFetchParticipantMenuItems}
            mobileView={mobileView}
            modalLayerHostId={modalLayerHostId}
            options={options}
            onSidePaneIdChange={props.onSidePaneIdChange}
            overrideSidePane={props.overrideSidePane}
            mobileChatTabHeader={props.mobileChatTabHeader}
            onCloseChatPane={props.onCloseChatPane}
          />
          {
            // This layer host is for ModalLocalAndRemotePIP in SidePane. This LayerHost cannot be inside the SidePane
            // because when the SidePane is hidden, ie. style property display is 'none', it takes up no space. This causes problems when dragging
            // the Modal because the draggable bounds thinks it has no space and will always return to its initial position after dragging.
            // Additionally, this layer host cannot be in the Call Arrangement as it needs to be rendered before useMinMaxDragPosition() in
            // common/utils useRef is called.
            // Warning: this is fragile and works because the call arrangement page is only rendered after the call has connected and thus this
            // LayerHost will be guaranteed to have rendered (and subsequently mounted in the DOM). This ensures the DOM element will be available
            // before the call to `document.getElementById(modalLayerHostId)` is made.
            <LayerHost id={modalLayerHostId} className={mergeStyles(modalLayerHostStyle)} />
          }
        </CallAdapterProvider>
      </BaseProvider>
    </div>
  );
};

const getQueryOptions = (options: {
  /* @conditional-compile-remove(rooms) */ role?: ParticipantRole;
}): PermissionConstraints => {
  /* @conditional-compile-remove(rooms) */
  if (options.role === 'Consumer') {
    return {
      video: false,
      audio: true
    };
  }
  return { video: true, audio: true };
};<|MERGE_RESOLUTION|>--- conflicted
+++ resolved
@@ -236,7 +236,6 @@
   /**
    * Options for end of call survey
    */
-<<<<<<< HEAD
   surveyOptions?: {
     /**
      * Hide call survey at the end of a call.
@@ -267,8 +266,6 @@
         suggestion: string;
       }[]
     ) => Promise<void>;
-=======
-  survey?: boolean;
   /* @conditional-compile-remove(custom-branding) */
   /**
    * Options for setting additional customizations related to personalized branding.
@@ -309,7 +306,6 @@
        */
       url: string;
     };
->>>>>>> 3626fc44
   };
 };
 
