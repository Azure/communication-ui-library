--- conflicted
+++ resolved
@@ -11,12 +11,7 @@
 import { useSelector } from './hooks/useSelector';
 import { getLocalMicrophoneEnabled } from './selectors/baseSelectors';
 import { useAdapter } from './adapter/CallAdapterProvider';
-<<<<<<< HEAD
 import { devicePermissionSelector } from './selectors/devicePermissionSelector';
-=======
-import { devicePermissionSelector } from 'calling-component-bindings';
-import { useAdaptedSelector } from './hooks/useAdaptedSelector';
->>>>>>> 6213950d
 
 const onRenderPlaceholder = (): JSX.Element => {
   return (
