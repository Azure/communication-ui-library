// Copyright (c) Microsoft Corporation.
// Licensed under the MIT license.

import { Icon, mergeStyles, Stack, Text } from '@fluentui/react';
import {
  CameraButton,
  ControlBar,
  MicrophoneButton,
  OptionsButton,
  StreamMedia,
  useTheme,
  VideoTile
} from '@internal/react-components';
import React, { useCallback } from 'react';
import { useLocale } from '../localization';
import { useAdapter } from './adapter/CallAdapterProvider';
import { usePropsFor } from './hooks/usePropsFor';
import { useSelector } from './hooks/useSelector';
import { getLocalMicrophoneEnabled } from './selectors/baseSelectors';
import { devicePermissionSelector } from './selectors/devicePermissionSelector';
import { localPreviewSelector } from './selectors/localPreviewSelector';
import {
  cameraOffLabelStyle,
  localPreviewContainerStyleDesktop,
  localPreviewContainerStyleMobile,
  localPreviewTileStyle
} from './styles/LocalPreview.styles';

/**
 * @private
 */
export interface LocalPreviewProps {
  mobileView?: boolean;
<<<<<<< HEAD
  showDevicesButton?: boolean;
=======
>>>>>>> f99cc6ab
}

/**
 * @private
 */
export const LocalPreview = (props: LocalPreviewProps): JSX.Element => {
  const locale = useLocale();
  const cameraButtonProps = usePropsFor(CameraButton);
  const localPreviewProps = useSelector(localPreviewSelector);
  const optionsButtonProps = usePropsFor(OptionsButton);
  const { audio: microphonePermissionGranted, video: cameraPermissionGranted } = useSelector(devicePermissionSelector);

  const isLocalMicrophoneEnabled = useSelector(getLocalMicrophoneEnabled);
  const adapter = useAdapter();

  const onToggleMic = useCallback(async () => {
    isLocalMicrophoneEnabled ? adapter.mute() : adapter.unmute();
  }, [adapter, isLocalMicrophoneEnabled]);

  const theme = useTheme();
  const onRenderPlaceholder = useCallback((): JSX.Element => {
    return (
      <Stack className={mergeStyles({ width: '100%', height: '100%' })} verticalAlign="center">
        <Stack.Item align="center">
          <Icon
            iconName="LocalPreviewPlaceholder"
            className={mergeStyles(cameraOffLabelStyle, { color: theme.palette.neutralTertiary })}
          />
        </Stack.Item>
        <Stack.Item align="center">
          <Text className={mergeStyles(cameraOffLabelStyle, { color: theme.palette.neutralSecondary })}>
            {locale.strings.call.cameraTurnedOff}
          </Text>
        </Stack.Item>
      </Stack>
    );
  }, [theme, locale.strings.call.cameraTurnedOff]);

  return (
    <Stack
      data-ui-id="call-composite-local-preview"
      className={props.mobileView ? localPreviewContainerStyleMobile : localPreviewContainerStyleDesktop}
    >
      <VideoTile
        styles={localPreviewTileStyle}
        renderElement={
          localPreviewProps?.videoStreamElement ? (
            <StreamMedia videoStreamElement={localPreviewProps.videoStreamElement} />
          ) : undefined
        }
        onRenderPlaceholder={onRenderPlaceholder}
      >
        <ControlBar layout="floatingBottom">
          <CameraButton
            data-ui-id="call-composite-local-device-settings-camera-button"
            {...cameraButtonProps}
            showLabel={true}
            disabled={!cameraPermissionGranted}
          />
          <MicrophoneButton
            data-ui-id="call-composite-local-device-settings-microphone-button"
            checked={isLocalMicrophoneEnabled}
            onToggleMicrophone={onToggleMic}
            disabled={!microphonePermissionGranted}
            showLabel={true}
          />
          {props.showDevicesButton && (
            <OptionsButton
              data-ui-id="call-composite-local-device-settings-options-button"
              {...optionsButtonProps}
              // disable button whilst all other buttons are disabled
              disabled={!microphonePermissionGranted || !cameraPermissionGranted}
              showLabel={true}
            />
          )}
        </ControlBar>
      </VideoTile>
    </Stack>
  );
};<|MERGE_RESOLUTION|>--- conflicted
+++ resolved
@@ -30,11 +30,8 @@
  * @private
  */
 export interface LocalPreviewProps {
-  mobileView?: boolean;
-<<<<<<< HEAD
+  mobileView: boolean;
   showDevicesButton?: boolean;
-=======
->>>>>>> f99cc6ab
 }
 
 /**
