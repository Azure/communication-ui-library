// Copyright (c) Microsoft Corporation.
// Licensed under the MIT license.

<<<<<<< HEAD
import { Call, DeviceManagerState } from 'calling-stateful-client';
import type {
  AudioDeviceInfo,
  VideoDeviceInfo,
  Call as SDKCall,
  PermissionConstraints,
  RemoteParticipantState
} from '@azure/communication-calling';
=======
import { CallState, DeviceManagerState, RemoteParticipantState } from 'calling-stateful-client';
import { AudioDeviceInfo, VideoDeviceInfo, Call } from '@azure/communication-calling';
>>>>>>> a8c14395
import { VideoStreamOptions } from 'react-components';
import type {
  CommunicationUserKind,
  PhoneNumberKind,
  MicrosoftTeamsUserKind,
  UnknownIdentifierKind
} from '@azure/communication-common';

export type CallCompositePage = 'configuration' | 'call';

export type CallAdapterUiState = {
  // Self-contained state for composite
  error?: Error;
  isLocalPreviewMicrophoneEnabled: boolean;
  page: CallCompositePage;
};

export type CallAdapterClientState = {
  // Properties from backend services
  userId: string;
  displayName?: string;
  call?: CallState;
  devices: DeviceManagerState;
};

export type CallAdapterState = CallAdapterUiState & CallAdapterClientState;

export type IncomingCallListener = (event: {
  callId: string;
  callerId: string;
  callerDisplayName?: string;
  /**
   * Invoke to accept the call.
   */
  accept: () => Promise<void>;
  /**
   * Invoke to reject the call.
   */
  reject: () => Promise<void>;
}) => Promise<void>;

export type CallIdentifierKinds =
  | CommunicationUserKind
  | PhoneNumberKind
  | MicrosoftTeamsUserKind
  | UnknownIdentifierKind;

export type ParticipantJoinedListener = (event: { joined: RemoteParticipantState[] }) => void;

export type ParticipantLeftListener = (event: { removed: RemoteParticipantState[] }) => void;

export type IsMuteChangedListener = (event: { identifier: CallIdentifierKinds; isMuted: boolean }) => void;

export type CallIdChangedListener = (event: { callId: string }) => void;

export type IsScreenSharingOnChangedListener = (event: { isScreenSharingOn: boolean }) => void;

export type IsSpeakingChangedListener = (event: { identifier: CallIdentifierKinds; isSpeaking: boolean }) => void;

export type DisplayNameChangedListener = (event: { participantId: CallIdentifierKinds; displayName: string }) => void;

export type CallEndedListener = (event: { callId: string }) => void;

export interface CallAdapter {
  onStateChange(handler: (state: CallAdapterState) => void): void;

  offStateChange(handler: (state: CallAdapterState) => void): void;

  getState(): CallAdapterState;

  dispose(): void;

  joinCall(microphoneOn?: boolean): Promise<void>;

  leaveCall(forEveryone?: boolean): Promise<void>;

  setCamera(sourceId: VideoDeviceInfo): Promise<void>;

  setMicrophone(sourceId: AudioDeviceInfo): Promise<void>;

  setSpeaker(sourceId: AudioDeviceInfo): Promise<void>;

  askDevicePermission(constrain: PermissionConstraints): Promise<void>;

  queryCameras(): Promise<VideoDeviceInfo[]>;

  queryMicrophones(): Promise<AudioDeviceInfo[]>;

  querySpeakers(): Promise<AudioDeviceInfo[]>;

  startCamera(): Promise<void>;

  stopCamera(): Promise<void>;

  onToggleCamera(): Promise<void>;

  mute(): Promise<void>;

  unmute(): Promise<void>;

  startCall(participants: string[]): Call | undefined;

  startScreenShare(): Promise<void>;

  stopScreenShare(): Promise<void>;

  removeParticipant(userId: string): Promise<void>;

  setPage(page: CallCompositePage): void;

  createStreamView(userId?: string, options?: VideoStreamOptions | undefined): Promise<void>;

  on(event: 'participantsJoined', listener: ParticipantJoinedListener): void;
  on(event: 'participantsLeft', listener: ParticipantLeftListener): void;
  on(event: 'isMutedChanged', listener: IsMuteChangedListener): void;
  on(event: 'callIdChanged', listener: CallIdChangedListener): void;
  on(event: 'isLocalScreenSharingActiveChanged', listener: IsScreenSharingOnChangedListener): void;
  on(event: 'displayNameChanged', listener: DisplayNameChangedListener): void;
  on(event: 'isSpeakingChanged', listener: IsSpeakingChangedListener): void;
  on(event: 'callEnded', listener: CallEndedListener): void;
  on(event: 'error', listener: (e: Error) => void): void;

  off(event: 'participantsJoined', listener: ParticipantJoinedListener): void;
  off(event: 'participantsLeft', listener: ParticipantLeftListener): void;
  off(event: 'isMutedChanged', listener: IsMuteChangedListener): void;
  off(event: 'callIdChanged', listener: CallIdChangedListener): void;
  off(event: 'isLocalScreenSharingActiveChanged', listener: IsScreenSharingOnChangedListener): void;
  off(event: 'displayNameChanged', listener: DisplayNameChangedListener): void;
  off(event: 'isSpeakingChanged', listener: IsSpeakingChangedListener): void;
  off(event: 'callEnded', listener: CallEndedListener): void;
  off(event: 'error', listener: (e: Error) => void): void;
}

export type CallEvent =
  | 'participantsJoined'
  | 'participantsLeft'
  | 'isMutedChanged'
  | 'callIdChanged'
  | 'isLocalScreenSharingActiveChanged'
  | 'displayNameChanged'
  | 'isSpeakingChanged'
  | 'callEnded'
  | 'error';<|MERGE_RESOLUTION|>--- conflicted
+++ resolved
@@ -1,19 +1,15 @@
 // Copyright (c) Microsoft Corporation.
 // Licensed under the MIT license.
 
-<<<<<<< HEAD
-import { Call, DeviceManagerState } from 'calling-stateful-client';
+import { CallState, DeviceManagerState } from 'calling-stateful-client';
 import type {
   AudioDeviceInfo,
   VideoDeviceInfo,
-  Call as SDKCall,
+  Call,
   PermissionConstraints,
-  RemoteParticipantState
+  RemoteParticipant
 } from '@azure/communication-calling';
-=======
-import { CallState, DeviceManagerState, RemoteParticipantState } from 'calling-stateful-client';
-import { AudioDeviceInfo, VideoDeviceInfo, Call } from '@azure/communication-calling';
->>>>>>> a8c14395
+
 import { VideoStreamOptions } from 'react-components';
 import type {
   CommunicationUserKind,
@@ -61,9 +57,9 @@
   | MicrosoftTeamsUserKind
   | UnknownIdentifierKind;
 
-export type ParticipantJoinedListener = (event: { joined: RemoteParticipantState[] }) => void;
+export type ParticipantJoinedListener = (event: { joined: RemoteParticipant[] }) => void;
 
-export type ParticipantLeftListener = (event: { removed: RemoteParticipantState[] }) => void;
+export type ParticipantLeftListener = (event: { removed: RemoteParticipant[] }) => void;
 
 export type IsMuteChangedListener = (event: { identifier: CallIdentifierKinds; isMuted: boolean }) => void;
 
