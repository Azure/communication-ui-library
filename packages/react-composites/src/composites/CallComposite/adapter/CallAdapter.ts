--- conflicted
+++ resolved
@@ -11,14 +11,9 @@
   StartCallOptions,
   MediaDiagnosticChangedEventArgs,
   NetworkDiagnosticChangedEventArgs,
-<<<<<<< HEAD
   PropertyChangedEvent,
-  CallEndReason,
   /* @conditional-compile-remove(teams-call) */
   TeamsCall
-=======
-  PropertyChangedEvent
->>>>>>> ccca1083
 } from '@azure/communication-calling';
 import { CreateVideoStreamViewResult, VideoStreamOptions } from '@internal/react-components';
 import type { CommunicationIdentifierKind } from '@azure/communication-common';
@@ -257,18 +252,7 @@
    *
    * @public
    */
-<<<<<<< HEAD
-  startCall(participants: string[], options?: StartCallOptions): void;
-=======
   startCall(participants: string[], options?: StartCallOptions): Call | undefined;
-  /* @conditional-compile-remove(PSTN-calls) */
-  /**
-   * Start the call.
-   * @param participants - An array of {@link @azure/communication-common#CommunicationIdentifier} to be called
-   * @beta
-   */
-  startCall(participants: CommunicationIdentifier[], options?: StartCallOptions): Call | undefined;
->>>>>>> ccca1083
   /**
    * Start sharing the screen during a call.
    *
