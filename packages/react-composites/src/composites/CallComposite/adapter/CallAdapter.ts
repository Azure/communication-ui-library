// Copyright (c) Microsoft Corporation.
// Licensed under the MIT license.

import { CallState, DeviceManagerState } from '@internal/calling-stateful-client';
import type {
  AudioDeviceInfo,
  VideoDeviceInfo,
  Call,
  PermissionConstraints,
  RemoteParticipant,
  StartCallOptions,
  MediaDiagnosticChangedEventArgs,
  NetworkDiagnosticChangedEventArgs,
  PropertyChangedEvent
} from '@azure/communication-calling';
import { CreateVideoStreamViewResult, VideoStreamOptions } from '@internal/react-components';
/* @conditional-compile-remove(rooms) */
import { Role } from '@internal/react-components';
import type { CommunicationIdentifierKind } from '@azure/communication-common';
/* @conditional-compile-remove(PSTN-calls) */
import { AddPhoneNumberOptions, DtmfTone } from '@azure/communication-calling';
/* @conditional-compile-remove(unsupported-browser) */
import { EnvironmentInfo } from '@azure/communication-calling';
/* @conditional-compile-remove(PSTN-calls) */
import type {
  CommunicationIdentifier,
  CommunicationUserIdentifier,
  PhoneNumberIdentifier
} from '@azure/communication-common';
import type { AdapterState, Disposable, AdapterError, AdapterErrors } from '../../common/adapters';

/**
 * Major UI screens shown in the {@link CallComposite}.
 *
 * @public
 */
export type CallCompositePage =
  | 'accessDeniedTeamsMeeting'
  | 'call'
  | 'configuration'
  | /* @conditional-compile-remove(PSTN-calls) */ 'hold'
  | 'joinCallFailedDueToNoNetwork'
  | 'leftCall'
  | 'lobby'
  | /* @conditional-compile-remove(rooms) */ 'deniedPermissionToRoom'
  | 'removedFromCall'
  | /* @conditional-compile-remove(rooms) */ 'roomNotFound'
  | /* @conditional-compile-remove(unsupported-browser) */ 'unsupportedEnvironment';

/**
 * Subset of CallCompositePages that represent an end call state.
 * @private
 */
export const END_CALL_PAGES: CallCompositePage[] = [
  'accessDeniedTeamsMeeting',
  'joinCallFailedDueToNoNetwork',
  'leftCall',
  /* @conditional-compile-remove(rooms) */ 'deniedPermissionToRoom',
  'removedFromCall',
  /* @conditional-compile-remove(rooms) */ 'roomNotFound',
  /* @conditional-compile-remove(unsupported-browser) */ 'unsupportedEnvironment'
];

/**
 * options object to enable opt in features for the CallAdapter
 *
 * @beta
 */
export type CallAdapterOptionalFeatures = {
  /**
   * Feature flag for enabling the unsupported environment logic in the CallAdapter.
   */
  unsupportedEnvironment?: boolean;
};

/**
 * {@link CallAdapter} state for pure UI purposes.
 *
 * @public
 */
export type CallAdapterUiState = {
  isLocalPreviewMicrophoneEnabled: boolean;
  page: CallCompositePage;
};

/**
 * {@link CallAdapter} state inferred from Azure Communication Services backend.
 *
 * @public
 */
export type CallAdapterClientState = {
  userId: CommunicationIdentifierKind;
  displayName?: string;
  call?: CallState;
  devices: DeviceManagerState;
  endedCall?: CallState;
  isTeamsCall: boolean;
  /**
   * Latest error encountered for each operation performed via the adapter.
   */
  latestErrors: AdapterErrors;
  /* @conditional-compile-remove(PSTN-calls) */
  /**
   * Azure communications Phone number to make PSTN calls with.
   */
  alternateCallerId?: string;
  /* @conditional-compile-remove(unsupported-browser) */
  /**
   * Environment information about system the adapter is made on
   */
  environmentInfo?: EnvironmentInfo;
<<<<<<< HEAD
  /* @conditional-compile-remove(unsupported-browser) */
  /**
   * Optional features that are to be enabled through the adapter.
   */
  features?: CallAdapterOptionalFeatures;
=======
  /* @conditional-compile-remove(rooms) */
  /**
   * Use this to hint the role of the user when the role is not available before a Rooms call is started. This value
   * should be obtained using the Rooms API. This role will determine permissions in the configuration page of the
   * {@link CallComposite}. The true role of the user will be synced with ACS services when a Rooms call starts.
   */
  roleHint?: Role;
>>>>>>> 8d001c83
};

/**
 * {@link CallAdapter} state.
 *
 * @public
 */
export type CallAdapterState = CallAdapterUiState & CallAdapterClientState;

/**
 * Callback for {@link CallAdapterSubscribers} 'participantsJoined' event.
 *
 * @public
 */
export type ParticipantsJoinedListener = (event: { joined: RemoteParticipant[] }) => void;

/**
 * Callback for {@link CallAdapterSubscribers} 'participantsLeft' event.
 *
 * @public
 */
export type ParticipantsLeftListener = (event: { removed: RemoteParticipant[] }) => void;

/**
 * Callback for {@link CallAdapterSubscribers} 'isMuted' event.
 *
 * @public
 */
export type IsMutedChangedListener = (event: { identifier: CommunicationIdentifierKind; isMuted: boolean }) => void;

/**
 * Callback for {@link CallAdapterSubscribers} 'callIdChanged' event.
 *
 * @public
 */
export type CallIdChangedListener = (event: { callId: string }) => void;

/**
 * Callback for {@link CallAdapterSubscribers} 'isLocalScreenSharingActiveChanged' event.
 *
 * @public
 */
export type IsLocalScreenSharingActiveChangedListener = (event: { isScreenSharingOn: boolean }) => void;

/**
 * Callback for {@link CallAdapterSubscribers} 'isSpeakingChanged' event.
 *
 * @public
 */
export type IsSpeakingChangedListener = (event: {
  identifier: CommunicationIdentifierKind;
  isSpeaking: boolean;
}) => void;

/**
 * Callback for {@link CallAdapterSubscribers} 'displayNameChanged' event.
 *
 * @public
 */
export type DisplayNameChangedListener = (event: {
  participantId: CommunicationIdentifierKind;
  displayName: string;
}) => void;

/**
 * Payload for {@link CallEndedListener} containing details on the ended call.
 *
 * @public
 */
export type CallAdapterCallEndedEvent = { callId: string };

/**
 * Callback for {@link CallAdapterSubscribers} 'callEnded' event.
 *
 * @public
 */
export type CallEndedListener = (event: CallAdapterCallEndedEvent) => void;

/**
 * Payload for {@link DiagnosticChangedEventListner} where there is a change in a media diagnostic.
 *
 * @public
 */
export type MediaDiagnosticChangedEvent = MediaDiagnosticChangedEventArgs & {
  type: 'media';
};

/**
 * Payload for {@link DiagnosticChangedEventListner} where there is a change in a network diagnostic.
 *
 * @public
 */
export type NetworkDiagnosticChangedEvent = NetworkDiagnosticChangedEventArgs & {
  type: 'network';
};

/**
 * Callback for {@link CallAdapterSubscribers} 'diagnosticChanged' event.
 *
 * @public
 */
export type DiagnosticChangedEventListner = (
  event: MediaDiagnosticChangedEvent | NetworkDiagnosticChangedEvent
) => void;

/**
 * Functionality for managing the current call.
 *
 * @public
 */
export interface CallAdapterCallManagement {
  /**
   * Join the call with microphone initially on/off.
   *
   * @param microphoneOn - Whether microphone is initially enabled
   *
   * @public
   */
  joinCall(microphoneOn?: boolean): Call | undefined;
  /**
   * Leave the call
   *
   * @param forEveryone - Whether to remove all participants when leaving
   *
   * @public
   */
  leaveCall(forEveryone?: boolean): Promise<void>;
  /**
   * Start the camera
   * This method will start rendering a local camera view when the call is not active
   *
   * @param options - Options to control how video streams are rendered {@link @azure/communication-calling#VideoStreamOptions }
   *
   * @public
   */
  startCamera(options?: VideoStreamOptions): Promise<void>;
  /**
   * Stop the camera
   * This method will stop rendering a local camera view when the call is not active
   *
   * @public
   */
  stopCamera(): Promise<void>;
  /**
   * Mute the current user during the call or disable microphone locally
   *
   * @public
   */
  mute(): Promise<void>;
  /**
   * Unmute the current user during the call or enable microphone locally
   *
   * @public
   */
  unmute(): Promise<void>;
  /**
   * Start the call.
   *
   * @param participants - An array of participant ids to join
   *
   * @public
   */
  startCall(participants: string[], options?: StartCallOptions): Call | undefined;
  /* @conditional-compile-remove(PSTN-calls) */
  /**
   * Start the call.
   * @param participants - An array of {@link @azure/communication-common#CommunicationIdentifier} to be called
   * @beta
   */
  startCall(participants: CommunicationIdentifier[], options?: StartCallOptions): Call | undefined;
  /**
   * Start sharing the screen during a call.
   *
   * @public
   */
  startScreenShare(): Promise<void>;
  /**
   * Stop sharing the screen
   *
   * @public
   */
  stopScreenShare(): Promise<void>;
  /**
   * Remove a participant from the call.
   *
   * @param userId - Id of the participant to be removed
   *
   * @public
   */
  removeParticipant(userId: string): Promise<void>;
  /* @conditional-compile-remove(PSTN-calls) */
  /**
   * Remove a participant from the call.
   * @param participant - {@link @azure/communication-common#CommunicationIdentifier} of the participant to be removed
   * @beta
   */
  removeParticipant(participant: CommunicationIdentifier): Promise<void>;
  /**
   * Create the html view for a stream.
   *
   * @remarks
   * This method is implemented for composite
   *
   * @param remoteUserId - Id of the participant to render, leave it undefined to create the local camera view
   * @param options - Options to control how video streams are rendered {@link @azure/communication-calling#VideoStreamOptions }
   *
   * @public
   */
  createStreamView(remoteUserId?: string, options?: VideoStreamOptions): Promise<void | CreateVideoStreamViewResult>;
  /**
   * Dispose the html view for a stream.
   *
   * @remarks
   * This method is implemented for composite
   *
   * @param remoteUserId - Id of the participant to render, leave it undefined to dispose the local camera view
   * @param options - Options to control how video streams are rendered {@link @azure/communication-calling#VideoStreamOptions }
   *
   * @public
   */
  disposeStreamView(remoteUserId?: string, options?: VideoStreamOptions): Promise<void>;
  /* @conditional-compile-remove(PSTN-calls) */
  /**
   * Holds the call.
   *
   * @beta
   */
  holdCall(): Promise<void>;
  /* @conditional-compile-remove(PSTN-calls) */
  /**
   * Resumes the call from a `LocalHold` state.
   *
   * @beta
   */
  resumeCall(): Promise<void>;
  /* @conditional-compile-remove(PSTN-calls) */
  /**
   * Add a participant to the call.
   *
   * @beta
   */
  addParticipant(participant: PhoneNumberIdentifier, options?: AddPhoneNumberOptions): Promise<void>;
  /* @conditional-compile-remove(PSTN-calls) */
  addParticipant(participant: CommunicationUserIdentifier): Promise<void>;
  /* @conditional-compile-remove(PSTN-calls) */
  /**
   * send dtmf tone to another participant in a 1:1 PSTN call
   *
   * @beta
   */
  sendDtmfTone(dtmfTone: DtmfTone): Promise<void>;
  /* @conditional-compile-remove(unsupported-browser) */
  /**
   * Get the environment that the adapter was constructed in.
   *
   * @beta
   */
  populateEnvironmentInfo?(): Promise<EnvironmentInfo>;
}

/**
 * Functionality for managing devices within a call.
 *
 * @public
 */
export interface CallAdapterDeviceManagement {
  /**
   * Ask for permissions of devices.
   *
   * @remarks
   * Browser permission window will pop up if permissions are not granted yet
   *
   * @param constrain - Define constraints for accessing local devices {@link @azure/communication-calling#PermissionConstraints }
   *
   * @public
   */
  askDevicePermission(constrain: PermissionConstraints): Promise<void>;
  /**
   * Query for available camera devices.
   *
   * @remarks
   * This method should be called after askDevicePermission()
   *
   * @return An array of video device information entities {@link @azure/communication-calling#VideoDeviceInfo }
   *
   * @public
   */
  queryCameras(): Promise<VideoDeviceInfo[]>;
  /**
   * Query for available microphone devices.
   *
   * @remarks
   * This method should be called after askDevicePermission()
   *
   * @return An array of audio device information entities {@link @azure/communication-calling#AudioDeviceInfo }
   *
   * @public
   */
  queryMicrophones(): Promise<AudioDeviceInfo[]>;
  /**
   * Query for available microphone devices.
   *
   * @remarks
   * This method should be called after askDevicePermission()
   *
   * @return An array of audio device information entities {@link @azure/communication-calling#AudioDeviceInfo }
   *
   * @public
   */
  querySpeakers(): Promise<AudioDeviceInfo[]>;
  /**
   * Set the camera to use in the call.
   *
   * @param sourceInfo - Camera device to choose, pick one returned by  {@link CallAdapterDeviceManagement#queryCameras }
   * @param options - Options to control how the camera stream is rendered {@link @azure/communication-calling#VideoStreamOptions }
   *
   * @public
   */
  setCamera(sourceInfo: VideoDeviceInfo, options?: VideoStreamOptions): Promise<void>;
  /**
   * Set the microphone to use in the call.
   *
   * @param sourceInfo - Microphone device to choose, pick one returned by {@link CallAdapterDeviceManagement#queryMicrophones }
   *
   * @public
   */
  setMicrophone(sourceInfo: AudioDeviceInfo): Promise<void>;
  /**
   * Set the speaker to use in the call.
   *
   * @param sourceInfo - Speaker device to choose, pick one returned by {@link CallAdapterDeviceManagement#querySpeakers }
   *
   * @public
   */
  setSpeaker(sourceInfo: AudioDeviceInfo): Promise<void>;
}

/**
 * Call composite events that can be subscribed to.
 *
 * @public
 */
export interface CallAdapterSubscribers {
  /**
   * Subscribe function for 'participantsJoined' event.
   */
  on(event: 'participantsJoined', listener: ParticipantsJoinedListener): void;
  /**
   * Subscribe function for 'participantsLeft' event.
   */
  on(event: 'participantsLeft', listener: ParticipantsLeftListener): void;
  /**
   * Subscribe function for 'isMutedChanged' event.
   *
   * @remarks
   * The event will be triggered whenever current user or remote user mute state changed
   *
   */
  on(event: 'isMutedChanged', listener: IsMutedChangedListener): void;
  /**
   * Subscribe function for 'callIdChanged' event.
   *
   * @remarks
   * The event will be triggered when callId of current user changed.
   *
   */
  on(event: 'callIdChanged', listener: CallIdChangedListener): void;
  /**
   * Subscribe function for 'isLocalScreenSharingActiveChanged' event.
   */
  on(event: 'isLocalScreenSharingActiveChanged', listener: IsLocalScreenSharingActiveChangedListener): void;
  /**
   * Subscribe function for 'displayNameChanged' event.
   */
  on(event: 'displayNameChanged', listener: DisplayNameChangedListener): void;
  /**
   * Subscribe function for 'isSpeakingChanged' event.
   */
  on(event: 'isSpeakingChanged', listener: IsSpeakingChangedListener): void;
  /**
   * Subscribe function for 'callEnded' event.
   */
  on(event: 'callEnded', listener: CallEndedListener): void;
  /**
   * Subscribe function for 'diagnosticChanged' event.
   *
   * This event fires whenever there is a change in user facing diagnostics about the ongoing call.
   */
  on(event: 'diagnosticChanged', listener: DiagnosticChangedEventListner): void;
  /**
   * Subscribe function for 'selectedMicrophoneChanged' event.
   *
   * This event fires whenever the user selects a new microphone device.
   */
  on(event: 'selectedMicrophoneChanged', listener: PropertyChangedEvent): void;
  /**
   * Subscribe function for 'selectedSpeakerChanged' event.
   *
   * This event fires whenever the user selects a new speaker device.
   */
  on(event: 'selectedSpeakerChanged', listener: PropertyChangedEvent): void;
  /**
   * Subscribe function for 'error' event.
   */
  on(event: 'error', listener: (e: AdapterError) => void): void;

  /**
   * Unsubscribe function for 'participantsJoined' event.
   */
  off(event: 'participantsJoined', listener: ParticipantsJoinedListener): void;
  /**
   * Unsubscribe function for 'participantsLeft' event.
   */
  off(event: 'participantsLeft', listener: ParticipantsLeftListener): void;
  /**
   * Unsubscribe function for 'isMutedChanged' event.
   */
  off(event: 'isMutedChanged', listener: IsMutedChangedListener): void;
  /**
   * Unsubscribe function for 'callIdChanged' event.
   */
  off(event: 'callIdChanged', listener: CallIdChangedListener): void;
  /**
   * Unsubscribe function for 'isLocalScreenSharingActiveChanged' event.
   */
  off(event: 'isLocalScreenSharingActiveChanged', listener: IsLocalScreenSharingActiveChangedListener): void;
  /**
   * Unsubscribe function for 'displayNameChanged' event.
   */
  off(event: 'displayNameChanged', listener: DisplayNameChangedListener): void;
  /**
   * Unsubscribe function for 'isSpeakingChanged' event.
   */
  off(event: 'isSpeakingChanged', listener: IsSpeakingChangedListener): void;
  /**
   * Unsubscribe function for 'callEnded' event.
   */
  off(event: 'callEnded', listener: CallEndedListener): void;
  /**
   * Unsubscribe function for 'diagnosticChanged' event.
   */
  off(event: 'diagnosticChanged', listener: DiagnosticChangedEventListner): void;
  /**
   * Unsubscribe function for 'selectedMicrophoneChanged' event.
   */
  off(event: 'selectedMicrophoneChanged', listener: PropertyChangedEvent): void;
  /**
   * Unsubscribe function for 'selectedSpeakerChanged' event.
   */
  off(event: 'selectedSpeakerChanged', listener: PropertyChangedEvent): void;
  /**
   * Unsubscribe function for 'error' event.
   */
  off(event: 'error', listener: (e: AdapterError) => void): void;
}

/**
 * {@link CallComposite} Adapter interface.
 *
 * @public
 */
export interface CallAdapter
  extends AdapterState<CallAdapterState>,
    Disposable,
    CallAdapterCallManagement,
    CallAdapterDeviceManagement,
    CallAdapterSubscribers {}<|MERGE_RESOLUTION|>--- conflicted
+++ resolved
@@ -109,13 +109,11 @@
    * Environment information about system the adapter is made on
    */
   environmentInfo?: EnvironmentInfo;
-<<<<<<< HEAD
   /* @conditional-compile-remove(unsupported-browser) */
   /**
    * Optional features that are to be enabled through the adapter.
    */
   features?: CallAdapterOptionalFeatures;
-=======
   /* @conditional-compile-remove(rooms) */
   /**
    * Use this to hint the role of the user when the role is not available before a Rooms call is started. This value
@@ -123,7 +121,6 @@
    * {@link CallComposite}. The true role of the user will be synced with ACS services when a Rooms call starts.
    */
   roleHint?: Role;
->>>>>>> 8d001c83
 };
 
 /**
