--- conflicted
+++ resolved
@@ -92,13 +92,11 @@
    * Azure communications Phone number to make PSTN calls with.
    */
   alternateCallerId?: string;
-<<<<<<< HEAD
   /* @conditional-compile-remove(unsupported-browser) */
   /**
    * Environment information about system the adapter is made on
    */
   environmentInfo?: EnvironmentInfo;
-=======
   /* @conditional-compile-remove(rooms) */
   /**
    * Use this to hint the role of the user when the role is not available before a Rooms call is started. This value
@@ -106,7 +104,6 @@
    * {@link CallComposite}. The true role of the user will be synced with ACS services when a Rooms call starts.
    */
   roleHint?: Role;
->>>>>>> 15e96736
 };
 
 /**
