--- conflicted
+++ resolved
@@ -927,7 +927,11 @@
    * Subscribe function for 'spotlightChanged' event.
    */
   on(event: 'spotlightChanged', listener: SpotlightChangedListener): void;
-<<<<<<< HEAD
+  /* @conditional-compile-remove(soft-mute) */
+  /**
+   * Subscribe function for 'mutedByOthers' event.
+   */
+  on(event: 'mutedByOthers', listener: PropertyChangedEvent): void;
   /**
    * Subscribe function for 'assignedBreakoutRoomUpdated' event.
    */
@@ -940,96 +944,93 @@
    * Subscribe function for 'breakoutRoomSettingsAvailable' event.
    */
   on(event: 'breakoutRoomSettingsAvailable', listener: BreakoutRoomSettingsAvailableListener): void;
-=======
+
+  /**
+   * Unsubscribe function for 'participantsJoined' event.
+   */
+  off(event: 'participantsJoined', listener: ParticipantsJoinedListener): void;
+  /**
+   * Unsubscribe function for 'participantsLeft' event.
+   */
+  off(event: 'participantsLeft', listener: ParticipantsLeftListener): void;
+  /**
+   * Unsubscribe function for 'isMutedChanged' event.
+   */
+  off(event: 'isMutedChanged', listener: IsMutedChangedListener): void;
+  /**
+   * Unsubscribe function for 'callIdChanged' event.
+   */
+  off(event: 'callIdChanged', listener: CallIdChangedListener): void;
+  /**
+   * Unsubscribe function for 'isLocalScreenSharingActiveChanged' event.
+   */
+  off(event: 'isLocalScreenSharingActiveChanged', listener: IsLocalScreenSharingActiveChangedListener): void;
+  /**
+   * Unsubscribe function for 'displayNameChanged' event.
+   */
+  off(event: 'displayNameChanged', listener: DisplayNameChangedListener): void;
+  /**
+   * Unsubscribe function for 'isSpeakingChanged' event.
+   */
+  off(event: 'isSpeakingChanged', listener: IsSpeakingChangedListener): void;
+  /**
+   * Unsubscribe function for 'callEnded' event.
+   */
+  off(event: 'callEnded', listener: CallEndedListener): void;
+  /**
+   * Unsubscribe function for 'diagnosticChanged' event.
+   */
+  off(event: 'diagnosticChanged', listener: DiagnosticChangedEventListner): void;
+  /**
+   * Unsubscribe function for 'selectedMicrophoneChanged' event.
+   */
+  off(event: 'selectedMicrophoneChanged', listener: PropertyChangedEvent): void;
+  /**
+   * Unsubscribe function for 'selectedSpeakerChanged' event.
+   */
+  off(event: 'selectedSpeakerChanged', listener: PropertyChangedEvent): void;
+  /**
+   * Unsubscribe function for 'error' event.
+   */
+  off(event: 'error', listener: (e: AdapterError) => void): void;
+  /**
+   * Unsubscribe function for 'captionsReceived' event.
+   */
+  off(event: 'captionsReceived', listener: CaptionsReceivedListener): void;
+  /**
+   * Unsubscribe function for 'isCaptionsActiveChanged' event.
+   */
+  off(event: 'isCaptionsActiveChanged', listener: IsCaptionsActiveChangedListener): void;
+  /**
+   * Unsubscribe function for 'isCaptionLanguageChanged' event.
+   */
+  off(event: 'isCaptionLanguageChanged', listener: IsCaptionLanguageChangedListener): void;
+  /**
+   * Unsubscribe function for 'isSpokenLanguageChanged' event.
+   */
+  off(event: 'isSpokenLanguageChanged', listener: IsSpokenLanguageChangedListener): void;
+  /**
+   * Unsubscribe function for 'transferRequested' event.
+   */
+  off(event: 'transferAccepted', listener: TransferAcceptedListener): void;
+
+  /**
+   * Unsubscribe function for 'capabilitiesChanged' event.
+   */
+  off(event: 'capabilitiesChanged', listener: CapabilitiesChangedListener): void;
+  /**
+   * Unsubscribe function for 'roleChanged' event.
+   */
+  off(event: 'roleChanged', listener: PropertyChangedEvent): void;
+  /**
+   * Unsubscribe function for 'spotlightChanged' event.
+   */
+  off(event: 'spotlightChanged', listener: SpotlightChangedListener): void;
   /* @conditional-compile-remove(soft-mute) */
   /**
-   * Subscribe function for 'mutedByOthers' event.
-   */
-  on(event: 'mutedByOthers', listener: PropertyChangedEvent): void;
-
->>>>>>> 463abe12
-  /**
-   * Unsubscribe function for 'participantsJoined' event.
-   */
-  off(event: 'participantsJoined', listener: ParticipantsJoinedListener): void;
-  /**
-   * Unsubscribe function for 'participantsLeft' event.
-   */
-  off(event: 'participantsLeft', listener: ParticipantsLeftListener): void;
-  /**
-   * Unsubscribe function for 'isMutedChanged' event.
-   */
-  off(event: 'isMutedChanged', listener: IsMutedChangedListener): void;
-  /**
-   * Unsubscribe function for 'callIdChanged' event.
-   */
-  off(event: 'callIdChanged', listener: CallIdChangedListener): void;
-  /**
-   * Unsubscribe function for 'isLocalScreenSharingActiveChanged' event.
-   */
-  off(event: 'isLocalScreenSharingActiveChanged', listener: IsLocalScreenSharingActiveChangedListener): void;
-  /**
-   * Unsubscribe function for 'displayNameChanged' event.
-   */
-  off(event: 'displayNameChanged', listener: DisplayNameChangedListener): void;
-  /**
-   * Unsubscribe function for 'isSpeakingChanged' event.
-   */
-  off(event: 'isSpeakingChanged', listener: IsSpeakingChangedListener): void;
-  /**
-   * Unsubscribe function for 'callEnded' event.
-   */
-  off(event: 'callEnded', listener: CallEndedListener): void;
-  /**
-   * Unsubscribe function for 'diagnosticChanged' event.
-   */
-  off(event: 'diagnosticChanged', listener: DiagnosticChangedEventListner): void;
-  /**
-   * Unsubscribe function for 'selectedMicrophoneChanged' event.
-   */
-  off(event: 'selectedMicrophoneChanged', listener: PropertyChangedEvent): void;
-  /**
-   * Unsubscribe function for 'selectedSpeakerChanged' event.
-   */
-  off(event: 'selectedSpeakerChanged', listener: PropertyChangedEvent): void;
-  /**
-   * Unsubscribe function for 'error' event.
-   */
-  off(event: 'error', listener: (e: AdapterError) => void): void;
-  /**
-   * Unsubscribe function for 'captionsReceived' event.
-   */
-  off(event: 'captionsReceived', listener: CaptionsReceivedListener): void;
-  /**
-   * Unsubscribe function for 'isCaptionsActiveChanged' event.
-   */
-  off(event: 'isCaptionsActiveChanged', listener: IsCaptionsActiveChangedListener): void;
-  /**
-   * Unsubscribe function for 'isCaptionLanguageChanged' event.
-   */
-  off(event: 'isCaptionLanguageChanged', listener: IsCaptionLanguageChangedListener): void;
-  /**
-   * Unsubscribe function for 'isSpokenLanguageChanged' event.
-   */
-  off(event: 'isSpokenLanguageChanged', listener: IsSpokenLanguageChangedListener): void;
-  /**
-   * Unsubscribe function for 'transferRequested' event.
-   */
-  off(event: 'transferAccepted', listener: TransferAcceptedListener): void;
-
-  /**
-   * Unsubscribe function for 'capabilitiesChanged' event.
-   */
-  off(event: 'capabilitiesChanged', listener: CapabilitiesChangedListener): void;
-  /**
-   * Unsubscribe function for 'roleChanged' event.
-   */
-  off(event: 'roleChanged', listener: PropertyChangedEvent): void;
-  /**
-   * Unsubscribe function for 'spotlightChanged' event.
-   */
-  off(event: 'spotlightChanged', listener: SpotlightChangedListener): void;
-<<<<<<< HEAD
+   * Unsubscribe function for 'mutedByOthers' event.
+   */
+  off(event: 'mutedByOthers', listener: PropertyChangedEvent): void;
   /**
    * Unsubscribe function for 'assignedBreakoutRoomUpdated' event.
    */
@@ -1042,13 +1043,6 @@
    * Unsubscribe function for 'breakoutRoomSettingsAvailable' event.
    */
   off(event: 'breakoutRoomSettingsAvailable', listener: BreakoutRoomSettingsAvailableListener): void;
-=======
-  /* @conditional-compile-remove(soft-mute) */
-  /**
-   * Unsubscribe function for 'mutedByOthers' event.
-   */
-  off(event: 'mutedByOthers', listener: PropertyChangedEvent): void;
->>>>>>> 463abe12
 }
 
 // This type remains for non-breaking change reason
