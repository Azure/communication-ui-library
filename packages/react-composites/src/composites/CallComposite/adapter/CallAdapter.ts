--- conflicted
+++ resolved
@@ -41,11 +41,7 @@
   | /* @conditional-compile-remove(rooms) */ 'deniedPermissionToRoom'
   | 'removedFromCall'
   | /* @conditional-compile-remove(rooms) */ 'roomNotFound'
-<<<<<<< HEAD
-  | /* @conditional-compile-remove(unsupported-browser) */ 'unsupportedBrowser';
-=======
   | /* @conditional-compile-remove(unsupported-browser) */ 'unsupportedEnvironment';
->>>>>>> 7791bd94
 
 /**
  * Subset of CallCompositePages that represent an end call state.
