// Copyright (c) Microsoft Corporation.
// Licensed under the MIT License.

import { CallState, DeviceManagerState } from '@internal/calling-stateful-client';
/* @conditional-compile-remove(close-captions) */
import { CaptionsInfo } from '@internal/calling-stateful-client';
/* @conditional-compile-remove(video-background-effects) */
import type { BackgroundBlurConfig, BackgroundReplacementConfig } from '@azure/communication-calling';
/* @conditional-compile-remove(capabilities) */
import type { CapabilitiesChangeInfo } from '@azure/communication-calling';
/* @conditional-compile-remove(teams-identity-support) */
import { TeamsCall } from '@azure/communication-calling';
/* @conditional-compile-remove(call-transfer) */
import { TransferRequestedEventArgs } from '@azure/communication-calling';
/* @conditional-compile-remove(close-captions) */
import { StartCaptionsOptions } from '@azure/communication-calling';
/* @conditional-compile-remove(unsupported-browser) */
import { EnvironmentInfo } from '@azure/communication-calling';
import type {
  AudioDeviceInfo,
  VideoDeviceInfo,
  Call,
  PermissionConstraints,
  RemoteParticipant,
  StartCallOptions,
  MediaDiagnosticChangedEventArgs,
  NetworkDiagnosticChangedEventArgs,
  PropertyChangedEvent
} from '@azure/communication-calling';
import { CreateVideoStreamViewResult, VideoStreamOptions } from '@internal/react-components';
import type { CommunicationIdentifierKind } from '@azure/communication-common';
/* @conditional-compile-remove(PSTN-calls) */
import { AddPhoneNumberOptions, DtmfTone } from '@azure/communication-calling';

/* @conditional-compile-remove(PSTN-calls) */
import type {
  CommunicationIdentifier,
  CommunicationUserIdentifier,
  PhoneNumberIdentifier
} from '@azure/communication-common';
import type { AdapterState, Disposable, AdapterError, AdapterErrors } from '../../common/adapters';
/* @conditional-compile-remove(video-background-effects) */
import { VideoBackgroundEffectsDependency } from '@internal/calling-component-bindings';
/* @conditional-compile-remove(end-of-call-survey) */
import { CallSurvey, CallSurveyResponse, SubmitSurveyOptions } from '@azure/communication-calling';

/**
 * Major UI screens shown in the {@link CallComposite}.
 *
 * @public
 */
export type CallCompositePage =
  | 'accessDeniedTeamsMeeting'
  | 'call'
  | 'configuration'
  | /* @conditional-compile-remove(PSTN-calls) */ 'hold'
  | 'joinCallFailedDueToNoNetwork'
  | 'leftCall'
  | 'leaving'
  | 'lobby'
  | /* @conditional-compile-remove(rooms) */ 'deniedPermissionToRoom'
  | 'removedFromCall'
  | /* @conditional-compile-remove(rooms) */ 'roomNotFound'
  | /* @conditional-compile-remove(unsupported-browser) */ 'unsupportedEnvironment'
  | /* @conditional-compile-remove(call-transfer) */ 'transferring';

/**
 * Subset of CallCompositePages that represent an end call state.
 * @private
 */
export const END_CALL_PAGES: CallCompositePage[] = [
  'accessDeniedTeamsMeeting',
  'joinCallFailedDueToNoNetwork',
  'leftCall',
  /* @conditional-compile-remove(rooms) */ 'deniedPermissionToRoom',
  'removedFromCall',
  /* @conditional-compile-remove(rooms) */ 'roomNotFound',
  /* @conditional-compile-remove(unsupported-browser) */ 'unsupportedEnvironment'
];

/**
 * {@link CommonCallAdapter} state for pure UI purposes.
 *
 * @public
 */
export type CallAdapterUiState = {
  isLocalPreviewMicrophoneEnabled: boolean;
  page: CallCompositePage;
  /* @conditional-compile-remove(unsupported-browser) */
  unsupportedBrowserVersionsAllowed?: boolean;
};

/**
 * {@link CommonCallAdapter} state inferred from Azure Communication Services backend.
 *
 * @public
 */
export type CallAdapterClientState = {
  userId: CommunicationIdentifierKind;
  displayName?: string;
  call?: CallState;
  devices: DeviceManagerState;
  endedCall?: CallState;
  isTeamsCall: boolean;
  /* @conditional-compile-remove(rooms) */
  /**
   * State to track whether the call is a rooms call.
   */
  isRoomsCall: boolean;
  /**
   * Latest error encountered for each operation performed via the adapter.
   */
  latestErrors: AdapterErrors;
  /* @conditional-compile-remove(PSTN-calls) */
  /**
   * Azure communications Phone number to make PSTN calls with.
   */
  alternateCallerId?: string;
  /* @conditional-compile-remove(unsupported-browser) */
  /**
   * Environment information about system the adapter is made on
   */
  environmentInfo?: EnvironmentInfo;
  /**
   * State to track whether the local participant's camera is on. To be used when creating a custom
   * control bar with the CallComposite.
   */
  cameraStatus?: 'On' | 'Off';
  /* @conditional-compile-remove(video-background-effects) */
  /**
   * Default set of background images for background replacement effect.
   */
  videoBackgroundImages?: VideoBackgroundImage[];
  /* @conditional-compile-remove(video-background-effects) */
  /**
   * Dependency to be injected for video background effect.
   */
  onResolveVideoEffectDependency?: () => Promise<VideoBackgroundEffectsDependency>;
  /* @conditional-compile-remove(video-background-effects) */
  /**
   * State to track the selected video background effect.
   */
  selectedVideoBackgroundEffect?: VideoBackgroundEffect;
  /* @conditional-compile-remove(call-transfer) */
  /**
   * Call from transfer request accepted by local user
   */
  acceptedTransferCallState?: CallState;
};

/**
 * {@link CommonCallAdapter} state.
 *
 * @public
 */
export type CallAdapterState = CallAdapterUiState & CallAdapterClientState;

/**
 * Callback for {@link CallAdapterSubscribers} 'participantsJoined' event.
 *
 * @public
 */
export type ParticipantsJoinedListener = (event: { joined: RemoteParticipant[] }) => void;

/**
 * Callback for {@link CallAdapterSubscribers} 'participantsLeft' event.
 *
 * @public
 */
export type ParticipantsLeftListener = (event: { removed: RemoteParticipant[] }) => void;

/**
 * Callback for {@link CallAdapterSubscribers} 'isMuted' event.
 *
 * @public
 */
export type IsMutedChangedListener = (event: { identifier: CommunicationIdentifierKind; isMuted: boolean }) => void;

/**
 * Callback for {@link CallAdapterSubscribers} 'callIdChanged' event.
 *
 * @public
 */
export type CallIdChangedListener = (event: { callId: string }) => void;

/**
 * Callback for {@link CallAdapterSubscribers} 'isLocalScreenSharingActiveChanged' event.
 *
 * @public
 */
export type IsLocalScreenSharingActiveChangedListener = (event: { isScreenSharingOn: boolean }) => void;

/**
 * Callback for {@link CallAdapterSubscribers} 'isSpeakingChanged' event.
 *
 * @public
 */
export type IsSpeakingChangedListener = (event: {
  identifier: CommunicationIdentifierKind;
  isSpeaking: boolean;
}) => void;

/**
 * Callback for {@link CallAdapterSubscribers} 'displayNameChanged' event.
 *
 * @public
 */
export type DisplayNameChangedListener = (event: {
  participantId: CommunicationIdentifierKind;
  displayName: string;
}) => void;

/**
 * Payload for {@link CallEndedListener} containing details on the ended call.
 *
 * @public
 */
export type CallAdapterCallEndedEvent = { callId: string };

/**
 * Callback for {@link CallAdapterSubscribers} 'callEnded' event.
 *
 * @public
 */
export type CallEndedListener = (event: CallAdapterCallEndedEvent) => void;

/**
 * Payload for {@link DiagnosticChangedEventListner} where there is a change in a media diagnostic.
 *
 * @public
 */
export type MediaDiagnosticChangedEvent = MediaDiagnosticChangedEventArgs & {
  type: 'media';
};

/**
 * Payload for {@link DiagnosticChangedEventListner} where there is a change in a network diagnostic.
 *
 * @public
 */
export type NetworkDiagnosticChangedEvent = NetworkDiagnosticChangedEventArgs & {
  type: 'network';
};

/**
 * Callback for {@link CallAdapterSubscribers} 'diagnosticChanged' event.
 *
 * @public
 */
export type DiagnosticChangedEventListner = (
  event: MediaDiagnosticChangedEvent | NetworkDiagnosticChangedEvent
) => void;

/* @conditional-compile-remove(video-background-effects) */
/**
 * Contains the attibutes of a background image like url, name etc.
 *
 * @public
 */
export interface VideoBackgroundImage {
  /**
   * key for unique identification of the custom background
   */
  key: string;
  /**
   * URL of the uploaded background image.
   */
  url: string;
  /**
   * Image name to be displayed.
   */
  tooltipText?: string;
}

/**
 * Options for setting microphone and camera state when joining a call
 * true = turn on the device when joining call
 * false = turn off the device when joining call
 * 'keep'/undefined = retain devices' precall state
 *
 * @public
 */
export interface JoinCallOptions {
  /**
   * microphone state when joining call
   * true: turn on
   * false: turn off
   * 'keep': maintain precall state
   */
  microphoneOn?: boolean | 'keep';
  /**
   * camera state when joining call
   * true: turn on
   * false: turn off
   * 'keep': maintain precall state
   */
  cameraOn?: boolean | 'keep';
}

/* @conditional-compile-remove(close-captions) */
/**
 * Callback for {@link CallAdapterSubscribers} 'captionsReceived' event.
 *
 * @public
 */
export type CaptionsReceivedListener = (event: { captionsInfo: CaptionsInfo }) => void;

/* @conditional-compile-remove(close-captions) */
/**
 * Callback for {@link CallAdapterSubscribers} 'isCaptionsActiveChanged' event.
 *
 * @public
 */
export type IsCaptionsActiveChangedListener = (event: { isActive: boolean }) => void;

/* @conditional-compile-remove(close-captions) */
/**
 * Callback for {@link CallAdapterSubscribers} 'isCaptionLanguageChanged' event.
 *
 * @public
 */
export type IsCaptionLanguageChangedListener = (event: { activeCaptionLanguage: string }) => void;

/* @conditional-compile-remove(close-captions) */
/**
 * Callback for {@link CallAdapterSubscribers} 'isSpokenLanguageChanged' event.
 *
 * @public
 */
export type IsSpokenLanguageChangedListener = (event: { activeSpokenLanguage: string }) => void;

/* @conditional-compile-remove(call-transfer) */
/**
 * Callback for {@link CallAdapterSubscribers} 'transferRequested' event.
 *
 * @beta
 */
export type TransferRequestedListener = (event: TransferRequestedEventArgs) => void;

/* @conditional-compile-remove(capabilities) */
/**
 * Callback for {@link CallAdapterSubscribers} 'capabilitiesChanged' event.
 *
 * @public
 */
export type CapabilitiesChangedListener = (data: CapabilitiesChangeInfo) => void;

/* @conditional-compile-remove(video-background-effects) */
/**
 * Contains the attibutes of a selected video background effect
 *
 * @public
 */
export type VideoBackgroundEffect =
  | VideoBackgroundNoEffect
  | VideoBackgroundBlurEffect
  | VideoBackgroundReplacementEffect;

/**
 * Contains the attibutes to remove video background effect
 *
 * @public
 */
export interface VideoBackgroundNoEffect {
  /**
   * Name of effect to remove video background effect
   */
  effectName: 'none';
}

/* @conditional-compile-remove(video-background-effects) */
/**
 * Contains the attibutes of the blur video background effect
 *
 * @public
 */
export interface VideoBackgroundBlurEffect extends BackgroundBlurConfig {
  /**
   * Name of effect to blur video background effect
   */
  effectName: 'blur';
}

/* @conditional-compile-remove(video-background-effects) */
/**
 * Contains the attibutes of a selected replacement video background effect
 *
 * @public
 */
export interface VideoBackgroundReplacementEffect extends BackgroundReplacementConfig {
  /**
   * Name of effect to replace video background effect
   */
  effectName: 'replacement';
  /**
   * key for unique identification of the custom background
   */
  key?: string;
}

/**
 * Functionality for managing the current call.
 *
 * @public
 */
export interface CallAdapterCallOperations {
  /**
   * Leave the call
   *
   * @param forEveryone - Whether to remove all participants when leaving
   *
   * @public
   */
  leaveCall(forEveryone?: boolean): Promise<void>;
  /**
   * Start the camera
   * This method will start rendering a local camera view when the call is not active
   *
   * @param options - Options to control how video streams are rendered {@link @azure/communication-calling#VideoStreamOptions }
   *
   * @public
   */
  startCamera(options?: VideoStreamOptions): Promise<void>;
  /**
   * Stop the camera
   * This method will stop rendering a local camera view when the call is not active
   *
   * @public
   */
  stopCamera(): Promise<void>;
  /**
   * Mute the current user during the call or disable microphone locally
   *
   * @public
   */
  mute(): Promise<void>;
  /**
   * Unmute the current user during the call or enable microphone locally
   *
   * @public
   */
  unmute(): Promise<void>;
  /**
   * Start sharing the screen during a call.
   *
   * @public
   */
  startScreenShare(): Promise<void>;
  /* @conditional-compile-remove(raise-hand) */
  /**
   * Raise hand for current user
   *
   * @public
   */
  raiseHand(): Promise<void>;
  /* @conditional-compile-remove(raise-hand) */
  /**
   * lower hand for current user
   *
   * @public
   */
  lowerHand(): Promise<void>;
  /**
   * Stop sharing the screen
   *
   * @public
   */
  stopScreenShare(): Promise<void>;
  /**
   * Remove a participant from the call.
   *
   * @param userId - Id of the participant to be removed
   *
   * @public
   */
  removeParticipant(userId: string): Promise<void>;
  /* @conditional-compile-remove(PSTN-calls) */
  /**
   * Remove a participant from the call.
   * @param participant - {@link @azure/communication-common#CommunicationIdentifier} of the participant to be removed
   * @beta
   */
  removeParticipant(participant: CommunicationIdentifier): Promise<void>;
  /**
   * Create the html view for a stream.
   *
   * @remarks
   * This method is implemented for composite
   *
   * @param remoteUserId - Id of the participant to render, leave it undefined to create the local camera view
   * @param options - Options to control how video streams are rendered {@link @azure/communication-calling#VideoStreamOptions }
   *
   * @public
   */
  createStreamView(remoteUserId?: string, options?: VideoStreamOptions): Promise<void | CreateVideoStreamViewResult>;
  /**
   * Dispose the html view for a stream.
   *
   * @remarks
   * This method is implemented for composite
   *
   * @deprecated Use {@link disposeRemoteVideoStreamView}, {@link disposeLocalVideoStreamView} and {@link disposeRemoteVideoStreamView} instead.
   *
   * @param remoteUserId - Id of the participant to render, leave it undefined to dispose the local camera view
   * @param options - Options to control how video streams are rendered {@link @azure/communication-calling#VideoStreamOptions }
   *
   * @public
   */
  disposeStreamView(remoteUserId?: string, options?: VideoStreamOptions): Promise<void>;
  /**
   * Dispose the html view for a screen share stream
   *
   * @remarks
   * this method is implemented for composite
   *
   * @param remoteUserId - Id of the participant to dispose the screen share stream view for.
   *
   * @public
   */
  disposeScreenShareStreamView(remoteUserId: string): Promise<void>;
  /**
   * Dispose the html view for a remote video stream
   *
   * @param remoteUserId - Id of the participant to dispose
   *
   * @public
   */
  disposeRemoteVideoStreamView(remoteUserId: string): Promise<void>;
  /**
   * Dispose the html view for a local video stream
   *
   * @public
   */
  disposeLocalVideoStreamView(): Promise<void>;
  /* @conditional-compile-remove(PSTN-calls) */
  /**
   * Holds the call.
   *
   * @beta
   */
  holdCall(): Promise<void>;
  /* @conditional-compile-remove(PSTN-calls) */
  /**
   * Resumes the call from a `LocalHold` state.
   *
   * @beta
   */
  resumeCall(): Promise<void>;
  /* @conditional-compile-remove(PSTN-calls) */
  /**
   * Add a participant to the call.
   *
   * @beta
   */
  addParticipant(participant: PhoneNumberIdentifier, options?: AddPhoneNumberOptions): Promise<void>;
  /* @conditional-compile-remove(PSTN-calls) */
  addParticipant(participant: CommunicationUserIdentifier): Promise<void>;
  /* @conditional-compile-remove(PSTN-calls) */
  /**
   * send dtmf tone to another participant in a 1:1 PSTN call
   *
   * @beta
   */
  sendDtmfTone(dtmfTone: DtmfTone): Promise<void>;
  /* @conditional-compile-remove(unsupported-browser) */
  /**
   * Continues into a call when the browser version is not supported.
   */
  allowUnsupportedBrowserVersion(): void;
  /* @conditional-compile-remove(close-captions) */
  /**
   * Function to Start captions
   * @param options - options for start captions
   */
  startCaptions(options?: StartCaptionsOptions): Promise<void>;
  /* @conditional-compile-remove(close-captions) */
  /**
   * Function to set caption language
   * @param language - language set for caption
   */
  setCaptionLanguage(language: string): Promise<void>;
  /* @conditional-compile-remove(close-captions) */
  /**
   * Function to set spoken language
   * @param language - spoken language
   */
  setSpokenLanguage(language: string): Promise<void>;
  /* @conditional-compile-remove(close-captions) */
  /**
   * Funtion to stop captions
   */
  stopCaptions(): Promise<void>;
  /* @conditional-compile-remove(video-background-effects) */
  /**
   * Start the video background effect.
   *
   * @public
   */
  startVideoBackgroundEffect(videoBackgroundEffect: VideoBackgroundEffect): Promise<void>;
  /* @conditional-compile-remove(video-background-effects) */
  /**
   * Stop the video background effect.
   *
   * @public
   */
  stopVideoBackgroundEffects(): Promise<void>;
  /* @conditional-compile-remove(video-background-effects) */
  /**
   * Override the background picker images for background replacement effect.
   *
   * @param backgroundImages - Array of custom background images.
   *
   * @public
   */
  updateBackgroundPickerImages(backgroundImages: VideoBackgroundImage[]): void;
  /* @conditional-compile-remove(video-background-effects) */
  /**
   * Update the selected video background effect.
   *
   * @public
   */
  updateSelectedVideoBackgroundEffect(selectedVideoBackground: VideoBackgroundEffect): void;
  /* @conditional-compile-remove(end-of-call-survey) */
<<<<<<< HEAD
   /**
     * Send the end of call survey result
     * 
     * @public
     */
   submitSurvey(survey: CallSurvey, options?: SubmitSurveyOptions): Promise<CallSurveyResponse | undefined>
=======
  /**
   * Send the end of call survey result
   *
   * @beta
   */
  submitSurvey(survey: CallSurvey, options?: SubmitSurveyOptions): Promise<CallSurveyResponse | undefined>;
>>>>>>> 1ab78bc3
}

/**
 * Functionality for managing devices within a call.
 *
 * @public
 */
export interface CallAdapterDeviceManagement {
  /**
   * Ask for permissions of devices.
   *
   * @remarks
   * Browser permission window will pop up if permissions are not granted yet
   *
   * @param constrain - Define constraints for accessing local devices {@link @azure/communication-calling#PermissionConstraints }
   *
   * @public
   */
  askDevicePermission(constrain: PermissionConstraints): Promise<void>;
  /**
   * Query for available camera devices.
   *
   * @remarks
   * This method should be called after askDevicePermission()
   *
   * @return An array of video device information entities {@link @azure/communication-calling#VideoDeviceInfo }
   *
   * @public
   */
  queryCameras(): Promise<VideoDeviceInfo[]>;
  /**
   * Query for available microphone devices.
   *
   * @remarks
   * This method should be called after askDevicePermission()
   *
   * @return An array of audio device information entities {@link @azure/communication-calling#AudioDeviceInfo }
   *
   * @public
   */
  queryMicrophones(): Promise<AudioDeviceInfo[]>;
  /**
   * Query for available microphone devices.
   *
   * @remarks
   * This method should be called after askDevicePermission()
   *
   * @return An array of audio device information entities {@link @azure/communication-calling#AudioDeviceInfo }
   *
   * @public
   */
  querySpeakers(): Promise<AudioDeviceInfo[]>;
  /**
   * Set the camera to use in the call.
   *
   * @param sourceInfo - Camera device to choose, pick one returned by  {@link CallAdapterDeviceManagement#queryCameras }
   * @param options - Options to control how the camera stream is rendered {@link @azure/communication-calling#VideoStreamOptions }
   *
   * @public
   */
  setCamera(sourceInfo: VideoDeviceInfo, options?: VideoStreamOptions): Promise<void>;
  /**
   * Set the microphone to use in the call.
   *
   * @param sourceInfo - Microphone device to choose, pick one returned by {@link CallAdapterDeviceManagement#queryMicrophones }
   *
   * @public
   */
  setMicrophone(sourceInfo: AudioDeviceInfo): Promise<void>;
  /**
   * Set the speaker to use in the call.
   *
   * @param sourceInfo - Speaker device to choose, pick one returned by {@link CallAdapterDeviceManagement#querySpeakers }
   *
   * @public
   */
  setSpeaker(sourceInfo: AudioDeviceInfo): Promise<void>;
}

/**
 * Call composite events that can be subscribed to.
 *
 * @public
 */
export interface CallAdapterSubscribers {
  /**
   * Subscribe function for 'participantsJoined' event.
   */
  on(event: 'participantsJoined', listener: ParticipantsJoinedListener): void;
  /**
   * Subscribe function for 'participantsLeft' event.
   */
  on(event: 'participantsLeft', listener: ParticipantsLeftListener): void;
  /**
   * Subscribe function for 'isMutedChanged' event.
   *
   * @remarks
   * The event will be triggered whenever current user or remote user mute state changed
   *
   */
  on(event: 'isMutedChanged', listener: IsMutedChangedListener): void;
  /**
   * Subscribe function for 'callIdChanged' event.
   *
   * @remarks
   * The event will be triggered when callId of current user changed.
   *
   */
  on(event: 'callIdChanged', listener: CallIdChangedListener): void;
  /**
   * Subscribe function for 'isLocalScreenSharingActiveChanged' event.
   */
  on(event: 'isLocalScreenSharingActiveChanged', listener: IsLocalScreenSharingActiveChangedListener): void;
  /**
   * Subscribe function for 'displayNameChanged' event.
   */
  on(event: 'displayNameChanged', listener: DisplayNameChangedListener): void;
  /**
   * Subscribe function for 'isSpeakingChanged' event.
   */
  on(event: 'isSpeakingChanged', listener: IsSpeakingChangedListener): void;
  /**
   * Subscribe function for 'callEnded' event.
   */
  on(event: 'callEnded', listener: CallEndedListener): void;
  /**
   * Subscribe function for 'diagnosticChanged' event.
   *
   * This event fires whenever there is a change in user facing diagnostics about the ongoing call.
   */
  on(event: 'diagnosticChanged', listener: DiagnosticChangedEventListner): void;
  /**
   * Subscribe function for 'selectedMicrophoneChanged' event.
   *
   * This event fires whenever the user selects a new microphone device.
   */
  on(event: 'selectedMicrophoneChanged', listener: PropertyChangedEvent): void;
  /**
   * Subscribe function for 'selectedSpeakerChanged' event.
   *
   * This event fires whenever the user selects a new speaker device.
   */
  on(event: 'selectedSpeakerChanged', listener: PropertyChangedEvent): void;
  /**
   * Subscribe function for 'error' event.
   */
  on(event: 'error', listener: (e: AdapterError) => void): void;
  /* @conditional-compile-remove(close-captions) */
  /**
   * Subscribe function for 'captionsReceived' event.
   */
  on(event: 'captionsReceived', listener: CaptionsReceivedListener): void;
  /* @conditional-compile-remove(close-captions) */
  /**
   * Subscribe function for 'isCaptionsActiveChanged' event.
   */
  on(event: 'isCaptionsActiveChanged', listener: IsCaptionsActiveChangedListener): void;
  /* @conditional-compile-remove(close-captions) */
  /**
   * Subscribe function for 'isCaptionLanguageChanged' event.
   */
  on(event: 'isCaptionLanguageChanged', listener: IsCaptionLanguageChangedListener): void;
  /* @conditional-compile-remove(close-captions) */
  /**
   * Subscribe function for 'isSpokenLanguageChanged' event.
   */
  on(event: 'isSpokenLanguageChanged', listener: IsSpokenLanguageChangedListener): void;

  /* @conditional-compile-remove(call-transfer) */
  /**
   * Subscribe function for 'transferRequested' event.
   */
  on(event: 'transferRequested', listener: TransferRequestedListener): void;
  /* @conditional-compile-remove(capabilities) */
  /**
   * Subscribe function for 'capabilitiesChanged' event.
   */
  on(event: 'capabilitiesChanged', listener: CapabilitiesChangedListener): void;

  /**
   * Unsubscribe function for 'participantsJoined' event.
   */
  off(event: 'participantsJoined', listener: ParticipantsJoinedListener): void;
  /**
   * Unsubscribe function for 'participantsLeft' event.
   */
  off(event: 'participantsLeft', listener: ParticipantsLeftListener): void;
  /**
   * Unsubscribe function for 'isMutedChanged' event.
   */
  off(event: 'isMutedChanged', listener: IsMutedChangedListener): void;
  /**
   * Unsubscribe function for 'callIdChanged' event.
   */
  off(event: 'callIdChanged', listener: CallIdChangedListener): void;
  /**
   * Unsubscribe function for 'isLocalScreenSharingActiveChanged' event.
   */
  off(event: 'isLocalScreenSharingActiveChanged', listener: IsLocalScreenSharingActiveChangedListener): void;
  /**
   * Unsubscribe function for 'displayNameChanged' event.
   */
  off(event: 'displayNameChanged', listener: DisplayNameChangedListener): void;
  /**
   * Unsubscribe function for 'isSpeakingChanged' event.
   */
  off(event: 'isSpeakingChanged', listener: IsSpeakingChangedListener): void;
  /**
   * Unsubscribe function for 'callEnded' event.
   */
  off(event: 'callEnded', listener: CallEndedListener): void;
  /**
   * Unsubscribe function for 'diagnosticChanged' event.
   */
  off(event: 'diagnosticChanged', listener: DiagnosticChangedEventListner): void;
  /**
   * Unsubscribe function for 'selectedMicrophoneChanged' event.
   */
  off(event: 'selectedMicrophoneChanged', listener: PropertyChangedEvent): void;
  /**
   * Unsubscribe function for 'selectedSpeakerChanged' event.
   */
  off(event: 'selectedSpeakerChanged', listener: PropertyChangedEvent): void;
  /**
   * Unsubscribe function for 'error' event.
   */
  off(event: 'error', listener: (e: AdapterError) => void): void;
  /* @conditional-compile-remove(close-captions) */
  /**
   * Unsubscribe function for 'captionsReceived' event.
   */
  off(event: 'captionsReceived', listener: CaptionsReceivedListener): void;
  /* @conditional-compile-remove(close-captions) */
  /**
   * Unsubscribe function for 'isCaptionsActiveChanged' event.
   */
  off(event: 'isCaptionsActiveChanged', listener: IsCaptionsActiveChangedListener): void;
  /* @conditional-compile-remove(close-captions) */
  /**
   * Unsubscribe function for 'isCaptionLanguageChanged' event.
   */
  off(event: 'isCaptionLanguageChanged', listener: IsCaptionLanguageChangedListener): void;
  /* @conditional-compile-remove(close-captions) */
  /**
   * Unsubscribe function for 'isSpokenLanguageChanged' event.
   */
  off(event: 'isSpokenLanguageChanged', listener: IsSpokenLanguageChangedListener): void;
  /* @conditional-compile-remove(call-transfer) */
  /**
   * Unsubscribe function for 'transferRequested' event.
   */
  off(event: 'transferRequested', listener: TransferRequestedListener): void;
  /* @conditional-compile-remove(capabilities) */
  /**
   * Unsubscribe function for 'capabilitiesChanged' event.
   */
  off(event: 'capabilitiesChanged', listener: CapabilitiesChangedListener): void;
}

// This type remains for non-breaking change reason
/**
 * Functionality for managing the current call or start a new call
 * @deprecated CallAdapter interface will be flatten, consider using CallAdapter directly
 * @public
 */
export interface CallAdapterCallManagement extends CallAdapterCallOperations {
  /**
   * Join the call with microphone initially on/off.
   * @deprecated Use joinCall(options?:JoinCallOptions) instead.
   * @param microphoneOn - Whether microphone is initially enabled
   *
   * @public
   */
  joinCall(microphoneOn?: boolean): Call | undefined;

  /**
   * Join the call with options bag to set microphone/camera initial state when joining call
   * true = turn on the device when joining call
   * false = turn off the device when joining call
   * 'keep'/undefined = retain devices' precall state
   *
   * @param options - param to set microphone/camera initially on/off/use precall state.
   *
   * @public
   */
  joinCall(options?: JoinCallOptions): Call | undefined;
  /**
   * Start the call.
   *
   * @param participants - An array of participant ids to join
   *
   * @public
   */
  startCall(participants: string[], options?: StartCallOptions): Call | undefined;
  /* @conditional-compile-remove(PSTN-calls) */
  /**
   * Start the call.
   * @param participants - An array of {@link @azure/communication-common#CommunicationIdentifier} to be called
   * @beta
   */
  startCall(participants: CommunicationIdentifier[], options?: StartCallOptions): Call | undefined;
}

// TODO: Flatten the adapter structure
/**
 * {@link CallComposite} Adapter interface.
 *
 * @public
 */
export interface CommonCallAdapter
  extends AdapterState<CallAdapterState>,
    Disposable,
    CallAdapterCallOperations,
    CallAdapterDeviceManagement,
    CallAdapterSubscribers {
  /**
   * Join the call with microphone initially on/off.
   * @deprecated Use joinCall(options?:JoinCallOptions) instead.
   * @param microphoneOn - Whether microphone is initially enabled
   *
   * @public
   */
  joinCall(microphoneOn?: boolean): void;
  /**
   * Join the call with options bag to set microphone/camera initial state when joining call
   * true = turn on the device when joining call
   * false = turn off the device when joining call
   * 'keep'/undefined = retain devices' precall state
   *
   * @param options - param to set microphone/camera initially on/off/use precall state.
   *
   * @public
   */
  joinCall(options?: JoinCallOptions): void;
  /**
   * Start the call.
   *
   * @param participants - An array of participant ids to join
   *
   * @public
   */
  startCall(participants: string[], options?: StartCallOptions): void;
  /* @conditional-compile-remove(PSTN-calls) */
  /**
   * Start the call.
   * @param participants - An array of {@link @azure/communication-common#CommunicationIdentifier} to be called
   * @beta
   */
  startCall(participants: CommunicationIdentifier[], options?: StartCallOptions): void;
}

/**
 *  An Adapter interface specific for Azure Communication identity which extends {@link CommonCallAdapter}.
 *
 * @public
 */
export interface CallAdapter extends CommonCallAdapter {
  /**
   * Join the call with microphone initially on/off.
   * @deprecated Use joinCall(options?:JoinCallOptions) instead.
   * @param microphoneOn - Whether microphone is initially enabled
   *
   * @public
   */
  joinCall(microphoneOn?: boolean): Call | undefined;

  /**
   * Join the call with options bag to set microphone/camera initial state when joining call
   * true = turn on the device when joining call
   * false = turn off the device when joining call
   * 'keep'/undefined = retain devices' precall state
   *
   * @param options - param to set microphone/camera initially on/off/use precall state.
   *
   * @public
   */
  joinCall(options?: JoinCallOptions): Call | undefined;
  /**
   * Start the call.
   *
   * @param participants - An array of participant ids to join
   *
   * @public
   */
  startCall(participants: string[], options?: StartCallOptions): Call | undefined;
  /* @conditional-compile-remove(PSTN-calls) */
  /**
   * Start the call.
   * @param participants - An array of {@link @azure/communication-common#CommunicationIdentifier} to be called
   * @beta
   */
  startCall(participants: CommunicationIdentifier[], options?: StartCallOptions): Call | undefined;
}

/* @conditional-compile-remove(teams-identity-support) */
/**
 * An Adapter interface specific for Teams identity which extends {@link CommonCallAdapter}.
 *
 * @beta
 */
export interface TeamsCallAdapter extends CommonCallAdapter {
  /**
   * Join the call with microphone initially on/off.
   * @deprecated Use joinCall(options?:JoinCallOptions) instead.
   * @param microphoneOn - Whether microphone is initially enabled
   *
   * @beta
   */
  joinCall(microphoneOn?: boolean): TeamsCall | undefined;
  /**
   * Join the call with options bag to set microphone/camera initial state when joining call
   * true = turn on the device when joining call
   * false = turn off the device when joining call
   * 'keep'/undefined = retain devices' precall state
   *
   * @param options - param to set microphone/camera initially on/off.
   *
   * @public
   */
  joinCall(options?: JoinCallOptions): TeamsCall | undefined;
  /**
   * Start the call.
   *
   * @param participants - An array of participant ids to join
   *
   * @beta
   */
  startCall(participants: string[], options?: StartCallOptions): TeamsCall | undefined;
  /* @conditional-compile-remove(PSTN-calls) */
  /**
   * Start the call.
   * @param participants - An array of {@link @azure/communication-common#CommunicationIdentifier} to be called
   * @beta
   */
  startCall(participants: CommunicationIdentifier[], options?: StartCallOptions): TeamsCall | undefined;
}<|MERGE_RESOLUTION|>--- conflicted
+++ resolved
@@ -621,21 +621,12 @@
    */
   updateSelectedVideoBackgroundEffect(selectedVideoBackground: VideoBackgroundEffect): void;
   /* @conditional-compile-remove(end-of-call-survey) */
-<<<<<<< HEAD
    /**
      * Send the end of call survey result
      * 
      * @public
      */
-   submitSurvey(survey: CallSurvey, options?: SubmitSurveyOptions): Promise<CallSurveyResponse | undefined>
-=======
-  /**
-   * Send the end of call survey result
-   *
-   * @beta
-   */
-  submitSurvey(survey: CallSurvey, options?: SubmitSurveyOptions): Promise<CallSurveyResponse | undefined>;
->>>>>>> 1ab78bc3
+   submitSurvey(survey: CallSurvey, options?: SubmitSurveyOptions): Promise<CallSurveyResponse | undefined>;
 }
 
 /**
