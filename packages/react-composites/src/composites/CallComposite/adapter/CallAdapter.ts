// Copyright (c) Microsoft Corporation.
// Licensed under the MIT License.

import { CallState, DeviceManagerState } from '@internal/calling-stateful-client';
import { CaptionsInfo } from '@internal/calling-stateful-client';

import type {
  AssignedBreakoutRoomUpdatedListener,
  BackgroundBlurConfig,
  BackgroundReplacementConfig,
  BreakoutRoomJoinedListener,
  BreakoutRoomSettings,
  BreakoutRoomSettingsAvailableListener
} from '@azure/communication-calling';
/* @conditional-compile-remove(reaction) */
import { Reaction } from '@azure/communication-calling';
import type { CapabilitiesChangeInfo } from '@azure/communication-calling';
import type { SpotlightedParticipant } from '@azure/communication-calling';
/* @conditional-compile-remove(teams-identity-support) */
import { TeamsCall } from '@azure/communication-calling';
import { TransferEventArgs } from '@azure/communication-calling';
import { StartCaptionsOptions } from '@azure/communication-calling';
/* @conditional-compile-remove(unsupported-browser) */
import { EnvironmentInfo } from '@azure/communication-calling';
import type {
  AudioDeviceInfo,
  VideoDeviceInfo,
  Call,
  PermissionConstraints,
  RemoteParticipant,
  StartCallOptions,
  MediaDiagnosticChangedEventArgs,
  NetworkDiagnosticChangedEventArgs,
  PropertyChangedEvent
} from '@azure/communication-calling';
import { CreateVideoStreamViewResult, VideoStreamOptions } from '@internal/react-components';
import type {
  CommunicationIdentifierKind,
  MicrosoftTeamsAppIdentifier,
  UnknownIdentifier
} from '@azure/communication-common';
/* @conditional-compile-remove(teams-adhoc-call) */
import type { MicrosoftTeamsUserIdentifier } from '@azure/communication-common';
/* @conditional-compile-remove(PSTN-calls) */
import { AddPhoneNumberOptions } from '@azure/communication-calling';
import { DtmfTone } from '@azure/communication-calling';
import { CommunicationIdentifier } from '@azure/communication-common';
/* @conditional-compile-remove(PSTN-calls) */
import type { CommunicationUserIdentifier, PhoneNumberIdentifier } from '@azure/communication-common';
import type { AdapterState, Disposable, AdapterError, AdapterErrors } from '../../common/adapters';

import { VideoBackgroundEffectsDependency } from '@internal/calling-component-bindings';

import { CallSurvey, CallSurveyResponse } from '@azure/communication-calling';
import { ReactionResources } from '@internal/react-components';

/**
 * Major UI screens shown in the {@link CallComposite}.
 *
 * @public
 */
export type CallCompositePage =
  | 'accessDeniedTeamsMeeting'
  | 'call'
  | 'configuration'
  | /* @conditional-compile-remove(PSTN-calls) */ 'hold'
  | 'joinCallFailedDueToNoNetwork'
  | 'leftCall'
  | 'leaving'
  | 'lobby'
  | 'removedFromCall'
  | /* @conditional-compile-remove(unsupported-browser) */ 'unsupportedEnvironment'
  | 'transferring'
  | 'badRequest'
  | 'breakoutRoomEnded';

/**
 * Subset of CallCompositePages that represent an end call state.
 * @private
 */
export const END_CALL_PAGES: CallCompositePage[] = [
  'accessDeniedTeamsMeeting',
  'joinCallFailedDueToNoNetwork',
  'leftCall',
  'removedFromCall',
  /* @conditional-compile-remove(unsupported-browser) */ 'unsupportedEnvironment'
];

/**
 * {@link CommonCallAdapter} state for pure UI purposes.
 *
 * @public
 */
export type CallAdapterUiState = {
  isLocalPreviewMicrophoneEnabled: boolean;
  page: CallCompositePage;
  /* @conditional-compile-remove(unsupported-browser) */
  unsupportedBrowserVersionsAllowed?: boolean;
};

/**
 * Identifier types for initiating a call using the CallAdapter
 * @public
 */
export type StartCallIdentifier =
  | (
      | MicrosoftTeamsAppIdentifier
      | /* @conditional-compile-remove(PSTN-calls) */ PhoneNumberIdentifier
      | /* @conditional-compile-remove(one-to-n-calling) */ CommunicationUserIdentifier
      | /* @conditional-compile-remove(teams-adhoc-call) */ MicrosoftTeamsUserIdentifier
      | UnknownIdentifier
    )
  | /* @conditional-compile-remove(start-call-beta) */ CommunicationIdentifier;

/**
 * {@link CommonCallAdapter} state inferred from Azure Communication Services backend.
 *
 * @public
 */
export type CallAdapterClientState = {
  userId: CommunicationIdentifierKind;
  displayName?: string;
  call?: CallState;
  /**
   * State to track who the original call went out to. will be undefined the call is not a outbound
   * modality. This includes, groupCalls, Rooms calls, and Teams InteropMeetings.
   */
  targetCallees?: CommunicationIdentifier[];
  devices: DeviceManagerState;
  endedCall?: CallState;
  /**
   * State to track whether the call is a teams call.
   */
  isTeamsCall: boolean;
  /**
   * State to track whether the call is a teams meeting.
   */
  isTeamsMeeting: boolean;
  /**
   * State to track whether the call is a rooms call.
   */
  isRoomsCall: boolean;
  /**
   * Latest error encountered for each operation performed via the adapter.
   */
  latestErrors: AdapterErrors;
  /* @conditional-compile-remove(PSTN-calls) */
  /**
   * Azure communications Phone number to make PSTN calls with.
   */
  alternateCallerId?: string;
  /* @conditional-compile-remove(unsupported-browser) */
  /**
   * Environment information about system the adapter is made on
   */
  environmentInfo?: EnvironmentInfo;
  /**
   * State to track whether the local participant's camera is on. To be used when creating a custom
   * control bar with the CallComposite.
   */
  cameraStatus?: 'On' | 'Off';

  /**
   * Default set of background images for background replacement effect.
   */
  videoBackgroundImages?: VideoBackgroundImage[];

  /**
   * Dependency to be injected for video background effect.
   */
  onResolveVideoEffectDependency?: () => Promise<VideoBackgroundEffectsDependency>;

  /**
   * State to track the selected video background effect.
   */
  selectedVideoBackgroundEffect?: VideoBackgroundEffect;
  /**
   * Call from transfer request accepted by local user
   */
  acceptedTransferCallState?: CallState;
  /* @conditional-compile-remove(hide-attendee-name) */
  /**
   * Hide attendee names in teams meeting
   */
  hideAttendeeNames?: boolean;
  /**
   * State to track the sounds to be used in the call.
   */
  sounds?: CallingSounds;
  /**
   * State to track the reactions to be used.
   * @public
   */
  reactions?: ReactionResources;

  mainMeeting?: CallState;

  breakoutRoomSettings?: BreakoutRoomSettings;
};

/**
 * {@link CommonCallAdapter} state.
 *
 * @public
 */
export type CallAdapterState = CallAdapterUiState & CallAdapterClientState;

/**
 * Callback for {@link CallAdapterSubscribers} 'participantsJoined' event.
 *
 * @public
 */
export type ParticipantsJoinedListener = (event: { joined: RemoteParticipant[] }) => void;

/**
 * Callback for {@link CallAdapterSubscribers} 'participantsLeft' event.
 *
 * @public
 */
export type ParticipantsLeftListener = (event: { removed: RemoteParticipant[] }) => void;

/**
 * Callback for {@link CallAdapterSubscribers} 'isMuted' event.
 *
 * @public
 */
export type IsMutedChangedListener = (event: { identifier: CommunicationIdentifierKind; isMuted: boolean }) => void;

/**
 * Callback for {@link CallAdapterSubscribers} 'callIdChanged' event.
 *
 * @public
 */
export type CallIdChangedListener = (event: { callId: string }) => void;

/**
 * Callback for {@link CallAdapterSubscribers} 'isLocalScreenSharingActiveChanged' event.
 *
 * @public
 */
export type IsLocalScreenSharingActiveChangedListener = (event: { isScreenSharingOn: boolean }) => void;

/**
 * Callback for {@link CallAdapterSubscribers} 'isSpeakingChanged' event.
 *
 * @public
 */
export type IsSpeakingChangedListener = (event: {
  identifier: CommunicationIdentifierKind;
  isSpeaking: boolean;
}) => void;

/**
 * Callback for {@link CallAdapterSubscribers} 'displayNameChanged' event.
 *
 * @public
 */
export type DisplayNameChangedListener = (event: {
  participantId: CommunicationIdentifierKind;
  displayName: string;
}) => void;

/**
 * Payload for {@link CallEndedListener} containing details on the ended call.
 *
 * @public
 */
export type CallAdapterCallEndedEvent = { callId: string };

/**
 * Callback for {@link CallAdapterSubscribers} 'callEnded' event.
 *
 * @public
 */
export type CallEndedListener = (event: CallAdapterCallEndedEvent) => void;

/**
 * Payload for {@link DiagnosticChangedEventListner} where there is a change in a media diagnostic.
 *
 * @public
 */
export type MediaDiagnosticChangedEvent = MediaDiagnosticChangedEventArgs & {
  type: 'media';
};

/**
 * Payload for {@link DiagnosticChangedEventListner} where there is a change in a network diagnostic.
 *
 * @public
 */
export type NetworkDiagnosticChangedEvent = NetworkDiagnosticChangedEventArgs & {
  type: 'network';
};

/**
 * Callback for {@link CallAdapterSubscribers} 'diagnosticChanged' event.
 *
 * @public
 */
export type DiagnosticChangedEventListner = (
  event: MediaDiagnosticChangedEvent | NetworkDiagnosticChangedEvent
) => void;

/**
 * Contains the attibutes of a background image like url, name etc.
 *
 * @public
 */
export interface VideoBackgroundImage {
  /**
   * key for unique identification of the custom background
   */
  key: string;
  /**
   * URL of the uploaded background image.
   */
  url: string;
  /**
   * Image name to be displayed.
   */
  tooltipText?: string;
}

/**
 * @public
 * Type for representing a custom sound to use for a calling event
 */
export type SoundEffect = {
  /**
   * Path to sound effect
   */
  url: string;
};

/**
 * @public
 * Type for representing a set of sounds to use for different calling events
 */
export type CallingSounds = {
  /**
   * Sound to be played when the call ends
   */
  callEnded?: SoundEffect;
  /**
   * Sound to be played when the call is ringing
   */
  callRinging?: SoundEffect;
  /**
   * Sound to be played when the call is rejected by the user being callede
   */
  callBusy?: SoundEffect;
};

/**
 * Options for setting microphone and camera state when joining a call
 * true = turn on the device when joining call
 * false = turn off the device when joining call
 * 'keep'/undefined = retain devices' precall state
 *
 * @public
 */
export interface JoinCallOptions {
  /**
   * microphone state when joining call
   * true: turn on
   * false: turn off
   * 'keep': maintain precall state
   */
  microphoneOn?: boolean | 'keep';
  /**
   * camera state when joining call
   * true: turn on
   * false: turn off
   * 'keep': maintain precall state
   */
  cameraOn?: boolean | 'keep';
}

/**
 * Callback for {@link CallAdapterSubscribers} 'captionsReceived' event.
 *
 * @public
 */
export type CaptionsReceivedListener = (event: { captionsInfo: CaptionsInfo }) => void;

/**
 * Callback for {@link CallAdapterSubscribers} 'isCaptionsActiveChanged' event.
 *
 * @public
 */
export type IsCaptionsActiveChangedListener = (event: { isActive: boolean }) => void;

/**
 * Callback for {@link CallAdapterSubscribers} 'isCaptionLanguageChanged' event.
 *
 * @public
 */
export type IsCaptionLanguageChangedListener = (event: { activeCaptionLanguage: string }) => void;

/**
 * Callback for {@link CallAdapterSubscribers} 'isSpokenLanguageChanged' event.
 *
 * @public
 */
export type IsSpokenLanguageChangedListener = (event: { activeSpokenLanguage: string }) => void;

/**
 * Callback for {@link CallAdapterSubscribers} 'transferRequested' event.
 *
 * @public
 */
export type TransferAcceptedListener = (event: TransferEventArgs) => void;

/**
 * Callback for {@link CallAdapterSubscribers} 'capabilitiesChanged' event.
 *
 * @public
 */
export type CapabilitiesChangedListener = (data: CapabilitiesChangeInfo) => void;

/**
 * Callback for {@link CallAdapterSubscribers} 'spotlightChanged' event.
 *
 * @public
 */
export type SpotlightChangedListener = (args: {
  added: SpotlightedParticipant[];
  removed: SpotlightedParticipant[];
}) => void;

/**
 * Contains the attibutes of a selected video background effect
 *
 * @public
 */
export type VideoBackgroundEffect =
  | VideoBackgroundNoEffect
  | VideoBackgroundBlurEffect
  | VideoBackgroundReplacementEffect;

/**
 * Contains the attibutes to remove video background effect
 *
 * @public
 */
export interface VideoBackgroundNoEffect {
  /**
   * Name of effect to remove video background effect
   */
  effectName: 'none';
}

/**
 * Contains the attibutes of the blur video background effect
 *
 * @public
 */
export interface VideoBackgroundBlurEffect extends BackgroundBlurConfig {
  /**
   * Name of effect to blur video background effect
   */
  effectName: 'blur';
}

/**
 * Contains the attibutes of a selected replacement video background effect
 *
 * @public
 */
export interface VideoBackgroundReplacementEffect extends BackgroundReplacementConfig {
  /**
   * Name of effect to replace video background effect
   */
  effectName: 'replacement';
  /**
   * key for unique identification of the custom background
   */
  key?: string;
}

/**
 * Functionality for managing the current call.
 *
 * @public
 */
export interface CallAdapterCallOperations {
  /**
   * Leave the call
   *
   * @param forEveryone - Whether to remove all participants when leaving
   *
   * @public
   */
  leaveCall(forEveryone?: boolean): Promise<void>;
  /**
   * Start the camera
   * This method will start rendering a local camera view when the call is not active
   *
   * @param options - Options to control how video streams are rendered {@link @azure/communication-calling#VideoStreamOptions }
   *
   * @public
   */
  startCamera(options?: VideoStreamOptions): Promise<void>;
  /**
   * Stop the camera
   * This method will stop rendering a local camera view when the call is not active
   *
   * @public
   */
  stopCamera(): Promise<void>;
  /**
   * Mute the current user during the call or disable microphone locally
   *
   * @public
   */
  mute(): Promise<void>;
  /**
   * Unmute the current user during the call or enable microphone locally
   *
   * @public
   */
  unmute(): Promise<void>;
  /**
   * Start sharing the screen during a call.
   *
   * @public
   */
  startScreenShare(): Promise<void>;
  /**
   * Raise hand for current user
   *
   * @public
   */
  raiseHand(): Promise<void>;
  /**
   * lower hand for current user
   *
   * @public
   */
  lowerHand(): Promise<void>;
  /**
   * Send reaction emoji
   *
   * @public
   */
  onReactionClick(reaction: Reaction): Promise<void>;
  /**
   * Stop sharing the screen
   *
   * @public
   */
  stopScreenShare(): Promise<void>;
  /**
   * Remove a participant from the call.
   *
   * @param userId - Id of the participant to be removed
   *
   * @public
   */
  removeParticipant(userId: string): Promise<void>;
  /* @conditional-compile-remove(PSTN-calls) */
  /**
   * Remove a participant from the call.
   * @param participant - {@link @azure/communication-common#CommunicationIdentifier} of the participant to be removed
   * @beta
   */
  removeParticipant(participant: CommunicationIdentifier): Promise<void>;
  /**
   * Create the html view for a stream.
   *
   * @remarks
   * This method is implemented for composite
   *
   * @param remoteUserId - Id of the participant to render, leave it undefined to create the local camera view
   * @param options - Options to control how video streams are rendered {@link @azure/communication-calling#VideoStreamOptions }
   *
   * @public
   */
  createStreamView(remoteUserId?: string, options?: VideoStreamOptions): Promise<void | CreateVideoStreamViewResult>;
  /**
   * Dispose the html view for a stream.
   *
   * @remarks
   * This method is implemented for composite
   *
   * @deprecated Use {@link disposeRemoteVideoStreamView}, {@link disposeLocalVideoStreamView} and {@link disposeRemoteVideoStreamView} instead.
   *
   * @param remoteUserId - Id of the participant to render, leave it undefined to dispose the local camera view
   * @param options - Options to control how video streams are rendered {@link @azure/communication-calling#VideoStreamOptions }
   *
   * @public
   */
  disposeStreamView(remoteUserId?: string, options?: VideoStreamOptions): Promise<void>;
  /**
   * Dispose the html view for a screen share stream
   *
   * @remarks
   * this method is implemented for composite
   *
   * @param remoteUserId - Id of the participant to dispose the screen share stream view for.
   *
   * @public
   */
  disposeScreenShareStreamView(remoteUserId: string): Promise<void>;
  /**
   * Dispose the html view for a remote video stream
   *
   * @param remoteUserId - Id of the participant to dispose
   *
   * @public
   */
  disposeRemoteVideoStreamView(remoteUserId: string): Promise<void>;
  /**
   * Dispose the html view for a local video stream
   *
   * @public
   */
  disposeLocalVideoStreamView(): Promise<void>;
  /* @conditional-compile-remove(PSTN-calls) */
  /**
   * Holds the call.
   *
   * @beta
   */
  holdCall(): Promise<void>;
  /* @conditional-compile-remove(PSTN-calls) */
  /**
   * Resumes the call from a `LocalHold` state.
   *
   * @beta
   */
  resumeCall(): Promise<void>;
  /* @conditional-compile-remove(PSTN-calls) */
  /**
   * Add a participant to the call.
   *
   * @beta
   */
  addParticipant(participant: PhoneNumberIdentifier, options?: AddPhoneNumberOptions): Promise<void>;
  /* @conditional-compile-remove(PSTN-calls) */
  addParticipant(participant: CommunicationUserIdentifier): Promise<void>;
  /**
   * send dtmf tone to another participant in a 1:1 PSTN call
   *
   * @public
   */
  sendDtmfTone(dtmfTone: DtmfTone): Promise<void>;
  /* @conditional-compile-remove(unsupported-browser) */
  /**
   * Continues into a call when the browser version is not supported.
   */
  allowUnsupportedBrowserVersion(): void;
  /**
   * Function to Start captions
   * @param options - options for start captions
   */
  startCaptions(options?: StartCaptionsOptions): Promise<void>;
  /**
   * Function to set caption language
   * @param language - language set for caption
   */
  setCaptionLanguage(language: string): Promise<void>;
  /**
   * Function to set spoken language
   * @param language - spoken language
   */
  setSpokenLanguage(language: string): Promise<void>;
  /**
   * Funtion to stop captions
   */
  stopCaptions(): Promise<void>;

  /**
   * Start the video background effect.
   *
   * @public
   */
  startVideoBackgroundEffect(videoBackgroundEffect: VideoBackgroundEffect): Promise<void>;

  /**
   * Stop the video background effect.
   *
   * @public
   */
  stopVideoBackgroundEffects(): Promise<void>;

  /**
   * Override the background picker images for background replacement effect.
   *
   * @param backgroundImages - Array of custom background images.
   *
   * @public
   */
  updateBackgroundPickerImages(backgroundImages: VideoBackgroundImage[]): void;

  /**
   * Update the selected video background effect.
   *
   * @public
   */
  updateSelectedVideoBackgroundEffect(selectedVideoBackground: VideoBackgroundEffect): void;
  /**
   * Send the end of call survey result
   *
   * @public
   */
  submitSurvey(survey: CallSurvey): Promise<CallSurveyResponse | undefined>;
  /**
   * Start spotlight for local and remote participants by their user ids.
   * If no array of user ids is passed then action is performed on local participant.
   */
  startSpotlight(userIds?: string[]): Promise<void>;
  /**
   * Stop spotlight for local and remote participants by their user ids.
   * If no array of user ids is passed then action is performed on local participant.
   */
  stopSpotlight(userIds?: string[]): Promise<void>;
  /**
   * Stop all spotlights
   */
  stopAllSpotlight(): Promise<void>;
  /* @conditional-compile-remove(soft-mute) */
  /**
   * Mute a participant
   *
   * @param userId - Id of the participant to mute
   */
  muteParticipant(userId: string): Promise<void>;
<<<<<<< HEAD
  /**
   * Return to main meeting of breakout room
   */
  returnToMainMeeting(): Promise<void>;
=======
  /* @conditional-compile-remove(soft-mute) */
  /**
   * Mute All participants
   */
  muteAllRemoteParticipants(): Promise<void>;
>>>>>>> 3bad50b3
}

/**
 * Functionality for managing devices within a call.
 *
 * @public
 */
export interface CallAdapterDeviceManagement {
  /**
   * Ask for permissions of devices.
   *
   * @remarks
   * Browser permission window will pop up if permissions are not granted yet
   *
   * @param constrain - Define constraints for accessing local devices {@link @azure/communication-calling#PermissionConstraints }
   *
   * @public
   */
  askDevicePermission(constrain: PermissionConstraints): Promise<void>;
  /**
   * Query for available camera devices.
   *
   * @remarks
   * This method should be called after askDevicePermission()
   *
   * @return An array of video device information entities {@link @azure/communication-calling#VideoDeviceInfo }
   *
   * @public
   */
  queryCameras(): Promise<VideoDeviceInfo[]>;
  /**
   * Query for available microphone devices.
   *
   * @remarks
   * This method should be called after askDevicePermission()
   *
   * @return An array of audio device information entities {@link @azure/communication-calling#AudioDeviceInfo }
   *
   * @public
   */
  queryMicrophones(): Promise<AudioDeviceInfo[]>;
  /**
   * Query for available speaker devices.
   *
   * @remarks
   * This method should be called after askDevicePermission()
   *
   * @return An array of audio device information entities {@link @azure/communication-calling#AudioDeviceInfo }
   *
   * @public
   */
  querySpeakers(): Promise<AudioDeviceInfo[]>;
  /**
   * Set the camera to use in the call.
   *
   * @param sourceInfo - Camera device to choose, pick one returned by  {@link CallAdapterDeviceManagement#queryCameras }
   * @param options - Options to control how the camera stream is rendered {@link @azure/communication-calling#VideoStreamOptions }
   *
   * @public
   */
  setCamera(sourceInfo: VideoDeviceInfo, options?: VideoStreamOptions): Promise<void>;
  /**
   * Set the microphone to use in the call.
   *
   * @param sourceInfo - Microphone device to choose, pick one returned by {@link CallAdapterDeviceManagement#queryMicrophones }
   *
   * @public
   */
  setMicrophone(sourceInfo: AudioDeviceInfo): Promise<void>;
  /**
   * Set the speaker to use in the call.
   *
   * @param sourceInfo - Speaker device to choose, pick one returned by {@link CallAdapterDeviceManagement#querySpeakers }
   *
   * @public
   */
  setSpeaker(sourceInfo: AudioDeviceInfo): Promise<void>;
}

/**
 * Call composite events that can be subscribed to.
 *
 * @public
 */
export interface CallAdapterSubscribers {
  /**
   * Subscribe function for 'participantsJoined' event.
   */
  on(event: 'participantsJoined', listener: ParticipantsJoinedListener): void;
  /**
   * Subscribe function for 'participantsLeft' event.
   */
  on(event: 'participantsLeft', listener: ParticipantsLeftListener): void;
  /**
   * Subscribe function for 'isMutedChanged' event.
   *
   * @remarks
   * The event will be triggered whenever current user or remote user mute state changed
   *
   */
  on(event: 'isMutedChanged', listener: IsMutedChangedListener): void;
  /**
   * Subscribe function for 'callIdChanged' event.
   *
   * @remarks
   * The event will be triggered when callId of current user changed.
   *
   */
  on(event: 'callIdChanged', listener: CallIdChangedListener): void;
  /**
   * Subscribe function for 'isLocalScreenSharingActiveChanged' event.
   */
  on(event: 'isLocalScreenSharingActiveChanged', listener: IsLocalScreenSharingActiveChangedListener): void;
  /**
   * Subscribe function for 'displayNameChanged' event.
   */
  on(event: 'displayNameChanged', listener: DisplayNameChangedListener): void;
  /**
   * Subscribe function for 'isSpeakingChanged' event.
   */
  on(event: 'isSpeakingChanged', listener: IsSpeakingChangedListener): void;
  /**
   * Subscribe function for 'callEnded' event.
   */
  on(event: 'callEnded', listener: CallEndedListener): void;
  /**
   * Subscribe function for 'diagnosticChanged' event.
   *
   * This event fires whenever there is a change in user facing diagnostics about the ongoing call.
   */
  on(event: 'diagnosticChanged', listener: DiagnosticChangedEventListner): void;
  /**
   * Subscribe function for 'selectedMicrophoneChanged' event.
   *
   * This event fires whenever the user selects a new microphone device.
   */
  on(event: 'selectedMicrophoneChanged', listener: PropertyChangedEvent): void;
  /**
   * Subscribe function for 'selectedSpeakerChanged' event.
   *
   * This event fires whenever the user selects a new speaker device.
   */
  on(event: 'selectedSpeakerChanged', listener: PropertyChangedEvent): void;
  /**
   * Subscribe function for 'error' event.
   */
  on(event: 'error', listener: (e: AdapterError) => void): void;
  /**
   * Subscribe function for 'captionsReceived' event.
   */
  on(event: 'captionsReceived', listener: CaptionsReceivedListener): void;
  /**
   * Subscribe function for 'isCaptionsActiveChanged' event.
   */
  on(event: 'isCaptionsActiveChanged', listener: IsCaptionsActiveChangedListener): void;

  /**
   * Subscribe function for 'isCaptionLanguageChanged' event.
   */
  on(event: 'isCaptionLanguageChanged', listener: IsCaptionLanguageChangedListener): void;

  /**
   * Subscribe function for 'isSpokenLanguageChanged' event.
   */
  on(event: 'isSpokenLanguageChanged', listener: IsSpokenLanguageChangedListener): void;

  /**
   * Subscribe function for 'transferRequested' event.
   */
  on(event: 'transferAccepted', listener: TransferAcceptedListener): void;

  /**
   * Subscribe function for 'capabilitiesChanged' event.
   */
  on(event: 'capabilitiesChanged', listener: CapabilitiesChangedListener): void;
  /**
   * Subscribe function for 'roleChanged' event.
   */
  on(event: 'roleChanged', listener: PropertyChangedEvent): void;
  /**
   * Subscribe function for 'spotlightChanged' event.
   */
  on(event: 'spotlightChanged', listener: SpotlightChangedListener): void;
  /**
   * Subscribe function for 'assignedBreakoutRoomUpdated' event.
   */
  on(event: 'assignedBreakoutRoomUpdated', listener: AssignedBreakoutRoomUpdatedListener): void;
  /**
   * Subscribe function for 'breakoutRoomJoined' event.
   */
  on(event: 'breakoutRoomJoined', listener: BreakoutRoomJoinedListener): void;
  /**
   * Subscribe function for 'breakoutRoomSettingsAvailable' event.
   */
  on(event: 'breakoutRoomSettingsAvailable', listener: BreakoutRoomSettingsAvailableListener): void;
  /**
   * Unsubscribe function for 'participantsJoined' event.
   */
  off(event: 'participantsJoined', listener: ParticipantsJoinedListener): void;
  /**
   * Unsubscribe function for 'participantsLeft' event.
   */
  off(event: 'participantsLeft', listener: ParticipantsLeftListener): void;
  /**
   * Unsubscribe function for 'isMutedChanged' event.
   */
  off(event: 'isMutedChanged', listener: IsMutedChangedListener): void;
  /**
   * Unsubscribe function for 'callIdChanged' event.
   */
  off(event: 'callIdChanged', listener: CallIdChangedListener): void;
  /**
   * Unsubscribe function for 'isLocalScreenSharingActiveChanged' event.
   */
  off(event: 'isLocalScreenSharingActiveChanged', listener: IsLocalScreenSharingActiveChangedListener): void;
  /**
   * Unsubscribe function for 'displayNameChanged' event.
   */
  off(event: 'displayNameChanged', listener: DisplayNameChangedListener): void;
  /**
   * Unsubscribe function for 'isSpeakingChanged' event.
   */
  off(event: 'isSpeakingChanged', listener: IsSpeakingChangedListener): void;
  /**
   * Unsubscribe function for 'callEnded' event.
   */
  off(event: 'callEnded', listener: CallEndedListener): void;
  /**
   * Unsubscribe function for 'diagnosticChanged' event.
   */
  off(event: 'diagnosticChanged', listener: DiagnosticChangedEventListner): void;
  /**
   * Unsubscribe function for 'selectedMicrophoneChanged' event.
   */
  off(event: 'selectedMicrophoneChanged', listener: PropertyChangedEvent): void;
  /**
   * Unsubscribe function for 'selectedSpeakerChanged' event.
   */
  off(event: 'selectedSpeakerChanged', listener: PropertyChangedEvent): void;
  /**
   * Unsubscribe function for 'error' event.
   */
  off(event: 'error', listener: (e: AdapterError) => void): void;
  /**
   * Unsubscribe function for 'captionsReceived' event.
   */
  off(event: 'captionsReceived', listener: CaptionsReceivedListener): void;
  /**
   * Unsubscribe function for 'isCaptionsActiveChanged' event.
   */
  off(event: 'isCaptionsActiveChanged', listener: IsCaptionsActiveChangedListener): void;
  /**
   * Unsubscribe function for 'isCaptionLanguageChanged' event.
   */
  off(event: 'isCaptionLanguageChanged', listener: IsCaptionLanguageChangedListener): void;
  /**
   * Unsubscribe function for 'isSpokenLanguageChanged' event.
   */
  off(event: 'isSpokenLanguageChanged', listener: IsSpokenLanguageChangedListener): void;
  /**
   * Unsubscribe function for 'transferRequested' event.
   */
  off(event: 'transferAccepted', listener: TransferAcceptedListener): void;

  /**
   * Unsubscribe function for 'capabilitiesChanged' event.
   */
  off(event: 'capabilitiesChanged', listener: CapabilitiesChangedListener): void;
  /**
   * Unsubscribe function for 'roleChanged' event.
   */
  off(event: 'roleChanged', listener: PropertyChangedEvent): void;
  /**
   * Unsubscribe function for 'spotlightChanged' event.
   */
  off(event: 'spotlightChanged', listener: SpotlightChangedListener): void;
  /**
   * Unsubscribe function for 'assignedBreakoutRoomUpdated' event.
   */
  off(event: 'assignedBreakoutRoomUpdated', listener: AssignedBreakoutRoomUpdatedListener): void;
  /**
   * Unsubscribe function for 'breakoutRoomJoined' event.
   */
  off(event: 'breakoutRoomJoined', listener: BreakoutRoomJoinedListener): void;
  /**
   * Unsubscribe function for 'breakoutRoomSettingsAvailable' event.
   */
  off(event: 'breakoutRoomSettingsAvailable', listener: BreakoutRoomSettingsAvailableListener): void;
}

// This type remains for non-breaking change reason
/**
 * Functionality for managing the current call or start a new call
 * @deprecated CallAdapter interface will be flatten, consider using CallAdapter directly
 * @public
 */
export interface CallAdapterCallManagement extends CallAdapterCallOperations {
  /**
   * Join the call with microphone initially on/off.
   * @deprecated Use joinCall(options?:JoinCallOptions) instead.
   * @param microphoneOn - Whether microphone is initially enabled
   *
   * @public
   */
  joinCall(microphoneOn?: boolean): Call | undefined;

  /**
   * Join the call with options bag to set microphone/camera initial state when joining call
   * true = turn on the device when joining call
   * false = turn off the device when joining call
   * 'keep'/undefined = retain devices' precall state
   *
   * @param options - param to set microphone/camera initially on/off/use precall state.
   *
   * @public
   */
  joinCall(options?: JoinCallOptions): Call | undefined;
  /**
   * Start the call.
   *
   * @param participants - An array of participant ids to join
   *
   * @public
   */
  startCall(participants: string[], options?: StartCallOptions): Call | undefined;
  /* @conditional-compile-remove(PSTN-calls) */
  /**
   * Start the call.
   * @param participants - An array of {@link @azure/communication-common#CommunicationIdentifier} to be called
   * @public
   */
  startCall(participants: StartCallIdentifier[], options?: StartCallOptions): Call | undefined;
}

// TODO: Flatten the adapter structure
/**
 * {@link CallComposite} Adapter interface.
 *
 * @public
 */
export interface CommonCallAdapter
  extends AdapterState<CallAdapterState>,
    Disposable,
    CallAdapterCallOperations,
    CallAdapterDeviceManagement,
    CallAdapterSubscribers {
  /**
   * Join the call with microphone initially on/off.
   * @deprecated Use joinCall(options?:JoinCallOptions) instead.
   * @param microphoneOn - Whether microphone is initially enabled
   *
   * @public
   */
  joinCall(microphoneOn?: boolean): void;
  /**
   * Join the call with options bag to set microphone/camera initial state when joining call
   * true = turn on the device when joining call
   * false = turn off the device when joining call
   * 'keep'/undefined = retain devices' precall state
   *
   * @param options - param to set microphone/camera initially on/off/use precall state.
   *
   * @public
   */
  joinCall(options?: JoinCallOptions): void;
  /**
   * Start the call.
   *
   * @param participants - An array of participant ids to join
   *
   * @public
   */
  startCall(participants: string[], options?: StartCallOptions): void;
  /**
   * Start the call.
   * @param participants - An array of {@link @azure/communication-common#CommunicationIdentifier} to be called
   * @public
   */
  startCall(participants: StartCallIdentifier[], options?: StartCallOptions): void;
}

/**
 *  An Adapter interface specific for Azure Communication identity which extends {@link CommonCallAdapter}.
 *
 * @public
 */
export interface CallAdapter extends CommonCallAdapter {
  /**
   * Join the call with microphone initially on/off.
   * @deprecated Use joinCall(options?:JoinCallOptions) instead.
   * @param microphoneOn - Whether microphone is initially enabled
   *
   * @public
   */
  joinCall(microphoneOn?: boolean): Call | undefined;

  /**
   * Join the call with options bag to set microphone/camera initial state when joining call
   * true = turn on the device when joining call
   * false = turn off the device when joining call
   * 'keep'/undefined = retain devices' precall state
   *
   * @param options - param to set microphone/camera initially on/off/use precall state.
   *
   * @public
   */
  joinCall(options?: JoinCallOptions): Call | undefined;
  /**
   * Start the call.
   *
   * @param participants - An array of participant ids to join
   *
   * @public
   */
  startCall(participants: string[], options?: StartCallOptions): Call | undefined;
  /**
   * Start the call.
   * @param participants - An array of {@link @azure/communication-common#CommunicationIdentifier} to be called
   * @public
   */
  startCall(participants: StartCallIdentifier[], options?: StartCallOptions): Call | undefined;
}

/* @conditional-compile-remove(teams-identity-support) */
/**
 * An Adapter interface specific for Teams identity which extends {@link CommonCallAdapter}.
 *
 * @public
 */
export interface TeamsCallAdapter extends CommonCallAdapter {
  /**
   * Join the call with microphone initially on/off.
   * @deprecated Use joinCall(options?:JoinCallOptions) instead.
   * @param microphoneOn - Whether microphone is initially enabled
   */
  joinCall(microphoneOn?: boolean): TeamsCall | undefined;
  /**
   * Join the call with options bag to set microphone/camera initial state when joining call
   * true = turn on the device when joining call
   * false = turn off the device when joining call
   * 'keep'/undefined = retain devices' precall state
   *
   * @param options - param to set microphone/camera initially on/off.
   *
   * @public
   */
  joinCall(options?: JoinCallOptions): TeamsCall | undefined;
  /**
   * Start the call.
   *
   * @param participants - An array of participant ids to join
   *
   * @public
   */
  startCall(participants: string[], options?: StartCallOptions): TeamsCall | undefined;
  /**
   * Start the call.
   * @param participants - An array of {@link @azure/communication-common#CommunicationIdentifier} to be called
   * @public
   */
  startCall(participants: StartCallIdentifier[], options?: StartCallOptions): TeamsCall | undefined;
}<|MERGE_RESOLUTION|>--- conflicted
+++ resolved
@@ -726,18 +726,15 @@
    * @param userId - Id of the participant to mute
    */
   muteParticipant(userId: string): Promise<void>;
-<<<<<<< HEAD
+  /* @conditional-compile-remove(soft-mute) */
+  /**
+   * Mute All participants
+   */
+  muteAllRemoteParticipants(): Promise<void>;
   /**
    * Return to main meeting of breakout room
    */
   returnToMainMeeting(): Promise<void>;
-=======
-  /* @conditional-compile-remove(soft-mute) */
-  /**
-   * Mute All participants
-   */
-  muteAllRemoteParticipants(): Promise<void>;
->>>>>>> 3bad50b3
 }
 
 /**
