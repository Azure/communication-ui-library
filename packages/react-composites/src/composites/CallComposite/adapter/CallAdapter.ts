--- conflicted
+++ resolved
@@ -270,14 +270,10 @@
  * @beta
  */
 export interface VideoBackgroundNoneEffect {
-<<<<<<< HEAD
-  effectKey: 'none';
-=======
   /**
    * Name of effect to remove video background effect
    */
   effectName: 'none';
->>>>>>> 642646fa
 }
 
 /* @conditional-compile-remove(video-background-effects) */
@@ -287,14 +283,10 @@
  * @beta
  */
 export interface VideoBackgroundBlurEffect {
-<<<<<<< HEAD
-  effectKey: 'blur';
-=======
   /**
    * Name of effect to blur video background effect
    */
   effectName: 'blur';
->>>>>>> 642646fa
 }
 
 /* @conditional-compile-remove(video-background-effects) */
@@ -304,21 +296,17 @@
  * @beta
  */
 export interface VideoBackgroundReplacementEffect {
-<<<<<<< HEAD
+  /**
+   * Name of effect to replace video background effect
+   */
+  effectName: 'replacement';
+  /**
+   * key for unique identification of the custom background
+   */
   effectKey: string;
-=======
-  /**
-   * Name of effect to replace video background effect
-   */
-  effectName: 'replacement';
-  /**
-   * key for unique identification of the custom background
-   */
-  effectKey: string;
   /**
    * URL of the custom background image.
    */
->>>>>>> 642646fa
   backgroundImageUrl: string;
 }
 
