// Copyright (c) Microsoft Corporation.
// Licensed under the MIT license.

<<<<<<< HEAD
import { CallState, CaptionsInfo, DeviceManagerState } from '@internal/calling-stateful-client';
/* @conditional-compile-remove(video-background-effects) */
import { BackgroundBlurConfig, BackgroundReplacementConfig } from '@azure/communication-calling-effects';
import { StartCaptionsOptions, TeamsCall } from '@azure/communication-calling';
=======
import { CallState, DeviceManagerState } from '@internal/calling-stateful-client';
/* @conditional-compile-remove(teams-identity-support) */
import { TeamsCall } from '@azure/communication-calling';
/* @conditional-compile-remove(video-background-effects) */
import { BackgroundBlurConfig, BackgroundReplacementConfig } from '@azure/communication-calling-effects';
>>>>>>> 7d6294c7
/* @conditional-compile-remove(unsupported-browser) */
import { EnvironmentInfo } from '@azure/communication-calling';
import type {
  AudioDeviceInfo,
  VideoDeviceInfo,
  Call,
  PermissionConstraints,
  RemoteParticipant,
  StartCallOptions,
  MediaDiagnosticChangedEventArgs,
  NetworkDiagnosticChangedEventArgs,
  PropertyChangedEvent
} from '@azure/communication-calling';
import { CreateVideoStreamViewResult, VideoStreamOptions } from '@internal/react-components';
/* @conditional-compile-remove(rooms) */
import { Role } from '@internal/react-components';
import type { CommunicationIdentifierKind } from '@azure/communication-common';
/* @conditional-compile-remove(PSTN-calls) */
import { AddPhoneNumberOptions, DtmfTone } from '@azure/communication-calling';

/* @conditional-compile-remove(PSTN-calls) */
import type {
  CommunicationIdentifier,
  CommunicationUserIdentifier,
  PhoneNumberIdentifier
} from '@azure/communication-common';
import type { AdapterState, Disposable, AdapterError, AdapterErrors } from '../../common/adapters';

/**
 * Major UI screens shown in the {@link CallComposite}.
 *
 * @public
 */
export type CallCompositePage =
  | 'accessDeniedTeamsMeeting'
  | 'call'
  | 'configuration'
  | /* @conditional-compile-remove(PSTN-calls) */ 'hold'
  | 'joinCallFailedDueToNoNetwork'
  | 'leftCall'
  | 'lobby'
  | /* @conditional-compile-remove(rooms) */ 'deniedPermissionToRoom'
  | 'removedFromCall'
  | /* @conditional-compile-remove(rooms) */ 'roomNotFound'
  | /* @conditional-compile-remove(unsupported-browser) */ 'unsupportedEnvironment';

/**
 * Subset of CallCompositePages that represent an end call state.
 * @private
 */
export const END_CALL_PAGES: CallCompositePage[] = [
  'accessDeniedTeamsMeeting',
  'joinCallFailedDueToNoNetwork',
  'leftCall',
  /* @conditional-compile-remove(rooms) */ 'deniedPermissionToRoom',
  'removedFromCall',
  /* @conditional-compile-remove(rooms) */ 'roomNotFound',
  /* @conditional-compile-remove(unsupported-browser) */ 'unsupportedEnvironment'
];

/**
 * {@link CommonCallAdapter} state for pure UI purposes.
 *
 * @public
 */
export type CallAdapterUiState = {
  isLocalPreviewMicrophoneEnabled: boolean;
  page: CallCompositePage;
  /* @conditional-compile-remove(unsupported-browser) */
  unsupportedBrowserVersionsAllowed?: boolean;
};

/**
 * {@link CommonCallAdapter} state inferred from Azure Communication Services backend.
 *
 * @public
 */
export type CallAdapterClientState = {
  userId: CommunicationIdentifierKind;
  displayName?: string;
  call?: CallState;
  devices: DeviceManagerState;
  endedCall?: CallState;
  isTeamsCall: boolean;
  /**
   * Latest error encountered for each operation performed via the adapter.
   */
  latestErrors: AdapterErrors;
  /* @conditional-compile-remove(PSTN-calls) */
  /**
   * Azure communications Phone number to make PSTN calls with.
   */
  alternateCallerId?: string;
  /* @conditional-compile-remove(unsupported-browser) */
  /**
   * Environment information about system the adapter is made on
   */
  environmentInfo?: EnvironmentInfo;
  /* @conditional-compile-remove(rooms) */
  /**
   * Use this to hint the role of the user when the role is not available before a Rooms call is started. This value
   * should be obtained using the Rooms API. This role will determine permissions in the configuration page of the
   * {@link CallComposite}. The true role of the user will be synced with ACS services when a Rooms call starts.
   */
  roleHint?: Role;
  /**
   * State to track whether the local participant's camera is on. To be used when creating a custom
   * control bar with the CallComposite.
   */
  cameraStatus?: 'On' | 'Off';
  /* @conditional-compile-remove(video-background-effects) */
  /**
   * Default set of background images for background replacement effect.
   */
  videoBackgroundImages?: VideoBackgroundImage[];
};

/**
 * {@link CommonCallAdapter} state.
 *
 * @public
 */
export type CallAdapterState = CallAdapterUiState & CallAdapterClientState;

/**
 * Callback for {@link CallAdapterSubscribers} 'participantsJoined' event.
 *
 * @public
 */
export type ParticipantsJoinedListener = (event: { joined: RemoteParticipant[] }) => void;

/**
 * Callback for {@link CallAdapterSubscribers} 'participantsLeft' event.
 *
 * @public
 */
export type ParticipantsLeftListener = (event: { removed: RemoteParticipant[] }) => void;

/**
 * Callback for {@link CallAdapterSubscribers} 'isMuted' event.
 *
 * @public
 */
export type IsMutedChangedListener = (event: { identifier: CommunicationIdentifierKind; isMuted: boolean }) => void;

/**
 * Callback for {@link CallAdapterSubscribers} 'callIdChanged' event.
 *
 * @public
 */
export type CallIdChangedListener = (event: { callId: string }) => void;

/**
 * Callback for {@link CallAdapterSubscribers} 'isLocalScreenSharingActiveChanged' event.
 *
 * @public
 */
export type IsLocalScreenSharingActiveChangedListener = (event: { isScreenSharingOn: boolean }) => void;

/**
 * Callback for {@link CallAdapterSubscribers} 'isSpeakingChanged' event.
 *
 * @public
 */
export type IsSpeakingChangedListener = (event: {
  identifier: CommunicationIdentifierKind;
  isSpeaking: boolean;
}) => void;

/**
 * Callback for {@link CallAdapterSubscribers} 'displayNameChanged' event.
 *
 * @public
 */
export type DisplayNameChangedListener = (event: {
  participantId: CommunicationIdentifierKind;
  displayName: string;
}) => void;

/**
 * Payload for {@link CallEndedListener} containing details on the ended call.
 *
 * @public
 */
export type CallAdapterCallEndedEvent = { callId: string };

/**
 * Callback for {@link CallAdapterSubscribers} 'callEnded' event.
 *
 * @public
 */
export type CallEndedListener = (event: CallAdapterCallEndedEvent) => void;

/**
 * Payload for {@link DiagnosticChangedEventListner} where there is a change in a media diagnostic.
 *
 * @public
 */
export type MediaDiagnosticChangedEvent = MediaDiagnosticChangedEventArgs & {
  type: 'media';
};

/**
 * Payload for {@link DiagnosticChangedEventListner} where there is a change in a network diagnostic.
 *
 * @public
 */
export type NetworkDiagnosticChangedEvent = NetworkDiagnosticChangedEventArgs & {
  type: 'network';
};

/**
 * Callback for {@link CallAdapterSubscribers} 'diagnosticChanged' event.
 *
 * @public
 */
export type DiagnosticChangedEventListner = (
  event: MediaDiagnosticChangedEvent | NetworkDiagnosticChangedEvent
) => void;

/* @conditional-compile-remove(video-background-effects) */
/**
 * Contains the attibutes of a background image like url, name etc.
 *
 * @beta
 */
export interface VideoBackgroundImage {
  /**
   * key for unique identification of the custom background
   */
  key: string;
  /**
   * URL of the uploaded background image.
   */
  url: string;
  /**
   * Image name to be displayed.
   */
  tooltipText?: string;
}

<<<<<<< HEAD
/**
 * Callback for {@link CallAdapterSubscribers} 'captionsReceived' event.
 *
 * @public
 */
export type CaptionsReceivedListener = (event: { data: CaptionsInfo }) => void;

=======
>>>>>>> 7d6294c7
/**
 * Functionality for managing the current call.
 *
 * @public
 */
export interface CallAdapterCallOperations {
  /**
   * Leave the call
   *
   * @param forEveryone - Whether to remove all participants when leaving
   *
   * @public
   */
  leaveCall(forEveryone?: boolean): Promise<void>;
  /**
   * Start the camera
   * This method will start rendering a local camera view when the call is not active
   *
   * @param options - Options to control how video streams are rendered {@link @azure/communication-calling#VideoStreamOptions }
   *
   * @public
   */
  startCamera(options?: VideoStreamOptions): Promise<void>;
  /**
   * Stop the camera
   * This method will stop rendering a local camera view when the call is not active
   *
   * @public
   */
  stopCamera(): Promise<void>;
  /**
   * Mute the current user during the call or disable microphone locally
   *
   * @public
   */
  mute(): Promise<void>;
  /**
   * Unmute the current user during the call or enable microphone locally
   *
   * @public
   */
  unmute(): Promise<void>;
  /**
   * Start sharing the screen during a call.
   *
   * @public
   */
  startScreenShare(): Promise<void>;
  /**
   * Stop sharing the screen
   *
   * @public
   */
  stopScreenShare(): Promise<void>;
  /**
   * Remove a participant from the call.
   *
   * @param userId - Id of the participant to be removed
   *
   * @public
   */
  removeParticipant(userId: string): Promise<void>;
  /* @conditional-compile-remove(PSTN-calls) */
  /**
   * Remove a participant from the call.
   * @param participant - {@link @azure/communication-common#CommunicationIdentifier} of the participant to be removed
   * @beta
   */
  removeParticipant(participant: CommunicationIdentifier): Promise<void>;
  /**
   * Create the html view for a stream.
   *
   * @remarks
   * This method is implemented for composite
   *
   * @param remoteUserId - Id of the participant to render, leave it undefined to create the local camera view
   * @param options - Options to control how video streams are rendered {@link @azure/communication-calling#VideoStreamOptions }
   *
   * @public
   */
  createStreamView(remoteUserId?: string, options?: VideoStreamOptions): Promise<void | CreateVideoStreamViewResult>;
  /**
   * Dispose the html view for a stream.
   *
   * @remarks
   * This method is implemented for composite
   *
   * @param remoteUserId - Id of the participant to render, leave it undefined to dispose the local camera view
   * @param options - Options to control how video streams are rendered {@link @azure/communication-calling#VideoStreamOptions }
   *
   * @public
   */
  disposeStreamView(remoteUserId?: string, options?: VideoStreamOptions): Promise<void>;
  /* @conditional-compile-remove(PSTN-calls) */
  /**
   * Holds the call.
   *
   * @beta
   */
  holdCall(): Promise<void>;
  /* @conditional-compile-remove(PSTN-calls) */
  /**
   * Resumes the call from a `LocalHold` state.
   *
   * @beta
   */
  resumeCall(): Promise<void>;
  /* @conditional-compile-remove(PSTN-calls) */
  /**
   * Add a participant to the call.
   *
   * @beta
   */
  addParticipant(participant: PhoneNumberIdentifier, options?: AddPhoneNumberOptions): Promise<void>;
  /* @conditional-compile-remove(PSTN-calls) */
  addParticipant(participant: CommunicationUserIdentifier): Promise<void>;
  /* @conditional-compile-remove(PSTN-calls) */
  /**
   * send dtmf tone to another participant in a 1:1 PSTN call
   *
   * @beta
   */
  sendDtmfTone(dtmfTone: DtmfTone): Promise<void>;
  /* @conditional-compile-remove(unsupported-browser) */
  /**
   * Continues into a call when the browser version is not supported.
   */
  allowUnsupportedBrowserVersion(): void;
<<<<<<< HEAD

  /**
   * Function to Start captions
   * @param startCaptionsOptions - options for start captions
   */
  startCaptions(startCaptionsOptions?: StartCaptionsOptions): Promise<void>;
  /**
   * Function to set caption language
   * @param language - language set for caption
   */
  setCaptionLanguage(language: string): Promise<void>;
  /**
   * Function to set spoken language
   * @param language - spoken language
   */
  setSpokenLanguage(language: string): Promise<void>;
  /**
   * Funtion to stop captions
   */
  stopCaptions(): Promise<void>;

=======
>>>>>>> 7d6294c7
  /* @conditional-compile-remove(video-background-effects) */
  /**
   * Start the blur video background effect.
   *
   * @beta
   */
  blurVideoBackground(bgBlurConfig?: BackgroundBlurConfig): Promise<void>;
  /* @conditional-compile-remove(video-background-effects) */
  /**
   * Start the video background replacement effect.
   *
   * @beta
   */
  replaceVideoBackground(bgReplacementConfig: BackgroundReplacementConfig): Promise<void>;
  /* @conditional-compile-remove(video-background-effects) */
  /**
   * Stop the video background effect.
   *
   * @beta
   */
  stopVideoBackgroundEffect(): Promise<void>;
}

/**
 * Functionality for managing devices within a call.
 *
 * @public
 */
export interface CallAdapterDeviceManagement {
  /**
   * Ask for permissions of devices.
   *
   * @remarks
   * Browser permission window will pop up if permissions are not granted yet
   *
   * @param constrain - Define constraints for accessing local devices {@link @azure/communication-calling#PermissionConstraints }
   *
   * @public
   */
  askDevicePermission(constrain: PermissionConstraints): Promise<void>;
  /**
   * Query for available camera devices.
   *
   * @remarks
   * This method should be called after askDevicePermission()
   *
   * @return An array of video device information entities {@link @azure/communication-calling#VideoDeviceInfo }
   *
   * @public
   */
  queryCameras(): Promise<VideoDeviceInfo[]>;
  /**
   * Query for available microphone devices.
   *
   * @remarks
   * This method should be called after askDevicePermission()
   *
   * @return An array of audio device information entities {@link @azure/communication-calling#AudioDeviceInfo }
   *
   * @public
   */
  queryMicrophones(): Promise<AudioDeviceInfo[]>;
  /**
   * Query for available microphone devices.
   *
   * @remarks
   * This method should be called after askDevicePermission()
   *
   * @return An array of audio device information entities {@link @azure/communication-calling#AudioDeviceInfo }
   *
   * @public
   */
  querySpeakers(): Promise<AudioDeviceInfo[]>;
  /**
   * Set the camera to use in the call.
   *
   * @param sourceInfo - Camera device to choose, pick one returned by  {@link CallAdapterDeviceManagement#queryCameras }
   * @param options - Options to control how the camera stream is rendered {@link @azure/communication-calling#VideoStreamOptions }
   *
   * @public
   */
  setCamera(sourceInfo: VideoDeviceInfo, options?: VideoStreamOptions): Promise<void>;
  /**
   * Set the microphone to use in the call.
   *
   * @param sourceInfo - Microphone device to choose, pick one returned by {@link CallAdapterDeviceManagement#queryMicrophones }
   *
   * @public
   */
  setMicrophone(sourceInfo: AudioDeviceInfo): Promise<void>;
  /**
   * Set the speaker to use in the call.
   *
   * @param sourceInfo - Speaker device to choose, pick one returned by {@link CallAdapterDeviceManagement#querySpeakers }
   *
   * @public
   */
  setSpeaker(sourceInfo: AudioDeviceInfo): Promise<void>;
}

/**
 * Call composite events that can be subscribed to.
 *
 * @public
 */
export interface CallAdapterSubscribers {
  /**
   * Subscribe function for 'participantsJoined' event.
   */
  on(event: 'participantsJoined', listener: ParticipantsJoinedListener): void;
  /**
   * Subscribe function for 'participantsLeft' event.
   */
  on(event: 'participantsLeft', listener: ParticipantsLeftListener): void;
  /**
   * Subscribe function for 'isMutedChanged' event.
   *
   * @remarks
   * The event will be triggered whenever current user or remote user mute state changed
   *
   */
  on(event: 'isMutedChanged', listener: IsMutedChangedListener): void;
  /**
   * Subscribe function for 'callIdChanged' event.
   *
   * @remarks
   * The event will be triggered when callId of current user changed.
   *
   */
  on(event: 'callIdChanged', listener: CallIdChangedListener): void;
  /**
   * Subscribe function for 'isLocalScreenSharingActiveChanged' event.
   */
  on(event: 'isLocalScreenSharingActiveChanged', listener: IsLocalScreenSharingActiveChangedListener): void;
  /**
   * Subscribe function for 'displayNameChanged' event.
   */
  on(event: 'displayNameChanged', listener: DisplayNameChangedListener): void;
  /**
   * Subscribe function for 'isSpeakingChanged' event.
   */
  on(event: 'isSpeakingChanged', listener: IsSpeakingChangedListener): void;
  /**
   * Subscribe function for 'callEnded' event.
   */
  on(event: 'callEnded', listener: CallEndedListener): void;
  /**
   * Subscribe function for 'diagnosticChanged' event.
   *
   * This event fires whenever there is a change in user facing diagnostics about the ongoing call.
   */
  on(event: 'diagnosticChanged', listener: DiagnosticChangedEventListner): void;
  /**
   * Subscribe function for 'selectedMicrophoneChanged' event.
   *
   * This event fires whenever the user selects a new microphone device.
   */
  on(event: 'selectedMicrophoneChanged', listener: PropertyChangedEvent): void;
  /**
   * Subscribe function for 'selectedSpeakerChanged' event.
   *
   * This event fires whenever the user selects a new speaker device.
   */
  on(event: 'selectedSpeakerChanged', listener: PropertyChangedEvent): void;
  /**
   * Subscribe function for 'error' event.
   */
  on(event: 'error', listener: (e: AdapterError) => void): void;
  /**
   * Subscribe function for 'captionsReceived' event.
   */
  on(event: 'captionsReceived', listener: CaptionsReceivedListener): void;

  /**
   * Subscribe function for 'captionsPropertyChanged' event.
   */
  on(event: 'captionsPropertyChanged', listener: PropertyChangedEvent): void;

  /**
   * Unsubscribe function for 'participantsJoined' event.
   */
  off(event: 'participantsJoined', listener: ParticipantsJoinedListener): void;
  /**
   * Unsubscribe function for 'participantsLeft' event.
   */
  off(event: 'participantsLeft', listener: ParticipantsLeftListener): void;
  /**
   * Unsubscribe function for 'isMutedChanged' event.
   */
  off(event: 'isMutedChanged', listener: IsMutedChangedListener): void;
  /**
   * Unsubscribe function for 'callIdChanged' event.
   */
  off(event: 'callIdChanged', listener: CallIdChangedListener): void;
  /**
   * Unsubscribe function for 'isLocalScreenSharingActiveChanged' event.
   */
  off(event: 'isLocalScreenSharingActiveChanged', listener: IsLocalScreenSharingActiveChangedListener): void;
  /**
   * Unsubscribe function for 'displayNameChanged' event.
   */
  off(event: 'displayNameChanged', listener: DisplayNameChangedListener): void;
  /**
   * Unsubscribe function for 'isSpeakingChanged' event.
   */
  off(event: 'isSpeakingChanged', listener: IsSpeakingChangedListener): void;
  /**
   * Unsubscribe function for 'callEnded' event.
   */
  off(event: 'callEnded', listener: CallEndedListener): void;
  /**
   * Unsubscribe function for 'diagnosticChanged' event.
   */
  off(event: 'diagnosticChanged', listener: DiagnosticChangedEventListner): void;
  /**
   * Unsubscribe function for 'selectedMicrophoneChanged' event.
   */
  off(event: 'selectedMicrophoneChanged', listener: PropertyChangedEvent): void;
  /**
   * Unsubscribe function for 'selectedSpeakerChanged' event.
   */
  off(event: 'selectedSpeakerChanged', listener: PropertyChangedEvent): void;
  /**
   * Unsubscribe function for 'error' event.
   */
  off(event: 'error', listener: (e: AdapterError) => void): void;
  /**
   * Unsubscribe function for 'captionsReceived' event.
   */
  off(event: 'captionsReceived', listener: CaptionsReceivedListener): void;
  /**
   * Unsubscribe function for 'captionsPropertyChanged' event.
   */
  off(event: 'captionsPropertyChanged', listener: PropertyChangedEvent): void;
}

// This type remains for non-breaking change reason
/**
 * Functionality for managing the current call or start a new call
 * @deprecated CallAdapter interface will be flatten, consider using CallAdapter directly
 * @public
 */
export interface CallAdapterCallManagement extends CallAdapterCallOperations {
  /**
   * Join the call with microphone initially on/off.
   *
   * @param microphoneOn - Whether microphone is initially enabled
   *
   * @public
   */
  joinCall(microphoneOn?: boolean): Call | undefined;
  /**
   * Start the call.
   *
   * @param participants - An array of participant ids to join
   *
   * @public
   */
  startCall(participants: string[], options?: StartCallOptions): Call | undefined;
  /* @conditional-compile-remove(PSTN-calls) */
  /**
   * Start the call.
   * @param participants - An array of {@link @azure/communication-common#CommunicationIdentifier} to be called
   * @beta
   */
  startCall(participants: CommunicationIdentifier[], options?: StartCallOptions): Call | undefined;
}

// TODO: Flatten the adapter structure
/**
 * {@link CallComposite} Adapter interface.
 *
 * @public
 */
export interface CommonCallAdapter
  extends AdapterState<CallAdapterState>,
    Disposable,
    CallAdapterCallOperations,
    CallAdapterDeviceManagement,
    CallAdapterSubscribers {
  /**
   * Join the call with microphone initially on/off.
   *
   * @param microphoneOn - Whether microphone is initially enabled
   *
   * @public
   */
  joinCall(microphoneOn?: boolean): void;
  /**
   * Start the call.
   *
   * @param participants - An array of participant ids to join
   *
   * @public
   */
  startCall(participants: string[], options?: StartCallOptions): void;
  /* @conditional-compile-remove(PSTN-calls) */
  /**
   * Start the call.
   * @param participants - An array of {@link @azure/communication-common#CommunicationIdentifier} to be called
   * @beta
   */
  startCall(participants: CommunicationIdentifier[], options?: StartCallOptions): void;
}

/**
 *  An Adapter interface specific for Azure Communication identity which extends {@link CommonCallAdapter}.
 *
 * @public
 */
export interface CallAdapter extends CommonCallAdapter {
  /**
   * Join the call with microphone initially on/off.
   *
   * @param microphoneOn - Whether microphone is initially enabled
   *
   * @public
   */
  joinCall(microphoneOn?: boolean): Call | undefined;
  /**
   * Start the call.
   *
   * @param participants - An array of participant ids to join
   *
   * @public
   */
  startCall(participants: string[], options?: StartCallOptions): Call | undefined;
  /* @conditional-compile-remove(PSTN-calls) */
  /**
   * Start the call.
   * @param participants - An array of {@link @azure/communication-common#CommunicationIdentifier} to be called
   * @beta
   */
  startCall(participants: CommunicationIdentifier[], options?: StartCallOptions): Call | undefined;
}

/* @conditional-compile-remove(teams-identity-support) */
/**
 * An Adapter interface specific for Teams identity which extends {@link CommonCallAdapter}.
 *
 * @beta
 */
export interface TeamsCallAdapter extends CommonCallAdapter {
  /**
   * Join the call with microphone initially on/off.
   *
   * @param microphoneOn - Whether microphone is initially enabled
   *
   * @beta
   */
  joinCall(microphoneOn?: boolean): TeamsCall | undefined;
  /**
   * Start the call.
   *
   * @param participants - An array of participant ids to join
   *
   * @beta
   */
  startCall(participants: string[], options?: StartCallOptions): TeamsCall | undefined;
  /* @conditional-compile-remove(PSTN-calls) */
  /**
   * Start the call.
   * @param participants - An array of {@link @azure/communication-common#CommunicationIdentifier} to be called
   * @beta
   */
  startCall(participants: CommunicationIdentifier[], options?: StartCallOptions): TeamsCall | undefined;
}<|MERGE_RESOLUTION|>--- conflicted
+++ resolved
@@ -1,18 +1,10 @@
 // Copyright (c) Microsoft Corporation.
 // Licensed under the MIT license.
 
-<<<<<<< HEAD
 import { CallState, CaptionsInfo, DeviceManagerState } from '@internal/calling-stateful-client';
 /* @conditional-compile-remove(video-background-effects) */
 import { BackgroundBlurConfig, BackgroundReplacementConfig } from '@azure/communication-calling-effects';
 import { StartCaptionsOptions, TeamsCall } from '@azure/communication-calling';
-=======
-import { CallState, DeviceManagerState } from '@internal/calling-stateful-client';
-/* @conditional-compile-remove(teams-identity-support) */
-import { TeamsCall } from '@azure/communication-calling';
-/* @conditional-compile-remove(video-background-effects) */
-import { BackgroundBlurConfig, BackgroundReplacementConfig } from '@azure/communication-calling-effects';
->>>>>>> 7d6294c7
 /* @conditional-compile-remove(unsupported-browser) */
 import { EnvironmentInfo } from '@azure/communication-calling';
 import type {
@@ -254,7 +246,6 @@
   tooltipText?: string;
 }
 
-<<<<<<< HEAD
 /**
  * Callback for {@link CallAdapterSubscribers} 'captionsReceived' event.
  *
@@ -262,8 +253,7 @@
  */
 export type CaptionsReceivedListener = (event: { data: CaptionsInfo }) => void;
 
-=======
->>>>>>> 7d6294c7
+
 /**
  * Functionality for managing the current call.
  *
@@ -392,8 +382,6 @@
    * Continues into a call when the browser version is not supported.
    */
   allowUnsupportedBrowserVersion(): void;
-<<<<<<< HEAD
-
   /**
    * Function to Start captions
    * @param startCaptionsOptions - options for start captions
@@ -414,8 +402,6 @@
    */
   stopCaptions(): Promise<void>;
 
-=======
->>>>>>> 7d6294c7
   /* @conditional-compile-remove(video-background-effects) */
   /**
    * Start the blur video background effect.
