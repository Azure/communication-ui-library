// Copyright (c) Microsoft Corporation.
// Licensed under the MIT license.

import { CallState, DeviceManagerState } from '@internal/calling-stateful-client';
import type {
  AudioDeviceInfo,
  VideoDeviceInfo,
  Call,
  PermissionConstraints,
  RemoteParticipant
} from '@azure/communication-calling';

import { VideoStreamOptions } from '@internal/react-components';
import type { CommunicationUserKind, CommunicationIdentifierKind } from '@azure/communication-common';
<<<<<<< HEAD
import type { AdapterState, AdapterDisposal, AdapterPages, AdapterErrorHandlers } from '../../common/adapters';
=======
import type { AdapterState, AdapterDisposal, AdapterPages, AdapterError, AdapterErrors } from '../../common/adapters';
>>>>>>> 79d91a14

export type CallCompositePage = 'configuration' | 'call' | 'error' | 'errorJoiningTeamsMeeting' | 'removed';

/**
 * Purely UI related adapter state.
 */
export type CallAdapterUiState = {
  isLocalPreviewMicrophoneEnabled: boolean;
  page: CallCompositePage;
};

/**
 * State from the backend ACS services.
 */
export type CallAdapterClientState = {
  userId: CommunicationUserKind;
  displayName?: string;
  call?: CallState;
  devices: DeviceManagerState;
  endedCall?: CallState;
  /**
   * Latest error encountered for each operation performed via the adapter.
   */
  latestErrors: AdapterErrors;
};

export type CallAdapterState = CallAdapterUiState & CallAdapterClientState;

export type IncomingCallListener = (event: {
  callId: string;
  callerId: string;
  callerDisplayName?: string;
  /**
   * Invoke to accept the call.
   */
  accept: () => Promise<void>;
  /**
   * Invoke to reject the call.
   */
  reject: () => Promise<void>;
}) => Promise<void>;

export type ParticipantJoinedListener = (event: { joined: RemoteParticipant[] }) => void;

export type ParticipantLeftListener = (event: { removed: RemoteParticipant[] }) => void;

export type IsMuteChangedListener = (event: { identifier: CommunicationIdentifierKind; isMuted: boolean }) => void;

export type CallIdChangedListener = (event: { callId: string }) => void;

export type IsScreenSharingOnChangedListener = (event: { isScreenSharingOn: boolean }) => void;

export type IsSpeakingChangedListener = (event: {
  identifier: CommunicationIdentifierKind;
  isSpeaking: boolean;
}) => void;

export type DisplayNameChangedListener = (event: {
  participantId: CommunicationIdentifierKind;
  displayName: string;
}) => void;

export type CallEndedListener = (event: { callId: string }) => void;

/**
 * Functionality for managing the current call.
 */
export interface CallAdapterCallManagement {
  joinCall(microphoneOn?: boolean): Call | undefined;
  leaveCall(forEveryone?: boolean): Promise<void>;
  startCamera(): Promise<void>;
  stopCamera(): Promise<void>;
  onToggleCamera(options?: VideoStreamOptions): Promise<void>;
  mute(): Promise<void>;
  unmute(): Promise<void>;
  startCall(participants: string[]): Call | undefined;
  startScreenShare(): Promise<void>;
  stopScreenShare(): Promise<void>;
  removeParticipant(userId: string): Promise<void>;
  createStreamView(remoteUserId?: string, options?: VideoStreamOptions): Promise<void>;
  disposeStreamView(remoteUserId?: string, options?: VideoStreamOptions): Promise<void>;
}

/**
 * Functionality for managing devices within a call.
 */
export interface CallAdapterDeviceManagement {
  askDevicePermission(constrain: PermissionConstraints): Promise<void>;
  queryCameras(): Promise<VideoDeviceInfo[]>;
  queryMicrophones(): Promise<AudioDeviceInfo[]>;
  querySpeakers(): Promise<AudioDeviceInfo[]>;
  setCamera(sourceId: VideoDeviceInfo, options?: VideoStreamOptions): Promise<void>;
  setMicrophone(sourceId: AudioDeviceInfo): Promise<void>;
  setSpeaker(sourceId: AudioDeviceInfo): Promise<void>;
}

/**
 * Call composite events that can be subscribed to.
 */
export interface CallAdapterSubscribers {
  on(event: 'participantsJoined', listener: ParticipantJoinedListener): void;
  on(event: 'participantsLeft', listener: ParticipantLeftListener): void;
  on(event: 'isMutedChanged', listener: IsMuteChangedListener): void;
  on(event: 'callIdChanged', listener: CallIdChangedListener): void;
  on(event: 'isLocalScreenSharingActiveChanged', listener: IsScreenSharingOnChangedListener): void;
  on(event: 'displayNameChanged', listener: DisplayNameChangedListener): void;
  on(event: 'isSpeakingChanged', listener: IsSpeakingChangedListener): void;
  on(event: 'callEnded', listener: CallEndedListener): void;
  on(event: 'error', listener: (e: AdapterError) => void): void;

  off(event: 'participantsJoined', listener: ParticipantJoinedListener): void;
  off(event: 'participantsLeft', listener: ParticipantLeftListener): void;
  off(event: 'isMutedChanged', listener: IsMuteChangedListener): void;
  off(event: 'callIdChanged', listener: CallIdChangedListener): void;
  off(event: 'isLocalScreenSharingActiveChanged', listener: IsScreenSharingOnChangedListener): void;
  off(event: 'displayNameChanged', listener: DisplayNameChangedListener): void;
  off(event: 'isSpeakingChanged', listener: IsSpeakingChangedListener): void;
  off(event: 'callEnded', listener: CallEndedListener): void;
  off(event: 'error', listener: (e: AdapterError) => void): void;
}

/**
 * Call Composite Adapter interface.
 */
export interface CallAdapter
  extends AdapterState<CallAdapterState>,
    AdapterDisposal,
<<<<<<< HEAD
    AdapterErrorHandlers,
=======
>>>>>>> 79d91a14
    AdapterPages<CallCompositePage>,
    CallAdapterCallManagement,
    CallAdapterDeviceManagement,
    CallAdapterSubscribers {}

export type CallEvent =
  | 'participantsJoined'
  | 'participantsLeft'
  | 'isMutedChanged'
  | 'callIdChanged'
  | 'isLocalScreenSharingActiveChanged'
  | 'displayNameChanged'
  | 'isSpeakingChanged'
  | 'callEnded'
  | 'error';<|MERGE_RESOLUTION|>--- conflicted
+++ resolved
@@ -12,11 +12,7 @@
 
 import { VideoStreamOptions } from '@internal/react-components';
 import type { CommunicationUserKind, CommunicationIdentifierKind } from '@azure/communication-common';
-<<<<<<< HEAD
-import type { AdapterState, AdapterDisposal, AdapterPages, AdapterErrorHandlers } from '../../common/adapters';
-=======
 import type { AdapterState, AdapterDisposal, AdapterPages, AdapterError, AdapterErrors } from '../../common/adapters';
->>>>>>> 79d91a14
 
 export type CallCompositePage = 'configuration' | 'call' | 'error' | 'errorJoiningTeamsMeeting' | 'removed';
 
@@ -144,10 +140,6 @@
 export interface CallAdapter
   extends AdapterState<CallAdapterState>,
     AdapterDisposal,
-<<<<<<< HEAD
-    AdapterErrorHandlers,
-=======
->>>>>>> 79d91a14
     AdapterPages<CallCompositePage>,
     CallAdapterCallManagement,
     CallAdapterDeviceManagement,
