// Copyright (c) Microsoft Corporation.
// Licensed under the MIT license.

import { CallState, DeviceManagerState } from '@internal/calling-stateful-client';
/* @conditional-compile-remove(teams-identity-support) */
import { TeamsCall } from '@azure/communication-calling';
import type {
  AudioDeviceInfo,
  VideoDeviceInfo,
  Call,
  PermissionConstraints,
  RemoteParticipant,
  StartCallOptions,
  MediaDiagnosticChangedEventArgs,
  NetworkDiagnosticChangedEventArgs,
  PropertyChangedEvent
} from '@azure/communication-calling';
import { CreateVideoStreamViewResult, VideoStreamOptions } from '@internal/react-components';
/* @conditional-compile-remove(rooms) */
import { Role } from '@internal/react-components';
import type { CommunicationIdentifierKind } from '@azure/communication-common';
/* @conditional-compile-remove(PSTN-calls) */
import { AddPhoneNumberOptions, DtmfTone } from '@azure/communication-calling';
/* @conditional-compile-remove(unsupported-browser) */
import { EnvironmentInfo } from '@azure/communication-calling';
/* @conditional-compile-remove(PSTN-calls) */
import type {
  CommunicationIdentifier,
  CommunicationUserIdentifier,
  PhoneNumberIdentifier
} from '@azure/communication-common';
import type { AdapterState, Disposable, AdapterError, AdapterErrors } from '../../common/adapters';

/**
 * Major UI screens shown in the {@link CallComposite}.
 *
 * @public
 */
export type CallCompositePage =
  | 'accessDeniedTeamsMeeting'
  | 'call'
  | 'configuration'
  | /* @conditional-compile-remove(PSTN-calls) */ 'hold'
  | 'joinCallFailedDueToNoNetwork'
  | 'leftCall'
  | 'lobby'
  | /* @conditional-compile-remove(rooms) */ 'deniedPermissionToRoom'
  | 'removedFromCall'
  | /* @conditional-compile-remove(rooms) */ 'roomNotFound'
  | /* @conditional-compile-remove(unsupported-browser) */ 'unsupportedEnvironment';

/**
 * Subset of CallCompositePages that represent an end call state.
 * @private
 */
export const END_CALL_PAGES: CallCompositePage[] = [
  'accessDeniedTeamsMeeting',
  'joinCallFailedDueToNoNetwork',
  'leftCall',
  /* @conditional-compile-remove(rooms) */ 'deniedPermissionToRoom',
  'removedFromCall',
  /* @conditional-compile-remove(rooms) */ 'roomNotFound',
  /* @conditional-compile-remove(unsupported-browser) */ 'unsupportedEnvironment'
];

/**
<<<<<<< HEAD
 * {@link CommonCallAdapter} state for pure UI purposes.
=======
 * options object to enable opt in features for the CallAdapter
 *
 * @beta
 */
export type CallAdapterOptionalFeatures = {
  /**
   * Feature flag for enabling the unsupported environment logic in the CallAdapter.
   */
  unsupportedEnvironment?: boolean;
};

/**
 * {@link CallAdapter} state for pure UI purposes.
>>>>>>> f5bc06bc
 *
 * @public
 */
export type CallAdapterUiState = {
  isLocalPreviewMicrophoneEnabled: boolean;
  page: CallCompositePage;
};

/**
 * {@link CommonCallAdapter} state inferred from Azure Communication Services backend.
 *
 * @public
 */
export type CallAdapterClientState = {
  userId: CommunicationIdentifierKind;
  displayName?: string;
  call?: CallState;
  devices: DeviceManagerState;
  endedCall?: CallState;
  isTeamsCall: boolean;
  /**
   * Latest error encountered for each operation performed via the adapter.
   */
  latestErrors: AdapterErrors;
  /* @conditional-compile-remove(PSTN-calls) */
  /**
   * Azure communications Phone number to make PSTN calls with.
   */
  alternateCallerId?: string;
  /* @conditional-compile-remove(unsupported-browser) */
  /**
   * Environment information about system the adapter is made on
   */
  environmentInfo?: EnvironmentInfo;
  /* @conditional-compile-remove(unsupported-browser) */
  /**
   * Optional features that are to be enabled through the adapter.
   */
  features?: CallAdapterOptionalFeatures;
  /* @conditional-compile-remove(rooms) */
  /**
   * Use this to hint the role of the user when the role is not available before a Rooms call is started. This value
   * should be obtained using the Rooms API. This role will determine permissions in the configuration page of the
   * {@link CallComposite}. The true role of the user will be synced with ACS services when a Rooms call starts.
   */
  roleHint?: Role;
};

/**
 * {@link CommonCallAdapter} state.
 *
 * @public
 */
export type CallAdapterState = CallAdapterUiState & CallAdapterClientState;

/**
 * Callback for {@link CallAdapterSubscribers} 'participantsJoined' event.
 *
 * @public
 */
export type ParticipantsJoinedListener = (event: { joined: RemoteParticipant[] }) => void;

/**
 * Callback for {@link CallAdapterSubscribers} 'participantsLeft' event.
 *
 * @public
 */
export type ParticipantsLeftListener = (event: { removed: RemoteParticipant[] }) => void;

/**
 * Callback for {@link CallAdapterSubscribers} 'isMuted' event.
 *
 * @public
 */
export type IsMutedChangedListener = (event: { identifier: CommunicationIdentifierKind; isMuted: boolean }) => void;

/**
 * Callback for {@link CallAdapterSubscribers} 'callIdChanged' event.
 *
 * @public
 */
export type CallIdChangedListener = (event: { callId: string }) => void;

/**
 * Callback for {@link CallAdapterSubscribers} 'isLocalScreenSharingActiveChanged' event.
 *
 * @public
 */
export type IsLocalScreenSharingActiveChangedListener = (event: { isScreenSharingOn: boolean }) => void;

/**
 * Callback for {@link CallAdapterSubscribers} 'isSpeakingChanged' event.
 *
 * @public
 */
export type IsSpeakingChangedListener = (event: {
  identifier: CommunicationIdentifierKind;
  isSpeaking: boolean;
}) => void;

/**
 * Callback for {@link CallAdapterSubscribers} 'displayNameChanged' event.
 *
 * @public
 */
export type DisplayNameChangedListener = (event: {
  participantId: CommunicationIdentifierKind;
  displayName: string;
}) => void;

/**
 * Payload for {@link CallEndedListener} containing details on the ended call.
 *
 * @public
 */
export type CallAdapterCallEndedEvent = { callId: string };

/**
 * Callback for {@link CallAdapterSubscribers} 'callEnded' event.
 *
 * @public
 */
export type CallEndedListener = (event: CallAdapterCallEndedEvent) => void;

/**
 * Payload for {@link DiagnosticChangedEventListner} where there is a change in a media diagnostic.
 *
 * @public
 */
export type MediaDiagnosticChangedEvent = MediaDiagnosticChangedEventArgs & {
  type: 'media';
};

/**
 * Payload for {@link DiagnosticChangedEventListner} where there is a change in a network diagnostic.
 *
 * @public
 */
export type NetworkDiagnosticChangedEvent = NetworkDiagnosticChangedEventArgs & {
  type: 'network';
};

/**
 * Callback for {@link CallAdapterSubscribers} 'diagnosticChanged' event.
 *
 * @public
 */
export type DiagnosticChangedEventListner = (
  event: MediaDiagnosticChangedEvent | NetworkDiagnosticChangedEvent
) => void;

/**
 * Functionality for managing the current call.
 *
 * @public
 */
export interface CallAdapterCallOperations {
  /**
   * Leave the call
   *
   * @param forEveryone - Whether to remove all participants when leaving
   *
   * @public
   */
  leaveCall(forEveryone?: boolean): Promise<void>;
  /**
   * Start the camera
   * This method will start rendering a local camera view when the call is not active
   *
   * @param options - Options to control how video streams are rendered {@link @azure/communication-calling#VideoStreamOptions }
   *
   * @public
   */
  startCamera(options?: VideoStreamOptions): Promise<void>;
  /**
   * Stop the camera
   * This method will stop rendering a local camera view when the call is not active
   *
   * @public
   */
  stopCamera(): Promise<void>;
  /**
   * Mute the current user during the call or disable microphone locally
   *
   * @public
   */
  mute(): Promise<void>;
  /**
   * Unmute the current user during the call or enable microphone locally
   *
   * @public
   */
  unmute(): Promise<void>;
  /**
   * Start sharing the screen during a call.
   *
   * @public
   */
  startScreenShare(): Promise<void>;
  /**
   * Stop sharing the screen
   *
   * @public
   */
  stopScreenShare(): Promise<void>;
  /**
   * Remove a participant from the call.
   *
   * @param userId - Id of the participant to be removed
   *
   * @public
   */
  removeParticipant(userId: string): Promise<void>;
  /* @conditional-compile-remove(PSTN-calls) */
  /**
   * Remove a participant from the call.
   * @param participant - {@link @azure/communication-common#CommunicationIdentifier} of the participant to be removed
   * @beta
   */
  removeParticipant(participant: CommunicationIdentifier): Promise<void>;
  /**
   * Create the html view for a stream.
   *
   * @remarks
   * This method is implemented for composite
   *
   * @param remoteUserId - Id of the participant to render, leave it undefined to create the local camera view
   * @param options - Options to control how video streams are rendered {@link @azure/communication-calling#VideoStreamOptions }
   *
   * @public
   */
  createStreamView(remoteUserId?: string, options?: VideoStreamOptions): Promise<void | CreateVideoStreamViewResult>;
  /**
   * Dispose the html view for a stream.
   *
   * @remarks
   * This method is implemented for composite
   *
   * @param remoteUserId - Id of the participant to render, leave it undefined to dispose the local camera view
   * @param options - Options to control how video streams are rendered {@link @azure/communication-calling#VideoStreamOptions }
   *
   * @public
   */
  disposeStreamView(remoteUserId?: string, options?: VideoStreamOptions): Promise<void>;
  /* @conditional-compile-remove(PSTN-calls) */
  /**
   * Holds the call.
   *
   * @beta
   */
  holdCall(): Promise<void>;
  /* @conditional-compile-remove(PSTN-calls) */
  /**
   * Resumes the call from a `LocalHold` state.
   *
   * @beta
   */
  resumeCall(): Promise<void>;
  /* @conditional-compile-remove(PSTN-calls) */
  /**
   * Add a participant to the call.
   *
   * @beta
   */
  addParticipant(participant: PhoneNumberIdentifier, options?: AddPhoneNumberOptions): Promise<void>;
  /* @conditional-compile-remove(PSTN-calls) */
  addParticipant(participant: CommunicationUserIdentifier): Promise<void>;
  /* @conditional-compile-remove(PSTN-calls) */
  /**
   * send dtmf tone to another participant in a 1:1 PSTN call
   *
   * @beta
   */
  sendDtmfTone(dtmfTone: DtmfTone): Promise<void>;
}

/**
 * Functionality for managing devices within a call.
 *
 * @public
 */
export interface CallAdapterDeviceManagement {
  /**
   * Ask for permissions of devices.
   *
   * @remarks
   * Browser permission window will pop up if permissions are not granted yet
   *
   * @param constrain - Define constraints for accessing local devices {@link @azure/communication-calling#PermissionConstraints }
   *
   * @public
   */
  askDevicePermission(constrain: PermissionConstraints): Promise<void>;
  /**
   * Query for available camera devices.
   *
   * @remarks
   * This method should be called after askDevicePermission()
   *
   * @return An array of video device information entities {@link @azure/communication-calling#VideoDeviceInfo }
   *
   * @public
   */
  queryCameras(): Promise<VideoDeviceInfo[]>;
  /**
   * Query for available microphone devices.
   *
   * @remarks
   * This method should be called after askDevicePermission()
   *
   * @return An array of audio device information entities {@link @azure/communication-calling#AudioDeviceInfo }
   *
   * @public
   */
  queryMicrophones(): Promise<AudioDeviceInfo[]>;
  /**
   * Query for available microphone devices.
   *
   * @remarks
   * This method should be called after askDevicePermission()
   *
   * @return An array of audio device information entities {@link @azure/communication-calling#AudioDeviceInfo }
   *
   * @public
   */
  querySpeakers(): Promise<AudioDeviceInfo[]>;
  /**
   * Set the camera to use in the call.
   *
   * @param sourceInfo - Camera device to choose, pick one returned by  {@link CallAdapterDeviceManagement#queryCameras }
   * @param options - Options to control how the camera stream is rendered {@link @azure/communication-calling#VideoStreamOptions }
   *
   * @public
   */
  setCamera(sourceInfo: VideoDeviceInfo, options?: VideoStreamOptions): Promise<void>;
  /**
   * Set the microphone to use in the call.
   *
   * @param sourceInfo - Microphone device to choose, pick one returned by {@link CallAdapterDeviceManagement#queryMicrophones }
   *
   * @public
   */
  setMicrophone(sourceInfo: AudioDeviceInfo): Promise<void>;
  /**
   * Set the speaker to use in the call.
   *
   * @param sourceInfo - Speaker device to choose, pick one returned by {@link CallAdapterDeviceManagement#querySpeakers }
   *
   * @public
   */
  setSpeaker(sourceInfo: AudioDeviceInfo): Promise<void>;
}

/**
 * Call composite events that can be subscribed to.
 *
 * @public
 */
export interface CallAdapterSubscribers {
  /**
   * Subscribe function for 'participantsJoined' event.
   */
  on(event: 'participantsJoined', listener: ParticipantsJoinedListener): void;
  /**
   * Subscribe function for 'participantsLeft' event.
   */
  on(event: 'participantsLeft', listener: ParticipantsLeftListener): void;
  /**
   * Subscribe function for 'isMutedChanged' event.
   *
   * @remarks
   * The event will be triggered whenever current user or remote user mute state changed
   *
   */
  on(event: 'isMutedChanged', listener: IsMutedChangedListener): void;
  /**
   * Subscribe function for 'callIdChanged' event.
   *
   * @remarks
   * The event will be triggered when callId of current user changed.
   *
   */
  on(event: 'callIdChanged', listener: CallIdChangedListener): void;
  /**
   * Subscribe function for 'isLocalScreenSharingActiveChanged' event.
   */
  on(event: 'isLocalScreenSharingActiveChanged', listener: IsLocalScreenSharingActiveChangedListener): void;
  /**
   * Subscribe function for 'displayNameChanged' event.
   */
  on(event: 'displayNameChanged', listener: DisplayNameChangedListener): void;
  /**
   * Subscribe function for 'isSpeakingChanged' event.
   */
  on(event: 'isSpeakingChanged', listener: IsSpeakingChangedListener): void;
  /**
   * Subscribe function for 'callEnded' event.
   */
  on(event: 'callEnded', listener: CallEndedListener): void;
  /**
   * Subscribe function for 'diagnosticChanged' event.
   *
   * This event fires whenever there is a change in user facing diagnostics about the ongoing call.
   */
  on(event: 'diagnosticChanged', listener: DiagnosticChangedEventListner): void;
  /**
   * Subscribe function for 'selectedMicrophoneChanged' event.
   *
   * This event fires whenever the user selects a new microphone device.
   */
  on(event: 'selectedMicrophoneChanged', listener: PropertyChangedEvent): void;
  /**
   * Subscribe function for 'selectedSpeakerChanged' event.
   *
   * This event fires whenever the user selects a new speaker device.
   */
  on(event: 'selectedSpeakerChanged', listener: PropertyChangedEvent): void;
  /**
   * Subscribe function for 'error' event.
   */
  on(event: 'error', listener: (e: AdapterError) => void): void;

  /**
   * Unsubscribe function for 'participantsJoined' event.
   */
  off(event: 'participantsJoined', listener: ParticipantsJoinedListener): void;
  /**
   * Unsubscribe function for 'participantsLeft' event.
   */
  off(event: 'participantsLeft', listener: ParticipantsLeftListener): void;
  /**
   * Unsubscribe function for 'isMutedChanged' event.
   */
  off(event: 'isMutedChanged', listener: IsMutedChangedListener): void;
  /**
   * Unsubscribe function for 'callIdChanged' event.
   */
  off(event: 'callIdChanged', listener: CallIdChangedListener): void;
  /**
   * Unsubscribe function for 'isLocalScreenSharingActiveChanged' event.
   */
  off(event: 'isLocalScreenSharingActiveChanged', listener: IsLocalScreenSharingActiveChangedListener): void;
  /**
   * Unsubscribe function for 'displayNameChanged' event.
   */
  off(event: 'displayNameChanged', listener: DisplayNameChangedListener): void;
  /**
   * Unsubscribe function for 'isSpeakingChanged' event.
   */
  off(event: 'isSpeakingChanged', listener: IsSpeakingChangedListener): void;
  /**
   * Unsubscribe function for 'callEnded' event.
   */
  off(event: 'callEnded', listener: CallEndedListener): void;
  /**
   * Unsubscribe function for 'diagnosticChanged' event.
   */
  off(event: 'diagnosticChanged', listener: DiagnosticChangedEventListner): void;
  /**
   * Unsubscribe function for 'selectedMicrophoneChanged' event.
   */
  off(event: 'selectedMicrophoneChanged', listener: PropertyChangedEvent): void;
  /**
   * Unsubscribe function for 'selectedSpeakerChanged' event.
   */
  off(event: 'selectedSpeakerChanged', listener: PropertyChangedEvent): void;
  /**
   * Unsubscribe function for 'error' event.
   */
  off(event: 'error', listener: (e: AdapterError) => void): void;
}

// This type remains for non-breaking change reason
/**
 * Functionality for managing the current call or start a new call
 * @deprecated CallAdapter interface will be flatten, consider using CallAdapter directly
 * @public
 */
export interface CallAdapterCallManagement extends CallAdapterCallOperations {
  /**
   * Join the call with microphone initially on/off.
   *
   * @param microphoneOn - Whether microphone is initially enabled
   *
   * @public
   */
  joinCall(microphoneOn?: boolean): Call | undefined;
  /**
   * Start the call.
   *
   * @param participants - An array of participant ids to join
   *
   * @public
   */
  startCall(participants: string[], options?: StartCallOptions): Call | undefined;
  /* @conditional-compile-remove(PSTN-calls) */
  /**
   * Start the call.
   * @param participants - An array of {@link @azure/communication-common#CommunicationIdentifier} to be called
   * @beta
   */
  startCall(participants: CommunicationIdentifier[], options?: StartCallOptions): Call | undefined;
}

// TODO: Flatten the adapter structure
/**
 * {@link CallComposite} Adapter interface.
 *
 * @public
 */
export interface CommonCallAdapter
  extends AdapterState<CallAdapterState>,
    Disposable,
    CallAdapterCallOperations,
    CallAdapterDeviceManagement,
    CallAdapterSubscribers {
  /**
   * Join the call with microphone initially on/off.
   *
   * @param microphoneOn - Whether microphone is initially enabled
   *
   * @public
   */
  joinCall(microphoneOn?: boolean): void;
  /**
   * Start the call.
   *
   * @param participants - An array of participant ids to join
   *
   * @public
   */
  startCall(participants: string[], options?: StartCallOptions): void;
  /* @conditional-compile-remove(PSTN-calls) */
  /**
   * Start the call.
   * @param participants - An array of {@link @azure/communication-common#CommunicationIdentifier} to be called
   * @beta
   */
  startCall(participants: CommunicationIdentifier[], options?: StartCallOptions): void;
}

/**
 *  An Adapter interface specific for Azure Communication identity which extends {@link CommonCallAdapter}.
 *
 * @public
 */
export interface CallAdapter extends CommonCallAdapter {
  /**
   * Join the call with microphone initially on/off.
   *
   * @param microphoneOn - Whether microphone is initially enabled
   *
   * @public
   */
  joinCall(microphoneOn?: boolean): Call | undefined;
  /**
   * Start the call.
   *
   * @param participants - An array of participant ids to join
   *
   * @public
   */
  startCall(participants: string[], options?: StartCallOptions): Call | undefined;
  /* @conditional-compile-remove(PSTN-calls) */
  /**
   * Start the call.
   * @param participants - An array of {@link @azure/communication-common#CommunicationIdentifier} to be called
   * @beta
   */
  startCall(participants: CommunicationIdentifier[], options?: StartCallOptions): Call | undefined;
}

/* @conditional-compile-remove(teams-identity-support) */
/**
 * An Adapter interface specific for Teams identity which extends {@link CommonCallAdapter}.
 *
 * @beta
 */
export interface TeamsCallAdapter extends CommonCallAdapter {
  /**
   * Join the call with microphone initially on/off.
   *
   * @param microphoneOn - Whether microphone is initially enabled
   *
   * @beta
   */
  joinCall(microphoneOn?: boolean): TeamsCall | undefined;
  /**
   * Start the call.
   *
   * @param participants - An array of participant ids to join
   *
   * @beta
   */
  startCall(participants: string[], options?: StartCallOptions): TeamsCall | undefined;
  /* @conditional-compile-remove(PSTN-calls) */
  /**
   * Start the call.
   * @param participants - An array of {@link @azure/communication-common#CommunicationIdentifier} to be called
   * @beta
   */
  startCall(participants: CommunicationIdentifier[], options?: StartCallOptions): TeamsCall | undefined;
}<|MERGE_RESOLUTION|>--- conflicted
+++ resolved
@@ -64,9 +64,6 @@
 ];
 
 /**
-<<<<<<< HEAD
- * {@link CommonCallAdapter} state for pure UI purposes.
-=======
  * options object to enable opt in features for the CallAdapter
  *
  * @beta
@@ -79,8 +76,7 @@
 };
 
 /**
- * {@link CallAdapter} state for pure UI purposes.
->>>>>>> f5bc06bc
+ * {@link CommonCallAdapter} state for pure UI purposes.
  *
  * @public
  */
