// Copyright (c) Microsoft Corporation.
// Licensed under the MIT license.

import { _isInCall, _isInLobbyOrConnecting } from '@internal/calling-component-bindings';
import {
  CallClientState,
  CallError,
  CallState,
  createStatefulCallClient,
  StatefulCallClient,
  StatefulDeviceManager,
  TeamsCall,
  TeamsCallAgent as BetaTeamsCallAgent
} from '@internal/calling-stateful-client';
/* @conditional-compile-remove(teams-identity-support) */
import { _isTeamsCallAgent } from '@internal/calling-stateful-client';
import { CallCommon } from '@internal/calling-stateful-client';
import {
  AudioOptions,
  CallAgent,
  GroupCallLocator,
  TeamsMeetingLinkLocator,
  LocalVideoStream as SDKLocalVideoStream,
  AudioDeviceInfo,
  VideoDeviceInfo,
  RemoteParticipant,
  PermissionConstraints,
  PropertyChangedEvent,
  StartCallOptions,
  VideoOptions,
  Call
} from '@azure/communication-calling';
/* @conditional-compile-remove(teams-identity-support)) */
import { TeamsCallAgent } from '@azure/communication-calling';
/* @conditional-compile-remove(rooms) */
import { RoomCallLocator } from '@azure/communication-calling';
/* @conditional-compile-remove(unsupported-browser) */
import { Features } from '@azure/communication-calling';
/* @conditional-compile-remove(PSTN-calls) */
import { AddPhoneNumberOptions, DtmfTone } from '@azure/communication-calling';
import { EventEmitter } from 'events';
import {
  CommonCallAdapter,
  CallEndedListener,
  CallIdChangedListener,
  CallAdapterState,
  DisplayNameChangedListener,
  IsMutedChangedListener,
  IsLocalScreenSharingActiveChangedListener,
  IsSpeakingChangedListener,
  ParticipantsJoinedListener,
  ParticipantsLeftListener,
  DiagnosticChangedEventListner,
  CallAdapterCallEndedEvent,
  CallAdapter
} from './CallAdapter';
/* @conditional-compile-remove(unsupported-browser) */
import { CallAdapterOptionalFeatures } from './CallAdapter';
/* @conditional-compile-remove(teams-identity-support) */
import { TeamsCallAdapter } from './CallAdapter';
import { getCallCompositePage, IsCallEndedPage, isCameraOn } from '../utils';
import { CreateVideoStreamViewResult, VideoStreamOptions } from '@internal/react-components';
/* @conditional-compile-remove(rooms) */
import { Role } from '@internal/react-components';
import { toFlatCommunicationIdentifier, _toCommunicationIdentifier } from '@internal/acs-ui-common';
import {
  CommunicationTokenCredential,
  CommunicationUserIdentifier,
  isCommunicationUserIdentifier,
  isPhoneNumberIdentifier,
  UnknownIdentifier,
  PhoneNumberIdentifier,
  CommunicationIdentifier
} from '@azure/communication-common';
import { ParticipantSubscriber } from './ParticipantSubcriber';
import { AdapterError } from '../../common/adapters';
import { DiagnosticsForwarder } from './DiagnosticsForwarder';
import { useEffect, useRef, useState } from 'react';
import { CallHandlersOf, createHandlers } from './createHandlers';

type CallTypeOf<AgentType extends CallAgent | BetaTeamsCallAgent> = AgentType extends CallAgent ? Call : TeamsCall;

/** Context of call, which is a centralized context for all state updates */
class CallContext {
  private emitter: EventEmitter = new EventEmitter();
  private state: CallAdapterState;
  private callId: string | undefined;

  constructor(
    clientState: CallClientState,
    isTeamsCall: boolean,
    options?: {
      /* @conditional-compile-remove(rooms) */ roleHint?: Role;
      /* @conditional-compile-remove(unsupported-browser) */ features?: CallAdapterOptionalFeatures;
      maxListeners?: number;
    }
  ) {
    this.state = {
      isLocalPreviewMicrophoneEnabled: false,
      userId: clientState.userId,
      displayName: clientState.callAgent?.displayName,
      devices: clientState.deviceManager,
      call: undefined,
      page: 'configuration',
      latestErrors: clientState.latestErrors,
      isTeamsCall,
      /* @conditional-compile-remove(PSTN-calls) */ alternateCallerId: clientState.alternateCallerId,
      /* @conditional-compile-remove(unsupported-browser) */ environmentInfo: clientState.environmentInfo,
      /* @conditional-compile-remove(unsupported-browser) */ unsupportedBrowserVersionsAllowed: false,
      /* @conditional-compile-remove(unsupported-browser) */ features: options?.features,
      /* @conditional-compile-remove(rooms) */ roleHint: options?.roleHint
    };
    this.emitter.setMaxListeners(options?.maxListeners ?? 50);
  }

  public onStateChange(handler: (_uiState: CallAdapterState) => void): void {
    this.emitter.on('stateChanged', handler);
  }

  public offStateChange(handler: (_uiState: CallAdapterState) => void): void {
    this.emitter.off('stateChanged', handler);
  }

  public setState(state: CallAdapterState): void {
    this.state = state;
    this.emitter.emit('stateChanged', this.state);
  }

  public getState(): CallAdapterState {
    return this.state;
  }

  public setIsLocalMicrophoneEnabled(isLocalPreviewMicrophoneEnabled: boolean): void {
    this.setState({ ...this.state, isLocalPreviewMicrophoneEnabled });
  }

  // This is the key to find current call object in client state
  public setCurrentCallId(callId: string | undefined): void {
    this.callId = callId;
  }

  public onCallEnded(handler: (callEndedData: CallAdapterCallEndedEvent) => void): void {
    this.emitter.on('callEnded', handler);
  }

  public offCallEnded(handler: (callEndedData: CallAdapterCallEndedEvent) => void): void {
    this.emitter.off('callEnded', handler);
  }

  public updateClientState(clientState: CallClientState): void {
    let call = this.callId ? clientState.calls[this.callId] : undefined;
    const latestEndedCall = clientState.callsEnded ? findLatestEndedCall(clientState.callsEnded) : undefined;
    // As the state is transitioning to a new state, trigger appropriate callback events.
    const oldPage = this.state.page;
    /* @conditional-compile-remove(unsupported-browser) */
    const environmentInfo = {
      environmentInfo: this.state.environmentInfo,
      features: this.state.features,
      unsupportedBrowserVersionOptedIn: this.state.unsupportedBrowserVersionsAllowed
    };
    const newPage = getCallCompositePage(
      call,
      latestEndedCall,
<<<<<<< HEAD
      /* @conditional-compile-remove(unsupported-browser) */ environmentInfo,
      /* @conditional-compile-remove(unsupported-browser) */ this.state.features,
      /* @conditional-compile-remove(unsupported-browser) */ this.state.unsupportedBrowserVersionsAllowed
=======
      /* @conditional-compile-remove(unsupported-browser) */ environmentInfo
>>>>>>> bc1c17d2
    );
    if (!IsCallEndedPage(oldPage) && IsCallEndedPage(newPage)) {
      this.emitter.emit('callEnded', { callId: this.callId });
      // Reset the callId to undefined as the call has ended.
      this.setCurrentCallId(undefined);
      // Make sure that the call is set to undefined in the state.
      call = undefined;
    }

    if (this.state.page) {
      this.setState({
        ...this.state,
        userId: clientState.userId,
        displayName: clientState.callAgent?.displayName,
        call,
        page: newPage,
        endedCall: latestEndedCall,
        devices: clientState.deviceManager,
        latestErrors: clientState.latestErrors
      });
    }
  }

  /* @conditional-compile-remove(unsupported-browser) */
  public setAllowedUnsupportedBrowser(): void {
    this.setState({ ...this.state, unsupportedBrowserVersionsAllowed: true });
  }
}

const findLatestEndedCall = (calls: { [key: string]: CallState }): CallState | undefined => {
  const callStates = Object.values(calls);
  if (callStates.length === 0) {
    return undefined;
  }
  let latestCall = callStates[0];
  for (const call of callStates.slice(1)) {
    if ((call.endTime?.getTime() ?? 0) > (latestCall.endTime?.getTime() ?? 0)) {
      latestCall = call;
    }
  }
  return latestCall;
};

/**
 * @private
 */
export class AzureCommunicationCallAdapter<AgentType extends CallAgent | BetaTeamsCallAgent = CallAgent>
  implements CommonCallAdapter
{
  private callClient: StatefulCallClient;
  private callAgent: AgentType;
  private deviceManager: StatefulDeviceManager;
  private localStream: SDKLocalVideoStream | undefined;
  private locator: CallAdapterLocator;
  // Never use directly, even internally. Use `call` property instead.
  private _call?: CallCommon;
  private context: CallContext;
  private diagnosticsForwarder?: DiagnosticsForwarder;
  private handlers: CallHandlersOf<AgentType>;
  private participantSubscribers = new Map<string, ParticipantSubscriber>();
  private emitter: EventEmitter = new EventEmitter();
  private onClientStateChange: (clientState: CallClientState) => void;

  private get call(): CallCommon | undefined {
    return this._call;
  }

  private set call(newCall: CallCommon | undefined) {
    this.resetDiagnosticsForwarder(newCall);
    this._call = newCall;
  }

  constructor(
    callClient: StatefulCallClient,
    locator: CallAdapterLocator,
    callAgent: AgentType,
    deviceManager: StatefulDeviceManager,
    options?: AzureCommunicationCallAdapterOptions
  ) {
    this.bindPublicMethods();
    this.callClient = callClient;
    this.callAgent = callAgent;
    this.locator = locator;
    this.deviceManager = deviceManager;
    const isTeamsMeeting = 'meetingLink' in this.locator;
    this.context = new CallContext(callClient.getState(), isTeamsMeeting, options);

    this.context.onCallEnded((endCallData) => this.emitter.emit('callEnded', endCallData));

    const onStateChange = (clientState: CallClientState): void => {
      // unsubscribe when the instance gets disposed
      if (!this) {
        callClient.offStateChange(onStateChange);
        return;
      }

      // `updateClientState` searches for the current call from all the calls in the state using a cached `call.id`
      // from the call object. `call.id` can change during a call. We must update the cached `call.id` before
      // calling `updateClientState` so that we find the correct state object for the call even when `call.id`
      // has changed.
      // https://github.com/Azure/communication-ui-library/pull/1820
      if (this.call?.id) {
        this.context.setCurrentCallId(this.call.id);
      }
      this.context.updateClientState(clientState);
    };

    this.handlers = createHandlers(callClient, callAgent, deviceManager, undefined);

    this.onClientStateChange = onStateChange;

    this.subscribeDeviceManagerEvents();

    this.callClient.onStateChange(onStateChange);
  }

  // TODO: update this to include the 'selectedCameraChanged' when calling adds it to the device manager
  private subscribeDeviceManagerEvents(): void {
    this.deviceManager.on('selectedMicrophoneChanged', () => {
      this.emitter.emit('selectedMicrophoneChanged');
    });
    this.deviceManager.on('selectedSpeakerChanged', () => {
      this.emitter.emit('selectedSpeakerChanged');
    });
  }

  private bindPublicMethods(): void {
    this.onStateChange.bind(this);
    this.offStateChange.bind(this);
    this.getState.bind(this);
    this.dispose.bind(this);
    this.joinCall.bind(this);
    this.leaveCall.bind(this);
    this.setCamera.bind(this);
    this.setMicrophone.bind(this);
    this.setSpeaker.bind(this);
    this.askDevicePermission.bind(this);
    this.queryCameras.bind(this);
    this.queryMicrophones.bind(this);
    this.querySpeakers.bind(this);
    this.startCamera.bind(this);
    this.stopCamera.bind(this);
    this.mute.bind(this);
    this.unmute.bind(this);
    this.startCall.bind(this);
    this.startScreenShare.bind(this);
    this.stopScreenShare.bind(this);
    this.removeParticipant.bind(this);
    this.createStreamView.bind(this);
    this.disposeStreamView.bind(this);
    this.on.bind(this);
    this.off.bind(this);
    this.processNewCall.bind(this);
    /* @conditional-compile-remove(PSTN-calls) */
    this.addParticipant.bind(this);
    /* @conditional-compile-remove(PSTN-calls) */
    this.holdCall.bind(this);
    /* @conditional-compile-remove(PSTN-calls) */
    this.resumeCall.bind(this);
    /* @conditional-compile-remove(PSTN-calls) */
    this.sendDtmfTone.bind(this);
    /* @conditional-compile-remove(unsupported-browser) */
    this.allowUnsupportedBrowserVersion.bind(this);
  }

  public dispose(): void {
    this.resetDiagnosticsForwarder();
    this.callClient.offStateChange(this.onClientStateChange);
    this.callAgent.dispose();
  }

  public async queryCameras(): Promise<VideoDeviceInfo[]> {
    return await this.asyncTeeErrorToEventEmitter(async () => {
      return this.deviceManager.getCameras();
    });
  }

  public async queryMicrophones(): Promise<AudioDeviceInfo[]> {
    return await this.asyncTeeErrorToEventEmitter(async () => {
      return this.deviceManager.getMicrophones();
    });
  }

  public async querySpeakers(): Promise<AudioDeviceInfo[]> {
    return await this.asyncTeeErrorToEventEmitter(async () => {
      return this.deviceManager.isSpeakerSelectionAvailable ? this.deviceManager.getSpeakers() : [];
    });
  }

  public async askDevicePermission(constrain: PermissionConstraints): Promise<void> {
    return await this.asyncTeeErrorToEventEmitter(async () => {
      await this.deviceManager.askDevicePermission(constrain);
    });
  }

  public joinCall(microphoneOn?: boolean): CallTypeOf<AgentType> | undefined {
    if (_isInCall(this.getState().call?.state ?? 'None')) {
      throw new Error('You are already in the call!');
    }

    return this.teeErrorToEventEmitter(() => {
      const audioOptions: AudioOptions = { muted: !(microphoneOn ?? this.getState().isLocalPreviewMicrophoneEnabled) };
      // TODO: find a way to expose stream to here
      const videoOptions = { localVideoStreams: this.localStream ? [this.localStream] : undefined };
      /* @conditional-compile-remove(teams-adhoc-call) */
      /* @conditional-compile-remove(PSTN-calls) */
      if (isOutboundCall(this.locator)) {
        const phoneNumber = this.getState().alternateCallerId;
        return this.startCall(this.locator.participantIds, {
          alternateCallerId: phoneNumber ? { phoneNumber: phoneNumber } : undefined,
          audioOptions,
          videoOptions
        });
      }
      const call = this._joinCall(audioOptions, videoOptions);

      this.processNewCall(call);
      return call;
    });
  }

  private _joinCall(audioOptions: AudioOptions, videoOptions: VideoOptions): CallTypeOf<AgentType> {
    const isTeamsMeeting = 'meetingLink' in this.locator;
    /* @conditional-compile-remove(rooms) */
    const isRoomsCall = 'roomId' in this.locator;

    /* @conditional-compile-remove(teams-identity-support) */
    if (_isTeamsCallAgent(this.callAgent)) {
      if (!isTeamsMeeting) {
        throw new Error('Locator not supported by TeamsCallAgent');
      }

      return this.callAgent.join(this.locator as TeamsMeetingLinkLocator, {
        audioOptions,
        videoOptions
      }) as CallTypeOf<AgentType>;
    }
    if (isTeamsMeeting) {
      return this.callAgent.join(this.locator as TeamsMeetingLinkLocator, {
        audioOptions,
        videoOptions
      }) as CallTypeOf<AgentType>;
    }
    /* @conditional-compile-remove(rooms) */
    if (isRoomsCall) {
      return this.callAgent.join(this.locator as RoomCallLocator, {
        audioOptions,
        videoOptions
      }) as CallTypeOf<AgentType>;
    }
    return this.callAgent.join(this.locator as GroupCallLocator, {
      audioOptions,
      videoOptions
    }) as CallTypeOf<AgentType>;
  }

  public async createStreamView(
    remoteUserId?: string,
    options?: VideoStreamOptions
  ): Promise<void | CreateVideoStreamViewResult> {
    if (remoteUserId === undefined) {
      return await this.handlers.onCreateLocalStreamView(options);
    } else {
      return await this.handlers.onCreateRemoteStreamView(remoteUserId, options);
    }
  }

  public async disposeStreamView(remoteUserId?: string): Promise<void> {
    if (remoteUserId === undefined) {
      await this.handlers.onDisposeLocalStreamView();
    } else {
      await this.handlers.onDisposeRemoteStreamView(remoteUserId);
    }
  }

  public async leaveCall(forEveryone?: boolean): Promise<void> {
    await this.handlers.onHangUp(forEveryone);
    this.unsubscribeCallEvents();
    this.handlers = createHandlers(this.callClient, this.callAgent, this.deviceManager, undefined);
    // We set the adapter.call object to undefined immediately when a call is ended.
    // We do not set the context.callId to undefined because it is a part of the immutable data flow loop.
    this.call = undefined;
    this.stopCamera();
    this.mute();
  }

  public async setCamera(device: VideoDeviceInfo, options?: VideoStreamOptions): Promise<void> {
    return await this.asyncTeeErrorToEventEmitter(async () => {
      await this.handlers.onSelectCamera(device, options);
    });
  }

  public async setMicrophone(device: AudioDeviceInfo): Promise<void> {
    return await this.asyncTeeErrorToEventEmitter(async () => {
      await this.handlers.onSelectMicrophone(device);
    });
  }

  public async setSpeaker(device: AudioDeviceInfo): Promise<void> {
    return await this.asyncTeeErrorToEventEmitter(async () => {
      await this.handlers.onSelectSpeaker(device);
    });
  }

  public async startCamera(options?: VideoStreamOptions): Promise<void> {
    return await this.asyncTeeErrorToEventEmitter(async () => {
      if (!isCameraOn(this.getState())) {
        await this.handlers.onToggleCamera(options);
      }
    });
  }

  public async stopCamera(): Promise<void> {
    return await this.asyncTeeErrorToEventEmitter(async () => {
      if (isCameraOn(this.getState())) {
        await this.handlers.onToggleCamera();
      }
    });
  }

  public async mute(): Promise<void> {
    return await this.asyncTeeErrorToEventEmitter(async () => {
      this.context.setIsLocalMicrophoneEnabled(false);
      if (_isInCall(this.call?.state) && !this.call?.isMuted) {
        await this.handlers.onToggleMicrophone();
      }
    });
  }

  public async unmute(): Promise<void> {
    return await this.asyncTeeErrorToEventEmitter(async () => {
      this.context.setIsLocalMicrophoneEnabled(true);
      if (_isInCall(this.call?.state) && this.call?.isMuted) {
        await this.handlers.onToggleMicrophone();
      }
    });
  }

  public async startScreenShare(): Promise<void> {
    return await this.asyncTeeErrorToEventEmitter(async () => {
      if (!this.call?.isScreenSharingOn) {
        await this.handlers.onToggleScreenShare();
      }
    });
  }

  public async stopScreenShare(): Promise<void> {
    return await this.asyncTeeErrorToEventEmitter(async () => {
      if (this.call?.isScreenSharingOn) {
        await this.handlers.onToggleScreenShare();
      }
    });
  }

  /* @conditional-compile-remove(unsupported-browser) */
  public allowUnsupportedBrowserVersion(): void {
<<<<<<< HEAD
    this.context.setState({ ...this.context.getState(), unsupportedBrowserVersionsAllowed: true });
    return this.context.updateClientState(this.callClient.getState());
=======
    this.context.setAllowedUnsupportedBrowser();
>>>>>>> bc1c17d2
  }

  public startCall(
    participants:
      | string[]
      /* @conditional-compile-remove(PSTN-calls) */
      | CommunicationIdentifier[],
    options?: StartCallOptions
  ): CallTypeOf<AgentType> | undefined {
    if (_isInCall(this.getState().call?.state ?? 'None')) {
      throw new Error('You are already in the call.');
    }

    const idsToAdd = participants.map((participant) => {
      // FIXME: `onStartCall` does not allow a Teams user.
      // Need some way to return an error if a Teams user is provided.
      const backendId: CommunicationIdentifier = _toCommunicationIdentifier(participant);
      if (isPhoneNumberIdentifier(backendId)) {
        if (options?.alternateCallerId === undefined) {
          throw new Error('Unable to start call, PSTN user present with no alternateCallerId.');
        }
        return backendId as PhoneNumberIdentifier;
      } else if (isCommunicationUserIdentifier(backendId)) {
        return backendId as CommunicationUserIdentifier;
      }
      return backendId as UnknownIdentifier;
    });

    const call = this.handlers.onStartCall(idsToAdd, options) as CallTypeOf<AgentType>;
    if (!call) {
      throw new Error('Unable to start call.');
    }
    this.processNewCall(call);

    return call;
  }

  private processNewCall(call: CallCommon): void {
    this.call = call;
    this.context.setCurrentCallId(call.id);

    // Resync state after callId is set
    this.context.updateClientState(this.callClient.getState());
    this.handlers = createHandlers(this.callClient, this.callAgent, this.deviceManager, this.call);
    this.subscribeCallEvents();
  }

  public async removeParticipant(
    userId: string | /* @conditional-compile-remove(PSTN-calls) */ CommunicationIdentifier
  ): Promise<void> {
    let participant = userId;
    /* @conditional-compile-remove(PSTN-calls) */
    participant = _toCommunicationIdentifier(userId);
    this.handlers.onRemoveParticipant(participant);
  }

  /* @conditional-compile-remove(PSTN-calls) */
  public async addParticipant(participant: PhoneNumberIdentifier, options?: AddPhoneNumberOptions): Promise<void>;
  /* @conditional-compile-remove(PSTN-calls) */
  public async addParticipant(participant: CommunicationUserIdentifier): Promise<void>;
  /* @conditional-compile-remove(PSTN-calls) */
  public async addParticipant(
    participant: PhoneNumberIdentifier | CommunicationUserIdentifier,
    options?: AddPhoneNumberOptions
  ): Promise<void> {
    if (isPhoneNumberIdentifier(participant) && options) {
      this.handlers.onAddParticipant(participant, options);
    } else if (isCommunicationUserIdentifier(participant)) {
      this.handlers.onAddParticipant(participant);
    }
  }

  /* @conditional-compile-remove(PSTN-calls) */
  public async holdCall(): Promise<void> {
    if (this.call?.state !== 'LocalHold') {
      this.handlers.onToggleHold();
    }
  }

  /* @conditional-compile-remove(PSTN-calls) */
  public async resumeCall(): Promise<void> {
    if (this.call?.state === 'LocalHold') {
      this.handlers.onToggleHold();
    }
  }

  /* @conditional-compile-remove(PSTN-calls) */
  public async sendDtmfTone(dtmfTone: DtmfTone): Promise<void> {
    this.handlers.onSendDtmfTone(dtmfTone);
  }

  public getState(): CallAdapterState {
    return this.context.getState();
  }

  public onStateChange(handler: (state: CallAdapterState) => void): void {
    this.context.onStateChange(handler);
  }

  public offStateChange(handler: (state: CallAdapterState) => void): void {
    this.context.offStateChange(handler);
  }

  on(event: 'participantsJoined', listener: ParticipantsJoinedListener): void;
  on(event: 'participantsLeft', listener: ParticipantsLeftListener): void;
  on(event: 'isMutedChanged', listener: IsMutedChangedListener): void;
  on(event: 'callIdChanged', listener: CallIdChangedListener): void;
  on(event: 'isLocalScreenSharingActiveChanged', listener: IsLocalScreenSharingActiveChangedListener): void;
  on(event: 'displayNameChanged', listener: DisplayNameChangedListener): void;
  on(event: 'isSpeakingChanged', listener: IsSpeakingChangedListener): void;
  on(event: 'callEnded', listener: CallEndedListener): void;
  on(event: 'diagnosticChanged', listener: DiagnosticChangedEventListner): void;
  on(event: 'selectedMicrophoneChanged', listener: PropertyChangedEvent): void;
  on(event: 'selectedSpeakerChanged', listener: PropertyChangedEvent): void;
  on(event: 'error', errorHandler: (e: AdapterError) => void): void;

  // eslint-disable-next-line @typescript-eslint/no-explicit-any
  public on(event: string, listener: (e: any) => void): void {
    this.emitter.on(event, listener);
  }

  private subscribeCallEvents(): void {
    this.call?.on('remoteParticipantsUpdated', this.onRemoteParticipantsUpdated.bind(this));
    this.call?.on('isMutedChanged', this.isMyMutedChanged.bind(this));
    this.call?.on('isScreenSharingOnChanged', this.isScreenSharingOnChanged.bind(this));
    this.call?.on('idChanged', this.callIdChanged.bind(this));
  }

  private unsubscribeCallEvents(): void {
    for (const subscriber of this.participantSubscribers.values()) {
      subscriber.unsubscribeAll();
    }
    this.participantSubscribers.clear();
    this.call?.off('remoteParticipantsUpdated', this.onRemoteParticipantsUpdated.bind(this));
    this.call?.off('isMutedChanged', this.isMyMutedChanged.bind(this));
    this.call?.off('isScreenSharingOnChanged', this.isScreenSharingOnChanged.bind(this));
    this.call?.off('idChanged', this.callIdChanged.bind(this));
  }

  private isMyMutedChanged = (): void => {
    this.emitter.emit('isMutedChanged', {
      participantId: this.getState().userId,
      isMuted: this.call?.isMuted
    });
  };

  private onRemoteParticipantsUpdated({
    added,
    removed
  }: {
    added: RemoteParticipant[];
    removed: RemoteParticipant[];
  }): void {
    if (added && added.length > 0) {
      this.emitter.emit('participantsJoined', added);
    }
    if (removed && removed.length > 0) {
      this.emitter.emit('participantsLeft', removed);
    }

    added.forEach((participant) => {
      this.participantSubscribers.set(
        toFlatCommunicationIdentifier(participant.identifier),
        new ParticipantSubscriber(participant, this.emitter)
      );
    });

    removed.forEach((participant) => {
      const subscriber = this.participantSubscribers.get(toFlatCommunicationIdentifier(participant.identifier));
      subscriber && subscriber.unsubscribeAll();
      this.participantSubscribers.delete(toFlatCommunicationIdentifier(participant.identifier));
    });
  }

  private isScreenSharingOnChanged(): void {
    this.emitter.emit('isLocalScreenSharingActiveChanged', { isScreenSharingOn: this.call?.isScreenSharingOn });
  }

  private callIdChanged(): void {
    this.call?.id && this.emitter.emit('callIdChanged', { callId: this.call.id });
  }

  private resetDiagnosticsForwarder(newCall?: CallCommon): void {
    if (this.diagnosticsForwarder) {
      this.diagnosticsForwarder.unsubscribe();
    }
    if (newCall) {
      this.diagnosticsForwarder = new DiagnosticsForwarder(this.emitter, newCall);
    }
  }

  off(event: 'participantsJoined', listener: ParticipantsJoinedListener): void;
  off(event: 'participantsLeft', listener: ParticipantsLeftListener): void;
  off(event: 'isMutedChanged', listener: IsMutedChangedListener): void;
  off(event: 'callIdChanged', listener: CallIdChangedListener): void;
  off(event: 'isLocalScreenSharingActiveChanged', listener: IsLocalScreenSharingActiveChangedListener): void;
  off(event: 'displayNameChanged', listener: DisplayNameChangedListener): void;
  off(event: 'isSpeakingChanged', listener: IsSpeakingChangedListener): void;
  off(event: 'callEnded', listener: CallEndedListener): void;
  off(event: 'diagnosticChanged', listener: DiagnosticChangedEventListner): void;
  off(event: 'selectedMicrophoneChanged', listener: PropertyChangedEvent): void;
  off(event: 'selectedSpeakerChanged', listener: PropertyChangedEvent): void;
  off(event: 'error', errorHandler: (e: AdapterError) => void): void;

  // eslint-disable-next-line @typescript-eslint/no-explicit-any
  public off(event: string, listener: (e: any) => void): void {
    this.emitter.off(event, listener);
  }

  private async asyncTeeErrorToEventEmitter<T>(f: () => Promise<T>): Promise<T> {
    try {
      return await f();
    } catch (error) {
      if (isCallError(error as Error)) {
        this.emitter.emit('error', error as AdapterError);
      }
      throw error;
    }
  }

  private teeErrorToEventEmitter<T>(f: () => T): T {
    try {
      return f();
    } catch (error) {
      if (isCallError(error as Error)) {
        this.emitter.emit('error', error as AdapterError);
      }
      throw error;
    }
  }
}

/* @conditional-compile-remove(teams-adhoc-call) */
/* @conditional-compile-remove(PSTN-calls) */
/**
 * Locator used by {@link createAzureCommunicationCallAdapter} to call one or more participants
 *
 * @remarks
 * This is currently in beta and only supports calling one Teams User.
 *
 * @example
 * ```
 * ['8:orgid:ab220efe-5725-4742-9792-9fba7c9ac458']
 * ```
 *
 * @beta
 */
export type CallParticipantsLocator = {
  participantIds: string[];
};

/**
 * Locator used by {@link createAzureCommunicationCallAdapter} to locate the call to join
 *
 * @public
 */
export type CallAdapterLocator =
  | TeamsMeetingLinkLocator
  | GroupCallLocator
  | /* @conditional-compile-remove(rooms) */ RoomCallLocator
  | /* @conditional-compile-remove(teams-adhoc-call) */ /* @conditional-compile-remove(PSTN-calls) */ CallParticipantsLocator;

/**
 * Optional parameters to create {@link AzureCommunicationCallAdapter}
 *
 * @beta
 */
export type AzureCommunicationCallAdapterOptions = {
  /* @conditional-compile-remove(rooms) */
  /**
   * Use this to hint the role of the user when the role is not available before a Rooms call is started. This value
   * should be obtained using the Rooms API. This role will determine permissions in the configuration page of the
   * {@link CallComposite}. The true role of the user will be synced with ACS services when a Rooms call starts.
   */
  roleHint?: Role;
  /* @conditional-compile-remove(unsupported-browser) */
  /**
   * Optional feature flags to be enabled in the CallAdapter.
   */
  features?: CallAdapterOptionalFeatures;
};

/**
 * Arguments for creating the Azure Communication Services implementation of {@link CallAdapter}.
 *
 * Note: `displayName` can be a maximum of 256 characters.
 *
 * @public
 */
export type AzureCommunicationCallAdapterArgs = {
  userId: CommunicationUserIdentifier;
  displayName: string;
  credential: CommunicationTokenCredential;
  locator: CallAdapterLocator;
  /* @conditional-compile-remove(PSTN-calls) */
  /**
   * A phone number in E.164 format procured using Azure Communication Services that will be used to represent callers identity.
   * E.164 numbers are formatted as [+] [country code] [phone number including area code]. For example, +14255550123 for a US phone number.
   */
  alternateCallerId?: string;
  /* @conditional-compile-remove(rooms) */
  /**
   * Optional parameters for the {@link AzureCommunicationCallAdapter} created
   */
  options?: AzureCommunicationCallAdapterOptions;
};

/**
 * Create a {@link CallAdapter} backed by Azure Communication Services.
 *
 * This is the default implementation of {@link CallAdapter} provided by this library.
 *
 * Note: `displayName` can be a maximum of 256 characters.
 *
 * @public
 */
export const createAzureCommunicationCallAdapter = async ({
  userId,
  displayName,
  credential,
  locator,
  /* @conditional-compile-remove(PSTN-calls) */ alternateCallerId,
  /* @conditional-compile-remove(rooms) */ options
}: AzureCommunicationCallAdapterArgs): Promise<CallAdapter> => {
  const callClient = createStatefulCallClient({
    userId,
    /* @conditional-compile-remove(PSTN-calls) */ alternateCallerId
  });
  const callAgent = await callClient.createCallAgent(credential, {
    displayName
  });
  const adapter = createAzureCommunicationCallAdapterFromClient(
    callClient,
    callAgent,
    locator,
    /* @conditional-compile-remove(rooms) */ options
  );
  return adapter;
};

/* @conditional-compile-remove(teams-identity-support) */
/**
 * @beta
 */
export const createAzureCommunicationTeamsCallAdapter = async ({
  userId,
  credential,
  locator,
  /* @conditional-compile-remove(PSTN-calls) */ alternateCallerId
}: AzureCommunicationCallAdapterArgs): Promise<TeamsCallAdapter> => {
  const callClient = createStatefulCallClient({
    userId,
    /* @conditional-compile-remove(PSTN-calls) */ alternateCallerId
  });
  const callAgent = await callClient.createTeamsCallAgent(credential, {
    undefined
  });
  const adapter = createAzureCommunicationTeamsCallAdapterFromClient(callClient, callAgent, locator);
  return adapter;
};

/**
 * @private
 */
const useAzureCommunicationCallAdapterGeneric = <
  AdapterType extends CallAdapter | /* @conditional-compile-remove(teams-identity-support) */ TeamsCallAdapter
>(
  args: Partial<AzureCommunicationCallAdapterArgs>,
  createAzureCommunicationCallAdapter: (args: AzureCommunicationCallAdapterArgs) => Promise<AdapterType>,
  afterCreate?: (adapter: AdapterType) => Promise<AdapterType>,
  beforeDispose?: (adapter: AdapterType) => Promise<void>
): AdapterType | undefined => {
  const {
    credential,
    displayName,
    locator,
    userId,
    /*@conditional-compile-remove(PSTN-calls) */ alternateCallerId,
    /*@conditional-compile-remove(rooms) */ options
  } = args;

  // State update needed to rerender the parent component when a new adapter is created.
  const [adapter, setAdapter] = useState<AdapterType | undefined>(undefined);
  // Ref needed for cleanup to access the old adapter created asynchronously.
  const adapterRef = useRef<AdapterType | undefined>(undefined);

  const afterCreateRef = useRef<((adapter: AdapterType) => Promise<AdapterType>) | undefined>(undefined);
  const beforeDisposeRef = useRef<((adapter: AdapterType) => Promise<void>) | undefined>(undefined);
  // These refs are updated on *each* render, so that the latest values
  // are used in the `useEffect` closures below.
  // Using a Ref ensures that new values for the callbacks do not trigger the
  // useEffect blocks, and a new adapter creation / distruction is not triggered.
  afterCreateRef.current = afterCreate;
  beforeDisposeRef.current = beforeDispose;

  useEffect(
    () => {
      if (!credential || !displayName || !locator || !userId) {
        return;
      }
      (async () => {
        if (adapterRef.current) {
          // Dispose the old adapter when a new one is created.
          //
          // This clean up function uses `adapterRef` because `adapter` can not be added to the dependency array of
          // this `useEffect` -- we do not want to trigger a new adapter creation because of the first adapter
          // creation.
          if (beforeDisposeRef.current) {
            await beforeDisposeRef.current(adapterRef.current);
          }
          adapterRef.current.dispose();
          adapterRef.current = undefined;
        }

        let newAdapter = await createAzureCommunicationCallAdapter({
          credential,
          displayName,
          locator,
          userId,
          /* @conditional-compile-remove(PSTN-calls) */ alternateCallerId,
          /* @conditional-compile-remove(rooms) */ options
        });
        if (afterCreateRef.current) {
          newAdapter = await afterCreateRef.current(newAdapter);
        }
        adapterRef.current = newAdapter;
        setAdapter(newAdapter);
      })();
    },
    // Explicitly list all arguments so that caller doesn't have to memoize the `args` object.
    [
      adapterRef,
      afterCreateRef,
      /* @conditional-compile-remove(PSTN-calls) */ alternateCallerId,
      beforeDisposeRef,
      createAzureCommunicationCallAdapter,
      credential,
      displayName,
      locator,
      /* @conditional-compile-remove(rooms) */ options,
      userId
    ]
  );

  // Dispose any existing adapter when the component unmounts.
  useEffect(() => {
    return () => {
      (async () => {
        if (adapterRef.current) {
          if (beforeDisposeRef.current) {
            await beforeDisposeRef.current(adapterRef.current);
          }
          adapterRef.current.dispose();
          adapterRef.current = undefined;
        }
      })();
    };
  }, []);

  return adapter;
};

/**
 * A custom React hook to simplify the creation of {@link CallAdapter}.
 *
 * Similar to {@link createAzureCommunicationCallAdapter}, but takes care of asynchronous
 * creation of the adapter internally.
 *
 * Allows arguments to be undefined so that you can respect the rule-of-hooks and pass in arguments
 * as they are created. The adapter is only created when all arguments are defined.
 *
 * Note that you must memoize the arguments to avoid recreating adapter on each render.
 * See storybook for typical usage examples.
 *
 * @public
 */
export const useAzureCommunicationCallAdapter = (
  /**
   * Arguments to be passed to {@link createAzureCommunicationCallAdapter}.
   *
   * Allows arguments to be undefined so that you can respect the rule-of-hooks and pass in arguments
   * as they are created. The adapter is only created when all arguments are defined.
   */
  args: Partial<AzureCommunicationCallAdapterArgs>,
  /**
   * Optional callback to modify the adapter once it is created.
   *
   * If set, must return the modified adapter.
   */
  afterCreate?: (adapter: CallAdapter) => Promise<CallAdapter>,
  /**
   * Optional callback called before the adapter is disposed.
   *
   * This is useful for clean up tasks, e.g., leaving any ongoing calls.
   */
  beforeDispose?: (adapter: CallAdapter) => Promise<void>
): CallAdapter | undefined => {
  return useAzureCommunicationCallAdapterGeneric(args, createAzureCommunicationCallAdapter, afterCreate, beforeDispose);
};

/* @conditional-compile-remove(teams-identity-support) */
/**
 * A custom React hook to simplify the creation of {@link TeamsCallAdapter}.
 *
 * Similar to {@link createTeamsAzureCommunicationCallAdapter}, but takes care of asynchronous
 * creation of the adapter internally.
 *
 * Allows arguments to be undefined so that you can respect the rule-of-hooks and pass in arguments
 * as they are created. The adapter is only created when all arguments are defined.
 *
 * Note that you must memoize the arguments to avoid recreating adapter on each render.
 * See storybook for typical usage examples.
 *
 * @beta
 */
export const useAzureCommunicationTeamsCallAdapter = (
  /**
   * Arguments to be passed to {@link createAzureCommunicationCallAdapter}.
   *
   * Allows arguments to be undefined so that you can respect the rule-of-hooks and pass in arguments
   * as they are created. The adapter is only created when all arguments are defined.
   */
  args: Partial<AzureCommunicationCallAdapterArgs>,
  /**
   * Optional callback to modify the adapter once it is created.
   *
   * If set, must return the modified adapter.
   */
  afterCreate?: (adapter: TeamsCallAdapter) => Promise<TeamsCallAdapter>,
  /**
   * Optional callback called before the adapter is disposed.
   *
   * This is useful for clean up tasks, e.g., leaving any ongoing calls.
   */
  beforeDispose?: (adapter: TeamsCallAdapter) => Promise<void>
): TeamsCallAdapter | undefined => {
  return useAzureCommunicationCallAdapterGeneric(
    args,
    createAzureCommunicationTeamsCallAdapter,
    afterCreate,
    beforeDispose
  );
};

/**
 * Create a {@link CallAdapter} using the provided {@link StatefulCallClient}.
 *
 * Useful if you want to keep a reference to {@link StatefulCallClient}.
 * Consider using {@link createAzureCommunicationCallAdapter} for a simpler API.
 *
 * @public
 */
export const createAzureCommunicationCallAdapterFromClient: (
  callClient: StatefulCallClient,
  callAgent: CallAgent,
  locator: CallAdapterLocator,
  /* @conditional-compile-remove(rooms) */ options?: AzureCommunicationCallAdapterOptions
) => Promise<CallAdapter> = async (
  callClient: StatefulCallClient,
  callAgent: CallAgent,
  locator: CallAdapterLocator,
  options?
): Promise<CallAdapter> => {
  const deviceManager = (await callClient.getDeviceManager()) as StatefulDeviceManager;
  /* @conditional-compile-remove(unsupported-browser) */
  await callClient.feature(Features.DebugInfo).getEnvironmentInfo();
  return new AzureCommunicationCallAdapter(
    callClient,
    locator,
    callAgent,
    deviceManager,
    /* @conditional-compile-remove(rooms) */ options
  );
};

/* @conditional-compile-remove(teams-identity-support) */
/**
 * Create a {@link TeamsCallAdapter} using the provided {@link StatefulCallClient}.
 *
 * Useful if you want to keep a reference to {@link StatefulCallClient}.
 * Consider using {@link createAzureCommunicationCallAdapter} for a simpler API.
 *
 * @beta
 */
export const createAzureCommunicationTeamsCallAdapterFromClient = async (
  callClient: StatefulCallClient,
  callAgent: TeamsCallAgent,
  locator: CallAdapterLocator
): Promise<TeamsCallAdapter> => {
  const deviceManager = (await callClient.getDeviceManager()) as StatefulDeviceManager;
  /* @conditional-compile-remove(unsupported-browser) */
  await callClient.feature(Features.DebugInfo).getEnvironmentInfo();
  return new AzureCommunicationCallAdapter(callClient, locator, callAgent, deviceManager);
};

const isCallError = (e: Error): e is CallError => {
  return e['target'] !== undefined && e['innerError'] !== undefined;
};

/* @conditional-compile-remove(teams-adhoc-call) */
/* @conditional-compile-remove(PSTN-calls) */
const isOutboundCall = (callLocator: CallAdapterLocator): callLocator is CallParticipantsLocator => {
  return 'participantIds' in callLocator;
};<|MERGE_RESOLUTION|>--- conflicted
+++ resolved
@@ -161,13 +161,7 @@
     const newPage = getCallCompositePage(
       call,
       latestEndedCall,
-<<<<<<< HEAD
-      /* @conditional-compile-remove(unsupported-browser) */ environmentInfo,
-      /* @conditional-compile-remove(unsupported-browser) */ this.state.features,
-      /* @conditional-compile-remove(unsupported-browser) */ this.state.unsupportedBrowserVersionsAllowed
-=======
       /* @conditional-compile-remove(unsupported-browser) */ environmentInfo
->>>>>>> bc1c17d2
     );
     if (!IsCallEndedPage(oldPage) && IsCallEndedPage(newPage)) {
       this.emitter.emit('callEnded', { callId: this.callId });
@@ -524,12 +518,7 @@
 
   /* @conditional-compile-remove(unsupported-browser) */
   public allowUnsupportedBrowserVersion(): void {
-<<<<<<< HEAD
-    this.context.setState({ ...this.context.getState(), unsupportedBrowserVersionsAllowed: true });
-    return this.context.updateClientState(this.callClient.getState());
-=======
     this.context.setAllowedUnsupportedBrowser();
->>>>>>> bc1c17d2
   }
 
   public startCall(
