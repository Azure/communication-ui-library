--- conflicted
+++ resolved
@@ -292,11 +292,7 @@
     /* @conditional-compile-remove(teams-adhoc-call) */
     /* @conditional-compile-remove(PSTN-calls) */
     if (isOutboundCall(this.locator)) {
-<<<<<<< HEAD
-      const phoneNumber = this.getState().alternativeCallerId;
-=======
       const phoneNumber = this.getState().alternateCallerId;
->>>>>>> 775c4445
       return this.startCall(this.locator.participantIDs, {
         alternateCallerId: phoneNumber ? { phoneNumber: phoneNumber } : undefined
       });
@@ -669,10 +665,7 @@
 export type CallAdapterLocator =
   | TeamsMeetingLinkLocator
   | GroupCallLocator
-<<<<<<< HEAD
-=======
   | /* @conditional-compile-remove(rooms) */ RoomCallLocator
->>>>>>> 775c4445
   | /* @conditional-compile-remove(teams-adhoc-call) */ /* @conditional-compile-remove(PSTN-calls) */ CallParticipantsLocator;
 
 /**
@@ -688,11 +681,7 @@
   credential: CommunicationTokenCredential;
   locator: CallAdapterLocator;
   /* @conditional-compile-remove(PSTN-calls) */
-<<<<<<< HEAD
-  alternativeCallerId?: string;
-=======
   alternateCallerId?: string;
->>>>>>> 775c4445
 };
 
 /**
@@ -709,16 +698,6 @@
   displayName,
   credential,
   locator,
-<<<<<<< HEAD
-  /* @conditional-compile-remove(PSTN-calls) */ alternativeCallerId
-}: AzureCommunicationCallAdapterArgs): Promise<CallAdapter> => {
-  const callClient = createStatefulCallClient({
-    userId
-  });
-  const callAgent = await callClient.createCallAgent(credential, {
-    displayName,
-    /* @conditional-compile-remove(PSTN-calls) */ alternativeCallerId
-=======
   /* @conditional-compile-remove(PSTN-calls) */ alternateCallerId
 }: AzureCommunicationCallAdapterArgs): Promise<CallAdapter> => {
   const callClient = createStatefulCallClient({
@@ -727,7 +706,6 @@
   });
   const callAgent = await callClient.createCallAgent(credential, {
     displayName
->>>>>>> 775c4445
   });
   const adapter = createAzureCommunicationCallAdapterFromClient(callClient, callAgent, locator);
   return adapter;
