--- conflicted
+++ resolved
@@ -1702,8 +1702,6 @@
 >(
   args: PartialArgsType<Adapter>,
   adapterKind: AdapterKind,
-<<<<<<< HEAD
-=======
   afterCreate?: (adapter: Adapter) => Promise<Adapter>,
   beforeDispose?: (adapter: Adapter) => Promise<void>
 ): Adapter | undefined;
@@ -1716,7 +1714,6 @@
 >(
   args: PartialArgsOutboundType<Adapter>,
   adapterKind: AdapterKind,
->>>>>>> aaa17949
   afterCreate?: (adapter: Adapter) => Promise<Adapter>,
   beforeDispose?: (adapter: Adapter) => Promise<void>
 ): Adapter | undefined;
@@ -1727,21 +1724,6 @@
   AdapterKind extends 'AzureCommunication' | 'Teams',
   Adapter extends AdapterOf<AdapterKind>
 >(
-<<<<<<< HEAD
-  args: PartialArgsOutboundType<Adapter>,
-  adapterKind: AdapterKind,
-  afterCreate?: (adapter: Adapter) => Promise<Adapter>,
-  beforeDispose?: (adapter: Adapter) => Promise<void>
-): Adapter | undefined;
-/**
- * @private
- */
-function useAzureCommunicationCallAdapterGeneric<
-  AdapterKind extends 'AzureCommunication' | 'Teams',
-  Adapter extends AdapterOf<AdapterKind>
->(
-=======
->>>>>>> aaa17949
   args: PartialArgsType<Adapter> | PartialArgsOutboundType<Adapter>,
   adapterKind: AdapterKind = 'AzureCommunication' as AdapterKind,
   afterCreate?: (adapter: Adapter) => Promise<Adapter>,
