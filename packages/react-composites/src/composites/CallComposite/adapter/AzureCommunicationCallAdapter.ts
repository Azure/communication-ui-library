// Copyright (c) Microsoft Corporation.
// Licensed under the MIT license.

import {
  CallingHandlers,
  createDefaultCallingHandlers,
  _isInCall,
  _isInLobbyOrConnecting
} from '@internal/calling-component-bindings';
import {
  CallClientState,
  CallError,
  CallState,
  createStatefulCallClient,
  StatefulCallClient,
  StatefulDeviceManager
} from '@internal/calling-stateful-client';
import {
  AudioOptions,
  CallAgent,
  Call,
  GroupCallLocator,
  TeamsMeetingLinkLocator,
  LocalVideoStream as SDKLocalVideoStream,
  AudioDeviceInfo,
  VideoDeviceInfo,
  RemoteParticipant,
  PermissionConstraints
} from '@azure/communication-calling';
import { EventEmitter } from 'events';
import {
  CallAdapter,
  CallEndedListener,
  CallIdChangedListener,
  CallAdapterState,
  DisplayNameChangedListener,
  IsMutedChangedListener,
  IsLocalScreenSharingActiveChangedListener,
  IsSpeakingChangedListener,
  ParticipantsJoinedListener,
  ParticipantsLeftListener,
  DiagnosticChangedEventListner
} from './CallAdapter';
import { getCallCompositePage, isCameraOn } from '../utils';
import { VideoStreamOptions } from '@internal/react-components';
import { fromFlatCommunicationIdentifier, toFlatCommunicationIdentifier } from '@internal/acs-ui-common';
import { CommunicationTokenCredential, CommunicationUserIdentifier } from '@azure/communication-common';
import { ParticipantSubscriber } from './ParticipantSubcriber';
import { AdapterError } from '../../common/adapters';
import { DiagnosticsForwarder } from './DiagnosticsForwarder';
import { useEffect, useRef, useState } from 'react';

/** Context of call, which is a centralized context for all state updates */
class CallContext {
  private emitter: EventEmitter = new EventEmitter();
  private state: CallAdapterState;
  private callId: string | undefined;

  constructor(clientState: CallClientState, isTeamsCall: boolean) {
    this.state = {
      isLocalPreviewMicrophoneEnabled: false,
      userId: clientState.userId,
      displayName: clientState.callAgent?.displayName,
      devices: clientState.deviceManager,
      call: undefined,
      page: 'configuration',
      latestErrors: clientState.latestErrors,
      isTeamsCall
    };
  }

  public onStateChange(handler: (_uiState: CallAdapterState) => void): void {
    this.emitter.on('stateChanged', handler);
  }

  public offStateChange(handler: (_uiState: CallAdapterState) => void): void {
    this.emitter.off('stateChanged', handler);
  }

  public setState(state: CallAdapterState): void {
    this.state = state;
    this.emitter.emit('stateChanged', this.state);
  }

  public getState(): CallAdapterState {
    return this.state;
  }

  public setIsLocalMicrophoneEnabled(isLocalPreviewMicrophoneEnabled: boolean): void {
    this.setState({ ...this.state, isLocalPreviewMicrophoneEnabled });
  }

  // This is the key to find current call object in client state
  public setCurrentCallId(callId: string | undefined): void {
    this.callId = callId;
  }

  public updateClientState(clientState: CallClientState): void {
    const call = this.callId ? clientState.calls[this.callId] : undefined;
    const latestEndedCall = findLatestEndedCall(clientState.callsEnded);
    this.setState({
      ...this.state,
      userId: clientState.userId,
      displayName: clientState.callAgent?.displayName,
      call,
      page: getCallCompositePage(call, latestEndedCall),
      endedCall: latestEndedCall,
      devices: clientState.deviceManager,
      latestErrors: clientState.latestErrors
    });
  }
}

const findLatestEndedCall = (calls: { [key: string]: CallState }): CallState | undefined => {
  const callStates = Object.values(calls);
  if (callStates.length === 0) {
    return undefined;
  }
  let latestCall = callStates[0];
  for (const call of callStates.slice(1)) {
    if ((call.endTime?.getTime() ?? 0) > (latestCall.endTime?.getTime() ?? 0)) {
      latestCall = call;
    }
  }
  return latestCall;
};

/**
 * @private
 */
export class AzureCommunicationCallAdapter implements CallAdapter {
  private callClient: StatefulCallClient;
  private callAgent: CallAgent;
  private deviceManager: StatefulDeviceManager;
  private localStream: SDKLocalVideoStream | undefined;
  private locator: CallAdapterLocator;
  // Never use directly, even internally. Use `call` property instead.
  private _call?: Call;
  private context: CallContext;
  private diagnosticsForwarder?: DiagnosticsForwarder;
  private handlers: CallingHandlers;
  private participantSubscribers = new Map<string, ParticipantSubscriber>();
  private emitter: EventEmitter = new EventEmitter();
  private onClientStateChange: (clientState: CallClientState) => void;

  private get call(): Call | undefined {
    return this._call;
  }

  private set call(newCall: Call | undefined) {
    this.resetDiagnosticsForwarder(newCall);
    this._call = newCall;
  }

  constructor(
    callClient: StatefulCallClient,
    locator: CallAdapterLocator,
    callAgent: CallAgent,
    deviceManager: StatefulDeviceManager
  ) {
    this.bindPublicMethods();
    this.callClient = callClient;
    this.callAgent = callAgent;
    this.locator = locator;
    this.deviceManager = deviceManager;
    const isTeamsMeeting = 'meetingLink' in this.locator;
    this.context = new CallContext(callClient.getState(), isTeamsMeeting);
    const onStateChange = (clientState: CallClientState): void => {
      // unsubscribe when the instance gets disposed
      if (!this) {
        callClient.offStateChange(onStateChange);
        return;
      }

      // `updateClientState` searches for the current call from all the calls in the state using a cached `call.id`
      // from the call object. `call.id` can change during a call. We must update the cached `call.id` before
      // calling `updateClientState` so that we find the correct state object for the call even when `call.id`
      // has changed.
      // https://github.com/Azure/communication-ui-library/pull/1820
      if (this.call?.id) {
        this.context.setCurrentCallId(this.call.id);
      }
      this.context.updateClientState(clientState);
    };

    this.handlers = createDefaultCallingHandlers(callClient, callAgent, deviceManager, undefined);

    this.onClientStateChange = onStateChange;

    this.callClient.onStateChange(onStateChange);
  }

  private bindPublicMethods(): void {
    this.onStateChange.bind(this);
    this.offStateChange.bind(this);
    this.getState.bind(this);
    this.dispose.bind(this);
    this.joinCall.bind(this);
    this.leaveCall.bind(this);
    this.setCamera.bind(this);
    this.setMicrophone.bind(this);
    this.setSpeaker.bind(this);
    this.askDevicePermission.bind(this);
    this.queryCameras.bind(this);
    this.queryMicrophones.bind(this);
    this.querySpeakers.bind(this);
    this.startCamera.bind(this);
    this.stopCamera.bind(this);
    this.mute.bind(this);
    this.unmute.bind(this);
    this.startCall.bind(this);
    this.startScreenShare.bind(this);
    this.stopScreenShare.bind(this);
    this.removeParticipant.bind(this);
    this.createStreamView.bind(this);
    this.disposeStreamView.bind(this);
    this.on.bind(this);
    this.off.bind(this);
    this.processNewCall.bind(this);
  }

  public dispose(): void {
    this.resetDiagnosticsForwarder();
    this.callClient.offStateChange(this.onClientStateChange);
    this.callAgent.dispose();
  }

  public async queryCameras(): Promise<VideoDeviceInfo[]> {
    return await this.asyncTeeErrorToEventEmitter(async () => {
      return this.deviceManager.getCameras();
    });
  }

  public async queryMicrophones(): Promise<AudioDeviceInfo[]> {
    return await this.asyncTeeErrorToEventEmitter(async () => {
      return this.deviceManager.getMicrophones();
    });
  }

  public async querySpeakers(): Promise<AudioDeviceInfo[]> {
    return await this.asyncTeeErrorToEventEmitter(async () => {
      return this.deviceManager.isSpeakerSelectionAvailable ? this.deviceManager.getSpeakers() : [];
    });
  }

  public async askDevicePermission(constrain: PermissionConstraints): Promise<void> {
    return await this.asyncTeeErrorToEventEmitter(async () => {
      await this.deviceManager.askDevicePermission(constrain);
    });
  }

  public joinCall(microphoneOn?: boolean): Call | undefined {
    if (_isInCall(this.getState().call?.state ?? 'None')) {
      throw new Error('You are already in the call!');
    }

    /* @conditional-compile-remove(teams-adhoc-call) */
    // Check if we should be starting a new call or joining an existing call
    if (isAdhocCall(this.locator)) {
      return this.startCall(this.locator.participantIDs);
    }

    return this.teeErrorToEventEmitter(() => {
      const audioOptions: AudioOptions = { muted: microphoneOn ?? !this.getState().isLocalPreviewMicrophoneEnabled };
      // TODO: find a way to expose stream to here
      const videoOptions = { localVideoStreams: this.localStream ? [this.localStream] : undefined };

      const isTeamsMeeting = !('groupId' in this.locator);
      const call = isTeamsMeeting
        ? this.callAgent.join(this.locator as TeamsMeetingLinkLocator, {
            audioOptions,
            videoOptions
          })
        : this.callAgent.join(this.locator as GroupCallLocator, {
            audioOptions,
            videoOptions
          });

      this.processNewCall(call);
      return call;
    });
  }

  public async createStreamView(remoteUserId?: string, options?: VideoStreamOptions): Promise<void> {
    if (remoteUserId === undefined) {
      await this.handlers.onCreateLocalStreamView(options);
    } else {
      await this.handlers.onCreateRemoteStreamView(remoteUserId, options);
    }
  }

  public async disposeStreamView(remoteUserId?: string): Promise<void> {
    if (remoteUserId === undefined) {
      await this.handlers.onDisposeLocalStreamView();
    } else {
      await this.handlers.onDisposeRemoteStreamView(remoteUserId);
    }
  }

  public async leaveCall(): Promise<void> {
    const callId = this.call?.id;
    await this.handlers.onHangUp();
    this.unsubscribeCallEvents();
    this.call = undefined;
    this.handlers = createDefaultCallingHandlers(this.callClient, this.callAgent, this.deviceManager, undefined);
    this.context.setCurrentCallId(undefined);
    // Resync state after callId is set
    this.context.updateClientState(this.callClient.getState());
    this.stopCamera();
    this.mute();
    this.emitter.emit('callEnded', { callId });
  }

  public async setCamera(device: VideoDeviceInfo, options?: VideoStreamOptions): Promise<void> {
    return await this.asyncTeeErrorToEventEmitter(async () => {
      await this.handlers.onSelectCamera(device, options);
    });
  }

  public async setMicrophone(device: AudioDeviceInfo): Promise<void> {
    return await this.asyncTeeErrorToEventEmitter(async () => {
      await this.handlers.onSelectMicrophone(device);
    });
  }

  public async setSpeaker(device: AudioDeviceInfo): Promise<void> {
    return await this.asyncTeeErrorToEventEmitter(async () => {
      await this.handlers.onSelectSpeaker(device);
    });
  }

  public async startCamera(options?: VideoStreamOptions): Promise<void> {
    return await this.asyncTeeErrorToEventEmitter(async () => {
      if (!isCameraOn(this.getState())) {
        await this.handlers.onToggleCamera(options);
      }
    });
  }

  public async stopCamera(): Promise<void> {
    return await this.asyncTeeErrorToEventEmitter(async () => {
      if (isCameraOn(this.getState())) {
        await this.handlers.onToggleCamera();
      }
    });
  }

  public async mute(): Promise<void> {
    return await this.asyncTeeErrorToEventEmitter(async () => {
      this.context.setIsLocalMicrophoneEnabled(false);
      if (_isInCall(this.call?.state) && !this.call?.isMuted) {
        await this.handlers.onToggleMicrophone();
      }
    });
  }

  public async unmute(): Promise<void> {
    return await this.asyncTeeErrorToEventEmitter(async () => {
      this.context.setIsLocalMicrophoneEnabled(true);
      if (_isInCall(this.call?.state) && this.call?.isMuted) {
        await this.handlers.onToggleMicrophone();
      }
    });
  }

  public async startScreenShare(): Promise<void> {
    return await this.asyncTeeErrorToEventEmitter(async () => {
      if (!this.call?.isScreenSharingOn) {
        await this.handlers.onToggleScreenShare();
      }
    });
  }

  public async stopScreenShare(): Promise<void> {
    return await this.asyncTeeErrorToEventEmitter(async () => {
      if (this.call?.isScreenSharingOn) {
        await this.handlers.onToggleScreenShare();
      }
    });
  }

  //TODO: a better way to expose option parameter
  public startCall(participants: string[]): Call | undefined {
    if (_isInCall(this.getState().call?.state ?? 'None')) {
      throw new Error('You are already in the call.');
    }

    const idsToAdd = participants.map((participant) => {
      // FIXME: `onStartCall` does not allow a Teams user.
      // Need some way to return an error if a Teams user is provided.
      const backendId = fromFlatCommunicationIdentifier(participant) as CommunicationUserIdentifier;
      return backendId;
    });

    const call = this.handlers.onStartCall(idsToAdd);
    if (!call) {
      throw new Error('Unable to start call.');
    }
    this.processNewCall(call);

    return this.call;
  }

  private processNewCall(call: Call): void {
    this.call = call;
    this.context.setCurrentCallId(call.id);

    // Resync state after callId is set
    this.context.updateClientState(this.callClient.getState());
    this.handlers = createDefaultCallingHandlers(this.callClient, this.callAgent, this.deviceManager, this.call);
    this.subscribeCallEvents();
  }

  public async removeParticipant(userId: string): Promise<void> {
    this.handlers.onRemoveParticipant(userId);
  }

  public getState(): CallAdapterState {
    return this.context.getState();
  }

  public onStateChange(handler: (state: CallAdapterState) => void): void {
    this.context.onStateChange(handler);
  }

  public offStateChange(handler: (state: CallAdapterState) => void): void {
    this.context.offStateChange(handler);
  }

  on(event: 'participantsJoined', listener: ParticipantsJoinedListener): void;
  on(event: 'participantsLeft', listener: ParticipantsLeftListener): void;
  on(event: 'isMutedChanged', listener: IsMutedChangedListener): void;
  on(event: 'callIdChanged', listener: CallIdChangedListener): void;
  on(event: 'isLocalScreenSharingActiveChanged', listener: IsLocalScreenSharingActiveChangedListener): void;
  on(event: 'displayNameChanged', listener: DisplayNameChangedListener): void;
  on(event: 'isSpeakingChanged', listener: IsSpeakingChangedListener): void;
  on(event: 'callEnded', listener: CallEndedListener): void;
  on(event: 'diagnosticChanged', listener: DiagnosticChangedEventListner): void;
  on(event: 'error', errorHandler: (e: AdapterError) => void): void;

  // eslint-disable-next-line @typescript-eslint/no-explicit-any
  public on(event: string, listener: (e: any) => void): void {
    this.emitter.on(event, listener);
  }

  private subscribeCallEvents(): void {
    this.call?.on('remoteParticipantsUpdated', this.onRemoteParticipantsUpdated.bind(this));
    this.call?.on('isMutedChanged', this.isMyMutedChanged.bind(this));
    this.call?.on('isScreenSharingOnChanged', this.isScreenSharingOnChanged.bind(this));
    this.call?.on('idChanged', this.callIdChanged.bind(this));
  }

  private unsubscribeCallEvents(): void {
    for (const subscriber of this.participantSubscribers.values()) {
      subscriber.unsubscribeAll();
    }
    this.participantSubscribers.clear();
    this.call?.off('remoteParticipantsUpdated', this.onRemoteParticipantsUpdated.bind(this));
    this.call?.off('isMutedChanged', this.isMyMutedChanged.bind(this));
    this.call?.off('isScreenSharingOnChanged', this.isScreenSharingOnChanged.bind(this));
    this.call?.off('idChanged', this.callIdChanged.bind(this));
  }

  private isMyMutedChanged = (): void => {
    this.emitter.emit('isMutedChanged', {
      participantId: this.getState().userId,
      isMuted: this.call?.isMuted
    });
  };

  private onRemoteParticipantsUpdated({
    added,
    removed
  }: {
    added: RemoteParticipant[];
    removed: RemoteParticipant[];
  }): void {
    if (added && added.length > 0) {
      this.emitter.emit('participantsJoined', added);
    }
    if (removed && removed.length > 0) {
      this.emitter.emit('participantsLeft', removed);
    }

    added.forEach((participant) => {
      this.participantSubscribers.set(
        toFlatCommunicationIdentifier(participant.identifier),
        new ParticipantSubscriber(participant, this.emitter)
      );
    });

    removed.forEach((participant) => {
      const subscriber = this.participantSubscribers.get(toFlatCommunicationIdentifier(participant.identifier));
      subscriber && subscriber.unsubscribeAll();
      this.participantSubscribers.delete(toFlatCommunicationIdentifier(participant.identifier));
    });
  }

  private isScreenSharingOnChanged(): void {
    this.emitter.emit('isLocalScreenSharingActiveChanged', { isScreenSharingOn: this.call?.isScreenSharingOn });
  }

  private callIdChanged(): void {
<<<<<<< HEAD
    this.context.setCallId(this.call?.id);
    // Resync state after callId is set
    this.context.updateClientState(this.callClient.getState());
    this.call?.id && this.emitter.emit('callIdChanged', { callId: this.call.id });
=======
    this.emitter.emit('callIdChanged', { callId: this.callIdChanged.bind(this) });
>>>>>>> 6174e003
  }

  private resetDiagnosticsForwarder(newCall?: Call): void {
    if (this.diagnosticsForwarder) {
      this.diagnosticsForwarder.unsubscribe();
    }
    if (newCall) {
      this.diagnosticsForwarder = new DiagnosticsForwarder(this.emitter, newCall);
    }
  }

  off(event: 'participantsJoined', listener: ParticipantsJoinedListener): void;
  off(event: 'participantsLeft', listener: ParticipantsLeftListener): void;
  off(event: 'isMutedChanged', listener: IsMutedChangedListener): void;
  off(event: 'callIdChanged', listener: CallIdChangedListener): void;
  off(event: 'isLocalScreenSharingActiveChanged', listener: IsLocalScreenSharingActiveChangedListener): void;
  off(event: 'displayNameChanged', listener: DisplayNameChangedListener): void;
  off(event: 'isSpeakingChanged', listener: IsSpeakingChangedListener): void;
  off(event: 'callEnded', listener: CallEndedListener): void;
  off(event: 'diagnosticChanged', listener: DiagnosticChangedEventListner): void;
  off(event: 'error', errorHandler: (e: AdapterError) => void): void;

  // eslint-disable-next-line @typescript-eslint/no-explicit-any
  public off(event: string, listener: (e: any) => void): void {
    this.emitter.off(event, listener);
  }

  private async asyncTeeErrorToEventEmitter<T>(f: () => Promise<T>): Promise<T> {
    try {
      return await f();
    } catch (error) {
      if (isCallError(error)) {
        this.emitter.emit('error', error as AdapterError);
      }
      throw error;
    }
  }

  private teeErrorToEventEmitter<T>(f: () => T): T {
    try {
      return f();
    } catch (error) {
      if (isCallError(error)) {
        this.emitter.emit('error', error as AdapterError);
      }
      throw error;
    }
  }
}

/* @conditional-compile-remove(teams-adhoc-call) */
/**
 * Locator used by {@link createAzureCommunicationCallAdapter} to call one or more participants
 *
 * @remarks
 * This is currently in beta and only supports calling one Teams User.
 *
 * @example
 * ```
 * ['8:orgid:ab220efe-5725-4742-9792-9fba7c9ac458']
 * ```
 *
 * @beta
 */
export type CallParticipantsLocator = {
  participantIDs: string[];
};

/**
 * Locator used by {@link createAzureCommunicationCallAdapter} to locate the call to join
 *
 * @public
 */
export type CallAdapterLocator =
  | TeamsMeetingLinkLocator
  | GroupCallLocator
  | /* @conditional-compile-remove(teams-adhoc-call) */ CallParticipantsLocator;

/**
 * Arguments for creating the Azure Communication Services implementation of {@link CallAdapter}.
 *
 * Note: `displayName` can be a maximum of 256 characters.
 *
 * @public
 */
export type AzureCommunicationCallAdapterArgs = {
  userId: CommunicationUserIdentifier;
  displayName: string;
  credential: CommunicationTokenCredential;
  locator: CallAdapterLocator;
};

/**
 * Create a {@link CallAdapter} backed by Azure Communication Services.
 *
 * This is the default implementation of {@link CallAdapter} provided by this library.
 *
 * Note: `displayName` can be a maximum of 256 characters.
 *
 * @public
 */
export const createAzureCommunicationCallAdapter = async ({
  userId,
  displayName,
  credential,
  locator
}: AzureCommunicationCallAdapterArgs): Promise<CallAdapter> => {
  const callClient = createStatefulCallClient({ userId });
  const callAgent = await callClient.createCallAgent(credential, { displayName });
  const adapter = createAzureCommunicationCallAdapterFromClient(callClient, callAgent, locator);
  return adapter;
};

/**
 * A custom React hook to simplify the creation of {@link CallAdapter}.
 *
 * Similar to {@link createAzureCommunicationCallAdapter}, but takes care of asynchronous
 * creation of the adapter internally.
 *
 * Allows arguments to be undefined so that you can respect the rule-of-hooks and pass in arguments
 * as they are created. The adapter is only created when all arguments are defined.
 *
 * Note that you must memoize the arguments to avoid recreating adapter on each render.
 * See storybook for typical usage examples.
 *
 * @public
 */
export const useAzureCommunicationCallAdapter = (
  /**
   * Arguments to be passed to {@link createAzureCommunicationCallAdapter}.
   *
   * Allows arguments to be undefined so that you can respect the rule-of-hooks and pass in arguments
   * as they are created. The adapter is only created when all arguments are defined.
   */
  args: Partial<AzureCommunicationCallAdapterArgs>,
  /**
   * Optional callback to modify the adapter once it is created.
   *
   * If set, must return the modified adapter.
   */
  afterCreate?: (adapter: CallAdapter) => Promise<CallAdapter>,
  /**
   * Optional callback called before the adapter is disposed.
   *
   * This is useful for clean up tasks, e.g., leaving any ongoing calls.
   */
  beforeDispose?: (adapter: CallAdapter) => Promise<void>
): CallAdapter | undefined => {
  const { credential, displayName, locator, userId } = args;

  // State update needed to rerender the parent component when a new adapter is created.
  const [adapter, setAdapter] = useState<CallAdapter | undefined>(undefined);
  // Ref needed for cleanup to access the old adapter created asynchronously.
  const adapterRef = useRef<CallAdapter | undefined>(undefined);

  const afterCreateRef = useRef<((adapter: CallAdapter) => Promise<CallAdapter>) | undefined>(undefined);
  const beforeDisposeRef = useRef<((adapter: CallAdapter) => Promise<void>) | undefined>(undefined);
  // These refs are updated on *each* render, so that the latest values
  // are used in the `useEffect` closures below.
  // Using a Ref ensures that new values for the callbacks do not trigger the
  // useEffect blocks, and a new adapter creation / distruction is not triggered.
  afterCreateRef.current = afterCreate;
  beforeDisposeRef.current = beforeDispose;

  useEffect(
    () => {
      if (!credential || !displayName || !locator || !userId) {
        return;
      }
      (async () => {
        if (adapterRef.current) {
          // Dispose the old adapter when a new one is created.
          //
          // This clean up function uses `adapterRef` because `adapter` can not be added to the dependency array of
          // this `useEffect` -- we do not want to trigger a new adapter creation because of the first adapter
          // creation.
          if (beforeDisposeRef.current) {
            await beforeDisposeRef.current(adapterRef.current);
          }
          adapterRef.current.dispose();
          adapterRef.current = undefined;
        }

        let newAdapter = await createAzureCommunicationCallAdapter({
          credential,
          displayName,
          locator,
          userId
        });
        if (afterCreateRef.current) {
          newAdapter = await afterCreateRef.current(newAdapter);
        }
        adapterRef.current = newAdapter;
        setAdapter(newAdapter);
      })();
    },
    // Explicitly list all arguments so that caller doesn't have to memoize the `args` object.
    [adapterRef, afterCreateRef, beforeDisposeRef, credential, displayName, locator, userId]
  );

  // Dispose any existing adapter when the component unmounts.
  useEffect(() => {
    return () => {
      (async () => {
        if (adapterRef.current) {
          if (beforeDisposeRef.current) {
            await beforeDisposeRef.current(adapterRef.current);
          }
          adapterRef.current.dispose();
          adapterRef.current = undefined;
        }
      })();
    };
  }, []);

  return adapter;
};

/**
 * Create a {@link CallAdapter} using the provided {@link StatefulCallClient}.
 *
 * Useful if you want to keep a reference to {@link StatefulCallClient}.
 * Consider using {@link createAzureCommunicationCallAdapter} for a simpler API.
 *
 * @public
 */
export const createAzureCommunicationCallAdapterFromClient = async (
  callClient: StatefulCallClient,
  callAgent: CallAgent,
  locator: CallAdapterLocator
): Promise<CallAdapter> => {
  const deviceManager = (await callClient.getDeviceManager()) as StatefulDeviceManager;
  return new AzureCommunicationCallAdapter(callClient, locator, callAgent, deviceManager);
};

const isCallError = (e: Error): e is CallError => {
  return e['target'] !== undefined && e['innerError'] !== undefined;
};

/* @conditional-compile-remove(teams-adhoc-call) */
const isAdhocCall = (callLocator: CallAdapterLocator): callLocator is CallParticipantsLocator => {
  return 'participantIDs' in callLocator;
};<|MERGE_RESOLUTION|>--- conflicted
+++ resolved
@@ -501,14 +501,7 @@
   }
 
   private callIdChanged(): void {
-<<<<<<< HEAD
-    this.context.setCallId(this.call?.id);
-    // Resync state after callId is set
-    this.context.updateClientState(this.callClient.getState());
     this.call?.id && this.emitter.emit('callIdChanged', { callId: this.call.id });
-=======
-    this.emitter.emit('callIdChanged', { callId: this.callIdChanged.bind(this) });
->>>>>>> 6174e003
   }
 
   private resetDiagnosticsForwarder(newCall?: Call): void {
