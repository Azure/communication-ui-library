// Copyright (c) Microsoft Corporation.
// Licensed under the MIT license.

import { DefaultCallingHandlers, createDefaultCallingHandlers } from 'calling-component-bindings';
import {
  CallClientState,
  StatefulDeviceManager,
  StatefulCallClient,
  createStatefulCallClient,
  DeviceManagerState,
  CallState
} from 'calling-stateful-client';
import {
  AudioOptions,
  CallAgent,
  Call,
  CallClientOptions,
  GroupCallLocator,
  TeamsMeetingLinkLocator,
  LocalVideoStream as SDKLocalVideoStream,
  AudioDeviceInfo,
  VideoDeviceInfo,
  RemoteParticipant,
  PermissionConstraints
} from '@azure/communication-calling';
import { EventEmitter } from 'events';
import {
  CallAdapter,
  CallCompositePage,
  CallEndedListener,
  CallEvent,
  CallIdChangedListener,
  CallAdapterState,
  DisplayNameChangedListener,
  IsMuteChangedListener,
  IsScreenSharingOnChangedListener,
  IsSpeakingChangedListener,
  ParticipantJoinedListener,
  ParticipantLeftListener
} from './CallAdapter';
import { createAzureCommunicationUserCredential, isInCall } from '../../../utils';
import { VideoStreamOptions } from 'react-components';
import { fromFlatCommunicationIdentifier, toFlatCommunicationIdentifier } from 'acs-ui-common';
<<<<<<< HEAD
import { CommunicationUserIdentifier, CommunicationUserKind } from '@azure/communication-common';
=======
import { CommunicationUserKind, CommunicationUserIdentifier } from '@azure/communication-common';
>>>>>>> a7521a83
import { ParticipantSubscriber } from './ParticipantSubcriber';

// Context of Chat, which is a centralized context for all state updates
class CallContext {
  private emitter: EventEmitter = new EventEmitter();
  private state: CallAdapterState;
  private callId: string | undefined;

  constructor(clientState: CallClientState) {
    this.state = {
      isLocalPreviewMicrophoneEnabled: false,
      userId: clientState.userId,
      displayName: clientState.callAgent?.displayName,
      devices: clientState.deviceManager,
      call: undefined,
      page: 'configuration'
    };
  }

  public onStateChange(handler: (_uiState: CallAdapterState) => void): void {
    this.emitter.on('stateChanged', handler);
  }

  public offStateChange(handler: (_uiState: CallAdapterState) => void): void {
    this.emitter.off('stateChanged', handler);
  }

  public setState(state: CallAdapterState): void {
    this.state = state;
    this.emitter.emit('stateChanged', this.state);
  }

  public getState(): CallAdapterState {
    return this.state;
  }

  public setPage(page: CallCompositePage): void {
    this.setState({ ...this.state, page });
  }

  public setError(error: Error): void {
    this.setState({ ...this.state, error });
  }

  public setIsLocalMicrophoneEnabled(isLocalPreviewMicrophoneEnabled: boolean): void {
    this.setState({ ...this.state, isLocalPreviewMicrophoneEnabled });
  }

  public setCallId(callId: string | undefined): void {
    this.callId = callId;
  }

  public updateClientState(clientState: CallClientState): void {
    const call = clientState.calls.get(this.callId ?? '');
    const endedCall =
      clientState.callsEnded.length > 0 ? clientState.callsEnded[clientState.callsEnded.length - 1] : undefined;
    this.setState({
      ...this.state,
      userId: clientState.userId,
      displayName: clientState.callAgent?.displayName,
      call,
      endedCall: endedCall,
      devices: clientState.deviceManager,
      isLocalPreviewMicrophoneEnabled:
        call?.isMuted === undefined ? this.state.isLocalPreviewMicrophoneEnabled : !call?.isMuted
    });
  }

  public setEndedCall(call: CallState): void {
    this.setState({ ...this.state, endedCall: call });
  }
}

export class AzureCommunicationCallAdapter implements CallAdapter {
  private callClient: StatefulCallClient;
  private callAgent: CallAgent;
  private deviceManager: StatefulDeviceManager;
  private localStream: SDKLocalVideoStream | undefined;
  private locator: TeamsMeetingLinkLocator | GroupCallLocator;
  private call: Call | undefined;
  private context: CallContext;
  private handlers: DefaultCallingHandlers;
  private participantSubscribers = new Map<string, ParticipantSubscriber>();
  private emitter: EventEmitter = new EventEmitter();
  private onClientStateChange: (clientState: CallClientState) => void;

  constructor(
    callClient: StatefulCallClient,
    locator: TeamsMeetingLinkLocator | GroupCallLocator,
    callAgent: CallAgent,
    deviceManager: StatefulDeviceManager
  ) {
    this.callClient = callClient;
    this.callAgent = callAgent;
    this.locator = locator;
    this.deviceManager = deviceManager;
    this.context = new CallContext(callClient.getState());
    const onStateChange = (clientState: CallClientState): void => {
      // unsubscribe when the instance gets disposed
      if (!this) {
        callClient.offStateChange(onStateChange);
        return;
      }
      this.context.updateClientState(clientState);
    };

    this.handlers = createDefaultCallingHandlers(callClient, callAgent, deviceManager, undefined);

    this.onClientStateChange = onStateChange;

    this.callClient.onStateChange(onStateChange);
  }

  public dispose(): void {
    this.callClient.offStateChange(this.onClientStateChange);
    this.callAgent.dispose();
  }

  public isTeamsCall(): boolean {
    return 'meetingLink' in this.locator;
  }

  public queryCameras(): Promise<VideoDeviceInfo[]> {
    return this.deviceManager.getCameras();
  }

  public queryMicrophones(): Promise<AudioDeviceInfo[]> {
    return this.deviceManager.getMicrophones();
  }

  public async querySpeakers(): Promise<AudioDeviceInfo[]> {
    return this.deviceManager.getSpeakers();
  }

  public async askDevicePermission(constrain: PermissionConstraints): Promise<void> {
    await this.deviceManager.askDevicePermission(constrain);
  }

  public async joinCall(microphoneOn?: boolean): Promise<void> {
    if (isInCall(this.getState().call?.state ?? 'None')) {
      throw new Error('You are already in the call!');
    } else {
      const audioOptions: AudioOptions = { muted: microphoneOn ?? !this.getState().isLocalPreviewMicrophoneEnabled };
      // TODO: find a way to expose stream to here
      const videoOptions = { localVideoStreams: this.localStream ? [this.localStream] : undefined };

      const isTeamsMeeting = 'groupId' in this.locator;

      if (isTeamsMeeting) {
        this.call = this.callAgent.join(this.locator as TeamsMeetingLinkLocator, {
          audioOptions,
          videoOptions
        });
      } else {
        this.call = this.callAgent.join(this.locator as TeamsMeetingLinkLocator, {
          audioOptions,
          videoOptions
        });
      }

      this.context.setCallId(this.call.id);
      // Resync state after callId is set
      this.context.updateClientState(this.callClient.getState());
      this.handlers = createDefaultCallingHandlers(this.callClient, this.callAgent, this.deviceManager, this.call);
      this.subscribeCallEvents();
    }
  }

  public async createStreamView(remoteUserId?: string, options?: VideoStreamOptions | undefined): Promise<void> {
    if (remoteUserId === undefined) {
      await this.handlers.onCreateLocalStreamView(options);
    } else {
      await this.handlers.onCreateRemoteStreamView(remoteUserId, options);
    }
  }

  public async disposeStreamView(remoteUserId?: string): Promise<void> {
    if (remoteUserId === undefined) {
      await this.handlers.onDisposeLocalStreamView();
    } else {
      await this.handlers.onDisposeRemoteStreamView(remoteUserId);
    }
  }

  public async leaveCall(): Promise<void> {
    const callId = this.call?.id;
    await this.handlers.onHangUp();
    this.unsubscribeCallEvents();
    this.call = undefined;
    this.handlers = createDefaultCallingHandlers(this.callClient, this.callAgent, this.deviceManager, undefined);
    this.context.setCallId(undefined);
    // Resync state after callId is set
    this.context.updateClientState(this.callClient.getState());
    this.stopCamera();
    this.mute();
    this.emitter.emit('callEnded', { callId });
  }

  public async setCamera(device: VideoDeviceInfo): Promise<void> {
    await this.handlers.onSelectCamera(device);
  }

  public async setMicrophone(device: AudioDeviceInfo): Promise<void> {
    await this.handlers.onSelectMicrophone(device);
  }

  public async setSpeaker(device: AudioDeviceInfo): Promise<void> {
    await this.handlers.onSelectSpeaker(device);
  }

  public async onToggleCamera(): Promise<void> {
    await this.handlers.onToggleCamera();
  }

  //TODO: seperate onToggleCamera logic in Handler
  public async startCamera(): Promise<void> {
    if (!this.isCameraOn()) await this.handlers.onToggleCamera();
  }

  public async stopCamera(): Promise<void> {
    if (this.isCameraOn()) await this.handlers.onToggleCamera();
  }

  private isCameraOn(): boolean {
    if (this.call) {
      const stream = this.call.localVideoStreams.find((stream) => stream.mediaStreamType === 'Video');
      return !!stream;
    } else {
      if (this.callClient.getState().deviceManager.selectedCamera) {
        const previewOn = isPreviewOn(this.callClient.getState().deviceManager);
        return previewOn;
      }
    }
    return false;
  }

  public async mute(): Promise<void> {
    if (!this.call) {
      this.context.setIsLocalMicrophoneEnabled(false);
    }
    await this.call?.mute();
  }

  public async unmute(): Promise<void> {
    if (!this.call) {
      this.context.setIsLocalMicrophoneEnabled(true);
    }
    await this.call?.unmute();
  }

  public async startScreenShare(): Promise<void> {
    if (!this.call?.isScreenSharingOn) await this.handlers.onToggleScreenShare();
  }

  public async stopScreenShare(): Promise<void> {
    if (this.call?.isScreenSharingOn) await this.handlers.onToggleScreenShare();
  }

  //TODO: a better way to expose option parameter
  public startCall(participants: string[]): Call | undefined {
    const idsToAdd = participants.map((participant) => {
      // FIXME: `onStartCall` does not allow a Teams user.
      // Need some way to return an error if a Teams user is provided.
      const backendId = fromFlatCommunicationIdentifier(participant) as CommunicationUserIdentifier;
      return backendId;
    });

    return this.handlers.onStartCall(idsToAdd);
  }

  public async removeParticipant(userId: string): Promise<void> {
    this.handlers.onParticipantRemove(userId);
  }

  public getState(): CallAdapterState {
    return this.context.getState();
  }

  public onStateChange(handler: (state: CallAdapterState) => void): void {
    this.context.onStateChange(handler);
  }

  public offStateChange(handler: (state: CallAdapterState) => void): void {
    this.context.offStateChange(handler);
  }

  on(event: 'participantsJoined', listener: ParticipantJoinedListener): void;
  on(event: 'participantsLeft', listener: ParticipantLeftListener): void;
  on(event: 'isMutedChanged', listener: IsMuteChangedListener): void;
  on(event: 'callIdChanged', listener: CallIdChangedListener): void;
  on(event: 'isLocalScreenSharingActiveChanged', listener: IsScreenSharingOnChangedListener): void;
  on(event: 'displayNameChanged', listener: DisplayNameChangedListener): void;
  on(event: 'isSpeakingChanged', listener: IsSpeakingChangedListener): void;
  on(event: 'callEnded', listener: CallEndedListener): void;
  on(event: 'error', errorHandler: (e: Error) => void): void;

  public on(event: CallEvent, listener: (e: any) => void): void {
    this.emitter.on(event, listener);
  }

  private subscribeCallEvents(): void {
    this.call?.on('remoteParticipantsUpdated', this.onRemoteParticipantsUpdated);
    this.call?.on('isMutedChanged', this.isMyMutedChanged);
    this.call?.on('isScreenSharingOnChanged', this.isScreenSharingOnChanged);
    this.call?.on('idChanged', this.callIdChanged);
  }

  private unsubscribeCallEvents(): void {
    for (const subscriber of this.participantSubscribers.values()) {
      subscriber.unsubscribeAll();
    }
    this.participantSubscribers.clear();
    this.call?.off('remoteParticipantsUpdated', this.onRemoteParticipantsUpdated);
    this.call?.off('isMutedChanged', this.isMyMutedChanged);
    this.call?.off('isScreenSharingOnChanged', this.isScreenSharingOnChanged);
    this.call?.off('idChanged', this.callIdChanged);
  }

  private isMyMutedChanged = (): void => {
    this.emitter.emit('isMutedChanged', {
      participantId: this.getState().userId,
      isMuted: this.call?.isMuted
    });
  };

  public setPage = (page: CallCompositePage): void => {
    this.context.setPage(page);
  };

  private onRemoteParticipantsUpdated = ({
    added,
    removed
  }: {
    added: RemoteParticipant[];
    removed: RemoteParticipant[];
  }): void => {
    if (added && added.length > 0) {
      this.emitter.emit('participantsJoined', added);
    }
    if (removed && removed.length > 0) {
      this.emitter.emit('participantsLeft', removed);
    }

    added.forEach((participant) => {
      this.participantSubscribers.set(
        toFlatCommunicationIdentifier(participant.identifier),
        new ParticipantSubscriber(participant, this.emitter)
      );
    });

    removed.forEach((participant) => {
      const subscriber = this.participantSubscribers.get(toFlatCommunicationIdentifier(participant.identifier));
      subscriber && subscriber.unsubscribeAll();
      this.participantSubscribers.delete(toFlatCommunicationIdentifier(participant.identifier));
    });
  };

  private isScreenSharingOnChanged = (): void => {
    this.emitter.emit('isLocalScreenSharingActiveChanged', { isScreenSharingOn: this.call?.isScreenSharingOn });
  };

  private callIdChanged = (): void => {
    this.context.setCallId(this.call?.id);
    // Resync state after callId is set
    this.context.updateClientState(this.callClient.getState());
    this.emitter.emit('callIdChanged', { callId: this.callIdChanged });
  };

  off(event: 'participantsJoined', listener: ParticipantJoinedListener): void;
  off(event: 'participantsLeft', listener: ParticipantLeftListener): void;
  off(event: 'isMutedChanged', listener: IsMuteChangedListener): void;
  off(event: 'callIdChanged', listener: CallIdChangedListener): void;
  off(event: 'isLocalScreenSharingActiveChanged', listener: IsScreenSharingOnChangedListener): void;
  off(event: 'displayNameChanged', listener: DisplayNameChangedListener): void;
  off(event: 'isSpeakingChanged', listener: IsSpeakingChangedListener): void;
  off(event: 'callEnded', listener: CallEndedListener): void;
  off(event: 'error', errorHandler: (e: Error) => void): void;

  public off(event: CallEvent, listener: (e: any) => void): void {
    this.emitter.off(event, listener);
  }
}

const isPreviewOn = (deviceManager: DeviceManagerState): boolean => {
  // TODO: we should take in a LocalVideoStream that developer wants to use as their 'Preview' view. We should also
  // handle cases where 'Preview' view is in progress and not necessary completed.
  return deviceManager.unparentedViews.values().next().value?.view !== undefined;
};

export const createAzureCommunicationCallAdapter = async (
  userId: CommunicationUserIdentifier,
  token: string,
  locator: TeamsMeetingLinkLocator | GroupCallLocator,
  displayName: string,
  refreshTokenCallback?: (() => Promise<string>) | undefined,
  callClientOptions?: CallClientOptions
): Promise<CallAdapter> => {
<<<<<<< HEAD
  const rawUserId = getIdFromToken(token);
  // This hack can be removed when `getIdFromToken` is dropped in favour of actually passing in user credentials.
  const userId = <CommunicationUserKind>{ kind: 'communicationUser', communicationUserId: rawUserId };

  const callClient = createStatefulCallClient({ userId }, { callClientOptions });
=======
  const callClient = createStatefulCallClient({ userId: userId.communicationUserId }, { callClientOptions });
>>>>>>> a7521a83
  const deviceManager = (await callClient.getDeviceManager()) as StatefulDeviceManager;
  const callAgent = await callClient.createCallAgent(
    createAzureCommunicationUserCredential(token, refreshTokenCallback),
    { displayName }
  );

  const adapter = new AzureCommunicationCallAdapter(callClient, locator, callAgent, deviceManager);
  return adapter;
};<|MERGE_RESOLUTION|>--- conflicted
+++ resolved
@@ -41,11 +41,7 @@
 import { createAzureCommunicationUserCredential, isInCall } from '../../../utils';
 import { VideoStreamOptions } from 'react-components';
 import { fromFlatCommunicationIdentifier, toFlatCommunicationIdentifier } from 'acs-ui-common';
-<<<<<<< HEAD
-import { CommunicationUserIdentifier, CommunicationUserKind } from '@azure/communication-common';
-=======
-import { CommunicationUserKind, CommunicationUserIdentifier } from '@azure/communication-common';
->>>>>>> a7521a83
+import { CommunicationUserIdentifier, CommunicationUserKind, getIdentifierKind } from '@azure/communication-common';
 import { ParticipantSubscriber } from './ParticipantSubcriber';
 
 // Context of Chat, which is a centralized context for all state updates
@@ -443,15 +439,10 @@
   refreshTokenCallback?: (() => Promise<string>) | undefined,
   callClientOptions?: CallClientOptions
 ): Promise<CallAdapter> => {
-<<<<<<< HEAD
-  const rawUserId = getIdFromToken(token);
-  // This hack can be removed when `getIdFromToken` is dropped in favour of actually passing in user credentials.
-  const userId = <CommunicationUserKind>{ kind: 'communicationUser', communicationUserId: rawUserId };
-
-  const callClient = createStatefulCallClient({ userId }, { callClientOptions });
-=======
-  const callClient = createStatefulCallClient({ userId: userId.communicationUserId }, { callClientOptions });
->>>>>>> a7521a83
+  const callClient = createStatefulCallClient(
+    { userId: getIdentifierKind(userId) as CommunicationUserKind },
+    { callClientOptions }
+  );
   const deviceManager = (await callClient.getDeviceManager()) as StatefulDeviceManager;
   const callAgent = await callClient.createCallAgent(
     createAzureCommunicationUserCredential(token, refreshTokenCallback),
