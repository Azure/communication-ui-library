--- conflicted
+++ resolved
@@ -262,12 +262,6 @@
   private participantSubscribers = new Map<string, ParticipantSubscriber>();
   private emitter: EventEmitter = new EventEmitter();
   private onClientStateChange: (clientState: CallClientState) => void;
-<<<<<<< HEAD
-=======
-  /* @conditional-compile-remove(close-captions) */
-  // REMOVE THIS< TEST PURPOSES ONLY
-  private isCaptionsOn: boolean;
->>>>>>> 168592ff
 
   private get call(): CallCommon | undefined {
     return this._call;
@@ -295,13 +289,6 @@
 
     this.context.onCallEnded((endCallData) => this.emitter.emit('callEnded', endCallData));
 
-<<<<<<< HEAD
-=======
-    /* @conditional-compile-remove(close-captions) */
-    // REMOVE THIS< TEST PURPOSES ONLY
-    this.isCaptionsOn = false;
-
->>>>>>> 168592ff
     const onStateChange = (clientState: CallClientState): void => {
       // unsubscribe when the instance gets disposed
       if (!this) {
@@ -318,20 +305,6 @@
         this.context.setCurrentCallId(this.call.id);
       }
       this.context.updateClientState(clientState);
-<<<<<<< HEAD
-=======
-
-      /* @conditional-compile-remove(close-captions) */
-      // REMOVE THIS< TEST PURPOSES ONLY
-      if (this.call?.state === 'Connected') {
-        if (_isTeamsCall(this.call) || (_isACSCall(this.call) && !this.call.info.groupId && !this.call.info.roomId)) {
-          if (!this.isCaptionsOn) {
-            this.call.feature(Features.TeamsCaptions).startCaptions();
-            this.isCaptionsOn = true;
-          }
-        }
-      }
->>>>>>> 168592ff
     };
 
     this.handlers = createHandlers(callClient, callAgent, deviceManager, undefined);
