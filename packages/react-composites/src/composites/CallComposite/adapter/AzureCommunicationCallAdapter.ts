--- conflicted
+++ resolved
@@ -63,13 +63,9 @@
 import { TeamsCallAdapter } from './CallAdapter';
 import { getCallCompositePage, IsCallEndedPage, isCameraOn } from '../utils';
 import { CreateVideoStreamViewResult, VideoStreamOptions } from '@internal/react-components';
-<<<<<<< HEAD
-import { toFlatCommunicationIdentifier, _toCommunicationIdentifier, CallCommon } from '@internal/acs-ui-common';
-=======
 /* @conditional-compile-remove(rooms) */
 import { Role } from '@internal/react-components';
-import { toFlatCommunicationIdentifier, _toCommunicationIdentifier } from '@internal/acs-ui-common';
->>>>>>> 0387d92b
+import { toFlatCommunicationIdentifier, _toCommunicationIdentifier, CallCommon } from '@internal/acs-ui-common';
 import {
   CommunicationTokenCredential,
   CommunicationUserIdentifier,
@@ -231,14 +227,9 @@
   constructor(
     callClient: StatefulCallClient,
     locator: CallAdapterLocator,
-<<<<<<< HEAD
     callAgent: AgentType,
-    deviceManager: StatefulDeviceManager
-=======
-    callAgent: CallAgent,
     deviceManager: StatefulDeviceManager,
     /* @conditional-compile-remove(rooms) */ options?: { /* @conditional-compile-remove(rooms) */ roleHint?: Role }
->>>>>>> 0387d92b
   ) {
     this.bindPublicMethods();
     this.callClient = callClient;
@@ -914,27 +905,10 @@
  */
 const useAzureCommunicationCallAdapterGeneric = <CallType extends 'ACS' | 'Teams' = 'ACS'>(
   args: Partial<AzureCommunicationCallAdapterArgs>,
-<<<<<<< HEAD
   afterCreate?: (adapter: AdapterType<CallType>) => Promise<AdapterType<CallType>>,
   beforeDispose?: (adapter: AdapterType<CallType>) => Promise<void>,
   type: CallType = 'ACS' as CallType
 ): AdapterType<CallType> | undefined => {
-  const { credential, displayName, locator, userId, /*@conditional-compile-remove(PSTN-calls) */ alternateCallerId } =
-    args;
-=======
-  /**
-   * Optional callback to modify the adapter once it is created.
-   *
-   * If set, must return the modified adapter.
-   */
-  afterCreate?: (adapter: CallAdapter) => Promise<CallAdapter>,
-  /**
-   * Optional callback called before the adapter is disposed.
-   *
-   * This is useful for clean up tasks, e.g., leaving any ongoing calls.
-   */
-  beforeDispose?: (adapter: CallAdapter) => Promise<void>
-): CallAdapter | undefined => {
   const {
     credential,
     displayName,
@@ -943,7 +917,6 @@
     /*@conditional-compile-remove(PSTN-calls) */ alternateCallerId,
     /*@conditional-compile-remove(rooms) */ options
   } = args;
->>>>>>> 0387d92b
 
   // State update needed to rerender the parent component when a new adapter is created.
   const [adapter, setAdapter] = useState<AdapterType<CallType> | undefined>(undefined);
@@ -980,14 +953,14 @@
           adapterRef.current = undefined;
         }
 
-<<<<<<< HEAD
         if (type === 'ACS') {
           let newAdapter = (await createAzureCommunicationCallAdapter({
             credential,
             displayName,
             locator,
             userId,
-            /* @conditional-compile-remove(PSTN-calls) */ alternateCallerId
+            /* @conditional-compile-remove(PSTN-calls) */ alternateCallerId,
+            /* @conditional-compile-remove(rooms) */ options
           })) as AdapterType<CallType>;
           if (afterCreateRef.current) {
             newAdapter = await afterCreateRef.current(newAdapter);
@@ -1003,25 +976,14 @@
             displayName,
             locator,
             userId,
-            /* @conditional-compile-remove(PSTN-calls) */ alternateCallerId
+            /* @conditional-compile-remove(PSTN-calls) */ alternateCallerId,
+            /* @conditional-compile-remove(rooms) */ options
           })) as AdapterType<CallType>;
           if (afterCreateRef.current) {
             newAdapter = await afterCreateRef.current(newAdapter);
           }
           adapterRef.current = newAdapter;
           setAdapter(newAdapter);
-=======
-        let newAdapter = await createAzureCommunicationCallAdapter({
-          credential,
-          displayName,
-          locator,
-          userId,
-          /* @conditional-compile-remove(PSTN-calls) */ alternateCallerId,
-          /* @conditional-compile-remove(rooms) */ options
-        });
-        if (afterCreateRef.current) {
-          newAdapter = await afterCreateRef.current(newAdapter);
->>>>>>> 0387d92b
         }
       })();
     },
@@ -1029,18 +991,14 @@
     [
       adapterRef,
       afterCreateRef,
-      /* @conditional-compile-remove(PSTN-calls) */ alternateCallerId,
+      alternateCallerId,
       beforeDisposeRef,
       credential,
       displayName,
       locator,
-<<<<<<< HEAD
+      options,
       type,
       userId
-=======
-      userId,
-      /* @conditional-compile-remove(PSTN-calls) */ options
->>>>>>> 0387d92b
     ]
   );
 
