--- conflicted
+++ resolved
@@ -191,14 +191,6 @@
     this.callAgent.dispose();
   }
 
-<<<<<<< HEAD
-=======
-  public isTeamsCall(): boolean {
-    //@TODO: this should be part of the CallAdapter API not hidden here.
-    return 'meetingLink' in this.locator;
-  }
-
->>>>>>> 78cb2ad7
   public async queryCameras(): Promise<VideoDeviceInfo[]> {
     return await this.asyncTeeErrorToEventEmitter(async () => {
       return this.deviceManager.getCameras();
