--- conflicted
+++ resolved
@@ -25,13 +25,9 @@
   AudioDeviceInfo,
   VideoDeviceInfo,
   RemoteParticipant,
-<<<<<<< HEAD
   PermissionConstraints,
   PropertyChangedEvent
-=======
   StartCallOptions,
-  PermissionConstraints
->>>>>>> 11bfb367
 } from '@azure/communication-calling';
 /* @conditional-compile-remove(PSTN-calls) */
 import { AddPhoneNumberOptions } from '@azure/communication-calling';
