// Copyright (c) Microsoft Corporation.
// Licensed under the MIT license.

import {
  CallingHandlers,
  createDefaultCallingHandlers,
  _isInCall,
  _isInLobbyOrConnecting
} from '@internal/calling-component-bindings';
import {
  CallClientState,
  CallError,
  CallState,
  createStatefulCallClient,
  StatefulCallClient,
  StatefulDeviceManager
} from '@internal/calling-stateful-client';
import {
  AudioOptions,
  CallAgent,
  Call,
  GroupCallLocator,
  TeamsMeetingLinkLocator,
  LocalVideoStream as SDKLocalVideoStream,
  AudioDeviceInfo,
  VideoDeviceInfo,
  RemoteParticipant,
  PermissionConstraints,
  PropertyChangedEvent,
  StartCallOptions,
  VideoOptions
} from '@azure/communication-calling';
/* @conditional-compile-remove(rooms) */
import { RoomCallLocator } from '@azure/communication-calling';
/* @conditional-compile-remove(PSTN-calls) */
import { AddPhoneNumberOptions, DtmfTone } from '@azure/communication-calling';
import { EventEmitter } from 'events';
import {
  CallAdapter,
  CallEndedListener,
  CallIdChangedListener,
  CallAdapterState,
  DisplayNameChangedListener,
  IsMutedChangedListener,
  IsLocalScreenSharingActiveChangedListener,
  IsSpeakingChangedListener,
  ParticipantsJoinedListener,
  ParticipantsLeftListener,
  DiagnosticChangedEventListner,
  CallAdapterCallEndedEvent
} from './CallAdapter';
import { getCallCompositePage, IsCallEndedPage, isCameraOn } from '../utils';
import { CreateVideoStreamViewResult, VideoStreamOptions } from '@internal/react-components';
import { fromFlatCommunicationIdentifier, toFlatCommunicationIdentifier } from '@internal/acs-ui-common';
import {
  CommunicationTokenCredential,
  CommunicationUserIdentifier,
  isCommunicationUserIdentifier,
  isPhoneNumberIdentifier,
  UnknownIdentifier,
  PhoneNumberIdentifier
} from '@azure/communication-common';
/* @conditional-compile-remove(PSTN-calls) */
import { CommunicationIdentifier } from '@azure/communication-common';
import { ParticipantSubscriber } from './ParticipantSubcriber';
import { AdapterError } from '../../common/adapters';
import { DiagnosticsForwarder } from './DiagnosticsForwarder';
import { useEffect, useRef, useState } from 'react';

/** Context of call, which is a centralized context for all state updates */
class CallContext {
  private emitter: EventEmitter = new EventEmitter();
  private state: CallAdapterState /* @conditional-compile-remove(rooms) */ & { locator: CallAdapterLocator };
  private callId: string | undefined;

<<<<<<< HEAD
  constructor(clientState: CallClientState, isTeamsCall: boolean, isRoomsCall: boolean) {
=======
  constructor(clientState: CallClientState, isTeamsCall: boolean, locator: CallAdapterLocator) {
>>>>>>> aa62720e
    this.state = {
      isLocalPreviewMicrophoneEnabled: false,
      userId: clientState.userId,
      displayName: clientState.callAgent?.displayName,
      devices: clientState.deviceManager,
      call: undefined,
      page: 'configuration',
      latestErrors: clientState.latestErrors,
      isTeamsCall,
<<<<<<< HEAD
      isRoomsCall,
      /* @conditional-compile-remove(PSTN-calls) */ alternateCallerId: clientState.alternateCallerId
=======
      /* @conditional-compile-remove(PSTN-calls) */ alternateCallerId: clientState.alternateCallerId,
      /* @conditional-compile-remove(rooms) */ locator
>>>>>>> aa62720e
    };
  }

  public onStateChange(handler: (_uiState: CallAdapterState) => void): void {
    this.emitter.on('stateChanged', handler);
  }

  public offStateChange(handler: (_uiState: CallAdapterState) => void): void {
    this.emitter.off('stateChanged', handler);
  }

  public setState(state: CallAdapterState): void {
    this.state = { ...state, /* @conditional-compile-remove(rooms) */ locator: this.state.locator };
    this.emitter.emit('stateChanged', this.state);
  }

  public getState(): CallAdapterState /* @conditional-compile-remove(rooms) */ & { locator: CallAdapterLocator } {
    return this.state;
  }

  public setIsLocalMicrophoneEnabled(isLocalPreviewMicrophoneEnabled: boolean): void {
    this.setState({ ...this.state, isLocalPreviewMicrophoneEnabled });
  }

  // This is the key to find current call object in client state
  public setCurrentCallId(callId: string | undefined): void {
    this.callId = callId;
  }

  public onCallEnded(handler: (callEndedData: CallAdapterCallEndedEvent) => void): void {
    this.emitter.on('callEnded', handler);
  }

  public offCallEnded(handler: (callEndedData: CallAdapterCallEndedEvent) => void): void {
    this.emitter.off('callEnded', handler);
  }

  public updateClientState(clientState: CallClientState): void {
    const call = this.callId ? clientState.calls[this.callId] : undefined;
    const latestEndedCall = findLatestEndedCall(clientState.callsEnded);

    // As the state is transitioning to a new state, trigger appropriate callback events.
    const oldPage = this.state.page;
    const newPage = getCallCompositePage(call, latestEndedCall);
    if (!IsCallEndedPage(oldPage) && IsCallEndedPage(newPage)) {
      this.emitter.emit('callEnded', {
        callId: this.callId,
        callEndedCode: latestEndedCall?.callEndReason?.code,
        callEndedSubCode: latestEndedCall?.callEndReason?.subCode
      });
    }

    if (this.state.page) {
      this.setState({
        ...this.state,
        userId: clientState.userId,
        displayName: clientState.callAgent?.displayName,
        call,
        page: newPage,
        endedCall: latestEndedCall,
        devices: clientState.deviceManager,
        latestErrors: clientState.latestErrors
      });
    }
  }
}

const findLatestEndedCall = (calls: { [key: string]: CallState }): CallState | undefined => {
  const callStates = Object.values(calls);
  if (callStates.length === 0) {
    return undefined;
  }
  let latestCall = callStates[0];
  for (const call of callStates.slice(1)) {
    if ((call.endTime?.getTime() ?? 0) > (latestCall.endTime?.getTime() ?? 0)) {
      latestCall = call;
    }
  }
  return latestCall;
};

/**
 * @private
 */
export class AzureCommunicationCallAdapter implements CallAdapter {
  private callClient: StatefulCallClient;
  private callAgent: CallAgent;
  private deviceManager: StatefulDeviceManager;
  private localStream: SDKLocalVideoStream | undefined;
  private locator: CallAdapterLocator;
  // Never use directly, even internally. Use `call` property instead.
  private _call?: Call;
  private context: CallContext;
  private diagnosticsForwarder?: DiagnosticsForwarder;
  private handlers: CallingHandlers;
  private participantSubscribers = new Map<string, ParticipantSubscriber>();
  private emitter: EventEmitter = new EventEmitter();
  private onClientStateChange: (clientState: CallClientState) => void;

  private get call(): Call | undefined {
    return this._call;
  }

  private set call(newCall: Call | undefined) {
    this.resetDiagnosticsForwarder(newCall);
    this._call = newCall;
  }

  constructor(
    callClient: StatefulCallClient,
    locator: CallAdapterLocator,
    callAgent: CallAgent,
    deviceManager: StatefulDeviceManager
  ) {
    this.bindPublicMethods();
    this.callClient = callClient;
    this.callAgent = callAgent;
    this.locator = locator;
    this.deviceManager = deviceManager;
    const isTeamsMeeting = 'meetingLink' in this.locator;
<<<<<<< HEAD
    const isRoomsCall = 'roomId' in this.locator;
    this.context = new CallContext(callClient.getState(), isTeamsMeeting, isRoomsCall);
=======
    this.context = new CallContext(callClient.getState(), isTeamsMeeting, locator);
>>>>>>> aa62720e

    this.context.onCallEnded((endCallData) => this.emitter.emit('callEnded', endCallData));

    const onStateChange = (clientState: CallClientState): void => {
      // unsubscribe when the instance gets disposed
      if (!this) {
        callClient.offStateChange(onStateChange);
        return;
      }

      // `updateClientState` searches for the current call from all the calls in the state using a cached `call.id`
      // from the call object. `call.id` can change during a call. We must update the cached `call.id` before
      // calling `updateClientState` so that we find the correct state object for the call even when `call.id`
      // has changed.
      // https://github.com/Azure/communication-ui-library/pull/1820
      if (this.call?.id) {
        this.context.setCurrentCallId(this.call.id);
      }
      this.context.updateClientState(clientState);
    };

    this.handlers = createDefaultCallingHandlers(callClient, callAgent, deviceManager, undefined);

    this.onClientStateChange = onStateChange;

    this.subscribeDeviceManagerEvents();

    this.callClient.onStateChange(onStateChange);
  }

  // TODO: update this to include the 'selectedCameraChanged' when calling adds it to the device manager
  private subscribeDeviceManagerEvents(): void {
    this.deviceManager.on('selectedMicrophoneChanged', () => {
      this.emitter.emit('selectedMicrophoneChanged');
    });
    this.deviceManager.on('selectedSpeakerChanged', () => {
      this.emitter.emit('selectedSpeakerChanged');
    });
  }

  private bindPublicMethods(): void {
    this.onStateChange.bind(this);
    this.offStateChange.bind(this);
    this.getState.bind(this);
    this.dispose.bind(this);
    this.joinCall.bind(this);
    this.leaveCall.bind(this);
    this.setCamera.bind(this);
    this.setMicrophone.bind(this);
    this.setSpeaker.bind(this);
    this.askDevicePermission.bind(this);
    this.queryCameras.bind(this);
    this.queryMicrophones.bind(this);
    this.querySpeakers.bind(this);
    this.startCamera.bind(this);
    this.stopCamera.bind(this);
    this.mute.bind(this);
    this.unmute.bind(this);
    this.startCall.bind(this);
    this.startScreenShare.bind(this);
    this.stopScreenShare.bind(this);
    this.removeParticipant.bind(this);
    this.createStreamView.bind(this);
    this.disposeStreamView.bind(this);
    this.on.bind(this);
    this.off.bind(this);
    this.processNewCall.bind(this);
    /* @conditional-compile-remove(PSTN-calls) */
    this.addParticipant.bind(this);
    /* @conditional-compile-remove(PSTN-calls) */
    this.holdCall.bind(this);
    /* @conditional-compile-remove(PSTN-calls) */
    this.resumeCall.bind(this);
    /* @conditional-compile-remove(PSTN-calls) */
    this.sendDtmfTone.bind(this);
  }

  public dispose(): void {
    this.resetDiagnosticsForwarder();
    this.callClient.offStateChange(this.onClientStateChange);
    this.callAgent.dispose();
  }

  public async queryCameras(): Promise<VideoDeviceInfo[]> {
    return await this.asyncTeeErrorToEventEmitter(async () => {
      return this.deviceManager.getCameras();
    });
  }

  public async queryMicrophones(): Promise<AudioDeviceInfo[]> {
    return await this.asyncTeeErrorToEventEmitter(async () => {
      return this.deviceManager.getMicrophones();
    });
  }

  public async querySpeakers(): Promise<AudioDeviceInfo[]> {
    return await this.asyncTeeErrorToEventEmitter(async () => {
      return this.deviceManager.isSpeakerSelectionAvailable ? this.deviceManager.getSpeakers() : [];
    });
  }

  public async askDevicePermission(constrain: PermissionConstraints): Promise<void> {
    return await this.asyncTeeErrorToEventEmitter(async () => {
      await this.deviceManager.askDevicePermission(constrain);
    });
  }

  public joinCall(microphoneOn?: boolean): Call | undefined {
    if (_isInCall(this.getState().call?.state ?? 'None')) {
      throw new Error('You are already in the call!');
    }

    return this.teeErrorToEventEmitter(() => {
      const audioOptions: AudioOptions = { muted: !(microphoneOn ?? this.getState().isLocalPreviewMicrophoneEnabled) };
      // TODO: find a way to expose stream to here
      const videoOptions = { localVideoStreams: this.localStream ? [this.localStream] : undefined };
      /* @conditional-compile-remove(teams-adhoc-call) */
      /* @conditional-compile-remove(PSTN-calls) */
      if (isOutboundCall(this.locator)) {
        const phoneNumber = this.getState().alternateCallerId;
        return this.startCall(this.locator.participantIds, {
          alternateCallerId: phoneNumber ? { phoneNumber: phoneNumber } : undefined,
          audioOptions,
          videoOptions
        });
      }
      const call = this._joinCall(audioOptions, videoOptions);

      this.processNewCall(call);
      return call;
    });
  }

  private _joinCall(audioOptions: AudioOptions, videoOptions: VideoOptions): Call {
    const isTeamsMeeting = 'meetingLink' in this.locator;
    /* @conditional-compile-remove(rooms) */
    const isRoomsCall = 'roomId' in this.locator;

    if (isTeamsMeeting) {
      return this.callAgent.join(this.locator as TeamsMeetingLinkLocator, {
        audioOptions,
        videoOptions
      });
    }
    /* @conditional-compile-remove(rooms) */
    if (isRoomsCall) {
      return this.callAgent.join(this.locator as RoomCallLocator, {
        audioOptions,
        videoOptions
      });
    }
    return this.callAgent.join(this.locator as GroupCallLocator, {
      audioOptions,
      videoOptions
    });
  }

  public async createStreamView(
    remoteUserId?: string,
    options?: VideoStreamOptions
  ): Promise<void | CreateVideoStreamViewResult> {
    if (remoteUserId === undefined) {
      return await this.handlers.onCreateLocalStreamView(options);
    } else {
      return await this.handlers.onCreateRemoteStreamView(remoteUserId, options);
    }
  }

  public async disposeStreamView(remoteUserId?: string): Promise<void> {
    if (remoteUserId === undefined) {
      await this.handlers.onDisposeLocalStreamView();
    } else {
      await this.handlers.onDisposeRemoteStreamView(remoteUserId);
    }
  }

  public async leaveCall(): Promise<void> {
    await this.handlers.onHangUp();
    this.unsubscribeCallEvents();
    this.call = undefined;
    this.handlers = createDefaultCallingHandlers(this.callClient, this.callAgent, this.deviceManager, undefined);
    this.context.setCurrentCallId(undefined);
    // Resync state after callId is set
    this.context.updateClientState(this.callClient.getState());
    this.stopCamera();
    this.mute();
  }

  public async setCamera(device: VideoDeviceInfo, options?: VideoStreamOptions): Promise<void> {
    return await this.asyncTeeErrorToEventEmitter(async () => {
      await this.handlers.onSelectCamera(device, options);
    });
  }

  public async setMicrophone(device: AudioDeviceInfo): Promise<void> {
    return await this.asyncTeeErrorToEventEmitter(async () => {
      await this.handlers.onSelectMicrophone(device);
    });
  }

  public async setSpeaker(device: AudioDeviceInfo): Promise<void> {
    return await this.asyncTeeErrorToEventEmitter(async () => {
      await this.handlers.onSelectSpeaker(device);
    });
  }

  public async startCamera(options?: VideoStreamOptions): Promise<void> {
    return await this.asyncTeeErrorToEventEmitter(async () => {
      if (!isCameraOn(this.getState())) {
        await this.handlers.onToggleCamera(options);
      }
    });
  }

  public async stopCamera(): Promise<void> {
    return await this.asyncTeeErrorToEventEmitter(async () => {
      if (isCameraOn(this.getState())) {
        await this.handlers.onToggleCamera();
      }
    });
  }

  public async mute(): Promise<void> {
    return await this.asyncTeeErrorToEventEmitter(async () => {
      this.context.setIsLocalMicrophoneEnabled(false);
      if (_isInCall(this.call?.state) && !this.call?.isMuted) {
        await this.handlers.onToggleMicrophone();
      }
    });
  }

  public async unmute(): Promise<void> {
    return await this.asyncTeeErrorToEventEmitter(async () => {
      this.context.setIsLocalMicrophoneEnabled(true);
      if (_isInCall(this.call?.state) && this.call?.isMuted) {
        await this.handlers.onToggleMicrophone();
      }
    });
  }

  public async startScreenShare(): Promise<void> {
    return await this.asyncTeeErrorToEventEmitter(async () => {
      if (!this.call?.isScreenSharingOn) {
        await this.handlers.onToggleScreenShare();
      }
    });
  }

  public async stopScreenShare(): Promise<void> {
    return await this.asyncTeeErrorToEventEmitter(async () => {
      if (this.call?.isScreenSharingOn) {
        await this.handlers.onToggleScreenShare();
      }
    });
  }

  public startCall(participants: string[], options?: StartCallOptions): Call | undefined {
    if (_isInCall(this.getState().call?.state ?? 'None')) {
      throw new Error('You are already in the call.');
    }

    const idsToAdd = participants.map((participant) => {
      // FIXME: `onStartCall` does not allow a Teams user.
      // Need some way to return an error if a Teams user is provided.
      const backendId = fromFlatCommunicationIdentifier(participant);
      if (isPhoneNumberIdentifier(backendId)) {
        if (options?.alternateCallerId === undefined) {
          throw new Error('unable to start call, PSTN user present with no alternateCallerId.');
        }
        return backendId as PhoneNumberIdentifier;
      } else if (isCommunicationUserIdentifier(backendId)) {
        return backendId as CommunicationUserIdentifier;
      }
      return backendId as UnknownIdentifier;
    });

    const call = this.handlers.onStartCall(idsToAdd, options);
    if (!call) {
      throw new Error('Unable to start call.');
    }
    this.processNewCall(call);

    return this.call;
  }

  private processNewCall(call: Call): void {
    this.call = call;
    this.context.setCurrentCallId(call.id);

    // Resync state after callId is set
    this.context.updateClientState(this.callClient.getState());
    this.handlers = createDefaultCallingHandlers(this.callClient, this.callAgent, this.deviceManager, this.call);
    this.subscribeCallEvents();
  }

  public async removeParticipant(userId: string): Promise<void> {
    this.handlers.onRemoveParticipant(userId);
  }

  /* @conditional-compile-remove(PSTN-calls) */
  public async addParticipant(participant: CommunicationIdentifier, options?: AddPhoneNumberOptions): Promise<void> {
    this.handlers.onAddParticipant(participant, options);
  }

  /* @conditional-compile-remove(PSTN-calls) */
  public async holdCall(): Promise<void> {
    if (this.call?.state !== 'LocalHold') {
      this.handlers.onToggleHold();
    }
  }

  /* @conditional-compile-remove(PSTN-calls) */
  public async resumeCall(): Promise<void> {
    if (this.call?.state === 'LocalHold') {
      this.handlers.onToggleHold();
    }
  }

  /* @conditional-compile-remove(PSTN-calls) */
  public async sendDtmfTone(dtmfTone: DtmfTone): Promise<void> {
    this.handlers.onSendDtmfTone(dtmfTone);
  }

  public getState(): CallAdapterState {
    return this.context.getState();
  }

  public onStateChange(handler: (state: CallAdapterState) => void): void {
    this.context.onStateChange(handler);
  }

  public offStateChange(handler: (state: CallAdapterState) => void): void {
    this.context.offStateChange(handler);
  }

  on(event: 'participantsJoined', listener: ParticipantsJoinedListener): void;
  on(event: 'participantsLeft', listener: ParticipantsLeftListener): void;
  on(event: 'isMutedChanged', listener: IsMutedChangedListener): void;
  on(event: 'callIdChanged', listener: CallIdChangedListener): void;
  on(event: 'isLocalScreenSharingActiveChanged', listener: IsLocalScreenSharingActiveChangedListener): void;
  on(event: 'displayNameChanged', listener: DisplayNameChangedListener): void;
  on(event: 'isSpeakingChanged', listener: IsSpeakingChangedListener): void;
  on(event: 'callEnded', listener: CallEndedListener): void;
  on(event: 'diagnosticChanged', listener: DiagnosticChangedEventListner): void;
  on(event: 'selectedMicrophoneChanged', listener: PropertyChangedEvent): void;
  on(event: 'selectedSpeakerChanged', listener: PropertyChangedEvent): void;
  on(event: 'error', errorHandler: (e: AdapterError) => void): void;

  // eslint-disable-next-line @typescript-eslint/no-explicit-any
  public on(event: string, listener: (e: any) => void): void {
    this.emitter.on(event, listener);
  }

  private subscribeCallEvents(): void {
    this.call?.on('remoteParticipantsUpdated', this.onRemoteParticipantsUpdated.bind(this));
    this.call?.on('isMutedChanged', this.isMyMutedChanged.bind(this));
    this.call?.on('isScreenSharingOnChanged', this.isScreenSharingOnChanged.bind(this));
    this.call?.on('idChanged', this.callIdChanged.bind(this));
  }

  private unsubscribeCallEvents(): void {
    for (const subscriber of this.participantSubscribers.values()) {
      subscriber.unsubscribeAll();
    }
    this.participantSubscribers.clear();
    this.call?.off('remoteParticipantsUpdated', this.onRemoteParticipantsUpdated.bind(this));
    this.call?.off('isMutedChanged', this.isMyMutedChanged.bind(this));
    this.call?.off('isScreenSharingOnChanged', this.isScreenSharingOnChanged.bind(this));
    this.call?.off('idChanged', this.callIdChanged.bind(this));
  }

  private isMyMutedChanged = (): void => {
    this.emitter.emit('isMutedChanged', {
      participantId: this.getState().userId,
      isMuted: this.call?.isMuted
    });
  };

  private onRemoteParticipantsUpdated({
    added,
    removed
  }: {
    added: RemoteParticipant[];
    removed: RemoteParticipant[];
  }): void {
    if (added && added.length > 0) {
      this.emitter.emit('participantsJoined', added);
    }
    if (removed && removed.length > 0) {
      this.emitter.emit('participantsLeft', removed);
    }

    added.forEach((participant) => {
      this.participantSubscribers.set(
        toFlatCommunicationIdentifier(participant.identifier),
        new ParticipantSubscriber(participant, this.emitter)
      );
    });

    removed.forEach((participant) => {
      const subscriber = this.participantSubscribers.get(toFlatCommunicationIdentifier(participant.identifier));
      subscriber && subscriber.unsubscribeAll();
      this.participantSubscribers.delete(toFlatCommunicationIdentifier(participant.identifier));
    });
  }

  private isScreenSharingOnChanged(): void {
    this.emitter.emit('isLocalScreenSharingActiveChanged', { isScreenSharingOn: this.call?.isScreenSharingOn });
  }

  private callIdChanged(): void {
    this.call?.id && this.emitter.emit('callIdChanged', { callId: this.call.id });
  }

  private resetDiagnosticsForwarder(newCall?: Call): void {
    if (this.diagnosticsForwarder) {
      this.diagnosticsForwarder.unsubscribe();
    }
    if (newCall) {
      this.diagnosticsForwarder = new DiagnosticsForwarder(this.emitter, newCall);
    }
  }

  off(event: 'participantsJoined', listener: ParticipantsJoinedListener): void;
  off(event: 'participantsLeft', listener: ParticipantsLeftListener): void;
  off(event: 'isMutedChanged', listener: IsMutedChangedListener): void;
  off(event: 'callIdChanged', listener: CallIdChangedListener): void;
  off(event: 'isLocalScreenSharingActiveChanged', listener: IsLocalScreenSharingActiveChangedListener): void;
  off(event: 'displayNameChanged', listener: DisplayNameChangedListener): void;
  off(event: 'isSpeakingChanged', listener: IsSpeakingChangedListener): void;
  off(event: 'callEnded', listener: CallEndedListener): void;
  off(event: 'diagnosticChanged', listener: DiagnosticChangedEventListner): void;
  off(event: 'selectedMicrophoneChanged', listener: PropertyChangedEvent): void;
  off(event: 'selectedSpeakerChanged', listener: PropertyChangedEvent): void;
  off(event: 'error', errorHandler: (e: AdapterError) => void): void;

  // eslint-disable-next-line @typescript-eslint/no-explicit-any
  public off(event: string, listener: (e: any) => void): void {
    this.emitter.off(event, listener);
  }

  private async asyncTeeErrorToEventEmitter<T>(f: () => Promise<T>): Promise<T> {
    try {
      return await f();
    } catch (error) {
      if (isCallError(error as Error)) {
        this.emitter.emit('error', error as AdapterError);
      }
      throw error;
    }
  }

  private teeErrorToEventEmitter<T>(f: () => T): T {
    try {
      return f();
    } catch (error) {
      if (isCallError(error as Error)) {
        this.emitter.emit('error', error as AdapterError);
      }
      throw error;
    }
  }
}

/* @conditional-compile-remove(teams-adhoc-call) */
/* @conditional-compile-remove(PSTN-calls) */
/**
 * Locator used by {@link createAzureCommunicationCallAdapter} to call one or more participants
 *
 * @remarks
 * This is currently in beta and only supports calling one Teams User.
 *
 * @example
 * ```
 * ['8:orgid:ab220efe-5725-4742-9792-9fba7c9ac458']
 * ```
 *
 * @beta
 */
export type CallParticipantsLocator = {
  participantIds: string[];
};

/**
 * Locator used by {@link createAzureCommunicationCallAdapter} to locate the call to join
 *
 * @public
 */
export type CallAdapterLocator =
  | TeamsMeetingLinkLocator
  | GroupCallLocator
  | /* @conditional-compile-remove(rooms) */ RoomCallLocator
  | /* @conditional-compile-remove(teams-adhoc-call) */ /* @conditional-compile-remove(PSTN-calls) */ CallParticipantsLocator;

/**
 * Arguments for creating the Azure Communication Services implementation of {@link CallAdapter}.
 *
 * Note: `displayName` can be a maximum of 256 characters.
 *
 * @public
 */
export type AzureCommunicationCallAdapterArgs = {
  userId: CommunicationUserIdentifier;
  displayName: string;
  credential: CommunicationTokenCredential;
  locator: CallAdapterLocator;
  /* @conditional-compile-remove(PSTN-calls) */
  alternateCallerId?: string;
};

/**
 * Create a {@link CallAdapter} backed by Azure Communication Services.
 *
 * This is the default implementation of {@link CallAdapter} provided by this library.
 *
 * Note: `displayName` can be a maximum of 256 characters.
 *
 * @public
 */
export const createAzureCommunicationCallAdapter = async ({
  userId,
  displayName,
  credential,
  locator,
  /* @conditional-compile-remove(PSTN-calls) */ alternateCallerId
}: AzureCommunicationCallAdapterArgs): Promise<CallAdapter> => {
  const callClient = createStatefulCallClient({
    userId,
    /* @conditional-compile-remove(PSTN-calls) */ alternateCallerId
  });
  const callAgent = await callClient.createCallAgent(credential, {
    displayName
  });
  const adapter = createAzureCommunicationCallAdapterFromClient(callClient, callAgent, locator);
  return adapter;
};

/**
 * A custom React hook to simplify the creation of {@link CallAdapter}.
 *
 * Similar to {@link createAzureCommunicationCallAdapter}, but takes care of asynchronous
 * creation of the adapter internally.
 *
 * Allows arguments to be undefined so that you can respect the rule-of-hooks and pass in arguments
 * as they are created. The adapter is only created when all arguments are defined.
 *
 * Note that you must memoize the arguments to avoid recreating adapter on each render.
 * See storybook for typical usage examples.
 *
 * @public
 */
export const useAzureCommunicationCallAdapter = (
  /**
   * Arguments to be passed to {@link createAzureCommunicationCallAdapter}.
   *
   * Allows arguments to be undefined so that you can respect the rule-of-hooks and pass in arguments
   * as they are created. The adapter is only created when all arguments are defined.
   */
  args: Partial<AzureCommunicationCallAdapterArgs>,
  /**
   * Optional callback to modify the adapter once it is created.
   *
   * If set, must return the modified adapter.
   */
  afterCreate?: (adapter: CallAdapter) => Promise<CallAdapter>,
  /**
   * Optional callback called before the adapter is disposed.
   *
   * This is useful for clean up tasks, e.g., leaving any ongoing calls.
   */
  beforeDispose?: (adapter: CallAdapter) => Promise<void>
): CallAdapter | undefined => {
  const { credential, displayName, locator, userId, /*@conditional-compile-remove(PSTN-calls) */ alternateCallerId } =
    args;

  // State update needed to rerender the parent component when a new adapter is created.
  const [adapter, setAdapter] = useState<CallAdapter | undefined>(undefined);
  // Ref needed for cleanup to access the old adapter created asynchronously.
  const adapterRef = useRef<CallAdapter | undefined>(undefined);

  const afterCreateRef = useRef<((adapter: CallAdapter) => Promise<CallAdapter>) | undefined>(undefined);
  const beforeDisposeRef = useRef<((adapter: CallAdapter) => Promise<void>) | undefined>(undefined);
  // These refs are updated on *each* render, so that the latest values
  // are used in the `useEffect` closures below.
  // Using a Ref ensures that new values for the callbacks do not trigger the
  // useEffect blocks, and a new adapter creation / distruction is not triggered.
  afterCreateRef.current = afterCreate;
  beforeDisposeRef.current = beforeDispose;

  useEffect(
    () => {
      if (!credential || !displayName || !locator || !userId) {
        return;
      }
      (async () => {
        if (adapterRef.current) {
          // Dispose the old adapter when a new one is created.
          //
          // This clean up function uses `adapterRef` because `adapter` can not be added to the dependency array of
          // this `useEffect` -- we do not want to trigger a new adapter creation because of the first adapter
          // creation.
          if (beforeDisposeRef.current) {
            await beforeDisposeRef.current(adapterRef.current);
          }
          adapterRef.current.dispose();
          adapterRef.current = undefined;
        }

        let newAdapter = await createAzureCommunicationCallAdapter({
          credential,
          displayName,
          locator,
          userId,
          /* @conditional-compile-remove(PSTN-calls) */ alternateCallerId
        });
        if (afterCreateRef.current) {
          newAdapter = await afterCreateRef.current(newAdapter);
        }
        adapterRef.current = newAdapter;
        setAdapter(newAdapter);
      })();
    },
    // Explicitly list all arguments so that caller doesn't have to memoize the `args` object.
    [
      adapterRef,
      afterCreateRef,
      /* @conditional-compile-remove(PSTN-calls) */ alternateCallerId,
      beforeDisposeRef,
      credential,
      displayName,
      locator,
      userId
    ]
  );

  // Dispose any existing adapter when the component unmounts.
  useEffect(() => {
    return () => {
      (async () => {
        if (adapterRef.current) {
          if (beforeDisposeRef.current) {
            await beforeDisposeRef.current(adapterRef.current);
          }
          adapterRef.current.dispose();
          adapterRef.current = undefined;
        }
      })();
    };
  }, []);

  return adapter;
};

/**
 * Create a {@link CallAdapter} using the provided {@link StatefulCallClient}.
 *
 * Useful if you want to keep a reference to {@link StatefulCallClient}.
 * Consider using {@link createAzureCommunicationCallAdapter} for a simpler API.
 *
 * @public
 */
export const createAzureCommunicationCallAdapterFromClient = async (
  callClient: StatefulCallClient,
  callAgent: CallAgent,
  locator: CallAdapterLocator
): Promise<CallAdapter> => {
  const deviceManager = (await callClient.getDeviceManager()) as StatefulDeviceManager;
  return new AzureCommunicationCallAdapter(callClient, locator, callAgent, deviceManager);
};

const isCallError = (e: Error): e is CallError => {
  return e['target'] !== undefined && e['innerError'] !== undefined;
};

/* @conditional-compile-remove(teams-adhoc-call) */
/* @conditional-compile-remove(PSTN-calls) */
const isOutboundCall = (callLocator: CallAdapterLocator): callLocator is CallParticipantsLocator => {
  return 'participantIds' in callLocator;
};<|MERGE_RESOLUTION|>--- conflicted
+++ resolved
@@ -73,11 +73,7 @@
   private state: CallAdapterState /* @conditional-compile-remove(rooms) */ & { locator: CallAdapterLocator };
   private callId: string | undefined;
 
-<<<<<<< HEAD
-  constructor(clientState: CallClientState, isTeamsCall: boolean, isRoomsCall: boolean) {
-=======
   constructor(clientState: CallClientState, isTeamsCall: boolean, locator: CallAdapterLocator) {
->>>>>>> aa62720e
     this.state = {
       isLocalPreviewMicrophoneEnabled: false,
       userId: clientState.userId,
@@ -87,13 +83,8 @@
       page: 'configuration',
       latestErrors: clientState.latestErrors,
       isTeamsCall,
-<<<<<<< HEAD
-      isRoomsCall,
-      /* @conditional-compile-remove(PSTN-calls) */ alternateCallerId: clientState.alternateCallerId
-=======
       /* @conditional-compile-remove(PSTN-calls) */ alternateCallerId: clientState.alternateCallerId,
       /* @conditional-compile-remove(rooms) */ locator
->>>>>>> aa62720e
     };
   }
 
@@ -214,12 +205,7 @@
     this.locator = locator;
     this.deviceManager = deviceManager;
     const isTeamsMeeting = 'meetingLink' in this.locator;
-<<<<<<< HEAD
-    const isRoomsCall = 'roomId' in this.locator;
-    this.context = new CallContext(callClient.getState(), isTeamsMeeting, isRoomsCall);
-=======
     this.context = new CallContext(callClient.getState(), isTeamsMeeting, locator);
->>>>>>> aa62720e
 
     this.context.onCallEnded((endCallData) => this.emitter.emit('callEnded', endCallData));
 
