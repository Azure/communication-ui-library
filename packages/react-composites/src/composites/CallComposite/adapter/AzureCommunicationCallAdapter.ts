// Copyright (c) Microsoft Corporation.
// Licensed under the MIT License.

import { compositeLogger } from '../../../Logger';
import { _isInCall, _isInLobbyOrConnecting } from '@internal/calling-component-bindings';
import {
  CallClientState,
  CallError,
  CallState,
  _createStatefulCallClientInner,
  StatefulCallClient,
  StatefulDeviceManager,
  TeamsCall,
  TeamsCallAgent as BetaTeamsCallAgent,
  _isACSCall,
  _isTeamsCall
} from '@internal/calling-stateful-client';
import { AcceptedTransfer } from '@internal/calling-stateful-client';
/* @conditional-compile-remove(teams-identity-support) */
import { _isTeamsCallAgent } from '@internal/calling-stateful-client';
import { CallCommon } from '@internal/calling-stateful-client';
import { _TelemetryImplementationHint } from '@internal/acs-ui-common';
import {
  AudioOptions,
  CallAgent,
  GroupCallLocator,
  TeamsMeetingLinkLocator,
  LocalVideoStream as SDKLocalVideoStream,
  AudioDeviceInfo,
  VideoDeviceInfo,
  RemoteParticipant,
  PermissionConstraints,
  PropertyChangedEvent,
  RoomCallLocator,
  StartCallOptions,
  VideoOptions,
  Call
} from '@azure/communication-calling';
import { SpotlightedParticipant } from '@azure/communication-calling';
/* @conditional-compile-remove(meeting-id) */
import { TeamsMeetingIdLocator } from '@azure/communication-calling';
import { Reaction } from '@azure/communication-calling';
import { TeamsCaptions } from '@azure/communication-calling';
/* @conditional-compile-remove(acs-close-captions) */
import { Captions, CaptionsInfo } from '@azure/communication-calling';
import { TransferEventArgs } from '@azure/communication-calling';
import { StartCaptionsOptions, TeamsCaptionsInfo } from '@azure/communication-calling';

import type { BackgroundBlurConfig, BackgroundReplacementConfig } from '@azure/communication-calling';

import type { CapabilitiesChangeInfo } from '@azure/communication-calling';
/* @conditional-compile-remove(teams-identity-support)) */
import { TeamsCallAgent } from '@azure/communication-calling';
import { Features } from '@azure/communication-calling';
/* @conditional-compile-remove(PSTN-calls) */
import { AddPhoneNumberOptions } from '@azure/communication-calling';
import { DtmfTone } from '@azure/communication-calling';
import { EventEmitter } from 'events';
import {
  CommonCallAdapter,
  CallEndedListener,
  CallIdChangedListener,
  CallAdapterState,
  DisplayNameChangedListener,
  IsMutedChangedListener,
  IsLocalScreenSharingActiveChangedListener,
  IsSpeakingChangedListener,
  ParticipantsJoinedListener,
  ParticipantsLeftListener,
  DiagnosticChangedEventListner,
  CallAdapterCallEndedEvent,
  CallAdapter,
  JoinCallOptions,
  StartCallIdentifier
} from './CallAdapter';
import { ReactionResources } from '@internal/react-components';
import { TransferAcceptedListener } from './CallAdapter';
import { CapabilitiesChangedListener } from './CallAdapter';
import { SpotlightChangedListener } from './CallAdapter';

import {
  CaptionsReceivedListener,
  IsCaptionsActiveChangedListener,
  IsCaptionLanguageChangedListener,
  IsSpokenLanguageChangedListener
} from './CallAdapter';

import {
  VideoBackgroundImage,
  VideoBackgroundEffect,
  VideoBackgroundBlurEffect,
  VideoBackgroundReplacementEffect
} from './CallAdapter';
/* @conditional-compile-remove(teams-identity-support) */
import { TeamsCallAdapter } from './CallAdapter';
import { getCallCompositePage, getLocatorOrTargetCallees, IsCallEndedPage, isCameraOn } from '../utils';
import { CreateVideoStreamViewResult, VideoStreamOptions } from '@internal/react-components';
import { toFlatCommunicationIdentifier, _toCommunicationIdentifier, _isValidIdentifier } from '@internal/acs-ui-common';
import {
  CommunicationTokenCredential,
  CommunicationUserIdentifier,
  CommunicationIdentifier,
  MicrosoftTeamsUserIdentifier,
  isMicrosoftTeamsUserIdentifier,
  MicrosoftTeamsAppIdentifier,
  UnknownIdentifier,
  isMicrosoftTeamsAppIdentifier
} from '@azure/communication-common';
/* @conditional-compile-remove(teams-identity-support) */ /* @conditional-compile-remove(PSTN-calls) */
import { isCommunicationUserIdentifier } from '@azure/communication-common';
/* @conditional-compile-remove(PSTN-calls) */
import { isPhoneNumberIdentifier, PhoneNumberIdentifier } from '@azure/communication-common';
import { ParticipantSubscriber } from './ParticipantSubcriber';
import { AdapterError } from '../../common/adapters';
import { DiagnosticsForwarder } from './DiagnosticsForwarder';
import { useEffect, useRef, useState } from 'react';
import { CallHandlersOf, createHandlers } from './createHandlers';
import { createProfileStateModifier, OnFetchProfileCallback } from './OnFetchProfileCallback';
import { getBackgroundEffectFromSelectedEffect } from '../utils';
import { getSelectedCameraFromAdapterState } from '../utils';
import { VideoBackgroundEffectsDependency } from '@internal/calling-component-bindings';
import { CallSurvey, CallSurveyResponse } from '@azure/communication-calling';
import { CallingSoundSubscriber } from './CallingSoundSubscriber';
import { CallingSounds } from './CallAdapter';
type CallTypeOf<AgentType extends CallAgent | BetaTeamsCallAgent> = AgentType extends CallAgent ? Call : TeamsCall;

/** Context of call, which is a centralized context for all state updates */
class CallContext {
  private emitter: EventEmitter = new EventEmitter();
  private state: CallAdapterState;
  private callId: string | undefined;
  private displayNameModifier: AdapterStateModifier | undefined;

  constructor(
    clientState: CallClientState,
    isTeamsCall: boolean,
    isTeamsMeeting: boolean,
    isRoomsCall: boolean,
    options?: {
      maxListeners?: number;
      onFetchProfile?: OnFetchProfileCallback;

      videoBackgroundOptions?: {
        videoBackgroundImages?: VideoBackgroundImage[];
        onResolveDependency?: () => Promise<VideoBackgroundEffectsDependency>;
      };
      callingSounds?: CallingSounds;
      reactionResources?: ReactionResources;
    },
    targetCallees?: StartCallIdentifier[]
  ) {
    this.state = {
      isLocalPreviewMicrophoneEnabled: false,
      userId: clientState.userId,
      displayName: clientState.callAgent?.displayName,
      devices: clientState.deviceManager,
      call: undefined,
      targetCallees: targetCallees as CommunicationIdentifier[],
      page: 'configuration',
      latestErrors: clientState.latestErrors,
      isTeamsCall,
      isTeamsMeeting,
      isRoomsCall,
      /* @conditional-compile-remove(PSTN-calls) */ alternateCallerId: clientState.alternateCallerId,
      /* @conditional-compile-remove(unsupported-browser) */ environmentInfo: clientState.environmentInfo,
      /* @conditional-compile-remove(unsupported-browser) */ unsupportedBrowserVersionsAllowed: false,
      videoBackgroundImages: options?.videoBackgroundOptions?.videoBackgroundImages,

      onResolveVideoEffectDependency: options?.videoBackgroundOptions?.onResolveDependency,
      selectedVideoBackgroundEffect: undefined,
      cameraStatus: undefined,
      sounds: options?.callingSounds,
      reactions: options?.reactionResources
    };
    this.emitter.setMaxListeners(options?.maxListeners ?? 50);
    this.bindPublicMethods();
    this.displayNameModifier = options?.onFetchProfile
      ? createProfileStateModifier(options.onFetchProfile, () => {
          this.setState(this.getState());
        })
      : undefined;
  }

  private bindPublicMethods(): void {
    /* @conditional-compile-remove(unsupported-browser) */
    this.setAllowedUnsupportedBrowser.bind(this);
  }

  public onStateChange(handler: (_uiState: CallAdapterState) => void): void {
    this.emitter.on('stateChanged', handler);
  }

  public offStateChange(handler: (_uiState: CallAdapterState) => void): void {
    this.emitter.off('stateChanged', handler);
  }

  public setState(state: CallAdapterState): void {
    this.state = this.displayNameModifier ? this.displayNameModifier(state) : state;
    this.emitter.emit('stateChanged', this.state);
  }

  public getState(): CallAdapterState {
    return this.state;
  }

  public setIsLocalMicrophoneEnabled(isLocalPreviewMicrophoneEnabled: boolean): void {
    this.setState({ ...this.state, isLocalPreviewMicrophoneEnabled });
  }

  // This is the key to find current call object in client state
  public setCurrentCallId(callId: string | undefined): void {
    this.callId = callId;
  }

  public setTargetCallee(targetCallees: StartCallIdentifier[]): void {
    this.setState({ ...this.state, targetCallees });
  }

  public onCallEnded(handler: (callEndedData: CallAdapterCallEndedEvent) => void): void {
    this.emitter.on('callEnded', handler);
  }

  public offCallEnded(handler: (callEndedData: CallAdapterCallEndedEvent) => void): void {
    this.emitter.off('callEnded', handler);
  }

  public updateClientState(clientState: CallClientState): void {
    let call = this.callId ? clientState.calls[this.callId] : undefined;
    const latestEndedCall = clientState.callsEnded ? findLatestEndedCall(clientState.callsEnded) : undefined;
    // As the state is transitioning to a new state, trigger appropriate callback events.
    const oldPage = this.state.page;
    /* @conditional-compile-remove(unsupported-browser) */
    const environmentInfo = {
      environmentInfo: this.state.environmentInfo,
      unsupportedBrowserVersionOptedIn: this.state.unsupportedBrowserVersionsAllowed
    };

    const latestAcceptedTransfer = call?.transfer.acceptedTransfers
      ? findLatestAcceptedTransfer(call.transfer.acceptedTransfers)
      : undefined;
    const transferCall = latestAcceptedTransfer ? clientState.calls[latestAcceptedTransfer.callId] : undefined;

    const newPage = getCallCompositePage(
      call,
      latestEndedCall,
      transferCall,
      /* @conditional-compile-remove(unsupported-browser) */ environmentInfo
    );
    if (!IsCallEndedPage(oldPage) && IsCallEndedPage(newPage)) {
      this.emitter.emit('callEnded', { callId: this.callId });
      // Reset the callId to undefined as the call has ended.
      this.setCurrentCallId(undefined);
      // Make sure that the call is set to undefined in the state.
      call = undefined;
    }

    if (this.state.page) {
      this.setState({
        ...this.state,
        userId: clientState.userId,
        displayName: clientState.callAgent?.displayName,
        call,
        page: newPage,
        endedCall: latestEndedCall,
        devices: clientState.deviceManager,
        latestErrors: clientState.latestErrors,
        cameraStatus:
          call?.localVideoStreams.find((s) => s.mediaStreamType === 'Video') ||
          clientState.deviceManager.unparentedViews.find((s) => s.mediaStreamType === 'Video')
            ? 'On'
            : 'Off',
        acceptedTransferCallState: transferCall
      });
    }
  }

  /* @conditional-compile-remove(unsupported-browser) */
  public setAllowedUnsupportedBrowser(): void {
    this.setState({ ...this.state, unsupportedBrowserVersionsAllowed: true });
  }

  public setBackroundPickerImages(videoBackgroundImages: VideoBackgroundImage[]): void {
    this.setState({ ...this.state, videoBackgroundImages });
  }

  public setSelectedVideoBackgroundEffect(selectedVideoBackgroundEffect?: VideoBackgroundEffect): void {
    this.setState({ ...this.state, selectedVideoBackgroundEffect });
  }

  public setAcceptedTransferCall(call?: CallState): void {
    this.setState({ ...this.state, acceptedTransferCallState: call });
  }
}

const findLatestEndedCall = (calls: { [key: string]: CallState }): CallState | undefined => {
  const callStates = Object.values(calls);
  if (callStates.length === 0) {
    return undefined;
  }
  let latestCall = callStates[0];
  for (const call of callStates.slice(1)) {
    if ((call.endTime?.getTime() ?? 0) > (latestCall.endTime?.getTime() ?? 0)) {
      latestCall = call;
    }
  }
  return latestCall;
};

const findLatestAcceptedTransfer = (acceptedTransfers: {
  [key: string]: AcceptedTransfer;
}): AcceptedTransfer | undefined => {
  const acceptedTransferValues = Object.values(acceptedTransfers);
  if (acceptedTransferValues.length === 0) {
    return undefined;
  }
  let latestAcceptedTransfer = acceptedTransferValues[0];
  for (const acceptedTransfer of acceptedTransferValues.slice(1)) {
    if ((acceptedTransfer.timestamp?.getTime() ?? 0) > (latestAcceptedTransfer.timestamp?.getTime() ?? 0)) {
      latestAcceptedTransfer = acceptedTransfer;
    }
  }
  return latestAcceptedTransfer;
};

/**
 * @private
 */
export type AdapterStateModifier = (state: CallAdapterState) => CallAdapterState;

/**
 * @private
 */
export class AzureCommunicationCallAdapter<AgentType extends CallAgent | BetaTeamsCallAgent = CallAgent>
  implements CommonCallAdapter
{
  private callClient: StatefulCallClient;
  private callAgent: AgentType;
  private deviceManager: StatefulDeviceManager;
  private locator?: CallAdapterLocator;
  targetCallees?: StartCallIdentifier[];
  // Never use directly, even internally. Use `call` property instead.
  private _call?: CallCommon;
  private context: CallContext;
  private diagnosticsForwarder?: DiagnosticsForwarder;
  private handlers: CallHandlersOf<AgentType>;
  private participantSubscribers = new Map<string, ParticipantSubscriber>();
  private emitter: EventEmitter = new EventEmitter();
  private callingSoundSubscriber: CallingSoundSubscriber | undefined;
  private onClientStateChange: (clientState: CallClientState) => void;

  private onResolveVideoBackgroundEffectsDependency?: () => Promise<VideoBackgroundEffectsDependency>;

  private get call(): CallCommon | undefined {
    return this._call;
  }

  private set call(newCall: CallCommon | undefined) {
    this.resetDiagnosticsForwarder(newCall);
    this._call = newCall;
  }
  constructor(
    callClient: StatefulCallClient,
    locator: CallAdapterLocator,
    callAgent: AgentType,
    deviceManager: StatefulDeviceManager,
    options?: AzureCommunicationCallAdapterOptions | TeamsAdapterOptions
  );
  constructor(
    callClient: StatefulCallClient,
    targetCallees: StartCallIdentifier[],
    callAgent: AgentType,
    deviceManager: StatefulDeviceManager,
    options?: AzureCommunicationCallAdapterOptions | TeamsAdapterOptions
  );
  constructor(
    callClient: StatefulCallClient,
    locatorOrTargetCalless: CallAdapterLocator | StartCallIdentifier[],
    callAgent: AgentType,
    deviceManager: StatefulDeviceManager,
    options?: AzureCommunicationCallAdapterOptions | TeamsAdapterOptions
  ) {
    this.bindPublicMethods();
    this.callClient = callClient;
    this.callAgent = callAgent;
    this.targetCallees =
      getLocatorOrTargetCallees(locatorOrTargetCalless) === true
        ? (locatorOrTargetCalless as StartCallIdentifier[])
        : undefined;
    this.locator =
      getLocatorOrTargetCallees(locatorOrTargetCalless) === false
        ? (locatorOrTargetCalless as CallAdapterLocator)
        : undefined;
    this.deviceManager = deviceManager;
    const isTeamsMeeting = this.locator
      ? 'meetingLink' in this.locator || /* @conditional-compile-remove(meeting-id) */ 'meetingId' in this.locator
      : false;
    let isTeamsCall: boolean | undefined;
    this.targetCallees?.forEach((callee) => {
      if (isMicrosoftTeamsUserIdentifier(callee) || isMicrosoftTeamsAppIdentifier(callee)) {
        isTeamsCall = true;
      }
    });

    const isRoomsCall = this.locator ? 'roomId' in this.locator : false;

    this.onResolveVideoBackgroundEffectsDependency = options?.videoBackgroundOptions?.onResolveDependency;

    this.context = new CallContext(
      callClient.getState(),
      !!isTeamsCall,
      isTeamsMeeting,
      isRoomsCall,
      options,
      this.targetCallees
    );

    this.context.onCallEnded((endCallData) => this.emitter.emit('callEnded', endCallData));

    const onStateChange = (clientState: CallClientState): void => {
      // unsubscribe when the instance gets disposed
      if (!this) {
        callClient.offStateChange(onStateChange);
        return;
      }

      // `updateClientState` searches for the current call from all the calls in the state using a cached `call.id`
      // from the call object. `call.id` can change during a call. We must update the cached `call.id` before
      // calling `updateClientState` so that we find the correct state object for the call even when `call.id`
      // has changed.
      // https://github.com/Azure/communication-ui-library/pull/1820
      if (this.call?.id) {
        this.context.setCurrentCallId(this.call.id);
      }

      // If the call connects we need to clean up any previous unparentedViews
      if (
        (this.call?.state === 'InLobby' || this.call?.state === 'Connected') &&
        this.callClient.getState().deviceManager.unparentedViews.length > 0
      ) {
        this.callClient.getState().deviceManager.unparentedViews.forEach((view) => {
          this.callClient.disposeView(undefined, undefined, view);
        });
      }

      this.context.updateClientState(clientState);
    };

    this.handlers = createHandlers(callClient, callAgent, deviceManager, undefined, {
      onResolveVideoBackgroundEffectsDependency: this.onResolveVideoBackgroundEffectsDependency
    });

    this.onClientStateChange = onStateChange;

    this.subscribeDeviceManagerEvents();

    this.callClient.onStateChange(onStateChange);

    if (this.callAgent.kind === 'CallAgent') {
      const onCallsUpdated = (args: { added: Call[]; removed: Call[] }): void => {
        if (this.call?.id) {
          const removedCall = args.removed.find((call) => call.id === this.call?.id);
          if (removedCall) {
            const removedCallState = this.callClient.getState().callsEnded[removedCall.id];
            const latestAcceptedTransfer = findLatestAcceptedTransfer(removedCallState.transfer.acceptedTransfers);
            const _callAgent = callAgent as CallAgent;
            const transferCall = _callAgent.calls.find((call: Call) => call.id === latestAcceptedTransfer?.callId);
            if (transferCall) {
              this.processNewCall(transferCall);
            }
          }
        }
      };
      (this.callAgent as CallAgent).on('callsUpdated', onCallsUpdated);
    }
    /* @conditional-compile-remove(teams-identity-support) */
    if (this.callAgent.kind === 'TeamsCallAgent') {
      const onTeamsCallsUpdated = (args: { added: TeamsCall[]; removed: TeamsCall[] }): void => {
        if (this.call?.id) {
          const removedCall = args.removed.find((call) => call.id === this.call?.id);
          if (removedCall) {
            const removedCallState = this.callClient.getState().callsEnded[removedCall.id];
            const latestAcceptedTransfer = findLatestAcceptedTransfer(removedCallState.transfer.acceptedTransfers);
            const _callAgent = callAgent as TeamsCallAgent;
            const transferCall = _callAgent.calls.find((call: TeamsCall) => call.id === latestAcceptedTransfer?.callId);
            if (transferCall) {
              this.processNewCall(transferCall);
            }
          }
        }
      };
      (this.callAgent as TeamsCallAgent).on('callsUpdated', onTeamsCallsUpdated);
    }
  }

  // TODO: update this to include the 'selectedCameraChanged' when calling adds it to the device manager
  private subscribeDeviceManagerEvents(): void {
    this.deviceManager.on('selectedMicrophoneChanged', () => {
      this.emitter.emit('selectedMicrophoneChanged');
    });
    this.deviceManager.on('selectedSpeakerChanged', () => {
      this.emitter.emit('selectedSpeakerChanged');
    });
  }

  private bindPublicMethods(): void {
    this.onStateChange.bind(this);
    this.offStateChange.bind(this);
    this.getState.bind(this);
    this.dispose.bind(this);
    this.joinCall.bind(this);
    this.leaveCall.bind(this);
    this.setCamera.bind(this);
    this.setMicrophone.bind(this);
    this.setSpeaker.bind(this);
    this.askDevicePermission.bind(this);
    this.queryCameras.bind(this);
    this.queryMicrophones.bind(this);
    this.querySpeakers.bind(this);
    this.startCamera.bind(this);
    this.stopCamera.bind(this);
    this.mute.bind(this);
    this.unmute.bind(this);
    this.startCall.bind(this);
    this.startScreenShare.bind(this);
    this.stopScreenShare.bind(this);
    this.raiseHand.bind(this);
    this.onReactionClick.bind(this);
    this.lowerHand.bind(this);
    this.removeParticipant.bind(this);
    this.createStreamView.bind(this);
    this.disposeStreamView.bind(this);
    this.disposeScreenShareStreamView.bind(this);
    this.disposeRemoteVideoStreamView.bind(this);
    this.disposeLocalVideoStreamView.bind(this);
    this.on.bind(this);
    this.off.bind(this);
    this.processNewCall.bind(this);
    /* @conditional-compile-remove(PSTN-calls) */
    this.addParticipant.bind(this);
    /* @conditional-compile-remove(PSTN-calls) */
    this.holdCall.bind(this);
    /* @conditional-compile-remove(PSTN-calls) */
    this.resumeCall.bind(this);
    this.sendDtmfTone.bind(this);
    /* @conditional-compile-remove(unsupported-browser) */
    this.allowUnsupportedBrowserVersion.bind(this);
    this.startCaptions.bind(this);
    this.stopCaptions.bind(this);
    this.setSpokenLanguage.bind(this);
    this.setCaptionLanguage.bind(this);
    this.startVideoBackgroundEffect.bind(this);
    this.stopVideoBackgroundEffects.bind(this);
    this.updateBackgroundPickerImages.bind(this);
    this.submitSurvey.bind(this);
    this.startSpotlight.bind(this);
    this.stopSpotlight.bind(this);
    this.stopAllSpotlight.bind(this);
    /* @conditional-compile-remove(soft-mute) */
    this.muteParticipant.bind(this);
    /* @conditional-compile-remove(soft-mute) */
    this.muteAllRemoteParticipants.bind(this);
  }

  public dispose(): void {
    this.resetDiagnosticsForwarder();
    this.callClient.offStateChange(this.onClientStateChange);
    this.callAgent.dispose();
  }

  public async queryCameras(): Promise<VideoDeviceInfo[]> {
    const startTime = new Date().getTime();
    return await this.asyncTeeErrorToEventEmitter(async () => {
      const cameras = await this.deviceManager.getCameras();
      const endTime = new Date().getTime();
      compositeLogger.info('time to query cameras', endTime - startTime, 'ms');
      return cameras;
    });
  }

  public async queryMicrophones(): Promise<AudioDeviceInfo[]> {
    const startTime = new Date().getTime();
    return await this.asyncTeeErrorToEventEmitter(async () => {
      const microphones = await this.deviceManager.getMicrophones();
      const endTime = new Date().getTime();
      compositeLogger.info('time to query microphones', endTime - startTime, 'ms');
      return microphones;
    });
  }

  public async querySpeakers(): Promise<AudioDeviceInfo[]> {
    const startTime = new Date().getTime();
    return await this.asyncTeeErrorToEventEmitter(async () => {
      const speakers = (await this.deviceManager.isSpeakerSelectionAvailable) ? this.deviceManager.getSpeakers() : [];
      const endTime = new Date().getTime();
      compositeLogger.info('time to query speakers', endTime - startTime, 'ms');
      return speakers;
    });
  }

  public async askDevicePermission(constrain: PermissionConstraints): Promise<void> {
    const startTime = new Date().getTime();
    return await this.asyncTeeErrorToEventEmitter(async () => {
      await this.deviceManager.askDevicePermission(constrain);
      const endTime = new Date().getTime();
      compositeLogger.info('time to query askDevicePermissions', endTime - startTime, 'ms');
    });
  }

  public joinCall(options?: boolean | JoinCallOptions): CallTypeOf<AgentType> | undefined {
    if (_isInCall(this.getState().call?.state ?? 'None')) {
      throw new Error('You are already in the call!');
    } else if (this.locator === undefined) {
      throw new Error('Locator is not defined!');
    }

    return this.teeErrorToEventEmitter(() => {
      // Default to keeping camera/mic on if no override argument specified
      let shouldCameraBeOnInCall = this.getState().cameraStatus === 'On';
      let shouldMicrophoneBeOnInCall = this.getState().isLocalPreviewMicrophoneEnabled;

      // Apply override arguments
      if (typeof options === 'boolean') {
        // Deprecated joinCall API (boolen)
        shouldMicrophoneBeOnInCall = options;
      } else if (typeof options === 'object') {
        // Options bag API
        if (options.microphoneOn && options.microphoneOn !== 'keep') {
          shouldMicrophoneBeOnInCall = options.microphoneOn;
        }
        if (options.cameraOn && options.cameraOn !== 'keep') {
          shouldCameraBeOnInCall = options.cameraOn;
        }
      }

      const audioOptions: AudioOptions = { muted: !shouldMicrophoneBeOnInCall };
      const selectedCamera = getSelectedCameraFromAdapterState(this.getState());
      const videoOptions: VideoOptions =
        selectedCamera && shouldCameraBeOnInCall
          ? { localVideoStreams: [new SDKLocalVideoStream(selectedCamera)] }
          : {};
      const call = this._joinCall(audioOptions, videoOptions);

      this.processNewCall(call);
      return call;
    });
  }

  private _joinCall(audioOptions: AudioOptions, videoOptions: VideoOptions): CallTypeOf<AgentType> {
    const isTeamsMeeting = this.locator ? 'meetingLink' in this.locator : false;
    /* @conditional-compile-remove(meeting-id) */
    const isTeamsMeetingId = this.locator ? 'meetingId' in this.locator : false;
    const isRoomsCall = this.locator ? 'roomId' in this.locator : false;

    /* @conditional-compile-remove(teams-identity-support) */
    if (_isTeamsCallAgent(this.callAgent)) {
      if (isTeamsMeeting) {
        return this.callAgent.join(this.locator as TeamsMeetingLinkLocator, {
          audioOptions,
          videoOptions
        }) as CallTypeOf<AgentType>;
      }
      /* @conditional-compile-remove(meeting-id) */
      if (isTeamsMeetingId) {
        return this.callAgent.join(this.locator as TeamsMeetingIdLocator, {
          audioOptions,
          videoOptions
        }) as CallTypeOf<AgentType>;
      }
      throw new Error('Locator not supported by TeamsCallAgent');
    }

    if (isTeamsMeeting) {
      return this.callAgent.join(this.locator as TeamsMeetingLinkLocator, {
        audioOptions,
        videoOptions
      }) as CallTypeOf<AgentType>;
    }

    /* @conditional-compile-remove(meeting-id) */
    if (isTeamsMeetingId) {
      return this.callAgent.join(this.locator as TeamsMeetingIdLocator, {
        audioOptions,
        videoOptions
      }) as CallTypeOf<AgentType>;
    }
    if (isRoomsCall) {
      return this.callAgent.join(this.locator as RoomCallLocator, {
        audioOptions,
        videoOptions
      }) as CallTypeOf<AgentType>;
    }
    return this.callAgent.join(this.locator as GroupCallLocator, {
      audioOptions,
      videoOptions
    }) as CallTypeOf<AgentType>;
  }

  public async createStreamView(
    remoteUserId?: string,
    options?: VideoStreamOptions
  ): Promise<void | CreateVideoStreamViewResult> {
    if (remoteUserId === undefined) {
      return await this.handlers.onCreateLocalStreamView(options);
    } else {
      return await this.handlers.onCreateRemoteStreamView(remoteUserId, options);
    }
  }

  public async disposeStreamView(remoteUserId?: string): Promise<void> {
    if (remoteUserId === undefined) {
      await this.handlers.onDisposeLocalStreamView();
    } else {
      await this.handlers.onDisposeRemoteStreamView(remoteUserId);
    }
  }

  public async disposeScreenShareStreamView(remoteUserId: string): Promise<void> {
    await this.handlers.onDisposeRemoteScreenShareStreamView(remoteUserId);
  }

  public async disposeRemoteVideoStreamView(remoteUserId: string): Promise<void> {
    await this.handlers.onDisposeRemoteVideoStreamView(remoteUserId);
  }

  public async disposeLocalVideoStreamView(): Promise<void> {
    await this.handlers.onDisposeLocalStreamView();
  }

  public async leaveCall(forEveryone?: boolean): Promise<void> {
    if (this.getState().page === 'transferring') {
      const transferCall = this.callAgent.calls.filter(
        (call) => call.id === this.getState().acceptedTransferCallState?.id
      )[0];
      transferCall?.hangUp();
    }
    await this.handlers.onHangUp(forEveryone);
    this.unsubscribeCallEvents();
    this.handlers = createHandlers(this.callClient, this.callAgent, this.deviceManager, this.call, {
      onResolveVideoBackgroundEffectsDependency: this.onResolveVideoBackgroundEffectsDependency
    });
    // We set the adapter.call object to undefined immediately when a call is ended.
    // We do not set the context.callId to undefined because it is a part of the immutable data flow loop.
    this.call = undefined;
    this.stopCamera();
    this.mute();
  }

  public async setCamera(device: VideoDeviceInfo, options?: VideoStreamOptions): Promise<void> {
    return await this.asyncTeeErrorToEventEmitter(async () => {
      await this.handlers.onSelectCamera(device, options);
    });
  }

  public async setMicrophone(device: AudioDeviceInfo): Promise<void> {
    return await this.asyncTeeErrorToEventEmitter(async () => {
      await this.handlers.onSelectMicrophone(device);
    });
  }

  public async setSpeaker(device: AudioDeviceInfo): Promise<void> {
    return await this.asyncTeeErrorToEventEmitter(async () => {
      await this.handlers.onSelectSpeaker(device);
    });
  }

  public async startCamera(options?: VideoStreamOptions): Promise<void> {
    return await this.asyncTeeErrorToEventEmitter(async () => {
      if (!isCameraOn(this.getState())) {
        // First kick off the effect on the local device before starting the camera in the call.
        // This prevents the effect not being applied for a brief moment when the camera is started.

        {
          const selectedEffect = this.getState().selectedVideoBackgroundEffect;
          const selectedCamera = getSelectedCameraFromAdapterState(this.getState());
          if (selectedEffect && selectedCamera && this.onResolveVideoBackgroundEffectsDependency) {
            const stream = new SDKLocalVideoStream(selectedCamera);
            const effect = getBackgroundEffectFromSelectedEffect(
              selectedEffect,
              await this.onResolveVideoBackgroundEffectsDependency()
            );

            if (effect) {
              await stream.feature(Features.VideoEffects).startEffects(effect);
            } else {
              await stream.feature(Features.VideoEffects).stopEffects();
            }
          }
        }

        await this.handlers.onToggleCamera(options);
      }
    });
  }

  public async stopCamera(): Promise<void> {
    return await this.asyncTeeErrorToEventEmitter(async () => {
      if (isCameraOn(this.getState())) {
        await this.handlers.onToggleCamera();
      }
    });
  }

  public async mute(): Promise<void> {
    return await this.asyncTeeErrorToEventEmitter(async () => {
      this.context.setIsLocalMicrophoneEnabled(false);
      if (_isInCall(this.call?.state) && !this.call?.isMuted) {
        await this.handlers.onToggleMicrophone();
      }
    });
  }

  public async unmute(): Promise<void> {
    return await this.asyncTeeErrorToEventEmitter(async () => {
      this.context.setIsLocalMicrophoneEnabled(true);
      if ((_isInCall(this.call?.state) || _isInLobbyOrConnecting(this.call?.state)) && this.call?.isMuted) {
        await this.handlers.onToggleMicrophone();
      }
    });
  }

  public async startScreenShare(): Promise<void> {
    return await this.asyncTeeErrorToEventEmitter(async () => {
      if (!this.call?.isScreenSharingOn) {
        await this.handlers.onToggleScreenShare();
      }
    });
  }

  public async stopScreenShare(): Promise<void> {
    return await this.asyncTeeErrorToEventEmitter(async () => {
      if (this.call?.isScreenSharingOn) {
        await this.handlers.onToggleScreenShare();
      }
    });
  }

  public async raiseHand(): Promise<void> {
    return await this.asyncTeeErrorToEventEmitter(async () => {
      await this.handlers.onToggleRaiseHand();
    });
  }

  public async lowerHand(): Promise<void> {
    return await this.asyncTeeErrorToEventEmitter(async () => {
      await this.handlers.onToggleRaiseHand();
    });
  }

  public async onReactionClick(reaction: Reaction): Promise<void> {
    return await this.asyncTeeErrorToEventEmitter(async () => {
      await this.handlers.onReactionClick(reaction);
    });
  }

  /* @conditional-compile-remove(unsupported-browser) */
  public allowUnsupportedBrowserVersion(): void {
    this.context.setAllowedUnsupportedBrowser();
    this.context.updateClientState(this.callClient.getState());
  }

  public async startVideoBackgroundEffect(videoBackgroundEffect: VideoBackgroundEffect): Promise<void> {
    if (this.isBlurEffect(videoBackgroundEffect)) {
      const blurConfig = videoBackgroundEffect as BackgroundBlurConfig;
      await this.handlers.onBlurVideoBackground(blurConfig);
    } else if (this.isReplacementEffect(videoBackgroundEffect)) {
      const replaceConfig = videoBackgroundEffect as BackgroundReplacementConfig;
      await this.handlers.onReplaceVideoBackground(replaceConfig);
    }
  }

  public async stopVideoBackgroundEffects(): Promise<void> {
    await this.handlers.onRemoveVideoBackgroundEffects();
  }

  public updateBackgroundPickerImages(backgroundImages: VideoBackgroundImage[]): void {
    this.context.setBackroundPickerImages(backgroundImages);
  }

  public updateSelectedVideoBackgroundEffect(selectedVideoBackground: VideoBackgroundEffect): void {
    this.context.setSelectedVideoBackgroundEffect(selectedVideoBackground);
  }

  public startCall(
    participants:
      | string[]
      | (
          | MicrosoftTeamsAppIdentifier
          | /* @conditional-compile-remove(PSTN-calls) */ PhoneNumberIdentifier
          | /* @conditional-compile-remove(one-to-n-calling) */ CommunicationUserIdentifier
          | /* @conditional-compile-remove(teams-adhoc-call) */ MicrosoftTeamsUserIdentifier
          | UnknownIdentifier
        )[],
    options?: StartCallOptions
  ): CallTypeOf<AgentType> | undefined {
    if (_isInCall(this.getState().call?.state ?? 'None')) {
      throw new Error('You are already in the call.');
    }

    const isCameraOn = this.getState().cameraStatus === 'On';
    const selectedCamera = getSelectedCameraFromAdapterState(this.getState());
    /* we only configure the video options here since the Calling SDK always unmutes the participant when starting a call */
    const startCallVideoOptions: StartCallOptions = selectedCamera
      ? {
          videoOptions: isCameraOn ? { localVideoStreams: [new SDKLocalVideoStream(selectedCamera)] } : undefined
        }
      : {};

    const combinedCallOptions = { ...startCallVideoOptions, ...options };

    const idsToAdd = participants.map((participant) => {
      const backendId: CommunicationIdentifier = _toCommunicationIdentifier(participant);
      if ('phoneNumber' in backendId) {
        if (options?.alternateCallerId === undefined) {
          throw new Error('Unable to start call, PSTN user present with no alternateCallerId.');
        }
      }
      return backendId;
    });

    this.context.setTargetCallee(
      idsToAdd as (
        | MicrosoftTeamsAppIdentifier
        | /* @conditional-compile-remove(PSTN-calls) */ PhoneNumberIdentifier
        | /* @conditional-compile-remove(one-to-n-calling) */ CommunicationUserIdentifier
        | /* @conditional-compile-remove(teams-adhoc-call) */ MicrosoftTeamsUserIdentifier
        | UnknownIdentifier
      )[]
    );

    const call = this.handlers.onStartCall(idsToAdd, combinedCallOptions) as CallTypeOf<AgentType>;
    if (!call) {
      throw new Error('Unable to start call.');
    }
    this.processNewCall(call);

    return call;
  }

  private processNewCall(call: CallCommon): void {
    this.call = call;
    this.context.setCurrentCallId(call.id);

    // Resync state after callId is set
    this.context.updateClientState(this.callClient.getState());
    this.handlers = createHandlers(this.callClient, this.callAgent, this.deviceManager, this.call, {
      onResolveVideoBackgroundEffectsDependency: this.onResolveVideoBackgroundEffectsDependency
    });
    this.subscribeCallEvents();
  }

  private isBlurEffect(effect: VideoBackgroundEffect): effect is VideoBackgroundBlurEffect {
    return effect.effectName === 'blur';
  }

  private isReplacementEffect(effect: VideoBackgroundEffect): effect is VideoBackgroundReplacementEffect {
    return effect.effectName === 'replacement';
  }

  public async removeParticipant(
    userId: string | /* @conditional-compile-remove(PSTN-calls) */ CommunicationIdentifier
  ): Promise<void> {
    let participant = userId;
    /* @conditional-compile-remove(PSTN-calls) */
    participant = _toCommunicationIdentifier(userId);
    this.handlers.onRemoveParticipant(participant);
  }

  /* @conditional-compile-remove(PSTN-calls) */
  public async addParticipant(participant: PhoneNumberIdentifier, options?: AddPhoneNumberOptions): Promise<void>;
  /* @conditional-compile-remove(PSTN-calls) */
  public async addParticipant(participant: CommunicationUserIdentifier): Promise<void>;
  /* @conditional-compile-remove(PSTN-calls) */
  public async addParticipant(
    participant: PhoneNumberIdentifier | CommunicationUserIdentifier,
    options?: AddPhoneNumberOptions
  ): Promise<void> {
    if (isPhoneNumberIdentifier(participant) && options) {
      this.handlers.onAddParticipant(participant, options);
    } else if (isCommunicationUserIdentifier(participant)) {
      this.handlers.onAddParticipant(participant);
    }
  }

  /* @conditional-compile-remove(PSTN-calls) */
  public async holdCall(): Promise<void> {
    if (this.call?.state !== 'LocalHold') {
      if (this.call?.isLocalVideoStarted) {
        this.stopCamera().then(() => {
          this.handlers.onToggleHold();
        });
      } else {
        this.handlers.onToggleHold();
      }
    }
  }

  /* @conditional-compile-remove(PSTN-calls) */
  public async resumeCall(): Promise<void> {
    if (this.call?.state === 'LocalHold') {
      this.handlers.onToggleHold().then(() => {
        if (this.call?.feature(Features.Capabilities).capabilities.turnVideoOn.isPresent === false) {
          this.stopCamera();
        }
      });
    }
  }

  public async sendDtmfTone(dtmfTone: DtmfTone): Promise<void> {
    this.handlers.onSendDtmfTone(dtmfTone);
  }

  public async startCaptions(options?: StartCaptionsOptions): Promise<void> {
    this.handlers.onStartCaptions(options);
  }

  public async stopCaptions(): Promise<void> {
    this.handlers.onStopCaptions();
  }

  public async setCaptionLanguage(language: string): Promise<void> {
    this.handlers.onSetCaptionLanguage(language);
  }

  public async setSpokenLanguage(language: string): Promise<void> {
    this.handlers.onSetSpokenLanguage(language);
  }
  public async submitSurvey(survey: CallSurvey): Promise<CallSurveyResponse | undefined> {
    return this.handlers.onSubmitSurvey(survey);
  }

  /* @conditional-compile-remove(soft-mute) */
  public async muteParticipant(userId: string): Promise<void> {
    this.handlers.onMuteParticipant(userId);
  }

<<<<<<< HEAD
  /* @conditional-compile-remove(soft-mute) */
  public async muteAllRemoteParticipants(): Promise<void> {
    this.handlers.onMuteAllRemoteParticipants();
  }

  /* @conditional-compile-remove(spotlight) */
=======
>>>>>>> d1ae4395
  public async startSpotlight(userIds?: string[]): Promise<void> {
    this.handlers.onStartSpotlight(userIds);
  }

  public async stopSpotlight(userIds?: string[]): Promise<void> {
    this.handlers.onStopSpotlight(userIds);
  }

  public async stopAllSpotlight(): Promise<void> {
    this.handlers.onStopAllSpotlight();
  }

  public getState(): CallAdapterState {
    return this.context.getState();
  }

  public onStateChange(handler: (state: CallAdapterState) => void): void {
    this.context.onStateChange(handler);
  }

  public offStateChange(handler: (state: CallAdapterState) => void): void {
    this.context.offStateChange(handler);
  }

  on(event: 'participantsJoined', listener: ParticipantsJoinedListener): void;
  on(event: 'participantsLeft', listener: ParticipantsLeftListener): void;
  on(event: 'isMutedChanged', listener: IsMutedChangedListener): void;
  on(event: 'callIdChanged', listener: CallIdChangedListener): void;
  on(event: 'isLocalScreenSharingActiveChanged', listener: IsLocalScreenSharingActiveChangedListener): void;
  on(event: 'displayNameChanged', listener: DisplayNameChangedListener): void;
  on(event: 'isSpeakingChanged', listener: IsSpeakingChangedListener): void;
  on(event: 'callEnded', listener: CallEndedListener): void;
  on(event: 'diagnosticChanged', listener: DiagnosticChangedEventListner): void;
  on(event: 'selectedMicrophoneChanged', listener: PropertyChangedEvent): void;
  on(event: 'selectedSpeakerChanged', listener: PropertyChangedEvent): void;
  on(event: 'error', errorHandler: (e: AdapterError) => void): void;
  on(event: 'captionsReceived', listener: CaptionsReceivedListener): void;
  on(event: 'isCaptionsActiveChanged', listener: IsCaptionsActiveChangedListener): void;
  on(event: 'isCaptionLanguageChanged', listener: IsCaptionLanguageChangedListener): void;
  on(event: 'isSpokenLanguageChanged', listener: IsSpokenLanguageChangedListener): void;
  on(event: 'transferAccepted', listener: TransferAcceptedListener): void;
  on(event: 'capabilitiesChanged', listener: CapabilitiesChangedListener): void;
  on(event: 'roleChanged', listener: PropertyChangedEvent): void;
  on(event: 'spotlightChanged', listener: SpotlightChangedListener): void;

  // eslint-disable-next-line @typescript-eslint/no-explicit-any
  public on(event: string, listener: (e: any) => void): void {
    this.emitter.on(event, listener);
  }

  private subscribeToCaptionEvents(): void {
    if (this.call && this.call.state === 'Connected') {
      const captionsFeature = this.call?.feature(Features.Captions);
      if (
        captionsFeature.captions.kind === 'TeamsCaptions' &&
        (this.context.getState().isTeamsCall || this.context.getState().isTeamsMeeting)
      ) {
        const teamsCaptionsFeature = captionsFeature.captions as TeamsCaptions;
        teamsCaptionsFeature.on('CaptionsReceived', this.teamsCaptionsReceived.bind(this));
        teamsCaptionsFeature.on('CaptionsActiveChanged', this.isCaptionsActiveChanged.bind(this));
        teamsCaptionsFeature.on('CaptionLanguageChanged', this.isCaptionLanguageChanged.bind(this));
        teamsCaptionsFeature.on('SpokenLanguageChanged', this.isSpokenLanguageChanged.bind(this));
      } else {
        /* @conditional-compile-remove(acs-close-captions) */
        const acsCaptionsFeature = captionsFeature.captions as Captions;
        /* @conditional-compile-remove(acs-close-captions) */
        acsCaptionsFeature.on('CaptionsReceived', this.captionsReceived.bind(this));
        /* @conditional-compile-remove(acs-close-captions) */
        acsCaptionsFeature.on('CaptionsActiveChanged', this.isCaptionsActiveChanged.bind(this));
        /* @conditional-compile-remove(acs-close-captions) */
        acsCaptionsFeature.on('SpokenLanguageChanged', this.isSpokenLanguageChanged.bind(this));
        /* @conditional-compile-remove(acs-close-captions) */
        captionsFeature.on('CaptionsKindChanged', this.captionsKindChanged.bind(this));
      }
    }
  }

  private unsubscribeFromCaptionEvents(): void {
    if (this.call && this.call.state === 'Connected') {
      const captionsFeature = this.call?.feature(Features.Captions);
      if (
        captionsFeature.captions.kind === 'TeamsCaptions' &&
        (this.context.getState().isTeamsCall || this.context.getState().isTeamsMeeting)
      ) {
        const teamsCaptionsFeature = captionsFeature.captions as TeamsCaptions;
        teamsCaptionsFeature.off('CaptionsReceived', this.teamsCaptionsReceived.bind(this));
        teamsCaptionsFeature.off('CaptionsActiveChanged', this.isCaptionsActiveChanged.bind(this));
        teamsCaptionsFeature.off('CaptionLanguageChanged', this.isCaptionLanguageChanged.bind(this));
        teamsCaptionsFeature.off('SpokenLanguageChanged', this.isSpokenLanguageChanged.bind(this));
      } else {
        /* @conditional-compile-remove(acs-close-captions) */
        const acsCaptionsFeature = captionsFeature.captions as Captions;
        /* @conditional-compile-remove(acs-close-captions) */
        acsCaptionsFeature.off('CaptionsReceived', this.captionsReceived.bind(this));
        /* @conditional-compile-remove(acs-close-captions) */
        acsCaptionsFeature.off('CaptionsActiveChanged', this.isCaptionsActiveChanged.bind(this));
        /* @conditional-compile-remove(acs-close-captions) */
        acsCaptionsFeature.off('SpokenLanguageChanged', this.isSpokenLanguageChanged.bind(this));
      }
      this.call?.off('stateChanged', this.subscribeToCaptionEvents.bind(this));
    }
  }

  private subscribeCallEvents(): void {
    if (this.call) {
      this.callingSoundSubscriber = new CallingSoundSubscriber(
        this.call,
        this.getState().targetCallees,
        this.getState().sounds
      );
    }
    this.call?.on('remoteParticipantsUpdated', this.onRemoteParticipantsUpdated.bind(this));
    this.call?.on('isMutedChanged', this.isMyMutedChanged.bind(this));
    this.call?.on('isScreenSharingOnChanged', this.isScreenSharingOnChanged.bind(this));
    this.call?.on('idChanged', this.callIdChanged.bind(this));
    this.call?.on('stateChanged', this.subscribeToCaptionEvents.bind(this));
    this.call?.on('roleChanged', this.roleChanged.bind(this));

    this.call?.feature(Features.Transfer).on('transferAccepted', this.transferAccepted.bind(this));
    this.call?.feature(Features.Capabilities).on('capabilitiesChanged', this.capabilitiesChanged.bind(this));
    this.call?.feature(Features.Spotlight).on('spotlightChanged', this.spotlightChanged.bind(this));
  }

  private unsubscribeCallEvents(): void {
    for (const subscriber of this.participantSubscribers.values()) {
      subscriber.unsubscribeAll();
    }
    this.participantSubscribers.clear();
    this.call?.off('remoteParticipantsUpdated', this.onRemoteParticipantsUpdated.bind(this));
    this.call?.off('isMutedChanged', this.isMyMutedChanged.bind(this));
    this.call?.off('isScreenSharingOnChanged', this.isScreenSharingOnChanged.bind(this));
    this.call?.off('idChanged', this.callIdChanged.bind(this));
    this.call?.off('roleChanged', this.roleChanged.bind(this));
    /* @conditional-compile-remove(acs-close-captions) */
    if (this.call?.feature(Features.Captions).captions.kind === 'Captions') {
      this.call?.feature(Features.Captions).off('CaptionsKindChanged', this.unsubscribeFromCaptionEvents.bind(this));
    }

    this.unsubscribeFromCaptionEvents();
    if (this.callingSoundSubscriber) {
      this.callingSoundSubscriber.unsubscribeAll();
    }
  }

  private isMyMutedChanged = (): void => {
    this.emitter.emit('isMutedChanged', {
      participantId: this.getState().userId,
      isMuted: this.call?.isMuted
    });
  };

  /* @conditional-compile-remove(acs-close-captions) */
  private captionsKindChanged(): void {
    const captionsFeature = this.call?.feature(Features.Captions);
    const teamsCaptionsFeature = captionsFeature?.captions as TeamsCaptions;
    teamsCaptionsFeature.on('CaptionsReceived', this.teamsCaptionsReceived.bind(this));
    teamsCaptionsFeature.on('CaptionsActiveChanged', this.isCaptionsActiveChanged.bind(this));
    teamsCaptionsFeature.on('CaptionLanguageChanged', this.isCaptionLanguageChanged.bind(this));
    teamsCaptionsFeature.on('SpokenLanguageChanged', this.isSpokenLanguageChanged.bind(this));
  }

  private onRemoteParticipantsUpdated({
    added,
    removed
  }: {
    added: RemoteParticipant[];
    removed: RemoteParticipant[];
  }): void {
    if (added && added.length > 0) {
      this.emitter.emit('participantsJoined', { joined: added });
    }
    if (removed && removed.length > 0) {
      this.emitter.emit('participantsLeft', { removed: removed });
    }

    added.forEach((participant) => {
      this.participantSubscribers.set(
        toFlatCommunicationIdentifier(participant.identifier),
        new ParticipantSubscriber(participant, this.emitter)
      );
    });

    removed.forEach((participant) => {
      const subscriber = this.participantSubscribers.get(toFlatCommunicationIdentifier(participant.identifier));
      subscriber && subscriber.unsubscribeAll();
      this.participantSubscribers.delete(toFlatCommunicationIdentifier(participant.identifier));
    });
  }

  private isScreenSharingOnChanged(): void {
    this.emitter.emit('isLocalScreenSharingActiveChanged', { isScreenSharingOn: this.call?.isScreenSharingOn });
  }

  private teamsCaptionsReceived(captionsInfo: TeamsCaptionsInfo): void {
    this.emitter.emit('captionsReceived', { captionsInfo });
  }

  /* @conditional-compile-remove(acs-close-captions) */
  private captionsReceived(captionsInfo: CaptionsInfo): void {
    this.emitter.emit('captionsReceived', { captionsInfo });
  }

  private isCaptionsActiveChanged(): void {
    const captionsFeature = this.call?.feature(Features.Captions).captions as
      | TeamsCaptions
      | /* @conditional-compile-remove(acs-close-captions) */ Captions;
    this.emitter.emit('isCaptionsActiveChanged', {
      isActive: captionsFeature.isCaptionsFeatureActive
    });
  }

  private isSpokenLanguageChanged(): void {
    const captionsFeature = this.call?.feature(Features.Captions).captions as
      | TeamsCaptions
      | /* @conditional-compile-remove(acs-close-captions) */ Captions;
    this.emitter.emit('isSpokenLanguageChanged', {
      activeSpokenLanguage: captionsFeature.activeSpokenLanguage
    });
  }

  private isCaptionLanguageChanged(): void {
    const captionsFeature = this.call?.feature(Features.Captions).captions as TeamsCaptions;
    this.emitter.emit('isCaptionLanguageChanged', {
      activeCaptionLanguage: captionsFeature.activeCaptionLanguage
    });
  }

  private transferAccepted(args: TransferEventArgs): void {
    this.emitter.emit('transferAccepted', args);
  }

  private capabilitiesChanged(data: CapabilitiesChangeInfo): void {
    if (data.newValue.turnVideoOn?.isPresent === false) {
      // Only stop camera when the call state is not on hold. The Calling SDK does not allow us to stop camera when
      // the call state is on hold.
      if (this.call?.state !== 'LocalHold' && this.call?.state !== 'RemoteHold') {
        this.stopCamera();
      }
      this.disposeLocalVideoStreamView();
    }
    if (data.newValue.unmuteMic?.isPresent === false) {
      this.mute();
    }
    if (data.newValue.shareScreen?.isPresent === false) {
      this.stopScreenShare();
    }
    this.emitter.emit('capabilitiesChanged', data);
  }

  private roleChanged(): void {
    if (this.call?.role === 'Consumer') {
      this.call?.feature(Features.RaiseHand).lowerHand();
    }
    this.emitter.emit('roleChanged');
  }

  private spotlightChanged(args: { added: SpotlightedParticipant[]; removed: SpotlightedParticipant[] }): void {
    this.emitter.emit('spotlightChanged', args);
  }

  private callIdChanged(): void {
    this.call?.id && this.emitter.emit('callIdChanged', { callId: this.call.id });
  }

  private resetDiagnosticsForwarder(newCall?: CallCommon): void {
    if (this.diagnosticsForwarder) {
      this.diagnosticsForwarder.unsubscribe();
    }
    if (newCall) {
      this.diagnosticsForwarder = new DiagnosticsForwarder(this.emitter, newCall);
    }
  }

  off(event: 'participantsJoined', listener: ParticipantsJoinedListener): void;
  off(event: 'participantsLeft', listener: ParticipantsLeftListener): void;
  off(event: 'isMutedChanged', listener: IsMutedChangedListener): void;
  off(event: 'callIdChanged', listener: CallIdChangedListener): void;
  off(event: 'isLocalScreenSharingActiveChanged', listener: IsLocalScreenSharingActiveChangedListener): void;
  off(event: 'displayNameChanged', listener: DisplayNameChangedListener): void;
  off(event: 'isSpeakingChanged', listener: IsSpeakingChangedListener): void;
  off(event: 'callEnded', listener: CallEndedListener): void;
  off(event: 'diagnosticChanged', listener: DiagnosticChangedEventListner): void;
  off(event: 'selectedMicrophoneChanged', listener: PropertyChangedEvent): void;
  off(event: 'selectedSpeakerChanged', listener: PropertyChangedEvent): void;
  off(event: 'error', errorHandler: (e: AdapterError) => void): void;
  off(event: 'captionsReceived', listener: CaptionsReceivedListener): void;
  off(event: 'isCaptionsActiveChanged', listener: IsCaptionsActiveChangedListener): void;
  off(event: 'isCaptionLanguageChanged', listener: IsCaptionLanguageChangedListener): void;
  off(event: 'isSpokenLanguageChanged', listener: IsSpokenLanguageChangedListener): void;
  off(event: 'transferAccepted', listener: TransferAcceptedListener): void;
  off(event: 'capabilitiesChanged', listener: CapabilitiesChangedListener): void;
  off(event: 'roleChanged', listener: PropertyChangedEvent): void;
  off(event: 'spotlightChanged', listener: SpotlightChangedListener): void;

  // eslint-disable-next-line @typescript-eslint/no-explicit-any
  public off(event: string, listener: (e: any) => void): void {
    this.emitter.off(event, listener);
  }

  private async asyncTeeErrorToEventEmitter<T>(f: () => Promise<T>): Promise<T> {
    try {
      return await f();
    } catch (error) {
      if (isCallError(error as Error)) {
        this.emitter.emit('error', error as AdapterError);
      }
      throw error;
    }
  }

  private teeErrorToEventEmitter<T>(f: () => T): T {
    try {
      return f();
    } catch (error) {
      if (isCallError(error as Error)) {
        this.emitter.emit('error', error as AdapterError);
      }
      throw error;
    }
  }
}

/* @conditional-compile-remove(teams-adhoc-call) */
/* @conditional-compile-remove(PSTN-calls) */
/**
 * Locator used by {@link createAzureCommunicationCallAdapter} to call one or more participants
 *
 * @remarks
 * This is currently in beta and only supports calling one Teams User.
 *
 * @example
 * ```
 * ['8:orgid:ab220efe-5725-4742-9792-9fba7c9ac458']
 * ```
 *
 * @beta
 */
export type CallParticipantsLocator = {
  participantIds: string[];
};

/**
 * Locator used by {@link createAzureCommunicationCallAdapter} to locate the call to join
 *
 * @public
 */
export type CallAdapterLocator =
  | TeamsMeetingLinkLocator
  | GroupCallLocator
  | RoomCallLocator
  | /* @conditional-compile-remove(teams-adhoc-call) */ /* @conditional-compile-remove(PSTN-calls) */ CallParticipantsLocator
  | /* @conditional-compile-remove(meeting-id) */ TeamsMeetingIdLocator;

/**
 * Common optional parameters to create {@link AzureCommunicationCallAdapter} or {@link TeamsCallAdapter}
 *
 * @public
 */
export type CommonCallAdapterOptions = {
  /**
   * Default set of background images for background image picker.
   */
  videoBackgroundOptions?: {
    videoBackgroundImages?: VideoBackgroundImage[];
    onResolveDependency?: () => Promise<VideoBackgroundEffectsDependency>;
  };
  /**
   * Use this to fetch profile information which will override data in {@link CallAdapterState} like display name
   * The onFetchProfile is fetch-and-forget one time action for each user, once a user profile is updated, the value will be cached
   * and would not be updated again within the lifecycle of adapter.
   */
  onFetchProfile?: OnFetchProfileCallback;
  /**
   * Sounds to use for calling events
   */
  callingSounds?: CallingSounds;
  /**
   * Reaction resource for reaction resources
   * @beta
   */
  reactionResources?: ReactionResources;
};

/**
 * Optional parameters to create {@link AzureCommunicationCallAdapter}
 *
 * @public
 */
export type AzureCommunicationCallAdapterOptions = CommonCallAdapterOptions;

/**
 * Arguments for creating the Azure Communication Services implementation of {@link CallAdapter}.
 *
 * Note: `displayName` can be a maximum of 256 characters.
 *
 * @public
 */
export type AzureCommunicationCallAdapterArgs = {
  userId: CommunicationUserIdentifier;
  displayName: string;
  credential: CommunicationTokenCredential;
  locator: CallAdapterLocator;
  /* @conditional-compile-remove(PSTN-calls) */
  /**
   * A phone number in E.164 format procured using Azure Communication Services that will be used to represent callers identity.
   * E.164 numbers are formatted as [+] [country code] [phone number including area code]. For example, +14255550123 for a US phone number.
   */
  alternateCallerId?: string;

  /**
   * Optional parameters for the {@link AzureCommunicationCallAdapter} created
   */
  options?: AzureCommunicationCallAdapterOptions;
};

/**
 * Arguments for creating the Azure Communication Services implementation of {@link CallAdapter}.
 *
 * These arguments are used to create an outbound call scenarios.
 *
 * Note: `displayName` can be a maximum of 256 characters.
 *
 * @public
 */
export type AzureCommunicationOutboundCallAdapterArgs = {
  userId: CommunicationUserIdentifier;
  displayName: string;
  credential: CommunicationTokenCredential;
  targetCallees: StartCallIdentifier[];
  /* @conditional-compile-remove(PSTN-calls) */
  /**
   * A phone number in E.164 format procured using Azure Communication Services that will be used to represent callers identity.
   * E.164 numbers are formatted as [+] [country code] [phone number including area code]. For example, +14255550123 for a US phone number.
   */
  alternateCallerId?: string;

  /**
   * Optional parameters for the {@link AzureCommunicationCallAdapter} created
   */
  options?: AzureCommunicationCallAdapterOptions;
};

/**
 * Optional parameters to create {@link TeamsCallAdapter}
 *
 * @public
 */
export type TeamsAdapterOptions = CommonCallAdapterOptions;

/**
 * Common part of args to create the Azure Communication Services implementation of {@link TeamsCallAdapter}.
 *
 * @public
 */
export type TeamsCallAdapterArgsCommon = {
  userId: MicrosoftTeamsUserIdentifier;
  credential: CommunicationTokenCredential;
  options?: TeamsAdapterOptions;
};

/**
 * Arguments for creating the Azure Communication Services implementation of {@link TeamsCallAdapter}.
 *
 * @public
 */
export type TeamsCallAdapterArgs = TeamsCallAdapterArgsCommon & {
  locator:
    | TeamsMeetingLinkLocator
    | /* @conditional-compile-remove(teams-adhoc-call) */ /* @conditional-compile-remove(PSTN-calls) */ CallParticipantsLocator
    | /* @conditional-compile-remove(meeting-id) */ TeamsMeetingIdLocator;
};

/* @conditional-compile-remove(teams-identity-support-beta) */
/**
 * Parameter to start a call using a Teams user identity.
 *
 * @beta
 */
export type StartTeamsCallIdentifier =
  | MicrosoftTeamsUserIdentifier
  | PhoneNumberIdentifier
  | MicrosoftTeamsAppIdentifier
  | UnknownIdentifier;

/* @conditional-compile-remove(teams-identity-support-beta) */
/**
 * Arguments for creating the Azure Communication Services implementation of {@link TeamsCallAdapter}.
 *
 * This is used to create an outbound call scenarios.
 *
 * @beta
 */
export type TeamsOutboundCallAdapterArgs = TeamsCallAdapterArgsCommon & {
  targetCallees: StartTeamsCallIdentifier[];
};

/**
 * Create a {@link CallAdapter} backed by Azure Communication Services.
 *
 * This is the default implementation of {@link CallAdapter} provided by this library.
 *
 * Note: `displayName` can be a maximum of 256 characters.
 *
 * @public
 */
export async function createAzureCommunicationCallAdapter(
  args: AzureCommunicationCallAdapterArgs
): Promise<CallAdapter>;
/**
 * Create a {@link CallAdapter} backed by Azure Communication Services.
 *
 * This is the default implementation of {@link CallAdapter} provided by this library.
 *
 * Note: `displayName` can be a maximum of 256 characters.
 *
 * @public
 */
export async function createAzureCommunicationCallAdapter(
  args: AzureCommunicationOutboundCallAdapterArgs
): Promise<CallAdapter>;
/**
 * @public
 */
/**
 * Create a {@link CallAdapter} backed by Azure Communication Services.
 *
 * This is the default implementation of {@link CallAdapter} provided by this library.
 *
 * Note: `displayName` can be a maximum of 256 characters.
 *
 * @public
 */
export async function createAzureCommunicationCallAdapter(
  args: AzureCommunicationCallAdapterArgs | AzureCommunicationOutboundCallAdapterArgs
): Promise<CallAdapter> {
  if (isMicrosoftTeamsUserIdentifier(args.userId)) {
    throw new Error(
      'Microsoft Teams user identifier is not supported by AzureCommunicationCallAdapter. Instead use TeamsCallAdapter.'
    );
  }
  return _createAzureCommunicationCallAdapterInner({
    userId: args.userId,
    displayName: args.displayName,
    credential: args.credential,
    locator: (args as AzureCommunicationCallAdapterArgs).locator,
    targetCallees: (args as AzureCommunicationOutboundCallAdapterArgs).targetCallees,
    /* @conditional-compile-remove(PSTN-calls) */
    alternateCallerId: args.alternateCallerId,
    options: args.options
  });
}

/**
 * This inner function is used to allow injection of TelemetryImplementationHint without changing the public API.
 *
 * @internal
 */
export const _createAzureCommunicationCallAdapterInner = async ({
  userId,
  displayName,
  credential,
  locator,
  targetCallees,
  /* @conditional-compile-remove(PSTN-calls) */ alternateCallerId,
  options,
  telemetryImplementationHint = 'Call'
}: {
  userId: CommunicationUserIdentifier;
  displayName: string;
  credential: CommunicationTokenCredential;
  locator: CallAdapterLocator;
  targetCallees?: StartCallIdentifier[];
  /* @conditional-compile-remove(PSTN-calls) */ alternateCallerId?: string;
  options?: AzureCommunicationCallAdapterOptions;
  telemetryImplementationHint?: _TelemetryImplementationHint;
}): Promise<CallAdapter> => {
  if (!_isValidIdentifier(userId)) {
    throw new Error('Invalid identifier. Please provide valid identifier object.');
  }
  const callClient = _createStatefulCallClientInner(
    {
      userId,
      /* @conditional-compile-remove(PSTN-calls) */
      alternateCallerId
    },
    undefined,
    telemetryImplementationHint
  );
  const callAgent = await callClient.createCallAgent(credential, {
    displayName
  });
  let adapter;
  if (locator) {
    adapter = createAzureCommunicationCallAdapterFromClient(callClient, callAgent, locator, options);
  } else {
    adapter = createAzureCommunicationCallAdapterFromClient(
      callClient,
      callAgent,
      targetCallees as StartCallIdentifier[],
      options
    );
  }
  return adapter;
};

/* @conditional-compile-remove(teams-identity-support) */
/**
 * @public
 */
export const createTeamsCallAdapter = async (
  args:
    | TeamsCallAdapterArgs
    | /* @conditional-compile-remove(teams-identity-support-beta) */ TeamsOutboundCallAdapterArgs
): Promise<TeamsCallAdapter> => {
  const { userId, credential, options } = args;
  if (isCommunicationUserIdentifier(userId)) {
    throw new Error(
      'Communication User identifier is not supported by TeamsCallAdapter, please use our AzureCommunicationCallAdapter.'
    );
  }
  const callClient = _createStatefulCallClientInner(
    {
      userId
    },
    undefined,
    'Call' as _TelemetryImplementationHint
  );
  const callAgent = await callClient.createTeamsCallAgent(credential, {
    undefined
  });

  /* @conditional-compile-remove(teams-identity-support-beta) */
  if ('targetCallees' in args) {
    return createTeamsCallAdapterFromClient(callClient, callAgent, args.targetCallees, options);
  }

  const adapter = createTeamsCallAdapterFromClient(callClient, callAgent, args.locator, options);
  return adapter;
};

type PartialArgsType<Adapter> = Adapter extends CallAdapter
  ? Partial<AzureCommunicationCallAdapterArgs>
  : Partial<TeamsCallAdapterArgs>;

type PartialArgsOutboundType<Adapter> = Adapter extends CallAdapter
  ? Partial<AzureCommunicationOutboundCallAdapterArgs>
  : Partial<TeamsCallAdapterArgs>;

type AdapterOf<AdapterKind extends 'AzureCommunication' | 'Teams'> = AdapterKind extends 'AzureCommunication'
  ? CallAdapter
  : never | /* @conditional-compile-remove(teams-identity-support) */ TeamsCallAdapter;

/**
 * @private
 */
function useAzureCommunicationCallAdapterGeneric<
  AdapterKind extends 'AzureCommunication' | 'Teams',
  Adapter extends AdapterOf<AdapterKind>
>(
  args: PartialArgsType<Adapter>,
  adapterKind: AdapterKind,
  afterCreate?: (adapter: Adapter) => Promise<Adapter>,
  beforeDispose?: (adapter: Adapter) => Promise<void>
): Adapter | undefined;
/**
 * @private
 */
function useAzureCommunicationCallAdapterGeneric<
  AdapterKind extends 'AzureCommunication' | 'Teams',
  Adapter extends AdapterOf<AdapterKind>
>(
  args: PartialArgsOutboundType<Adapter>,
  adapterKind: AdapterKind,
  afterCreate?: (adapter: Adapter) => Promise<Adapter>,
  beforeDispose?: (adapter: Adapter) => Promise<void>
): Adapter | undefined;
/**
 * @private
 */
function useAzureCommunicationCallAdapterGeneric<
  AdapterKind extends 'AzureCommunication' | 'Teams',
  Adapter extends AdapterOf<AdapterKind>
>(
  args: PartialArgsType<Adapter> | PartialArgsOutboundType<Adapter>,
  adapterKind: AdapterKind = 'AzureCommunication' as AdapterKind,
  afterCreate?: (adapter: Adapter) => Promise<Adapter>,
  beforeDispose?: (adapter: Adapter) => Promise<void>
): Adapter | undefined {
  const { credential, userId } = args;
  const locator = 'locator' in args ? args.locator : undefined;
  const targetCallees = 'targetCallees' in args ? args.targetCallees : undefined;
  const displayName = 'displayName' in args ? args.displayName : undefined;
  /* @conditional-compile-remove(PSTN-calls) */
  const alternateCallerId = 'alternateCallerId' in args ? args.alternateCallerId : undefined;

  const options = 'options' in args ? args.options : undefined;

  // State update needed to rerender the parent component when a new adapter is created.
  const [adapter, setAdapter] = useState<Adapter | undefined>(undefined);
  // Ref needed for cleanup to access the old adapter created asynchronously.
  const adapterRef = useRef<Adapter | undefined>(undefined);
  const creatingAdapterRef = useRef<boolean>(false);

  const afterCreateRef = useRef<((adapter: Adapter) => Promise<Adapter>) | undefined>(undefined);
  const beforeDisposeRef = useRef<((adapter: Adapter) => Promise<void>) | undefined>(undefined);
  // These refs are updated on *each* render, so that the latest values
  // are used in the `useEffect` closures below.
  // Using a Ref ensures that new values for the callbacks do not trigger the
  // useEffect blocks, and a new adapter creation / distruction is not triggered.
  afterCreateRef.current = afterCreate;
  beforeDisposeRef.current = beforeDispose;

  useEffect(
    () => {
      if (!credential || (!locator && !targetCallees) || !userId) {
        return;
      }

      if (adapterKind === 'AzureCommunication' && !displayName) {
        return;
      }
      (async () => {
        if (adapterRef.current) {
          // Dispose the old adapter when a new one is created.
          //
          // This clean up function uses `adapterRef` because `adapter` can not be added to the dependency array of
          // this `useEffect` -- we do not want to trigger a new adapter creation because of the first adapter
          // creation.
          if (beforeDisposeRef.current) {
            await beforeDisposeRef.current(adapterRef.current);
          }
          adapterRef.current.dispose();
          adapterRef.current = undefined;
        }
        let newAdapter: Adapter | undefined = undefined;
        if (adapterKind === 'AzureCommunication') {
          // This is just the type check to ensure that displayName is defined.
          if (!displayName) {
            throw new Error('Unreachable code, displayName already checked above.');
          }
          if (creatingAdapterRef.current) {
            console.warn(
              'Adapter is already being created, please see storybook for more information: https://azure.github.io/communication-ui-library/?path=/story/troubleshooting--page'
            );
            return;
          }
          creatingAdapterRef.current = true;
          if (locator) {
            newAdapter = (await createAzureCommunicationCallAdapter({
              credential,
              displayName: displayName,
              locator,
              userId: userId as CommunicationUserIdentifier,
              /* @conditional-compile-remove(PSTN-calls) */ alternateCallerId,
              options
            })) as Adapter;
          } else if (targetCallees) {
            newAdapter = (await createAzureCommunicationCallAdapter({
              credential,
              displayName: displayName,
              targetCallees,
              userId: userId as CommunicationUserIdentifier,
              /* @conditional-compile-remove(PSTN-calls) */ alternateCallerId,
              options
            })) as Adapter;
          }
        } else if (adapterKind === 'Teams') {
          if (creatingAdapterRef.current) {
            console.warn('Adapter is already being created, skipping creation.');
            return;
          }
          creatingAdapterRef.current = true;
          if (targetCallees) {
            /* @conditional-compile-remove(teams-identity-support-beta) */
            newAdapter = (await createTeamsCallAdapter({
              credential,
              userId: userId as MicrosoftTeamsUserIdentifier,
              targetCallees: targetCallees as StartTeamsCallIdentifier[],
              options
            })) as Adapter;
          } else {
            /* @conditional-compile-remove(teams-identity-support) */
            newAdapter = (await createTeamsCallAdapter({
              credential,
              locator: locator as TeamsMeetingLinkLocator,
              userId: userId as MicrosoftTeamsUserIdentifier,
              options
            })) as Adapter;
          }
        } else {
          throw new Error('Unreachable code, unknown adapterKind');
        }

        if (!newAdapter) {
          throw Error('Unreachable code! Get undefined adapter');
        }

        if (afterCreateRef.current) {
          newAdapter = await afterCreateRef.current(newAdapter);
        }
        adapterRef.current = newAdapter;
        creatingAdapterRef.current = false;
        setAdapter(newAdapter);
      })();
    },
    // Explicitly list all arguments so that caller doesn't have to memoize the `args` object.
    [
      adapterRef,
      afterCreateRef,
      beforeDisposeRef,
      adapterKind,
      credential,
      locator,
      userId,
      displayName,
      /* @conditional-compile-remove(PSTN-calls) */
      alternateCallerId,
      options,
      targetCallees
    ]
  );

  // Dispose any existing adapter when the component unmounts.
  useEffect(() => {
    return () => {
      (async () => {
        if (adapterRef.current) {
          if (beforeDisposeRef.current) {
            await beforeDisposeRef.current(adapterRef.current);
          }
          adapterRef.current.dispose();
          adapterRef.current = undefined;
        }
      })();
    };
  }, []);

  return adapter;
}

/**
 * A custom React hook to simplify the creation of {@link CallAdapter}.
 *
 * Similar to {@link createAzureCommunicationCallAdapter}, but takes care of asynchronous
 * creation of the adapter internally.
 *
 * Allows arguments to be undefined so that you can respect the rule-of-hooks and pass in arguments
 * as they are created. The adapter is only created when all arguments are defined.
 *
 * Note that you must memoize the arguments to avoid recreating adapter on each render.
 * See storybook for typical usage examples.
 *
 * @public
 */
export const useAzureCommunicationCallAdapter = (
  /**
   * Arguments to be passed to {@link createAzureCommunicationCallAdapter}.
   *
   * Allows arguments to be undefined so that you can respect the rule-of-hooks and pass in arguments
   * as they are created. The adapter is only created when all arguments are defined.
   */
  args: Partial<AzureCommunicationCallAdapterArgs | AzureCommunicationOutboundCallAdapterArgs>,
  /**
   * Optional callback to modify the adapter once it is created.
   *
   * If set, must return the modified adapter.
   */
  afterCreate?: (adapter: CallAdapter) => Promise<CallAdapter>,
  /**
   * Optional callback called before the adapter is disposed.
   *
   * This is useful for clean up tasks, e.g., leaving any ongoing calls.
   */
  beforeDispose?: (adapter: CallAdapter) => Promise<void>
): CallAdapter | undefined => {
  return useAzureCommunicationCallAdapterGeneric(args, 'AzureCommunication', afterCreate, beforeDispose);
};

/* @conditional-compile-remove(teams-identity-support) */
/**
 * A custom React hook to simplify the creation of {@link TeamsCallAdapter}.
 *
 * Similar to {@link createTeamsAzureCommunicationCallAdapter}, but takes care of asynchronous
 * creation of the adapter internally.
 *
 * Allows arguments to be undefined so that you can respect the rule-of-hooks and pass in arguments
 * as they are created. The adapter is only created when all arguments are defined.
 *
 * Note that you must memoize the arguments to avoid recreating adapter on each render.
 * See storybook for typical usage examples.
 *
 * @public
 */
export const useTeamsCallAdapter = (
  /**
   * Arguments to be passed to {@link createAzureCommunicationCallAdapter}.
   *
   * Allows arguments to be undefined so that you can respect the rule-of-hooks and pass in arguments
   * as they are created. The adapter is only created when all arguments are defined.
   */
  args: Partial<
    TeamsCallAdapterArgs | /* @conditional-compile-remove(teams-identity-support-beta) */ TeamsOutboundCallAdapterArgs
  >,
  /**
   * Optional callback to modify the adapter once it is created.
   *
   * If set, must return the modified adapter.
   */
  afterCreate?: (adapter: TeamsCallAdapter) => Promise<TeamsCallAdapter>,
  /**
   * Optional callback called before the adapter is disposed.
   *
   * This is useful for clean up tasks, e.g., leaving any ongoing calls.
   */
  beforeDispose?: (adapter: TeamsCallAdapter) => Promise<void>
): TeamsCallAdapter | undefined => {
  return useAzureCommunicationCallAdapterGeneric(args, 'Teams', afterCreate, beforeDispose);
};

/**
 * Create a {@link CallAdapter} using the provided {@link StatefulCallClient}.
 *
 * Useful if you want to keep a reference to {@link StatefulCallClient}.
 * Consider using {@link createAzureCommunicationCallAdapter} for a simpler API.
 *
 * @public
 */
export async function createAzureCommunicationCallAdapterFromClient(
  callClient: StatefulCallClient,
  callAgent: CallAgent,
  targetCallees: StartCallIdentifier[],
  options?: AzureCommunicationCallAdapterOptions
): Promise<CallAdapter>;
/**
 * Create a {@link CallAdapter} using the provided {@link StatefulCallClient}.
 *
 * Useful if you want to keep a reference to {@link StatefulCallClient}.
 * Consider using {@link createAzureCommunicationCallAdapter} for a simpler API.
 *
 * @public
 */
export async function createAzureCommunicationCallAdapterFromClient(
  callClient: StatefulCallClient,
  callAgent: CallAgent,
  locator: CallAdapterLocator,
  options?: AzureCommunicationCallAdapterOptions
): Promise<CallAdapter>;
/**
 * Create a {@link CallAdapter} using the provided {@link StatefulCallClient}.
 *
 * Useful if you want to keep a reference to {@link StatefulCallClient}.
 * Consider using {@link createAzureCommunicationCallAdapter} for a simpler API.
 *
 * @public
 */
export async function createAzureCommunicationCallAdapterFromClient(
  callClient: StatefulCallClient,
  callAgent: CallAgent,
  locatorOrtargetCallees: CallAdapterLocator | StartCallIdentifier[],
  options?: AzureCommunicationCallAdapterOptions
): Promise<CallAdapter> {
  const deviceManager = (await callClient.getDeviceManager()) as StatefulDeviceManager;
  await Promise.all([deviceManager.getCameras(), deviceManager.getMicrophones()]);
  if (deviceManager.isSpeakerSelectionAvailable) {
    await deviceManager.getSpeakers();
  }
  /* @conditional-compile-remove(unsupported-browser) */
  await callClient.feature(Features.DebugInfo).getEnvironmentInfo();
  if (getLocatorOrTargetCallees(locatorOrtargetCallees)) {
    return new AzureCommunicationCallAdapter(
      callClient,
      locatorOrtargetCallees as StartCallIdentifier[],
      callAgent,
      deviceManager,
      options
    );
  } else {
    return new AzureCommunicationCallAdapter(
      callClient,
      locatorOrtargetCallees as CallAdapterLocator,
      callAgent,
      deviceManager,
      options
    );
  }
}

/* @conditional-compile-remove(teams-identity-support) */
/**
 * Create a {@link TeamsCallAdapter} using the provided {@link StatefulCallClient}.
 *
 * Useful if you want to keep a reference to {@link StatefulCallClient}.
 * Consider using {@link createAzureCommunicationCallAdapter} for a simpler API.
 *
 * @public
 */
export const createTeamsCallAdapterFromClient = async (
  callClient: StatefulCallClient,
  callAgent: TeamsCallAgent,
  locator:
    | CallAdapterLocator
    | /* @conditional-compile-remove(teams-identity-support-beta) */ StartTeamsCallIdentifier[],
  options?: TeamsAdapterOptions
): Promise<TeamsCallAdapter> => {
  const deviceManager = (await callClient.getDeviceManager()) as StatefulDeviceManager;
  await Promise.all([deviceManager.getCameras(), deviceManager.getMicrophones()]);
  if (deviceManager.isSpeakerSelectionAvailable) {
    await deviceManager.getSpeakers();
  }
  /* @conditional-compile-remove(unsupported-browser) */
  await callClient.feature(Features.DebugInfo).getEnvironmentInfo();
  if (Array.isArray(locator)) {
    return new AzureCommunicationCallAdapter(callClient, locator, callAgent, deviceManager, options);
  } else {
    return new AzureCommunicationCallAdapter(callClient, locator, callAgent, deviceManager, options);
  }
};

const isCallError = (e: Error): e is CallError => {
  return 'target' in e && 'innerError' in e;
};<|MERGE_RESOLUTION|>--- conflicted
+++ resolved
@@ -1033,15 +1033,11 @@
     this.handlers.onMuteParticipant(userId);
   }
 
-<<<<<<< HEAD
   /* @conditional-compile-remove(soft-mute) */
   public async muteAllRemoteParticipants(): Promise<void> {
     this.handlers.onMuteAllRemoteParticipants();
   }
 
-  /* @conditional-compile-remove(spotlight) */
-=======
->>>>>>> d1ae4395
   public async startSpotlight(userIds?: string[]): Promise<void> {
     this.handlers.onStartSpotlight(userIds);
   }
