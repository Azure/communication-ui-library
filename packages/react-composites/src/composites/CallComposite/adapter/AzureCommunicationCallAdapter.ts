--- conflicted
+++ resolved
@@ -91,11 +91,8 @@
       latestErrors: clientState.latestErrors,
       isTeamsCall,
       /* @conditional-compile-remove(PSTN-calls) */ alternateCallerId: clientState.alternateCallerId,
-<<<<<<< HEAD
       /* @conditional-compile-remove(unsupported-browser) */ environmentInfo: clientState.environmentInfo
-=======
       /* @conditional-compile-remove(rooms) */ roleHint: options?.roleHint
->>>>>>> 15e96736
     };
     this.emitter.setMaxListeners(options?.maxListeners ?? 50);
   }
@@ -947,15 +944,12 @@
   /* @conditional-compile-remove(rooms) */ options?: { /* @conditional-compile-remove(rooms) */ roleHint?: Role }
 ): Promise<CallAdapter> => {
   const deviceManager = (await callClient.getDeviceManager()) as StatefulDeviceManager;
-<<<<<<< HEAD
   /* @conditional-compile-remove(unsupported-browser) */
   const feature = callClient.feature(Features.DebugInfo);
   /* @conditional-compile-remove(unsupported-browser) */
   await feature.getEnvironmentInfo();
-=======
   /* @conditional-compile-remove(rooms) */
   return new AzureCommunicationCallAdapter(callClient, locator, callAgent, deviceManager, options);
->>>>>>> 15e96736
   return new AzureCommunicationCallAdapter(callClient, locator, callAgent, deviceManager);
 };
 
