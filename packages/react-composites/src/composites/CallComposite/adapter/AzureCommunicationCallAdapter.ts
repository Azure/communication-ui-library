// Copyright (c) Microsoft Corporation.
// Licensed under the MIT license.

import {
  CallingHandlers,
  createDefaultCallingHandlers,
  _isInCall,
  _isInLobbyOrConnecting
} from '@internal/calling-component-bindings';
import {
  CallClientState,
  CallError,
  CallState,
  createStatefulCallClient,
  StatefulCallClient,
  StatefulDeviceManager
} from '@internal/calling-stateful-client';
import {
  AudioOptions,
  CallAgent,
  Call,
  GroupCallLocator,
  TeamsMeetingLinkLocator,
  LocalVideoStream as SDKLocalVideoStream,
  AudioDeviceInfo,
  VideoDeviceInfo,
  RemoteParticipant,
  PermissionConstraints,
  PropertyChangedEvent,
  StartCallOptions,
  VideoOptions
} from '@azure/communication-calling';
/* @conditional-compile-remove(unsupported-browser) */
import { EnvironmentInfo } from '@azure/communication-calling';
/* @conditional-compile-remove(rooms) */
import { RoomCallLocator } from '@azure/communication-calling';
/* @conditional-compile-remove(unsupported-browser) */
import { Features } from '@azure/communication-calling';
/* @conditional-compile-remove(PSTN-calls) */
import { AddPhoneNumberOptions, DtmfTone } from '@azure/communication-calling';
import { EventEmitter } from 'events';
import {
  CallAdapter,
  CallEndedListener,
  CallIdChangedListener,
  CallAdapterState,
  DisplayNameChangedListener,
  IsMutedChangedListener,
  IsLocalScreenSharingActiveChangedListener,
  IsSpeakingChangedListener,
  ParticipantsJoinedListener,
  ParticipantsLeftListener,
  DiagnosticChangedEventListner,
  CallAdapterCallEndedEvent
} from './CallAdapter';
import { CallAdapterOptionalFeatures } from './CallAdapter';
import { getCallCompositePage, IsCallEndedPage, isCameraOn } from '../utils';
import { CreateVideoStreamViewResult, VideoStreamOptions } from '@internal/react-components';
/* @conditional-compile-remove(rooms) */
import { Role } from '@internal/react-components';
import { toFlatCommunicationIdentifier, _toCommunicationIdentifier } from '@internal/acs-ui-common';
import {
  CommunicationTokenCredential,
  CommunicationUserIdentifier,
  isCommunicationUserIdentifier,
  isPhoneNumberIdentifier,
  UnknownIdentifier,
  PhoneNumberIdentifier,
  CommunicationIdentifier
} from '@azure/communication-common';
import { ParticipantSubscriber } from './ParticipantSubcriber';
import { AdapterError } from '../../common/adapters';
import { DiagnosticsForwarder } from './DiagnosticsForwarder';
import { useEffect, useRef, useState } from 'react';

/** Context of call, which is a centralized context for all state updates */
class CallContext {
  private emitter: EventEmitter = new EventEmitter();
  private state: CallAdapterState;
  private callId: string | undefined;

  constructor(
    clientState: CallClientState,
    isTeamsCall: boolean,
<<<<<<< HEAD
    features?: CallAdapterOptionalFeatures,
    maxListeners = 50
=======
    options?: { maxListeners?: number; /* @conditional-compile-remove(rooms) */ roleHint?: Role }
>>>>>>> 8d001c83
  ) {
    this.state = {
      isLocalPreviewMicrophoneEnabled: false,
      userId: clientState.userId,
      displayName: clientState.callAgent?.displayName,
      devices: clientState.deviceManager,
      call: undefined,
      page: 'configuration',
      latestErrors: clientState.latestErrors,
      isTeamsCall,
      /* @conditional-compile-remove(PSTN-calls) */ alternateCallerId: clientState.alternateCallerId,
      /* @conditional-compile-remove(unsupported-browser) */ environmentInfo: clientState.environmentInfo,
<<<<<<< HEAD
      /* @conditional-compile-remove(unsupported-browser) */ features: features
=======
      /* @conditional-compile-remove(rooms) */ roleHint: options?.roleHint
>>>>>>> 8d001c83
    };
    this.emitter.setMaxListeners(options?.maxListeners ?? 50);
  }

  public onStateChange(handler: (_uiState: CallAdapterState) => void): void {
    this.emitter.on('stateChanged', handler);
  }

  public offStateChange(handler: (_uiState: CallAdapterState) => void): void {
    this.emitter.off('stateChanged', handler);
  }

  public setState(state: CallAdapterState): void {
    this.state = state;
    this.emitter.emit('stateChanged', this.state);
  }

  public getState(): CallAdapterState {
    return this.state;
  }

  public setIsLocalMicrophoneEnabled(isLocalPreviewMicrophoneEnabled: boolean): void {
    this.setState({ ...this.state, isLocalPreviewMicrophoneEnabled });
  }

  // This is the key to find current call object in client state
  public setCurrentCallId(callId: string | undefined): void {
    this.callId = callId;
  }

  public onCallEnded(handler: (callEndedData: CallAdapterCallEndedEvent) => void): void {
    this.emitter.on('callEnded', handler);
  }

  public offCallEnded(handler: (callEndedData: CallAdapterCallEndedEvent) => void): void {
    this.emitter.off('callEnded', handler);
  }

  public updateClientState(clientState: CallClientState): void {
    let call = this.callId ? clientState.calls[this.callId] : undefined;
    const latestEndedCall = findLatestEndedCall(clientState.callsEnded);

    // As the state is transitioning to a new state, trigger appropriate callback events.
    const oldPage = this.state.page;
    const newPage = getCallCompositePage(call, latestEndedCall);
    if (!IsCallEndedPage(oldPage) && IsCallEndedPage(newPage)) {
      this.emitter.emit('callEnded', { callId: this.callId });
      // Reset the callId to undefined as the call has ended.
      this.setCurrentCallId(undefined);
      // Make sure that the call is set to undefined in the state.
      call = undefined;
    }

    if (this.state.page) {
      this.setState({
        ...this.state,
        userId: clientState.userId,
        displayName: clientState.callAgent?.displayName,
        call,
        page: newPage,
        endedCall: latestEndedCall,
        devices: clientState.deviceManager,
        latestErrors: clientState.latestErrors
      });
    }
  }
}

const findLatestEndedCall = (calls: { [key: string]: CallState }): CallState | undefined => {
  const callStates = Object.values(calls);
  if (callStates.length === 0) {
    return undefined;
  }
  let latestCall = callStates[0];
  for (const call of callStates.slice(1)) {
    if ((call.endTime?.getTime() ?? 0) > (latestCall.endTime?.getTime() ?? 0)) {
      latestCall = call;
    }
  }
  return latestCall;
};

/**
 * @private
 */
export class AzureCommunicationCallAdapter implements CallAdapter {
  private callClient: StatefulCallClient;
  private callAgent: CallAgent;
  private deviceManager: StatefulDeviceManager;
  private localStream: SDKLocalVideoStream | undefined;
  private locator: CallAdapterLocator;
  // Never use directly, even internally. Use `call` property instead.
  private _call?: Call;
  private context: CallContext;
  private diagnosticsForwarder?: DiagnosticsForwarder;
  private handlers: CallingHandlers;
  private participantSubscribers = new Map<string, ParticipantSubscriber>();
  private emitter: EventEmitter = new EventEmitter();
  private onClientStateChange: (clientState: CallClientState) => void;

  private get call(): Call | undefined {
    return this._call;
  }

  private set call(newCall: Call | undefined) {
    this.resetDiagnosticsForwarder(newCall);
    this._call = newCall;
  }

  constructor(
    callClient: StatefulCallClient,
    locator: CallAdapterLocator,
    callAgent: CallAgent,
    deviceManager: StatefulDeviceManager,
<<<<<<< HEAD
    features?: CallAdapterOptionalFeatures
=======
    /* @conditional-compile-remove(rooms) */ options?: { /* @conditional-compile-remove(rooms) */ roleHint?: Role }
>>>>>>> 8d001c83
  ) {
    this.bindPublicMethods();
    this.callClient = callClient;
    this.callAgent = callAgent;
    this.locator = locator;
    this.deviceManager = deviceManager;
    const isTeamsMeeting = 'meetingLink' in this.locator;
<<<<<<< HEAD
    this.context = new CallContext(callClient.getState(), isTeamsMeeting, features);
=======
    this.context = new CallContext(
      callClient.getState(),
      isTeamsMeeting,
      /* @conditional-compile-remove(rooms) */ options
    );
>>>>>>> 8d001c83

    this.context.onCallEnded((endCallData) => this.emitter.emit('callEnded', endCallData));

    const onStateChange = (clientState: CallClientState): void => {
      // unsubscribe when the instance gets disposed
      if (!this) {
        callClient.offStateChange(onStateChange);
        return;
      }

      // `updateClientState` searches for the current call from all the calls in the state using a cached `call.id`
      // from the call object. `call.id` can change during a call. We must update the cached `call.id` before
      // calling `updateClientState` so that we find the correct state object for the call even when `call.id`
      // has changed.
      // https://github.com/Azure/communication-ui-library/pull/1820
      if (this.call?.id) {
        this.context.setCurrentCallId(this.call.id);
      }
      this.context.updateClientState(clientState);
    };

    this.handlers = createDefaultCallingHandlers(callClient, callAgent, deviceManager, undefined);

    this.onClientStateChange = onStateChange;

    this.subscribeDeviceManagerEvents();

    this.callClient.onStateChange(onStateChange);
  }

  // TODO: update this to include the 'selectedCameraChanged' when calling adds it to the device manager
  private subscribeDeviceManagerEvents(): void {
    this.deviceManager.on('selectedMicrophoneChanged', () => {
      this.emitter.emit('selectedMicrophoneChanged');
    });
    this.deviceManager.on('selectedSpeakerChanged', () => {
      this.emitter.emit('selectedSpeakerChanged');
    });
  }

  private bindPublicMethods(): void {
    this.onStateChange.bind(this);
    this.offStateChange.bind(this);
    this.getState.bind(this);
    this.dispose.bind(this);
    this.joinCall.bind(this);
    this.leaveCall.bind(this);
    this.setCamera.bind(this);
    this.setMicrophone.bind(this);
    this.setSpeaker.bind(this);
    this.askDevicePermission.bind(this);
    this.queryCameras.bind(this);
    this.queryMicrophones.bind(this);
    this.querySpeakers.bind(this);
    this.startCamera.bind(this);
    this.stopCamera.bind(this);
    this.mute.bind(this);
    this.unmute.bind(this);
    this.startCall.bind(this);
    this.startScreenShare.bind(this);
    this.stopScreenShare.bind(this);
    this.removeParticipant.bind(this);
    this.createStreamView.bind(this);
    this.disposeStreamView.bind(this);
    this.on.bind(this);
    this.off.bind(this);
    this.processNewCall.bind(this);
    /* @conditional-compile-remove(PSTN-calls) */
    this.addParticipant.bind(this);
    /* @conditional-compile-remove(PSTN-calls) */
    this.holdCall.bind(this);
    /* @conditional-compile-remove(PSTN-calls) */
    this.resumeCall.bind(this);
    /* @conditional-compile-remove(PSTN-calls) */
    this.sendDtmfTone.bind(this);
    /* @conditional-compile-remove(unsupported-browser) */
    this.populateEnvironmentInfo.bind(this);
  }

  public dispose(): void {
    this.resetDiagnosticsForwarder();
    this.callClient.offStateChange(this.onClientStateChange);
    this.callAgent.dispose();
  }

  public async queryCameras(): Promise<VideoDeviceInfo[]> {
    return await this.asyncTeeErrorToEventEmitter(async () => {
      return this.deviceManager.getCameras();
    });
  }

  public async queryMicrophones(): Promise<AudioDeviceInfo[]> {
    return await this.asyncTeeErrorToEventEmitter(async () => {
      return this.deviceManager.getMicrophones();
    });
  }

  public async querySpeakers(): Promise<AudioDeviceInfo[]> {
    return await this.asyncTeeErrorToEventEmitter(async () => {
      return this.deviceManager.isSpeakerSelectionAvailable ? this.deviceManager.getSpeakers() : [];
    });
  }

  public async askDevicePermission(constrain: PermissionConstraints): Promise<void> {
    return await this.asyncTeeErrorToEventEmitter(async () => {
      await this.deviceManager.askDevicePermission(constrain);
    });
  }

  public joinCall(microphoneOn?: boolean): Call | undefined {
    if (_isInCall(this.getState().call?.state ?? 'None')) {
      throw new Error('You are already in the call!');
    }

    return this.teeErrorToEventEmitter(() => {
      const audioOptions: AudioOptions = { muted: !(microphoneOn ?? this.getState().isLocalPreviewMicrophoneEnabled) };
      // TODO: find a way to expose stream to here
      const videoOptions = { localVideoStreams: this.localStream ? [this.localStream] : undefined };
      /* @conditional-compile-remove(teams-adhoc-call) */
      /* @conditional-compile-remove(PSTN-calls) */
      if (isOutboundCall(this.locator)) {
        const phoneNumber = this.getState().alternateCallerId;
        return this.startCall(this.locator.participantIds, {
          alternateCallerId: phoneNumber ? { phoneNumber: phoneNumber } : undefined,
          audioOptions,
          videoOptions
        });
      }
      const call = this._joinCall(audioOptions, videoOptions);

      this.processNewCall(call);
      return call;
    });
  }

  private _joinCall(audioOptions: AudioOptions, videoOptions: VideoOptions): Call {
    const isTeamsMeeting = 'meetingLink' in this.locator;
    /* @conditional-compile-remove(rooms) */
    const isRoomsCall = 'roomId' in this.locator;

    if (isTeamsMeeting) {
      return this.callAgent.join(this.locator as TeamsMeetingLinkLocator, {
        audioOptions,
        videoOptions
      });
    }
    /* @conditional-compile-remove(rooms) */
    if (isRoomsCall) {
      return this.callAgent.join(this.locator as RoomCallLocator, {
        audioOptions,
        videoOptions
      });
    }
    return this.callAgent.join(this.locator as GroupCallLocator, {
      audioOptions,
      videoOptions
    });
  }

  public async createStreamView(
    remoteUserId?: string,
    options?: VideoStreamOptions
  ): Promise<void | CreateVideoStreamViewResult> {
    if (remoteUserId === undefined) {
      return await this.handlers.onCreateLocalStreamView(options);
    } else {
      return await this.handlers.onCreateRemoteStreamView(remoteUserId, options);
    }
  }

  public async disposeStreamView(remoteUserId?: string): Promise<void> {
    if (remoteUserId === undefined) {
      await this.handlers.onDisposeLocalStreamView();
    } else {
      await this.handlers.onDisposeRemoteStreamView(remoteUserId);
    }
  }

  public async leaveCall(forEveryone?: boolean): Promise<void> {
    await this.handlers.onHangUp(forEveryone);
    this.unsubscribeCallEvents();
    this.handlers = createDefaultCallingHandlers(this.callClient, this.callAgent, this.deviceManager, undefined);
    // We set the adapter.call object to undefined immediately when a call is ended.
    // We do not set the context.callId to undefined because it is a part of the immutable data flow loop.
    this.call = undefined;
    this.stopCamera();
    this.mute();
  }

  public async setCamera(device: VideoDeviceInfo, options?: VideoStreamOptions): Promise<void> {
    return await this.asyncTeeErrorToEventEmitter(async () => {
      await this.handlers.onSelectCamera(device, options);
    });
  }

  public async setMicrophone(device: AudioDeviceInfo): Promise<void> {
    return await this.asyncTeeErrorToEventEmitter(async () => {
      await this.handlers.onSelectMicrophone(device);
    });
  }

  public async setSpeaker(device: AudioDeviceInfo): Promise<void> {
    return await this.asyncTeeErrorToEventEmitter(async () => {
      await this.handlers.onSelectSpeaker(device);
    });
  }

  public async startCamera(options?: VideoStreamOptions): Promise<void> {
    return await this.asyncTeeErrorToEventEmitter(async () => {
      if (!isCameraOn(this.getState())) {
        await this.handlers.onToggleCamera(options);
      }
    });
  }

  public async stopCamera(): Promise<void> {
    return await this.asyncTeeErrorToEventEmitter(async () => {
      if (isCameraOn(this.getState())) {
        await this.handlers.onToggleCamera();
      }
    });
  }

  public async mute(): Promise<void> {
    return await this.asyncTeeErrorToEventEmitter(async () => {
      this.context.setIsLocalMicrophoneEnabled(false);
      if (_isInCall(this.call?.state) && !this.call?.isMuted) {
        await this.handlers.onToggleMicrophone();
      }
    });
  }

  public async unmute(): Promise<void> {
    return await this.asyncTeeErrorToEventEmitter(async () => {
      this.context.setIsLocalMicrophoneEnabled(true);
      if (_isInCall(this.call?.state) && this.call?.isMuted) {
        await this.handlers.onToggleMicrophone();
      }
    });
  }

  public async startScreenShare(): Promise<void> {
    return await this.asyncTeeErrorToEventEmitter(async () => {
      if (!this.call?.isScreenSharingOn) {
        await this.handlers.onToggleScreenShare();
      }
    });
  }

  public async stopScreenShare(): Promise<void> {
    return await this.asyncTeeErrorToEventEmitter(async () => {
      if (this.call?.isScreenSharingOn) {
        await this.handlers.onToggleScreenShare();
      }
    });
  }

  /* @conditional-compile-remove(unsupported-browser) */
  public async populateEnvironmentInfo(): Promise<EnvironmentInfo> {
    return await this.asyncTeeErrorToEventEmitter(async () => {
      if (!this.context.getState().features?.unsupportedEnvironment) {
        throw new Error('unsupportedEnvironment feature not enabled.');
      }
      return await this.callClient.feature(Features.DebugInfo).getEnvironmentInfo();
    });
  }

  public startCall(
    participants:
      | string[]
      /* @conditional-compile-remove(PSTN-calls) */
      | CommunicationIdentifier[],
    options?: StartCallOptions
  ): Call | undefined {
    if (_isInCall(this.getState().call?.state ?? 'None')) {
      throw new Error('You are already in the call.');
    }

    const idsToAdd = participants.map((participant) => {
      // FIXME: `onStartCall` does not allow a Teams user.
      // Need some way to return an error if a Teams user is provided.
      const backendId: CommunicationIdentifier = _toCommunicationIdentifier(participant);
      if (isPhoneNumberIdentifier(backendId)) {
        if (options?.alternateCallerId === undefined) {
          throw new Error('Unable to start call, PSTN user present with no alternateCallerId.');
        }
        return backendId as PhoneNumberIdentifier;
      } else if (isCommunicationUserIdentifier(backendId)) {
        return backendId as CommunicationUserIdentifier;
      }
      return backendId as UnknownIdentifier;
    });

    const call = this.handlers.onStartCall(idsToAdd, options);
    if (!call) {
      throw new Error('Unable to start call.');
    }
    this.processNewCall(call);

    return this.call;
  }

  private processNewCall(call: Call): void {
    this.call = call;
    this.context.setCurrentCallId(call.id);

    // Resync state after callId is set
    this.context.updateClientState(this.callClient.getState());
    this.handlers = createDefaultCallingHandlers(this.callClient, this.callAgent, this.deviceManager, this.call);
    this.subscribeCallEvents();
  }

  public async removeParticipant(
    userId: string | /* @conditional-compile-remove(PSTN-calls) */ CommunicationIdentifier
  ): Promise<void> {
    let participant = userId;
    /* @conditional-compile-remove(PSTN-calls) */
    participant = _toCommunicationIdentifier(userId);
    this.handlers.onRemoveParticipant(participant);
  }

  /* @conditional-compile-remove(PSTN-calls) */
  public async addParticipant(participant: PhoneNumberIdentifier, options?: AddPhoneNumberOptions): Promise<void>;
  /* @conditional-compile-remove(PSTN-calls) */
  public async addParticipant(participant: CommunicationUserIdentifier): Promise<void>;
  /* @conditional-compile-remove(PSTN-calls) */
  public async addParticipant(
    participant: PhoneNumberIdentifier | CommunicationUserIdentifier,
    options?: AddPhoneNumberOptions
  ): Promise<void> {
    if (isPhoneNumberIdentifier(participant) && options) {
      this.handlers.onAddParticipant(participant, options);
    } else if (isCommunicationUserIdentifier(participant)) {
      this.handlers.onAddParticipant(participant);
    }
  }

  /* @conditional-compile-remove(PSTN-calls) */
  public async holdCall(): Promise<void> {
    if (this.call?.state !== 'LocalHold') {
      this.handlers.onToggleHold();
    }
  }

  /* @conditional-compile-remove(PSTN-calls) */
  public async resumeCall(): Promise<void> {
    if (this.call?.state === 'LocalHold') {
      this.handlers.onToggleHold();
    }
  }

  /* @conditional-compile-remove(PSTN-calls) */
  public async sendDtmfTone(dtmfTone: DtmfTone): Promise<void> {
    this.handlers.onSendDtmfTone(dtmfTone);
  }

  public getState(): CallAdapterState {
    return this.context.getState();
  }

  public onStateChange(handler: (state: CallAdapterState) => void): void {
    this.context.onStateChange(handler);
  }

  public offStateChange(handler: (state: CallAdapterState) => void): void {
    this.context.offStateChange(handler);
  }

  on(event: 'participantsJoined', listener: ParticipantsJoinedListener): void;
  on(event: 'participantsLeft', listener: ParticipantsLeftListener): void;
  on(event: 'isMutedChanged', listener: IsMutedChangedListener): void;
  on(event: 'callIdChanged', listener: CallIdChangedListener): void;
  on(event: 'isLocalScreenSharingActiveChanged', listener: IsLocalScreenSharingActiveChangedListener): void;
  on(event: 'displayNameChanged', listener: DisplayNameChangedListener): void;
  on(event: 'isSpeakingChanged', listener: IsSpeakingChangedListener): void;
  on(event: 'callEnded', listener: CallEndedListener): void;
  on(event: 'diagnosticChanged', listener: DiagnosticChangedEventListner): void;
  on(event: 'selectedMicrophoneChanged', listener: PropertyChangedEvent): void;
  on(event: 'selectedSpeakerChanged', listener: PropertyChangedEvent): void;
  on(event: 'error', errorHandler: (e: AdapterError) => void): void;

  // eslint-disable-next-line @typescript-eslint/no-explicit-any
  public on(event: string, listener: (e: any) => void): void {
    this.emitter.on(event, listener);
  }

  private subscribeCallEvents(): void {
    this.call?.on('remoteParticipantsUpdated', this.onRemoteParticipantsUpdated.bind(this));
    this.call?.on('isMutedChanged', this.isMyMutedChanged.bind(this));
    this.call?.on('isScreenSharingOnChanged', this.isScreenSharingOnChanged.bind(this));
    this.call?.on('idChanged', this.callIdChanged.bind(this));
  }

  private unsubscribeCallEvents(): void {
    for (const subscriber of this.participantSubscribers.values()) {
      subscriber.unsubscribeAll();
    }
    this.participantSubscribers.clear();
    this.call?.off('remoteParticipantsUpdated', this.onRemoteParticipantsUpdated.bind(this));
    this.call?.off('isMutedChanged', this.isMyMutedChanged.bind(this));
    this.call?.off('isScreenSharingOnChanged', this.isScreenSharingOnChanged.bind(this));
    this.call?.off('idChanged', this.callIdChanged.bind(this));
  }

  private isMyMutedChanged = (): void => {
    this.emitter.emit('isMutedChanged', {
      participantId: this.getState().userId,
      isMuted: this.call?.isMuted
    });
  };

  private onRemoteParticipantsUpdated({
    added,
    removed
  }: {
    added: RemoteParticipant[];
    removed: RemoteParticipant[];
  }): void {
    if (added && added.length > 0) {
      this.emitter.emit('participantsJoined', added);
    }
    if (removed && removed.length > 0) {
      this.emitter.emit('participantsLeft', removed);
    }

    added.forEach((participant) => {
      this.participantSubscribers.set(
        toFlatCommunicationIdentifier(participant.identifier),
        new ParticipantSubscriber(participant, this.emitter)
      );
    });

    removed.forEach((participant) => {
      const subscriber = this.participantSubscribers.get(toFlatCommunicationIdentifier(participant.identifier));
      subscriber && subscriber.unsubscribeAll();
      this.participantSubscribers.delete(toFlatCommunicationIdentifier(participant.identifier));
    });
  }

  private isScreenSharingOnChanged(): void {
    this.emitter.emit('isLocalScreenSharingActiveChanged', { isScreenSharingOn: this.call?.isScreenSharingOn });
  }

  private callIdChanged(): void {
    this.call?.id && this.emitter.emit('callIdChanged', { callId: this.call.id });
  }

  private resetDiagnosticsForwarder(newCall?: Call): void {
    if (this.diagnosticsForwarder) {
      this.diagnosticsForwarder.unsubscribe();
    }
    if (newCall) {
      this.diagnosticsForwarder = new DiagnosticsForwarder(this.emitter, newCall);
    }
  }

  off(event: 'participantsJoined', listener: ParticipantsJoinedListener): void;
  off(event: 'participantsLeft', listener: ParticipantsLeftListener): void;
  off(event: 'isMutedChanged', listener: IsMutedChangedListener): void;
  off(event: 'callIdChanged', listener: CallIdChangedListener): void;
  off(event: 'isLocalScreenSharingActiveChanged', listener: IsLocalScreenSharingActiveChangedListener): void;
  off(event: 'displayNameChanged', listener: DisplayNameChangedListener): void;
  off(event: 'isSpeakingChanged', listener: IsSpeakingChangedListener): void;
  off(event: 'callEnded', listener: CallEndedListener): void;
  off(event: 'diagnosticChanged', listener: DiagnosticChangedEventListner): void;
  off(event: 'selectedMicrophoneChanged', listener: PropertyChangedEvent): void;
  off(event: 'selectedSpeakerChanged', listener: PropertyChangedEvent): void;
  off(event: 'error', errorHandler: (e: AdapterError) => void): void;

  // eslint-disable-next-line @typescript-eslint/no-explicit-any
  public off(event: string, listener: (e: any) => void): void {
    this.emitter.off(event, listener);
  }

  private async asyncTeeErrorToEventEmitter<T>(f: () => Promise<T>): Promise<T> {
    try {
      return await f();
    } catch (error) {
      if (isCallError(error as Error)) {
        this.emitter.emit('error', error as AdapterError);
      }
      throw error;
    }
  }

  private teeErrorToEventEmitter<T>(f: () => T): T {
    try {
      return f();
    } catch (error) {
      if (isCallError(error as Error)) {
        this.emitter.emit('error', error as AdapterError);
      }
      throw error;
    }
  }
}

/* @conditional-compile-remove(teams-adhoc-call) */
/* @conditional-compile-remove(PSTN-calls) */
/**
 * Locator used by {@link createAzureCommunicationCallAdapter} to call one or more participants
 *
 * @remarks
 * This is currently in beta and only supports calling one Teams User.
 *
 * @example
 * ```
 * ['8:orgid:ab220efe-5725-4742-9792-9fba7c9ac458']
 * ```
 *
 * @beta
 */
export type CallParticipantsLocator = {
  participantIds: string[];
};

/**
 * Locator used by {@link createAzureCommunicationCallAdapter} to locate the call to join
 *
 * @public
 */
export type CallAdapterLocator =
  | TeamsMeetingLinkLocator
  | GroupCallLocator
  | /* @conditional-compile-remove(rooms) */ RoomCallLocator
  | /* @conditional-compile-remove(teams-adhoc-call) */ /* @conditional-compile-remove(PSTN-calls) */ CallParticipantsLocator;

/**
 * Arguments for creating the Azure Communication Services implementation of {@link CallAdapter}.
 *
 * Note: `displayName` can be a maximum of 256 characters.
 *
 * @public
 */
export type AzureCommunicationCallAdapterArgs = {
  userId: CommunicationUserIdentifier;
  displayName: string;
  credential: CommunicationTokenCredential;
  locator: CallAdapterLocator;
  /* @conditional-compile-remove(PSTN-calls) */
  alternateCallerId?: string;
<<<<<<< HEAD
  /* @conditional-compile-remove(unsupported-browser) */
  features?: CallAdapterOptionalFeatures;
=======
  /* @conditional-compile-remove(rooms) */
  /**
   * Optional parameters for the {@link AzureCommunicationCallAdapter} created
   */
  options?: {
    /**
     * Use this to hint the role of the user when the role is not available before a Rooms call is started. This value
     * should be obtained using the Rooms API. This role will determine permissions in the configuration page of the
     * {@link CallComposite}. The true role of the user will be synced with ACS services when a Rooms call starts.
     */
    roleHint?: Role;
  };
>>>>>>> 8d001c83
};

/**
 * Create a {@link CallAdapter} backed by Azure Communication Services.
 *
 * This is the default implementation of {@link CallAdapter} provided by this library.
 *
 * Note: `displayName` can be a maximum of 256 characters.
 *
 * @public
 */
export const createAzureCommunicationCallAdapter = async ({
  userId,
  displayName,
  credential,
  locator,
  /* @conditional-compile-remove(PSTN-calls) */ alternateCallerId,
<<<<<<< HEAD
  /* @conditional-compile-remove(unsupported-browser) */ features
=======
  /* @conditional-compile-remove(rooms) */ options
>>>>>>> 8d001c83
}: AzureCommunicationCallAdapterArgs): Promise<CallAdapter> => {
  const callClient = createStatefulCallClient({
    userId,
    /* @conditional-compile-remove(PSTN-calls) */ alternateCallerId
  });
  const callAgent = await callClient.createCallAgent(credential, {
    displayName
  });
  const adapter = createAzureCommunicationCallAdapterFromClient(
    callClient,
    callAgent,
    locator,
<<<<<<< HEAD
    /* @conditional-compile-remove(unsupported-browser) */ features
=======
    /* @conditional-compile-remove(rooms) */ options
>>>>>>> 8d001c83
  );
  return adapter;
};

/**
 * A custom React hook to simplify the creation of {@link CallAdapter}.
 *
 * Similar to {@link createAzureCommunicationCallAdapter}, but takes care of asynchronous
 * creation of the adapter internally.
 *
 * Allows arguments to be undefined so that you can respect the rule-of-hooks and pass in arguments
 * as they are created. The adapter is only created when all arguments are defined.
 *
 * Note that you must memoize the arguments to avoid recreating adapter on each render.
 * See storybook for typical usage examples.
 *
 * @public
 */
export const useAzureCommunicationCallAdapter = (
  /**
   * Arguments to be passed to {@link createAzureCommunicationCallAdapter}.
   *
   * Allows arguments to be undefined so that you can respect the rule-of-hooks and pass in arguments
   * as they are created. The adapter is only created when all arguments are defined.
   */
  args: Partial<AzureCommunicationCallAdapterArgs>,
  /**
   * Optional callback to modify the adapter once it is created.
   *
   * If set, must return the modified adapter.
   */
  afterCreate?: (adapter: CallAdapter) => Promise<CallAdapter>,
  /**
   * Optional callback called before the adapter is disposed.
   *
   * This is useful for clean up tasks, e.g., leaving any ongoing calls.
   */
  beforeDispose?: (adapter: CallAdapter) => Promise<void>
): CallAdapter | undefined => {
  const {
    credential,
    displayName,
    locator,
    userId,
    /*@conditional-compile-remove(PSTN-calls) */ alternateCallerId,
<<<<<<< HEAD
    /* @conditional-compile-remove(unsupported-browser) */ features
=======
    /*@conditional-compile-remove(rooms) */ options
>>>>>>> 8d001c83
  } = args;

  // State update needed to rerender the parent component when a new adapter is created.
  const [adapter, setAdapter] = useState<CallAdapter | undefined>(undefined);
  // Ref needed for cleanup to access the old adapter created asynchronously.
  const adapterRef = useRef<CallAdapter | undefined>(undefined);

  const afterCreateRef = useRef<((adapter: CallAdapter) => Promise<CallAdapter>) | undefined>(undefined);
  const beforeDisposeRef = useRef<((adapter: CallAdapter) => Promise<void>) | undefined>(undefined);
  // These refs are updated on *each* render, so that the latest values
  // are used in the `useEffect` closures below.
  // Using a Ref ensures that new values for the callbacks do not trigger the
  // useEffect blocks, and a new adapter creation / distruction is not triggered.
  afterCreateRef.current = afterCreate;
  beforeDisposeRef.current = beforeDispose;

  useEffect(
    () => {
      if (!credential || !displayName || !locator || !userId) {
        return;
      }
      (async () => {
        if (adapterRef.current) {
          // Dispose the old adapter when a new one is created.
          //
          // This clean up function uses `adapterRef` because `adapter` can not be added to the dependency array of
          // this `useEffect` -- we do not want to trigger a new adapter creation because of the first adapter
          // creation.
          if (beforeDisposeRef.current) {
            await beforeDisposeRef.current(adapterRef.current);
          }
          adapterRef.current.dispose();
          adapterRef.current = undefined;
        }

        let newAdapter = await createAzureCommunicationCallAdapter({
          credential,
          displayName,
          locator,
          userId,
          /* @conditional-compile-remove(PSTN-calls) */ alternateCallerId,
<<<<<<< HEAD
          /* @conditional-compile-remove(unsupported-browser) */ features
=======
          /* @conditional-compile-remove(rooms) */ options
>>>>>>> 8d001c83
        });
        if (afterCreateRef.current) {
          newAdapter = await afterCreateRef.current(newAdapter);
        }
        adapterRef.current = newAdapter;
        setAdapter(newAdapter);
      })();
    },
    // Explicitly list all arguments so that caller doesn't have to memoize the `args` object.
    [
      adapterRef,
      afterCreateRef,
      /* @conditional-compile-remove(PSTN-calls) */ alternateCallerId,
      beforeDisposeRef,
      credential,
      displayName,
      locator,
      userId,
      /* @conditional-compile-remove(PSTN-calls) */ options
    ]
  );

  // Dispose any existing adapter when the component unmounts.
  useEffect(() => {
    return () => {
      (async () => {
        if (adapterRef.current) {
          if (beforeDisposeRef.current) {
            await beforeDisposeRef.current(adapterRef.current);
          }
          adapterRef.current.dispose();
          adapterRef.current = undefined;
        }
      })();
    };
  }, []);

  return adapter;
};

/**
 * Create a {@link CallAdapter} using the provided {@link StatefulCallClient}.
 *
 * Useful if you want to keep a reference to {@link StatefulCallClient}.
 * Consider using {@link createAzureCommunicationCallAdapter} for a simpler API.
 *
 * @public
 */
export const createAzureCommunicationCallAdapterFromClient: (
<<<<<<< HEAD
  callClient: StatefulCallClient,
  callAgent: CallAgent,
  locator: CallAdapterLocator,
  /* @conditional-compile-remove(unsupported-browser) */ features?: CallAdapterOptionalFeatures
) => Promise<CallAdapter> = async (
  callClient: StatefulCallClient,
  callAgent: CallAgent,
  locator: CallAdapterLocator,
  features?: CallAdapterOptionalFeatures
): Promise<CallAdapter> => {
  const deviceManager = (await callClient.getDeviceManager()) as StatefulDeviceManager;
  /* @conditional-compile-remove(unsupported-browser) */
  if (features?.unsupportedEnvironment === true) {
    await callClient.feature(Features.DebugInfo).getEnvironmentInfo();
  }
  return new AzureCommunicationCallAdapter(
    callClient,
    locator,
    callAgent,
    deviceManager,
    /* @conditional-compile-remove(unsupported-browser) */ features
  );
=======
  callClient: StatefulCallClient,
  callAgent: CallAgent,
  locator: CallAdapterLocator,
  /* @conditional-compile-remove(rooms) */ options?: { roleHint?: Role }
) => Promise<CallAdapter> = async (
  callClient: StatefulCallClient,
  callAgent: CallAgent,
  locator: CallAdapterLocator,
  /* @conditional-compile-remove(rooms) */ options?: { /* @conditional-compile-remove(rooms) */ roleHint?: Role }
): Promise<CallAdapter> => {
  const deviceManager = (await callClient.getDeviceManager()) as StatefulDeviceManager;
  /* @conditional-compile-remove(unsupported-browser) */
  const feature = callClient.feature(Features.DebugInfo);
  /* @conditional-compile-remove(unsupported-browser) */
  await feature.getEnvironmentInfo();
  /* @conditional-compile-remove(rooms) */
  return new AzureCommunicationCallAdapter(callClient, locator, callAgent, deviceManager, options);
  return new AzureCommunicationCallAdapter(callClient, locator, callAgent, deviceManager);
>>>>>>> 8d001c83
};

const isCallError = (e: Error): e is CallError => {
  return e['target'] !== undefined && e['innerError'] !== undefined;
};

/* @conditional-compile-remove(teams-adhoc-call) */
/* @conditional-compile-remove(PSTN-calls) */
const isOutboundCall = (callLocator: CallAdapterLocator): callLocator is CallParticipantsLocator => {
  return 'participantIds' in callLocator;
};<|MERGE_RESOLUTION|>--- conflicted
+++ resolved
@@ -82,12 +82,8 @@
   constructor(
     clientState: CallClientState,
     isTeamsCall: boolean,
-<<<<<<< HEAD
     features?: CallAdapterOptionalFeatures,
-    maxListeners = 50
-=======
     options?: { maxListeners?: number; /* @conditional-compile-remove(rooms) */ roleHint?: Role }
->>>>>>> 8d001c83
   ) {
     this.state = {
       isLocalPreviewMicrophoneEnabled: false,
@@ -100,11 +96,8 @@
       isTeamsCall,
       /* @conditional-compile-remove(PSTN-calls) */ alternateCallerId: clientState.alternateCallerId,
       /* @conditional-compile-remove(unsupported-browser) */ environmentInfo: clientState.environmentInfo,
-<<<<<<< HEAD
       /* @conditional-compile-remove(unsupported-browser) */ features: features
-=======
       /* @conditional-compile-remove(rooms) */ roleHint: options?.roleHint
->>>>>>> 8d001c83
     };
     this.emitter.setMaxListeners(options?.maxListeners ?? 50);
   }
@@ -219,11 +212,8 @@
     locator: CallAdapterLocator,
     callAgent: CallAgent,
     deviceManager: StatefulDeviceManager,
-<<<<<<< HEAD
-    features?: CallAdapterOptionalFeatures
-=======
+    features?: CallAdapterOptionalFeatures,
     /* @conditional-compile-remove(rooms) */ options?: { /* @conditional-compile-remove(rooms) */ roleHint?: Role }
->>>>>>> 8d001c83
   ) {
     this.bindPublicMethods();
     this.callClient = callClient;
@@ -231,16 +221,8 @@
     this.locator = locator;
     this.deviceManager = deviceManager;
     const isTeamsMeeting = 'meetingLink' in this.locator;
-<<<<<<< HEAD
-    this.context = new CallContext(callClient.getState(), isTeamsMeeting, features);
-=======
-    this.context = new CallContext(
-      callClient.getState(),
-      isTeamsMeeting,
-      /* @conditional-compile-remove(rooms) */ options
-    );
->>>>>>> 8d001c83
-
+    this.context = new CallContext(callClient.getState(), isTeamsMeeting, features, /* @conditional-compile-remove(rooms) */ options);
+    
     this.context.onCallEnded((endCallData) => this.emitter.emit('callEnded', endCallData));
 
     const onStateChange = (clientState: CallClientState): void => {
@@ -781,10 +763,8 @@
   locator: CallAdapterLocator;
   /* @conditional-compile-remove(PSTN-calls) */
   alternateCallerId?: string;
-<<<<<<< HEAD
   /* @conditional-compile-remove(unsupported-browser) */
   features?: CallAdapterOptionalFeatures;
-=======
   /* @conditional-compile-remove(rooms) */
   /**
    * Optional parameters for the {@link AzureCommunicationCallAdapter} created
@@ -797,7 +777,6 @@
      */
     roleHint?: Role;
   };
->>>>>>> 8d001c83
 };
 
 /**
@@ -815,11 +794,8 @@
   credential,
   locator,
   /* @conditional-compile-remove(PSTN-calls) */ alternateCallerId,
-<<<<<<< HEAD
-  /* @conditional-compile-remove(unsupported-browser) */ features
-=======
+  /* @conditional-compile-remove(unsupported-browser) */ features,
   /* @conditional-compile-remove(rooms) */ options
->>>>>>> 8d001c83
 }: AzureCommunicationCallAdapterArgs): Promise<CallAdapter> => {
   const callClient = createStatefulCallClient({
     userId,
@@ -832,11 +808,8 @@
     callClient,
     callAgent,
     locator,
-<<<<<<< HEAD
-    /* @conditional-compile-remove(unsupported-browser) */ features
-=======
+    /* @conditional-compile-remove(unsupported-browser) */ features,
     /* @conditional-compile-remove(rooms) */ options
->>>>>>> 8d001c83
   );
   return adapter;
 };
@@ -882,11 +855,8 @@
     locator,
     userId,
     /*@conditional-compile-remove(PSTN-calls) */ alternateCallerId,
-<<<<<<< HEAD
-    /* @conditional-compile-remove(unsupported-browser) */ features
-=======
+    /* @conditional-compile-remove(unsupported-browser) */ features,
     /*@conditional-compile-remove(rooms) */ options
->>>>>>> 8d001c83
   } = args;
 
   // State update needed to rerender the parent component when a new adapter is created.
@@ -928,11 +898,8 @@
           locator,
           userId,
           /* @conditional-compile-remove(PSTN-calls) */ alternateCallerId,
-<<<<<<< HEAD
-          /* @conditional-compile-remove(unsupported-browser) */ features
-=======
+          /* @conditional-compile-remove(unsupported-browser) */ features,
           /* @conditional-compile-remove(rooms) */ options
->>>>>>> 8d001c83
         });
         if (afterCreateRef.current) {
           newAdapter = await afterCreateRef.current(newAdapter);
@@ -982,16 +949,17 @@
  * @public
  */
 export const createAzureCommunicationCallAdapterFromClient: (
-<<<<<<< HEAD
   callClient: StatefulCallClient,
   callAgent: CallAgent,
   locator: CallAdapterLocator,
-  /* @conditional-compile-remove(unsupported-browser) */ features?: CallAdapterOptionalFeatures
+  /* @conditional-compile-remove(unsupported-browser) */ features?: CallAdapterOptionalFeatures,
+  /* @conditional-compile-remove(rooms) */ options?: { roleHint?: Role }
 ) => Promise<CallAdapter> = async (
   callClient: StatefulCallClient,
   callAgent: CallAgent,
   locator: CallAdapterLocator,
-  features?: CallAdapterOptionalFeatures
+  features?: CallAdapterOptionalFeatures,
+  options?: { roleHint?: Role }
 ): Promise<CallAdapter> => {
   const deviceManager = (await callClient.getDeviceManager()) as StatefulDeviceManager;
   /* @conditional-compile-remove(unsupported-browser) */
@@ -1003,28 +971,9 @@
     locator,
     callAgent,
     deviceManager,
-    /* @conditional-compile-remove(unsupported-browser) */ features
+    /* @conditional-compile-remove(unsupported-browser) */ features,
+    /* @conditional-compile-remove(rooms) */ options
   );
-=======
-  callClient: StatefulCallClient,
-  callAgent: CallAgent,
-  locator: CallAdapterLocator,
-  /* @conditional-compile-remove(rooms) */ options?: { roleHint?: Role }
-) => Promise<CallAdapter> = async (
-  callClient: StatefulCallClient,
-  callAgent: CallAgent,
-  locator: CallAdapterLocator,
-  /* @conditional-compile-remove(rooms) */ options?: { /* @conditional-compile-remove(rooms) */ roleHint?: Role }
-): Promise<CallAdapter> => {
-  const deviceManager = (await callClient.getDeviceManager()) as StatefulDeviceManager;
-  /* @conditional-compile-remove(unsupported-browser) */
-  const feature = callClient.feature(Features.DebugInfo);
-  /* @conditional-compile-remove(unsupported-browser) */
-  await feature.getEnvironmentInfo();
-  /* @conditional-compile-remove(rooms) */
-  return new AzureCommunicationCallAdapter(callClient, locator, callAgent, deviceManager, options);
-  return new AzureCommunicationCallAdapter(callClient, locator, callAgent, deviceManager);
->>>>>>> 8d001c83
 };
 
 const isCallError = (e: Error): e is CallError => {
