--- conflicted
+++ resolved
@@ -80,14 +80,6 @@
     return this.state;
   }
 
-<<<<<<< HEAD
-  // DISABLING setPage FOR API REVIEW, IMPLEMENTATION NOT COMPLETE YET
-  // public setPage(page: CallCompositePage): void {
-  //   this.setState({ ...this.state, page });
-  // }
-
-=======
->>>>>>> 2f0f94a1
   public setIsLocalMicrophoneEnabled(isLocalPreviewMicrophoneEnabled: boolean): void {
     this.setState({ ...this.state, isLocalPreviewMicrophoneEnabled });
   }
@@ -206,10 +198,6 @@
     this.startScreenShare.bind(this);
     this.stopScreenShare.bind(this);
     this.removeParticipant.bind(this);
-<<<<<<< HEAD
-    // this.setPage.bind(this); // DISABLING setPage FOR API REVIEW, IMPLEMENTATION NOT COMPLETE YET
-=======
->>>>>>> 2f0f94a1
     this.createStreamView.bind(this);
     this.disposeStreamView.bind(this);
     this.on.bind(this);
@@ -438,14 +426,6 @@
     });
   };
 
-<<<<<<< HEAD
-  // DISABLING setPage FOR API REVIEW, IMPLEMENTATION NOT COMPLETE YET
-  // public setPage(page: CallCompositePage): void {
-  //   this.context.setPage(page);
-  // }
-
-=======
->>>>>>> 2f0f94a1
   private onRemoteParticipantsUpdated({
     added,
     removed
