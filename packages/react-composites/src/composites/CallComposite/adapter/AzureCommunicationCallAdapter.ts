--- conflicted
+++ resolved
@@ -665,10 +665,7 @@
 export type CallAdapterLocator =
   | TeamsMeetingLinkLocator
   | GroupCallLocator
-<<<<<<< HEAD
-=======
   | /* @conditional-compile-remove(rooms) */ RoomCallLocator
->>>>>>> 680f5ff3
   | /* @conditional-compile-remove(teams-adhoc-call) */ /* @conditional-compile-remove(PSTN-calls) */ CallParticipantsLocator;
 
 /**
