// Copyright (c) Microsoft Corporation.
// Licensed under the MIT License.

import { IButton, mergeStyles, Stack } from '@fluentui/react';
import { _isInCall, _isInLobbyOrConnecting } from '@internal/calling-component-bindings';
import {
  _ComplianceBanner,
  _ComplianceBannerProps,
  _DrawerMenu,
  _DrawerMenuItemProps,
  _useContainerHeight,
  _useContainerWidth,
  ActiveErrorMessage,
  ErrorBar,
  ErrorBarProps,
  NotificationsStrings,
  useTheme
} from '@internal/react-components';
/* @conditional-compile-remove(notifications) */
import { ActiveNotification, NotificationStack } from '@internal/react-components';
import { VideoGalleryLayout } from '@internal/react-components';
import { VideoGallery } from '@internal/react-components';
import React, { useMemo, useRef, useState } from 'react';
import { useEffect } from 'react';
import { useCallback } from 'react';
import { AvatarPersonaDataCallback } from '../../common/AvatarPersona';
import { CaptionsBanner } from '../../common/CaptionsBanner';
import { containerDivStyles } from '../../common/ContainerRectProps';
import { compositeMinWidthRem } from '../../common/styles/Composite.styles';
import { useAdapter } from '../adapter/CallAdapterProvider';
import { CallControls, CallControlsProps } from '../components/CallControls';
import { CommonCallControlBar } from '../../common/ControlBar/CommonCallControlBar';
import {
  callArrangementContainerStyles,
  notificationsContainerStyles,
  containerStyleDesktop,
  containerStyleMobile,
  mediaGalleryContainerStyles,
  galleryParentContainerStyles,
  bannerNotificationStyles,
  CONTROL_BAR_Z_INDEX,
  DRAWER_Z_INDEX
} from '../styles/CallPage.styles';
/* @conditional-compile-remove(notifications) */
import { notificationStackStyles } from '../styles/CallPage.styles';
import { MutedNotification, MutedNotificationProps } from './MutedNotification';
import { CallAdapter } from '../adapter';
import { useSelector } from '../hooks/useSelector';
import { callStatusSelector } from '../selectors/callStatusSelector';
import { CallControlOptions } from '../types/CallControlOptions';
import { PreparedMoreDrawer } from '../../common/Drawer/PreparedMoreDrawer';
import { getAssignedBreakoutRoom, getIsTeamsMeeting, getRemoteParticipants } from '../selectors/baseSelectors';
/* @conditional-compile-remove(PSTN-calls) */ /* @conditional-compile-remove(one-to-n-calling) */
import { getPage } from '../selectors/baseSelectors';
import { getCallStatus, getCaptionsStatus } from '../selectors/baseSelectors';
import { drawerContainerStyles } from '../styles/CallComposite.styles';
import { SidePane } from './SidePane/SidePane';
import { usePeoplePane } from './SidePane/usePeoplePane';
/* @conditional-compile-remove(teams-meeting-conference) */
import { useMeetingPhoneInfoPane } from './SidePane/useMeetingPhoneInfo';
/* @conditional-compile-remove(teams-meeting-conference) */
import { getTeamsMeetingCoordinates } from '../selectors/baseSelectors';

import {
  useVideoEffectsPane,
  VIDEO_EFFECTS_SIDE_PANE_ID,
  VIDEO_EFFECTS_SIDE_PANE_WIDTH_REM
} from './SidePane/useVideoEffectsPane';
import { isDisabled } from '../utils';
import { SidePaneRenderer, useIsSidePaneOpen } from './SidePane/SidePaneProvider';

import { useIsParticularSidePaneOpen } from './SidePane/SidePaneProvider';
import { ModalLocalAndRemotePIP } from '../../common/ModalLocalAndRemotePIP';
import { getPipStyles } from '../../common/styles/ModalLocalAndRemotePIP.styles';
import { useMinMaxDragPosition } from '../../common/utils';
import { MobileChatSidePaneTabHeaderProps } from '../../common/TabHeader';
import { CommonCallControlOptions } from '../../common/types/CommonCallControlOptions';

import { localVideoSelector } from '../../CallComposite/selectors/localVideoStreamSelector';

import {
  CapabilitiesChangedNotificationBar,
  CapabilitiesChangeNotificationBarProps
} from './CapabilitiesChangedNotificationBar';
import { useLocale } from '../../localization';
import { usePropsFor } from '../hooks/usePropsFor';
import { PromptProps } from './Prompt';
import {
  useLocalSpotlightCallbacksWithPrompt,
  useRemoteSpotlightCallbacksWithPrompt,
  useStopAllSpotlightCallbackWithPrompt
} from '../utils/spotlightUtils';
/* @conditional-compile-remove(acs-close-captions) */
import { getCaptionsKind, getIsTeamsCall } from '../selectors/baseSelectors';
/* @conditional-compile-remove(soft-mute) */
import { useHandlers } from '../hooks/useHandlers';
/* @conditional-compile-remove(soft-mute) */
import { MoreDrawer } from '../../common/Drawer/MoreDrawer';
import { BreakoutRoomsNotificationBarProps } from './BreakoutRoomsNotificationBar';

/**
 * @private
 */
export interface CallArrangementProps {
  id?: string;
  complianceBannerProps: _ComplianceBannerProps;
  errorBarProps: ErrorBarProps | false;
  /* @conditional-compile-remove(notifications) */
  showErrorNotifications: boolean;
  mutedNotificationProps?: MutedNotificationProps;
  callControlProps: CallControlsProps;
  onRenderGalleryContent: () => JSX.Element;
  dataUiId: string;
  mobileView: boolean;
  modalLayerHostId: string;
  onFetchAvatarPersonaData?: AvatarPersonaDataCallback;
  updateSidePaneRenderer: (renderer: SidePaneRenderer | undefined) => void;
  mobileChatTabHeader?: MobileChatSidePaneTabHeaderProps;
  latestErrors: ActiveErrorMessage[] | /* @conditional-compile-remove(notifications) */ ActiveNotification[];
  /* @conditional-compile-remove(notifications) */
  latestNotifications?: ActiveNotification[];
  onDismissError: (
    error: ActiveErrorMessage | /* @conditional-compile-remove(notifications) */ ActiveNotification
  ) => void;
  /* @conditional-compile-remove(notifications) */
  onDismissNotification?: (notification: ActiveNotification) => void;
  onUserSetOverflowGalleryPositionChange?: (position: 'Responsive' | 'horizontalTop') => void;
  onUserSetGalleryLayoutChange?: (layout: VideoGalleryLayout) => void;
  userSetGalleryLayout?: VideoGalleryLayout;

  capabilitiesChangedNotificationBarProps?: CapabilitiesChangeNotificationBarProps;
  breakoutRoomsNotificationBarProps?: BreakoutRoomsNotificationBarProps;
  onCloseChatPane?: () => void;
  onSetDialpadPage?: () => void;
  dtmfDialerPresent?: boolean;

  setIsPromptOpen?: (isOpen: boolean) => void;

  setPromptProps?: (props: PromptProps) => void;

  hideSpotlightButtons?: boolean;
  pinnedParticipants?: string[];
  setPinnedParticipants?: (pinnedParticipants: string[]) => void;
}

/**
 * @private
 * Maximum number of remote video tiles that can be pinned
 */
export const MAX_PINNED_REMOTE_VIDEO_TILES = 4;

/**
 * @private
 */
export const CallArrangement = (props: CallArrangementProps): JSX.Element => {
  const containerClassName = useMemo(() => {
    return props.mobileView ? containerStyleMobile : containerStyleDesktop;
  }, [props.mobileView]);

  const theme = useTheme();
  const callGalleryStyles = useMemo(
    () => galleryParentContainerStyles(theme.palette.neutralLighterAlt),
    [theme.palette.neutralLighterAlt]
  );

  console.log('breakoutRoomsNotificationBarProps: ', props.breakoutRoomsNotificationBarProps);

  const peopleButtonRef = useRef<IButton>(null);
  const cameraButtonRef = useRef<IButton>(null);

  const containerRef = useRef<HTMLDivElement>(null);
  const containerWidth = _useContainerWidth(containerRef);
  const containerHeight = _useContainerHeight(containerRef);

  const isInLobby = _isInLobbyOrConnecting(useSelector(callStatusSelector).callStatus);

  const { updateSidePaneRenderer } = props;
  /* @conditional-compile-remove(PSTN-calls) */ /* @conditional-compile-remove(one-to-n-calling) */
  const isInLocalHold = useSelector(getPage) === 'hold';

  const adapter = useAdapter();

  const [participantActioned, setParticipantActioned] = useState<string>();
  const remoteParticipants = useSelector(getRemoteParticipants);
  const [drawerMenuItems, setDrawerMenuItems] = useState<_DrawerMenuItemProps[]>([]);
  useEffect(() => {
    const participantIsActionedButIsNotPresent =
      participantActioned && remoteParticipants?.[participantActioned] === undefined;
    if (participantIsActionedButIsNotPresent) {
      setDrawerMenuItems([]);
    }
  }, [participantActioned, remoteParticipants]);

  /* @conditional-compile-remove(teams-meeting-conference) */
  const conferencePhoneInfo = useSelector(getTeamsMeetingCoordinates);

  /* @conditional-compile-remove(teams-meeting-conference) */
  const meetingPhoneInfoPaneProps = {
    updateSidePaneRenderer,
    mobileView: props.mobileView,
    conferencePhoneInfo: conferencePhoneInfo
  };

  const peoplePaneProps = useMemo(
    () => ({
      updateSidePaneRenderer,
      setDrawerMenuItems,
      inviteLink: props.callControlProps.callInvitationURL,
      onFetchAvatarPersonaData: props.onFetchAvatarPersonaData,
      onFetchParticipantMenuItems: props.callControlProps?.onFetchParticipantMenuItems,
      mobileView: props.mobileView,
      peopleButtonRef,
      setParticipantActioned
    }),
    [
      updateSidePaneRenderer,
      props.callControlProps.callInvitationURL,
      props.callControlProps?.onFetchParticipantMenuItems,
      props.onFetchAvatarPersonaData,
      props.mobileView,
      peopleButtonRef,
      setParticipantActioned
    ]
  );

  const locale = useLocale();
  const role = adapter.getState().call?.role;
  const videoGalleryProps = usePropsFor(VideoGallery);
  /* @conditional-compile-remove(soft-mute) */
  const muteAllHandlers = useHandlers(MoreDrawer);
  const { setPromptProps, setIsPromptOpen, hideSpotlightButtons } = props;
  const {
    onStartLocalSpotlight,
    onStopLocalSpotlight,
    onStartRemoteSpotlight,
    onStopRemoteSpotlight,
    /* @conditional-compile-remove(soft-mute) */
    onMuteParticipant,
    spotlightedParticipants,
    maxParticipantsToSpotlight,
    localParticipant
  } = videoGalleryProps;

  /* @conditional-compile-remove(teams-meeting-conference) */
  const [showTeamsMeetingConferenceModal, setShowTeamsMeetingConferenceModal] = useState(false);
  /* @conditional-compile-remove(teams-meeting-conference) */
  const toggleTeamsMeetingConferenceModal = useCallback((): void => {
    setShowTeamsMeetingConferenceModal(!showTeamsMeetingConferenceModal);
  }, [showTeamsMeetingConferenceModal]);

  /* @conditional-compile-remove(teams-meeting-conference) */
  const { isMeetingPhoneInfoPaneOpen, openMeetingPhoneInfoPane, closeMeetingPhoneInfoPane } = useMeetingPhoneInfoPane({
    ...meetingPhoneInfoPaneProps
  });

  /* @conditional-compile-remove(teams-meeting-conference) */
  const toggleMeetingPhoneInfoPane = useCallback(() => {
    if (isMeetingPhoneInfoPaneOpen) {
      closeMeetingPhoneInfoPane();
    } else {
      openMeetingPhoneInfoPane();
    }
  }, [closeMeetingPhoneInfoPane, isMeetingPhoneInfoPaneOpen, openMeetingPhoneInfoPane]);

  /* @conditional-compile-remove(teams-meeting-conference) */
  const onMeetingPhoneInfoClicked = useCallback(() => {
    setShowDrawer(false);
    toggleMeetingPhoneInfoPane();
  }, [toggleMeetingPhoneInfoPane]);

  const { pinnedParticipants, setPinnedParticipants } = props;
  const onPinParticipant = useCallback(
    (userId: string) => {
      if (pinnedParticipants && pinnedParticipants.length >= MAX_PINNED_REMOTE_VIDEO_TILES) {
        return;
      }
      if (pinnedParticipants && setPinnedParticipants && !pinnedParticipants.includes(userId)) {
        setPinnedParticipants(pinnedParticipants.concat(userId));
      }
    },
    [pinnedParticipants, setPinnedParticipants]
  );

  const onUnpinParticipant = useCallback(
    (userId: string) => {
      if (pinnedParticipants && setPinnedParticipants) {
        setPinnedParticipants(pinnedParticipants.filter((participantId) => participantId !== userId));
      }
    },
    [setPinnedParticipants, pinnedParticipants]
  );

  const pinPeoplePaneProps = useMemo(() => {
    return {
      pinnedParticipants: pinnedParticipants,
      onPinParticipant: onPinParticipant,
      onUnpinParticipant: onUnpinParticipant,
      disablePinMenuItem: pinnedParticipants && pinnedParticipants.length >= MAX_PINNED_REMOTE_VIDEO_TILES
    };
  }, [onPinParticipant, onUnpinParticipant, pinnedParticipants]);

  const { onStartLocalSpotlightWithPrompt, onStopLocalSpotlightWithPrompt } = useLocalSpotlightCallbacksWithPrompt(
    onStartLocalSpotlight,
    onStopLocalSpotlight,
    setIsPromptOpen,
    setPromptProps
  );

  const { onStartRemoteSpotlightWithPrompt, onStopRemoteSpotlightWithPrompt } = useRemoteSpotlightCallbacksWithPrompt(
    onStartRemoteSpotlight,
    onStopRemoteSpotlight,
    setIsPromptOpen,
    setPromptProps
  );

  const canRemoveSpotlight =
    adapter.getState().call?.capabilitiesFeature?.capabilities.removeParticipantsSpotlight.isPresent;
  const stopAllSpotlight = useMemo(
    () => (canRemoveSpotlight ? () => adapter.stopAllSpotlight() : undefined),
    [canRemoveSpotlight, adapter]
  );

  const { stopAllSpotlightWithPrompt } = useStopAllSpotlightCallbackWithPrompt(
    stopAllSpotlight,
    setIsPromptOpen,
    setPromptProps
  );

  const onMuteParticipantPeoplePaneProps = useMemo(() => {
    /* @conditional-compile-remove(soft-mute) */
    return {
      onMuteParticipant: ['Unknown', 'Organizer', 'Presenter', 'Co-organizer'].includes(role ?? '')
        ? onMuteParticipant
        : undefined,
      onMuteAllRemoteParticipants: ['Unknown', 'Organizer', 'Presenter', 'Co-organizer'].includes(role ?? '')
        ? muteAllHandlers.onMuteAllRemoteParticipants
        : undefined
    };
    return {};
  }, [
    /* @conditional-compile-remove(soft-mute) */ onMuteParticipant,
    /* @conditional-compile-remove(soft-mute) */ role,
    /* @conditional-compile-remove(soft-mute) */ muteAllHandlers.onMuteAllRemoteParticipants
  ]);

  const spotlightPeoplePaneProps = useMemo(() => {
    return {
      spotlightedParticipantUserIds: spotlightedParticipants,
      onStartLocalSpotlight: hideSpotlightButtons ? undefined : onStartLocalSpotlightWithPrompt,
      onStopLocalSpotlight: hideSpotlightButtons ? undefined : onStopLocalSpotlightWithPrompt,
      onStartRemoteSpotlight: hideSpotlightButtons ? undefined : onStartRemoteSpotlightWithPrompt,
      onStopRemoteSpotlight: hideSpotlightButtons ? undefined : onStopRemoteSpotlightWithPrompt,
      onStopAllSpotlight: hideSpotlightButtons ? undefined : stopAllSpotlightWithPrompt,
      maxParticipantsToSpotlight
    };
    return {};
  }, [
    hideSpotlightButtons,
    maxParticipantsToSpotlight,
    onStartLocalSpotlightWithPrompt,
    onStartRemoteSpotlightWithPrompt,
    onStopLocalSpotlightWithPrompt,
    onStopRemoteSpotlightWithPrompt,
    stopAllSpotlightWithPrompt,
    spotlightedParticipants
  ]);

  const { isPeoplePaneOpen, openPeoplePane, closePeoplePane } = usePeoplePane({
    ...peoplePaneProps,
    ...spotlightPeoplePaneProps,
    ...onMuteParticipantPeoplePaneProps,
    ...pinPeoplePaneProps
  });
  const togglePeoplePane = useCallback(() => {
    if (isPeoplePaneOpen) {
      closePeoplePane();
    } else {
      openPeoplePane();
    }
  }, [closePeoplePane, isPeoplePaneOpen, openPeoplePane]);

  /* @conditional-compile-remove(PSTN-calls) */ /* @conditional-compile-remove(one-to-n-calling) */
  useEffect(() => {
    if (isInLocalHold) {
      // close side pane on local hold
      updateSidePaneRenderer(undefined);
    }
  }, [updateSidePaneRenderer, isInLocalHold, isPeoplePaneOpen, closePeoplePane]);

  const isSidePaneOpen = useIsSidePaneOpen();

  const [renderGallery, setRenderGallery] = useState<boolean>(!isSidePaneOpen && props.mobileView);

  useEffect(() => {
    if (isSidePaneOpen && props.mobileView) {
      setRenderGallery(false);
    } else {
      setRenderGallery(true);
    }
  }, [props.mobileView, isSidePaneOpen]);

  const modalStrings = { dismissModalAriaLabel: locale.strings.call.dismissModalAriaLabel };

  const isMobileWithActivePane = props.mobileView && isSidePaneOpen;

  const callCompositeContainerCSS = useMemo((): React.CSSProperties => {
    return {
      display: isMobileWithActivePane ? 'none' : 'flex',
      minWidth: props.mobileView ? 'unset' : `${compositeMinWidthRem}rem`,
      width: '100%',
      height: '100%',
      position: 'relative'
    };
  }, [isMobileWithActivePane, props.mobileView]);

  const onResolveVideoEffectDependency = adapter.getState().onResolveVideoEffectDependency;

  const { openVideoEffectsPane } = useVideoEffectsPane(
    props.updateSidePaneRenderer,
    props.mobileView,
    props.latestErrors as ActiveErrorMessage[],
    props.onDismissError,
    cameraButtonRef
  );
  const [showDrawer, setShowDrawer] = useState(false);
  const onMoreButtonClicked = useCallback(() => {
    setShowDrawer(true);
  }, []);
  const closeDrawer = useCallback(() => {
    setShowDrawer(false);
  }, []);
  const onMoreDrawerPeopleClicked = useCallback(() => {
    setShowDrawer(false);
    togglePeoplePane();
  }, [togglePeoplePane]);

  const drawerContainerStylesValue = useMemo(() => drawerContainerStyles(DRAWER_Z_INDEX), []);

  const canUnmute = role !== 'Consumer' ? true : false;

  let filteredLatestErrors: ActiveErrorMessage[] =
    props.errorBarProps !== false ? (props.latestErrors as ActiveErrorMessage[]) : [];

  /* @conditional-compile-remove(notifications) */
  let filteredLatestErrorNotifications: ActiveNotification[] = props.showErrorNotifications
    ? (props.latestErrors as ActiveNotification[])
    : [];

  const isCameraOn = useSelector(localVideoSelector).isAvailable;

  // TODO: move this logic to the error bar selector once role is plumbed from the headless SDK
  if (
    role === 'Consumer' &&
    (props.errorBarProps || /* @conditional-compile-remove(notifications) */ props.showErrorNotifications)
  ) {
    filteredLatestErrors = filteredLatestErrors.filter(
      (e) => e.type !== 'callCameraAccessDenied' && e.type !== 'callCameraAccessDeniedSafari'
    );
    /* @conditional-compile-remove(notifications) */
    filteredLatestErrorNotifications = filteredLatestErrorNotifications.filter(
      (e) => e.type !== 'callCameraAccessDenied' && e.type !== 'callCameraAccessDeniedSafari'
    );
  }

  const isVideoPaneOpen = useIsParticularSidePaneOpen(VIDEO_EFFECTS_SIDE_PANE_ID);

  if (
    (isVideoPaneOpen || !isCameraOn) &&
    (props.errorBarProps || /* @conditional-compile-remove(notifications) */ props.showErrorNotifications)
  ) {
    filteredLatestErrors = filteredLatestErrors.filter((e) => e.type !== 'unableToStartVideoEffect');
    /* @conditional-compile-remove(notifications) */
    filteredLatestErrorNotifications = filteredLatestErrorNotifications.filter(
      (e) => e.type !== 'unableToStartVideoEffect'
    );
  }

  /* @conditional-compile-remove(acs-close-captions) */
  const isTeamsCaptions = useSelector(getCaptionsKind) === 'TeamsCaptions';
  const isTeamsMeeting = useSelector(getIsTeamsMeeting);
  /* @conditional-compile-remove(acs-close-captions) */
  const isTeamsCall = useSelector(getIsTeamsCall);
  const useTeamsCaptions =
    isTeamsMeeting ||
    /* @conditional-compile-remove(acs-close-captions) */ isTeamsCall ||
    /* @conditional-compile-remove(acs-close-captions) */ isTeamsCaptions;
  const hasJoinedCall = useSelector(getCallStatus) === 'Connected';
  const isCaptionsOn = useSelector(getCaptionsStatus);
  const minMaxDragPosition = useMinMaxDragPosition(props.modalLayerHostId);
  const pipStyles = useMemo(() => getPipStyles(theme), [theme]);

  /* @conditional-compile-remove(notifications) */
  if (isTeamsMeeting) {
    filteredLatestErrorNotifications
      .filter((notification) => notification.type === 'teamsMeetingCallNetworkQualityLow')
      .forEach((notification) => {
        notification.onClickPrimaryButton = props.mobileView
          ? toggleMeetingPhoneInfoPane
          : toggleTeamsMeetingConferenceModal;
      });
  }

  const verticalControlBar =
    props.mobileView && containerWidth && containerHeight && containerWidth / containerHeight > 1 ? true : false;

  // Filter out shareScreen capability notifications if on mobile
  const filteredCapabilitesChangedNotifications = props.mobileView
    ? props.capabilitiesChangedNotificationBarProps?.capabilitiesChangedNotifications.filter(
        (notification) => notification.capabilityName !== 'shareScreen'
      )
    : props.capabilitiesChangedNotificationBarProps?.capabilitiesChangedNotifications;

  const errorNotificationTrampoline = (): JSX.Element => {
    /* @conditional-compile-remove(notifications) */
    return (
      <>
        {props.showErrorNotifications && (
          <Stack styles={notificationStackStyles} horizontalAlign="center" verticalAlign="center">
            <NotificationStack
              onDismissNotification={props.onDismissError}
              activeNotifications={filteredLatestErrorNotifications}
            />
          </Stack>
        )}
      </>
    );

    return (
      <>
        {props.errorBarProps !== false && (
          <Stack styles={bannerNotificationStyles}>
            <ErrorBar
              {...props.errorBarProps}
              onDismissError={props.onDismissError}
              activeErrorMessages={filteredLatestErrors}
            />
          </Stack>
        )}
      </>
    );
  };

<<<<<<< HEAD
  const assignedBreakoutRoom = useSelector(getAssignedBreakoutRoom);
  const notificationStrings = useMemo<NotificationsStrings>(() => {
    const notificationStrings = locale.component.strings.notifications;
    if (notificationStrings.assignedBreakoutRoomOpenedPromptJoin.message && assignedBreakoutRoom?.displayName) {
      notificationStrings.assignedBreakoutRoomOpenedPromptJoin.message =
        notificationStrings.assignedBreakoutRoomOpenedPromptJoin.message.replace(
          '{breakoutRoomDisplayName}',
          assignedBreakoutRoom.displayName
        );
    }
    return notificationStrings;
  }, [locale.component.strings.notifications, assignedBreakoutRoom]);
=======
  const mutedNotificationTrampoline = (): JSX.Element => {
    /* @conditional-compile-remove(notifications) */
    return <></>;
    return (
      <>
        {canUnmute && !!props.mutedNotificationProps && (
          <MutedNotification
            {...props.mutedNotificationProps}
            speakingWhileMuted={props.mutedNotificationProps?.speakingWhileMuted ?? false}
          />
        )}
      </>
    );
  };

  const complianceBannerTrampoline = (): JSX.Element => {
    /* @conditional-compile-remove(notifications) */
    return <></>;
    return (
      <Stack styles={bannerNotificationStyles}>
        <_ComplianceBanner {...props.complianceBannerProps} />
      </Stack>
    );
  };
>>>>>>> 463abe12

  return (
    <div ref={containerRef} className={mergeStyles(containerDivStyles)} id={props.id}>
      <Stack verticalFill horizontalAlign="stretch" className={containerClassName} data-ui-id={props.dataUiId}>
        <Stack
          reversed
          horizontal={verticalControlBar}
          grow
          styles={callArrangementContainerStyles(verticalControlBar)}
        >
          {props.callControlProps?.options !== false && !isMobileWithActivePane && (
            <Stack
              verticalAlign={'center'}
              className={mergeStyles({
                zIndex: CONTROL_BAR_Z_INDEX,
                padding: verticalControlBar ? '0.25rem' : 'unset'
              })}
            >
              {isLegacyCallControlEnabled(props.callControlProps?.options) ? (
                <CallControls
                  {...props.callControlProps}
                  containerWidth={containerWidth}
                  containerHeight={containerHeight}
                  isMobile={props.mobileView}
                  /* @conditional-compile-remove(one-to-n-calling) */
                  peopleButtonChecked={isPeoplePaneOpen}
                  /* @conditional-compile-remove(one-to-n-calling) */
                  onPeopleButtonClicked={togglePeoplePane}
                  displayVertical={verticalControlBar}
                />
              ) : (
                <CommonCallControlBar
                  {...props.callControlProps}
                  callControls={props.callControlProps.options}
                  callAdapter={adapter as CallAdapter}
                  mobileView={props.mobileView}
                  disableButtonsForLobbyPage={isInLobby}
                  /* @conditional-compile-remove(PSTN-calls) */ /* @conditional-compile-remove(one-to-n-calling) */
                  disableButtonsForHoldScreen={isInLocalHold}
                  peopleButtonChecked={isPeoplePaneOpen}
                  onPeopleButtonClicked={togglePeoplePane}
                  onMoreButtonClicked={onMoreButtonClicked}
                  isCaptionsSupported={
                    (useTeamsCaptions && hasJoinedCall) ||
                    /* @conditional-compile-remove(acs-close-captions) */ hasJoinedCall
                  }
                  useTeamsCaptions={useTeamsCaptions}
                  isCaptionsOn={isCaptionsOn}
                  onClickVideoEffects={onResolveVideoEffectDependency ? openVideoEffectsPane : undefined}
                  displayVertical={verticalControlBar}
                  onUserSetOverflowGalleryPositionChange={props.onUserSetOverflowGalleryPositionChange}
                  onUserSetGalleryLayout={props.onUserSetGalleryLayoutChange}
                  userSetGalleryLayout={props.userSetGalleryLayout}
                  onSetDialpadPage={props.onSetDialpadPage}
                  dtmfDialerPresent={props.dtmfDialerPresent}
                  peopleButtonRef={peopleButtonRef}
                  cameraButtonRef={cameraButtonRef}
                  onStopLocalSpotlight={
                    !hideSpotlightButtons && localParticipant.spotlight ? onStopLocalSpotlightWithPrompt : undefined
                  }
                  /* @conditional-compile-remove(teams-meeting-conference) */
                  onToggleTeamsMeetingConferenceModal={toggleTeamsMeetingConferenceModal}
                  /* @conditional-compile-remove(teams-meeting-conference) */
                  teamsMeetingConferenceModalPresent={showTeamsMeetingConferenceModal}
                />
              )}
            </Stack>
          )}
          {props.callControlProps?.options !== false && showDrawer && (
            <Stack styles={drawerContainerStylesValue}>
              <PreparedMoreDrawer
                callControls={props.callControlProps.options}
                onLightDismiss={closeDrawer}
                onPeopleButtonClicked={onMoreDrawerPeopleClicked}
                /* @conditional-compile-remove(PSTN-calls) */ /* @conditional-compile-remove(one-to-n-calling) */
                disableButtonsForHoldScreen={isInLocalHold}
                isCaptionsSupported={
                  (useTeamsCaptions && hasJoinedCall) ||
                  /* @conditional-compile-remove(acs-close-captions) */ hasJoinedCall
                }
                useTeamsCaptions={useTeamsCaptions}
                onUserSetGalleryLayout={props.onUserSetGalleryLayoutChange}
                userSetGalleryLayout={props.userSetGalleryLayout}
                onSetDialpadPage={props.onSetDialpadPage}
                dtmfDialerPresent={props.dtmfDialerPresent}
                reactionResources={adapter.getState().reactions}
                /* @conditional-compile-remove(teams-meeting-conference) */
                onClickMeetingPhoneInfo={onMeetingPhoneInfoClicked}
              />
            </Stack>
          )}
          <Stack horizontal grow>
            <Stack.Item style={callCompositeContainerCSS}>
              <Stack.Item styles={callGalleryStyles} grow>
                <Stack verticalFill styles={mediaGalleryContainerStyles}>
                  <Stack.Item styles={notificationsContainerStyles}>
                    {complianceBannerTrampoline()}

                    {errorNotificationTrampoline()}
                    {
                      /* @conditional-compile-remove(notifications) */ props.latestNotifications && (
                        <Stack styles={notificationStackStyles} horizontalAlign="center" verticalAlign="center">
                          <NotificationStack
                            activeNotifications={props.latestNotifications}
                            onDismissNotification={props.onDismissNotification}
                          />
                        </Stack>
                      )
                    }
                    {props.capabilitiesChangedNotificationBarProps &&
                      props.capabilitiesChangedNotificationBarProps.capabilitiesChangedNotifications.length > 0 && (
                        <Stack styles={bannerNotificationStyles}>
                          <CapabilitiesChangedNotificationBar
                            {...props.capabilitiesChangedNotificationBarProps}
                            capabilitiesChangedNotifications={filteredCapabilitesChangedNotifications ?? []}
                          />
                        </Stack>
                      )}
<<<<<<< HEAD
                    {props.breakoutRoomsNotificationBarProps &&
                      props.breakoutRoomsNotificationBarProps.breakoutRoomsNotifications.length > 0 && (
                        <Stack styles={bannerNotificationStyles} horizontalAlign="center" verticalAlign="center">
                          <Notifications
                            activeNotifications={props.breakoutRoomsNotificationBarProps.breakoutRoomsNotifications}
                            strings={notificationStrings}
                          />
                        </Stack>
                      )}
                    {canUnmute && !!props.mutedNotificationProps && (
                      <MutedNotification {...props.mutedNotificationProps} />
                    )}
                    {
                      /* @conditional-compile-remove(teams-meeting-conference) */ props.badNetworkQualityBannerProps &&
                        props.badNetworkQualityBannerProps.isPoorNetworkQuality &&
                        isTeamsCall && (
                          <Stack styles={bannerNotificationStyles}>
                            <BadNetworkQualityNotificationBar
                              {...props.badNetworkQualityBannerProps}
                              onPrimaryButtonClick={toggleTeamsMeetingConferenceModal}
                            />
                          </Stack>
                        )
                    }
=======
                    {mutedNotificationTrampoline()}
>>>>>>> 463abe12
                  </Stack.Item>
                  {renderGallery && props.onRenderGalleryContent && props.onRenderGalleryContent()}
                  {true &&
                    /* @conditional-compile-remove(PSTN-calls) */ /* @conditional-compile-remove(one-to-n-calling) */ !isInLocalHold && (
                      <CaptionsBanner
                        isMobile={props.mobileView}
                        onFetchAvatarPersonaData={props.onFetchAvatarPersonaData}
                        useTeamsCaptions={useTeamsCaptions}
                      />
                    )}
                </Stack>
              </Stack.Item>
            </Stack.Item>
            <SidePane
              mobileView={props.mobileView}
              maxWidth={isVideoPaneOpen ? `${VIDEO_EFFECTS_SIDE_PANE_WIDTH_REM}rem` : undefined}
              minWidth={isVideoPaneOpen ? `${VIDEO_EFFECTS_SIDE_PANE_WIDTH_REM}rem` : undefined}
              updateSidePaneRenderer={props.updateSidePaneRenderer}
              onPeopleButtonClicked={
                props.mobileView && !shouldShowPeopleTabHeaderButton(props.callControlProps.options)
                  ? undefined
                  : togglePeoplePane
              }
              disablePeopleButton={
                typeof props.callControlProps.options !== 'boolean' &&
                isDisabled(props.callControlProps.options?.participantsButton)
              }
              onChatButtonClicked={props.mobileChatTabHeader?.onClick}
              disableChatButton={props.mobileChatTabHeader?.disabled}
            />
            {props.mobileView && (
              <ModalLocalAndRemotePIP
                modalLayerHostId={props.modalLayerHostId}
                hidden={!isSidePaneOpen}
                styles={pipStyles}
                strings={modalStrings}
                minDragPosition={minMaxDragPosition.minDragPosition}
                maxDragPosition={minMaxDragPosition.maxDragPosition}
                onDismissSidePane={() => {
                  closePeoplePane();
                  if (props.onCloseChatPane) {
                    props.onCloseChatPane();
                  }
                }}
              />
            )}
            {drawerMenuItems.length > 0 && (
              <Stack styles={drawerContainerStyles()}>
                <_DrawerMenu onLightDismiss={() => setDrawerMenuItems([])} items={drawerMenuItems} />
              </Stack>
            )}
          </Stack>
        </Stack>
      </Stack>
    </div>
  );
};

const isLegacyCallControlEnabled = (options?: boolean | CallControlOptions): boolean => {
  return !!options && options !== true && options?.legacyControlBarExperience === true;
};

const shouldShowPeopleTabHeaderButton = (callControls?: boolean | CommonCallControlOptions): boolean => {
  if (callControls === undefined || callControls === true) {
    return true;
  }
  if (callControls === false) {
    return false;
  }
  return callControls.participantsButton !== false && callControls.peopleButton !== false;
};<|MERGE_RESOLUTION|>--- conflicted
+++ resolved
@@ -13,7 +13,7 @@
   ActiveErrorMessage,
   ErrorBar,
   ErrorBarProps,
-  NotificationsStrings,
+  NotificationStackStrings,
   useTheme
 } from '@internal/react-components';
 /* @conditional-compile-remove(notifications) */
@@ -540,20 +540,6 @@
     );
   };
 
-<<<<<<< HEAD
-  const assignedBreakoutRoom = useSelector(getAssignedBreakoutRoom);
-  const notificationStrings = useMemo<NotificationsStrings>(() => {
-    const notificationStrings = locale.component.strings.notifications;
-    if (notificationStrings.assignedBreakoutRoomOpenedPromptJoin.message && assignedBreakoutRoom?.displayName) {
-      notificationStrings.assignedBreakoutRoomOpenedPromptJoin.message =
-        notificationStrings.assignedBreakoutRoomOpenedPromptJoin.message.replace(
-          '{breakoutRoomDisplayName}',
-          assignedBreakoutRoom.displayName
-        );
-    }
-    return notificationStrings;
-  }, [locale.component.strings.notifications, assignedBreakoutRoom]);
-=======
   const mutedNotificationTrampoline = (): JSX.Element => {
     /* @conditional-compile-remove(notifications) */
     return <></>;
@@ -578,7 +564,19 @@
       </Stack>
     );
   };
->>>>>>> 463abe12
+
+  const assignedBreakoutRoom = useSelector(getAssignedBreakoutRoom);
+  const notificationStrings = useMemo<NotificationStackStrings>(() => {
+    const notificationStrings = locale.component.strings.notificationStack;
+    if (notificationStrings.assignedBreakoutRoomOpenedPromptJoin?.message && assignedBreakoutRoom?.displayName) {
+      notificationStrings.assignedBreakoutRoomOpenedPromptJoin.message =
+        notificationStrings.assignedBreakoutRoomOpenedPromptJoin.message.replace(
+          '{breakoutRoomDisplayName}',
+          assignedBreakoutRoom.displayName
+        );
+    }
+    return notificationStrings;
+  }, [locale.component.strings.notificationStack, assignedBreakoutRoom]);
 
   return (
     <div ref={containerRef} className={mergeStyles(containerDivStyles)} id={props.id}>
@@ -697,34 +695,16 @@
                           />
                         </Stack>
                       )}
-<<<<<<< HEAD
                     {props.breakoutRoomsNotificationBarProps &&
                       props.breakoutRoomsNotificationBarProps.breakoutRoomsNotifications.length > 0 && (
                         <Stack styles={bannerNotificationStyles} horizontalAlign="center" verticalAlign="center">
-                          <Notifications
+                          <NotificationStack
                             activeNotifications={props.breakoutRoomsNotificationBarProps.breakoutRoomsNotifications}
                             strings={notificationStrings}
                           />
                         </Stack>
                       )}
-                    {canUnmute && !!props.mutedNotificationProps && (
-                      <MutedNotification {...props.mutedNotificationProps} />
-                    )}
-                    {
-                      /* @conditional-compile-remove(teams-meeting-conference) */ props.badNetworkQualityBannerProps &&
-                        props.badNetworkQualityBannerProps.isPoorNetworkQuality &&
-                        isTeamsCall && (
-                          <Stack styles={bannerNotificationStyles}>
-                            <BadNetworkQualityNotificationBar
-                              {...props.badNetworkQualityBannerProps}
-                              onPrimaryButtonClick={toggleTeamsMeetingConferenceModal}
-                            />
-                          </Stack>
-                        )
-                    }
-=======
                     {mutedNotificationTrampoline()}
->>>>>>> 463abe12
                   </Stack.Item>
                   {renderGallery && props.onRenderGalleryContent && props.onRenderGalleryContent()}
                   {true &&
