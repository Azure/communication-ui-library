--- conflicted
+++ resolved
@@ -278,10 +278,7 @@
                     peopleButtonChecked={activePane === 'people'}
                     onPeopleButtonClicked={togglePeoplePane}
                     onMoreButtonClicked={onMoreButtonClicked}
-<<<<<<< HEAD
-=======
                     /* @conditional-compile-remove(close-captions) */
->>>>>>> 485df7c7
                     isCaptionsSupported={isTeamsCall && hasJoinedCall}
                     /* @conditional-compile-remove(video-background-effects) */
                     onShowVideoEffectsPicker={setShowVideoEffectsPane}
@@ -299,10 +296,7 @@
                 onClickShowDialpad={alternateCallerId ? onClickShowDialpad : undefined}
                 /* @conditional-compile-remove(PSTN-calls) */ /* @conditional-compile-remove(one-to-n-calling) */
                 disableButtonsForHoldScreen={isInLocalHold}
-<<<<<<< HEAD
-=======
                 /* @conditional-compile-remove(close-captions) */
->>>>>>> 485df7c7
                 isCaptionsSupported={isTeamsCall && hasJoinedCall}
               />
             </Stack>
@@ -339,11 +333,7 @@
                     )}
                   </Stack.Item>
                   {props.onRenderGalleryContent && props.onRenderGalleryContent()}
-<<<<<<< HEAD
-                  <CaptionsBanner isMobile={props.mobileView} />
-=======
                   {/* @conditional-compile-remove(close-captions) */ <CaptionsBanner isMobile={props.mobileView} />}
->>>>>>> 485df7c7
                 </Stack>
               </Stack.Item>
             </Stack.Item>
