--- conflicted
+++ resolved
@@ -8,11 +8,6 @@
 import { permissionsBannerContainerStyle } from '../../common/styles/PermissionsBanner.styles';
 import { CallControls, CallControlsProps } from '../components/CallControls';
 import { ComplianceBanner, ComplianceBannerProps } from '../components/ComplianceBanner';
-<<<<<<< HEAD
-import { ScreenSharePopup, ScreenSharePopupProps } from '../components/ScreenSharePopup';
-=======
-import { MediaGallery, MediaGalleryProps } from '../components/MediaGallery';
->>>>>>> f69899d2
 import {
   bannersContainerStyles,
   callControlsContainer,
@@ -28,11 +23,6 @@
   complianceBannerProps: ComplianceBannerProps;
   permissionBannerProps: PermissionsBannerProps;
   errorBarProps: ErrorBarProps | false;
-<<<<<<< HEAD
-  screenSharePopupProps: ScreenSharePopupProps | false;
-=======
-  mediaGalleryProps: MediaGalleryProps | false;
->>>>>>> f69899d2
   callControlProps: CallControlsProps | false;
   onRenderGalleryContent: () => JSX.Element;
 }
@@ -59,25 +49,11 @@
         </Stack.Item>
 
         <Stack.Item styles={subContainerStyles} grow>
-<<<<<<< HEAD
           {props.onRenderGalleryContent && (
-            <Stack
-              id={props.screenSharePopupProps !== false ? props.screenSharePopupProps.hostId : undefined}
-              grow
-              styles={mediaGalleryContainerStyles}
-            >
+            <Stack grow styles={mediaGalleryContainerStyles}>
               {props.onRenderGalleryContent()}
             </Stack>
-=======
-          {props.mediaGalleryProps !== false && (
-            <>
-              <Stack grow styles={mediaGalleryContainerStyles}>
-                <MediaGallery {...props.mediaGalleryProps} />
-              </Stack>
-            </>
->>>>>>> f69899d2
           )}
-          {props.screenSharePopupProps !== false && <ScreenSharePopup {...props.screenSharePopupProps} />}
         </Stack.Item>
         {props.callControlProps !== false && (
           <Stack.Item className={callControlsContainer}>
