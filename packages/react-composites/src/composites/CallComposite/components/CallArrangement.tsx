--- conflicted
+++ resolved
@@ -244,9 +244,6 @@
   /* @conditional-compile-remove(close-captions) */
   const hasJoinedCall = adapter.getState().call?.state === 'Connected';
 
-  const isTeamsCall = adapter.getState().isTeamsCall;
-  const hasJoinedCall = adapter.getState().call?.state === 'Connected';
-
   return (
     <div ref={containerRef} className={mergeStyles(containerDivStyles)} id={props.id}>
       <Stack verticalFill horizontalAlign="stretch" className={containerClassName} data-ui-id={props.dataUiId}>
@@ -276,10 +273,7 @@
                     peopleButtonChecked={activePane === 'people'}
                     onPeopleButtonClicked={togglePeoplePane}
                     onMoreButtonClicked={onMoreButtonClicked}
-<<<<<<< HEAD
-=======
                     /* @conditional-compile-remove(close-captions) */
->>>>>>> 9482bec9
                     isCaptionsSupported={isTeamsCall && hasJoinedCall}
                     /* @conditional-compile-remove(video-background-effects) */
                     onShowVideoEffectsPicker={setShowVideoEffectsPane}
@@ -297,10 +291,7 @@
                 onClickShowDialpad={alternateCallerId ? onClickShowDialpad : undefined}
                 /* @conditional-compile-remove(PSTN-calls) */ /* @conditional-compile-remove(one-to-n-calling) */
                 disableButtonsForHoldScreen={isInLocalHold}
-<<<<<<< HEAD
-=======
                 /* @conditional-compile-remove(close-captions) */
->>>>>>> 9482bec9
                 isCaptionsSupported={isTeamsCall && hasJoinedCall}
               />
             </Stack>
