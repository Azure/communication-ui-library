--- conflicted
+++ resolved
@@ -616,11 +616,7 @@
                       )}
                   </Stack.Item>
                   {renderGallery && props.onRenderGalleryContent && props.onRenderGalleryContent()}
-<<<<<<< HEAD
-                  {true && !isInLocalHold && (
-=======
                   {!isInLocalHold && (
->>>>>>> 949fd190
                     <CaptionsBanner
                       captionsOptions={props.captionsOptions}
                       isMobile={props.mobileView}
