// Copyright (c) Microsoft Corporation.
// Licensed under the MIT license.

import { IButton, mergeStyles, Stack } from '@fluentui/react';
import { _isInCall, _isInLobbyOrConnecting } from '@internal/calling-component-bindings';
import {
  _ComplianceBanner,
  _ComplianceBannerProps,
  _DrawerMenu,
  _DrawerMenuItemProps,
  _useContainerHeight,
  _useContainerWidth,
  ActiveErrorMessage,
  ErrorBar,
  ErrorBarProps,
  useTheme
} from '@internal/react-components';
import React, { useMemo, useRef, useState } from 'react';
/* @conditional-compile-remove(PSTN-calls) */ /* @conditional-compile-remove(one-to-n-calling) */
import { useEffect } from 'react';
import { useCallback } from 'react';
/* @conditional-compile-remove(one-to-n-calling) @conditional-compile-remove(PSTN-calls) */
import { AvatarPersonaDataCallback } from '../../common/AvatarPersona';
/* @conditional-compile-remove(close-captions) */
import { CaptionsBanner } from '../../common/CaptionsBanner';
import { containerDivStyles } from '../../common/ContainerRectProps';
import { compositeMinWidthRem } from '../../common/styles/Composite.styles';
import { useAdapter } from '../adapter/CallAdapterProvider';
import { CallControls, CallControlsProps } from '../components/CallControls';
import { CommonCallControlBar } from '../../common/ControlBar/CommonCallControlBar';
import {
  callArrangementContainerStyles,
  notificationsContainerStyles,
  containerStyleDesktop,
  containerStyleMobile,
  mediaGalleryContainerStyles,
  galleryParentContainerStyles,
  bannerNotificationStyles,
  CONTROL_BAR_Z_INDEX,
  DRAWER_Z_INDEX
} from '../styles/CallPage.styles';
import { MutedNotification, MutedNotificationProps } from './MutedNotification';
import { CallAdapter } from '../adapter';
import { useSelector } from '../hooks/useSelector';
import { callStatusSelector } from '../selectors/callStatusSelector';
import { _CallControlOptions, CallControlOptions } from '../types/CallControlOptions';
import { PreparedMoreDrawer } from '../../common/Drawer/PreparedMoreDrawer';
/* @conditional-compile-remove(PSTN-calls) */
import { SendDtmfDialpad } from '../../common/SendDtmfDialpad';
/* @conditional-compile-remove(PSTN-calls) */
import { useCallWithChatCompositeStrings } from '../../CallWithChatComposite/hooks/useCallWithChatCompositeStrings';
/* @conditional-compile-remove(PSTN-calls) */ /* @conditional-compile-remove(one-to-n-calling) */
import { getPage } from '../selectors/baseSelectors';
/* @conditional-compile-remove(close-captions) */
import { getCallStatus, getIsTeamsCall } from '../selectors/baseSelectors';
import { drawerContainerStyles } from '../styles/CallComposite.styles';
import { SidePane } from './SidePane/SidePane';
import { usePeoplePane } from './SidePane/usePeoplePane';
/* @conditional-compile-remove(video-background-effects) */
import {
  useVideoEffectsPane,
  VIDEO_EFFECTS_SIDE_PANE_ID,
  VIDEO_EFFECTS_SIDE_PANE_WIDTH_REM
} from './SidePane/useVideoEffectsPane';
import { isDisabled } from '../utils';
import { SidePaneRenderer, useIsSidePaneOpen } from './SidePane/SidePaneProvider';
/* @conditional-compile-remove(video-background-effects) */
import { useIsParticularSidePaneOpen } from './SidePane/SidePaneProvider';
import { ModalLocalAndRemotePIP } from '../../common/ModalLocalAndRemotePIP';
import { getPipStyles } from '../../common/styles/ModalLocalAndRemotePIP.styles';
import { useMinMaxDragPosition } from '../../common/utils';
import { MobileChatSidePaneTabHeaderProps } from '../../common/TabHeader';
import { CommonCallControlOptions } from '../../common/types/CommonCallControlOptions';
/* @conditional-compile-remove(video-background-effects) */
import { localVideoSelector } from '../../CallComposite/selectors/localVideoStreamSelector';

/**
 * @private
 */
export interface CallArrangementProps {
  id?: string;
  complianceBannerProps: _ComplianceBannerProps;
  errorBarProps: ErrorBarProps | false;
  mutedNotificationProps?: MutedNotificationProps;
  callControlProps: CallControlsProps;
  onRenderGalleryContent: () => JSX.Element;
  dataUiId: string;
  mobileView: boolean;
  modalLayerHostId: string;
  /* @conditional-compile-remove(one-to-n-calling) @conditional-compile-remove(PSTN-calls) */
  onFetchAvatarPersonaData?: AvatarPersonaDataCallback;
  updateSidePaneRenderer: (renderer: SidePaneRenderer | undefined) => void;
  mobileChatTabHeader?: MobileChatSidePaneTabHeaderProps;
  latestErrors: ActiveErrorMessage[];
  onDismissError: (error: ActiveErrorMessage) => void;
  onSetUserSetOverflowGalleryPosition?: (position: 'HorizontalBottom' | 'VerticalRight' | 'HorizontalTop') => void;
}

/**
 * @private
 */
export const CallArrangement = (props: CallArrangementProps): JSX.Element => {
  const containerClassName = useMemo(() => {
    return props.mobileView ? containerStyleMobile : containerStyleDesktop;
  }, [props.mobileView]);

  const theme = useTheme();
  const callGalleryStyles = useMemo(
    () => galleryParentContainerStyles(theme.palette.neutralLighterAlt),
    [theme.palette.neutralLighterAlt]
  );

  const peopleButtonRef = useRef<IButton>(null);
  const cameraButtonRef = useRef<IButton>(null);

  const containerRef = useRef<HTMLDivElement>(null);
  const containerWidth = _useContainerWidth(containerRef);
  const containerHeight = _useContainerHeight(containerRef);

  const isInLobby = _isInLobbyOrConnecting(useSelector(callStatusSelector).callStatus);

  const { updateSidePaneRenderer } = props;
  /* @conditional-compile-remove(PSTN-calls) */ /* @conditional-compile-remove(one-to-n-calling) */
  const isInLocalHold = useSelector(getPage) === 'hold';
  /* @conditional-compile-remove(PSTN-calls) */ /* @conditional-compile-remove(one-to-n-calling) */
  useEffect(() => {
    if (isInLocalHold) {
      // close side pane on local hold
      updateSidePaneRenderer(undefined);
    }
  }, [updateSidePaneRenderer, isInLocalHold]);

  const adapter = useAdapter();

  const [drawerMenuItems, setDrawerMenuItems] = useState<_DrawerMenuItemProps[]>([]);
  const peoplePaneProps = useMemo(
    () => ({
      updateSidePaneRenderer,
      setDrawerMenuItems,
      inviteLink: props.callControlProps.callInvitationURL,
      /* @conditional-compile-remove(one-to-n-calling) @conditional-compile-remove(PSTN-calls) */
      onFetchAvatarPersonaData: props.onFetchAvatarPersonaData,
      onFetchParticipantMenuItems: props.callControlProps?.onFetchParticipantMenuItems,
      mobileView: props.mobileView,
      peopleButtonRef
    }),
    [
      updateSidePaneRenderer,
      props.callControlProps.callInvitationURL,
      props.callControlProps?.onFetchParticipantMenuItems,
      /* @conditional-compile-remove(one-to-n-calling) @conditional-compile-remove(PSTN-calls) */
      props.onFetchAvatarPersonaData,
      props.mobileView,
      peopleButtonRef
    ]
  );
  const { isPeoplePaneOpen, openPeoplePane, closePeoplePane } = usePeoplePane(peoplePaneProps);
  const togglePeoplePane = useCallback(() => {
    if (isPeoplePaneOpen) {
      closePeoplePane();
    } else {
      openPeoplePane();
    }
  }, [closePeoplePane, isPeoplePaneOpen, openPeoplePane]);

  const isSidePaneOpen = useIsSidePaneOpen();

  const isMobileWithActivePane = props.mobileView && isSidePaneOpen;

  const callCompositeContainerCSS = useMemo((): React.CSSProperties => {
    return {
      display: isMobileWithActivePane ? 'none' : 'flex',
      minWidth: props.mobileView ? 'unset' : `${compositeMinWidthRem}rem`,
      width: '100%',
      height: '100%',
      position: 'relative'
    };
  }, [isMobileWithActivePane, props.mobileView]);

  /* @conditional-compile-remove(PSTN-calls) */
  const callWithChatStrings = useCallWithChatCompositeStrings();

  /* @conditional-compile-remove(PSTN-calls) */
  const dialpadStrings = useMemo(
    () => ({
      dialpadModalAriaLabel: callWithChatStrings.dialpadModalAriaLabel,
      dialpadCloseModalButtonAriaLabel: callWithChatStrings.dialpadCloseModalButtonAriaLabel,
      placeholderText: callWithChatStrings.dtmfDialpadPlaceholderText
    }),
    [callWithChatStrings]
  );

  /* @conditional-compile-remove(video-background-effects) */
  const onResolveVideoEffectDependency = adapter.getState().onResolveVideoEffectDependency;

  /* @conditional-compile-remove(video-background-effects) */
  const { openVideoEffectsPane } = useVideoEffectsPane(
    props.updateSidePaneRenderer,
    props.mobileView,
    props.latestErrors,
    props.onDismissError,
    cameraButtonRef
  );
  const [showDrawer, setShowDrawer] = useState(false);
  const onMoreButtonClicked = useCallback(() => {
    setShowDrawer(true);
  }, []);
  const closeDrawer = useCallback(() => {
    setShowDrawer(false);
  }, []);
  const onMoreDrawerPeopleClicked = useCallback(() => {
    setShowDrawer(false);
    togglePeoplePane();
  }, [togglePeoplePane]);

  /* @conditional-compile-remove(PSTN-calls) */
  const alternateCallerId = useAdapter().getState().alternateCallerId;

  /* @conditional-compile-remove(PSTN-calls) */
  const [showDtmfDialpad, setShowDtmfDialpad] = useState(false);

  /* @conditional-compile-remove(PSTN-calls) */
  const onDismissDtmfDialpad = (): void => {
    setShowDtmfDialpad(false);
  };

  /* @conditional-compile-remove(PSTN-calls) */
  const onClickShowDialpad = (): void => {
    setShowDtmfDialpad(true);
  };

  const drawerContainerStylesValue = useMemo(() => drawerContainerStyles(DRAWER_Z_INDEX), []);

  /* @conditional-compile-remove(rooms) */
  const role = adapter.getState().call?.role;

  let canUnmute = true;
  /* @conditional-compile-remove(rooms) */
  canUnmute = role !== 'Consumer' ? true : false;

  let filteredLatestErrors: ActiveErrorMessage[] = props.errorBarProps !== false ? props.latestErrors : [];

  /* @conditional-compile-remove(video-background-effects) */
  const isCameraOn = useSelector(localVideoSelector).isAvailable;

  /* @conditional-compile-remove(rooms) */
  // TODO: move this logic to the error bar selector once role is plumbed from the headless SDK
  if (role === 'Consumer' && props.errorBarProps) {
    filteredLatestErrors = filteredLatestErrors.filter(
      (e) => e.type !== 'callCameraAccessDenied' && e.type !== 'callCameraAccessDeniedSafari'
    );
  }

  /* @conditional-compile-remove(video-background-effects) */
  const isVideoPaneOpen = useIsParticularSidePaneOpen(VIDEO_EFFECTS_SIDE_PANE_ID);
  /* @conditional-compile-remove(video-background-effects) */
  if ((isVideoPaneOpen || !isCameraOn) && props.errorBarProps) {
    filteredLatestErrors = filteredLatestErrors.filter((e) => e.type !== 'unableToStartVideoEffect');
  }

  /* @conditional-compile-remove(close-captions) */
  const isTeamsCall = useSelector(getIsTeamsCall);
  /* @conditional-compile-remove(close-captions) */
  const hasJoinedCall = useSelector(getCallStatus) === 'Connected';
  const minMaxDragPosition = useMinMaxDragPosition(props.modalLayerHostId);
  const pipStyles = useMemo(() => getPipStyles(theme), [theme]);

  const verticalControlBar =
    props.mobileView && containerWidth && containerHeight && containerWidth / containerHeight > 1 ? true : false;

  return (
    <div ref={containerRef} className={mergeStyles(containerDivStyles)} id={props.id}>
      <Stack verticalFill horizontalAlign="stretch" className={containerClassName} data-ui-id={props.dataUiId}>
        <Stack
          reversed
          horizontal={verticalControlBar}
          grow
          styles={callArrangementContainerStyles(verticalControlBar)}
        >
          {props.callControlProps?.options !== false && !isMobileWithActivePane && (
            <Stack
              verticalAlign={'center'}
              className={mergeStyles({
                zIndex: CONTROL_BAR_Z_INDEX,
                padding: verticalControlBar ? '0.25rem' : 'unset'
              })}
            >
              {isLegacyCallControlEnabled(props.callControlProps?.options) ? (
                <CallControls
                  {...props.callControlProps}
                  containerWidth={containerWidth}
                  containerHeight={containerHeight}
                  isMobile={props.mobileView}
                  /* @conditional-compile-remove(one-to-n-calling) */
                  peopleButtonChecked={isPeoplePaneOpen}
                  /* @conditional-compile-remove(one-to-n-calling) */
                  onPeopleButtonClicked={togglePeoplePane}
                  displayVertical={verticalControlBar}
                />
              ) : (
                <CommonCallControlBar
                  {...props.callControlProps}
                  callControls={props.callControlProps.options}
                  callAdapter={adapter as CallAdapter}
                  mobileView={props.mobileView}
                  disableButtonsForLobbyPage={isInLobby}
                  /* @conditional-compile-remove(PSTN-calls) */ /* @conditional-compile-remove(one-to-n-calling) */
                  disableButtonsForHoldScreen={isInLocalHold}
                  peopleButtonChecked={isPeoplePaneOpen}
                  onPeopleButtonClicked={togglePeoplePane}
                  onMoreButtonClicked={onMoreButtonClicked}
                  /* @conditional-compile-remove(close-captions) */
                  isCaptionsSupported={isTeamsCall && hasJoinedCall}
                  /* @conditional-compile-remove(video-background-effects) */
                  onShowVideoEffectsPicker={onResolveVideoEffectDependency ? openVideoEffectsPane : undefined}
                  /* @conditional-compile-remove(PSTN-calls) */
                  onClickShowDialpad={alternateCallerId ? onClickShowDialpad : undefined}
                  displayVertical={verticalControlBar}
<<<<<<< HEAD
                  onSetUserSetOverflowGalleryPosition={props.onSetUserSetOverflowGalleryPosition}
=======
                  peopleButtonRef={peopleButtonRef}
                  cameraButtonRef={cameraButtonRef}
>>>>>>> c91f72ea
                />
              )}
            </Stack>
          )}
          {props.callControlProps?.options !== false && showDrawer && (
            <Stack styles={drawerContainerStylesValue}>
              <PreparedMoreDrawer
                callControls={props.callControlProps.options}
                onLightDismiss={closeDrawer}
                onPeopleButtonClicked={onMoreDrawerPeopleClicked}
                /* @conditional-compile-remove(PSTN-calls) */
                onClickShowDialpad={alternateCallerId ? onClickShowDialpad : undefined}
                /* @conditional-compile-remove(PSTN-calls) */ /* @conditional-compile-remove(one-to-n-calling) */
                disableButtonsForHoldScreen={isInLocalHold}
                /* @conditional-compile-remove(close-captions) */
                isCaptionsSupported={isTeamsCall && hasJoinedCall}
              />
            </Stack>
          )}

          {
            /* @conditional-compile-remove(PSTN-calls) */
            props.callControlProps?.options !== false && showDtmfDialpad && (
              <Stack styles={drawerContainerStylesValue}>
                <SendDtmfDialpad
                  isMobile={props.mobileView}
                  strings={dialpadStrings}
                  showDialpad={showDtmfDialpad}
                  onDismissDialpad={onDismissDtmfDialpad}
                />
              </Stack>
            )
          }
          <Stack horizontal grow>
            <Stack.Item style={callCompositeContainerCSS}>
              <Stack.Item styles={callGalleryStyles} grow>
                <Stack verticalFill styles={mediaGalleryContainerStyles}>
                  <Stack.Item styles={notificationsContainerStyles}>
                    <Stack styles={bannerNotificationStyles}>
                      <_ComplianceBanner {...props.complianceBannerProps} />
                    </Stack>
                    {props.errorBarProps !== false && (
                      <Stack styles={bannerNotificationStyles}>
                        <ErrorBar
                          {...props.errorBarProps}
                          onDismissError={props.onDismissError}
                          activeErrorMessages={filteredLatestErrors}
                        />
                      </Stack>
                    )}
                    {canUnmute && !!props.mutedNotificationProps && (
                      <MutedNotification {...props.mutedNotificationProps} />
                    )}
                  </Stack.Item>
                  {props.onRenderGalleryContent && props.onRenderGalleryContent()}
                  {
                    /* @conditional-compile-remove(close-captions) */
                    true &&
                      /* @conditional-compile-remove(PSTN-calls) */ /* @conditional-compile-remove(one-to-n-calling) */ !isInLocalHold && (
                        <CaptionsBanner isMobile={props.mobileView} />
                      )
                  }
                </Stack>
              </Stack.Item>
            </Stack.Item>
            <SidePane
              mobileView={props.mobileView}
              /* @conditional-compile-remove(video-background-effects) */
              maxWidth={isVideoPaneOpen ? `${VIDEO_EFFECTS_SIDE_PANE_WIDTH_REM}rem` : undefined}
              updateSidePaneRenderer={props.updateSidePaneRenderer}
              onPeopleButtonClicked={
                props.mobileView && !shouldShowPeopleTabHeaderButton(props.callControlProps.options)
                  ? undefined
                  : togglePeoplePane
              }
              disablePeopleButton={
                typeof props.callControlProps.options !== 'boolean' &&
                isDisabled(props.callControlProps.options?.participantsButton)
              }
              onChatButtonClicked={props.mobileChatTabHeader?.onClick}
              disableChatButton={props.mobileChatTabHeader?.disabled}
            />
            {props.mobileView && (
              <ModalLocalAndRemotePIP
                modalLayerHostId={props.modalLayerHostId}
                hidden={!isSidePaneOpen}
                styles={pipStyles}
                minDragPosition={minMaxDragPosition.minDragPosition}
                maxDragPosition={minMaxDragPosition.maxDragPosition}
              />
            )}
            {drawerMenuItems.length > 0 && (
              <Stack styles={drawerContainerStyles()}>
                <_DrawerMenu onLightDismiss={() => setDrawerMenuItems([])} items={drawerMenuItems} />
              </Stack>
            )}
          </Stack>
        </Stack>
      </Stack>
    </div>
  );
};

const isLegacyCallControlEnabled = (options?: boolean | CallControlOptions): boolean => {
  /* @conditional-compile-remove(new-call-control-bar) */
  return !!options && options !== true && (options as _CallControlOptions)?.legacyControlBarExperience === true;

  // In stable builds, we default to legacy until new-call-control-bar feature is stablized.
  return (
    options === undefined || options === true || (options as _CallControlOptions)?.legacyControlBarExperience !== false
  );
};

const shouldShowPeopleTabHeaderButton = (callControls?: boolean | CommonCallControlOptions): boolean => {
  if (callControls === undefined || callControls === true) {
    return true;
  }
  if (callControls === false) {
    return false;
  }
  return callControls.participantsButton !== false && callControls.peopleButton !== false;
};<|MERGE_RESOLUTION|>--- conflicted
+++ resolved
@@ -316,12 +316,9 @@
                   /* @conditional-compile-remove(PSTN-calls) */
                   onClickShowDialpad={alternateCallerId ? onClickShowDialpad : undefined}
                   displayVertical={verticalControlBar}
-<<<<<<< HEAD
                   onSetUserSetOverflowGalleryPosition={props.onSetUserSetOverflowGalleryPosition}
-=======
                   peopleButtonRef={peopleButtonRef}
                   cameraButtonRef={cameraButtonRef}
->>>>>>> c91f72ea
                 />
               )}
             </Stack>
