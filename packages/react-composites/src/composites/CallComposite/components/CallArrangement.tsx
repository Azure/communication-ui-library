// Copyright (c) Microsoft Corporation.
// Licensed under the MIT license.

import { Stack } from '@fluentui/react';
import { ErrorBar, ErrorBarProps } from '@internal/react-components';
import React from 'react';
import { PermissionsBanner, PermissionsBannerProps } from '../../common/PermissionsBanner';
import { permissionsBannerContainerStyle } from '../../common/styles/PermissionsBanner.styles';
import { CallControls, CallControlsProps } from '../components/CallControls';
import { ComplianceBanner, ComplianceBannerProps } from '../components/ComplianceBanner';
import {
  notificationsContainerStyles,
  callControlsContainer,
  containerStyles,
  mediaGalleryContainerStyles,
  subContainerStyles
} from '../styles/CallPage.styles';
import { MutedNotification, MutedNotificationProps } from './MutedNotification';

// High enough to be above `onRenderGalleryContent()`.
const NOTIFICATIONS_CONTAINER_ZINDEX = 9;

/**
 * @private
 */
export interface CallArrangementProps {
  complianceBannerProps: ComplianceBannerProps;
  permissionBannerProps: PermissionsBannerProps;
  errorBarProps: ErrorBarProps | false;
  mutedNotificationProps?: MutedNotificationProps;
  callControlProps: CallControlsProps | false;
  onRenderGalleryContent: () => JSX.Element;
  dataUiId: string;
}

/**
 * @private
 */
export const CallArrangement = (props: CallArrangementProps): JSX.Element => {
  return (
    <Stack horizontalAlign="center" verticalAlign="center" styles={containerStyles} grow data-ui-id={props.dataUiId}>
      <Stack.Item styles={notificationsContainerStyles(NOTIFICATIONS_CONTAINER_ZINDEX)}>
        <Stack>
          <ComplianceBanner {...props.complianceBannerProps} />
        </Stack>
        <Stack style={permissionsBannerContainerStyle}>
          <PermissionsBanner {...props.permissionBannerProps} />
        </Stack>
        {props.errorBarProps !== false && (
          <Stack>
            <ErrorBar {...props.errorBarProps} />
          </Stack>
<<<<<<< HEAD
          {props.errorBarProps !== false && (
            <Stack>
              <ErrorBar {...props.errorBarProps} />
            </Stack>
          )}
          {!!props.mutedNotificationProps && <MutedNotification {...props.mutedNotificationProps} />}
        </Stack.Item>
=======
        )}
      </Stack.Item>
>>>>>>> 9497711c

      <Stack.Item styles={subContainerStyles} grow>
        {props.onRenderGalleryContent && (
          <Stack grow styles={mediaGalleryContainerStyles}>
            {props.onRenderGalleryContent()}
          </Stack>
        )}
      </Stack.Item>
      {props.callControlProps !== false && (
        <Stack.Item className={callControlsContainer}>
          <CallControls {...props.callControlProps} />
        </Stack.Item>
      )}
    </Stack>
  );
};<|MERGE_RESOLUTION|>--- conflicted
+++ resolved
@@ -50,18 +50,9 @@
           <Stack>
             <ErrorBar {...props.errorBarProps} />
           </Stack>
-<<<<<<< HEAD
-          {props.errorBarProps !== false && (
-            <Stack>
-              <ErrorBar {...props.errorBarProps} />
-            </Stack>
-          )}
-          {!!props.mutedNotificationProps && <MutedNotification {...props.mutedNotificationProps} />}
-        </Stack.Item>
-=======
         )}
+        {!!props.mutedNotificationProps && <MutedNotification {...props.mutedNotificationProps} />}
       </Stack.Item>
->>>>>>> 9497711c
 
       <Stack.Item styles={subContainerStyles} grow>
         {props.onRenderGalleryContent && (
