--- conflicted
+++ resolved
@@ -663,13 +663,7 @@
                           />
                         </Stack>
                       )}
-<<<<<<< HEAD
-                    {canUnmute && !!props.mutedNotificationProps && (
-                      <MutedNotification {...props.mutedNotificationProps} />
-                    )}
-=======
                     {mutedNotificationTrampoline()}
->>>>>>> 15f09384
                   </Stack.Item>
                   {renderGallery && props.onRenderGalleryContent && props.onRenderGalleryContent()}
                   {true &&
