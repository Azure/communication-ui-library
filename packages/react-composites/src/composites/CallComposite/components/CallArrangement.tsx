// Copyright (c) Microsoft Corporation.
// Licensed under the MIT License.

import { IButton, mergeStyles, Stack } from '@fluentui/react';
import { _isInCall, _isInLobbyOrConnecting } from '@internal/calling-component-bindings';
import {
  _ComplianceBanner,
  _ComplianceBannerProps,
  _DrawerMenu,
  _DrawerMenuItemProps,
  _useContainerHeight,
  _useContainerWidth,
  ActiveErrorMessage,
  ErrorBar,
  ErrorBarProps,
  useTheme
} from '@internal/react-components';
/* @conditional-compile-remove(notifications) */
import { ActiveNotification, NotificationStack } from '@internal/react-components';
import { VideoGalleryLayout } from '@internal/react-components';
import { VideoGallery } from '@internal/react-components';
import React, { useMemo, useRef, useState } from 'react';
import { useEffect } from 'react';
import { useCallback } from 'react';
import { AvatarPersonaDataCallback } from '../../common/AvatarPersona';
import { CaptionsBanner } from '../../common/CaptionsBanner';
import { containerDivStyles } from '../../common/ContainerRectProps';
import { compositeMinWidthRem } from '../../common/styles/Composite.styles';
import { useAdapter } from '../adapter/CallAdapterProvider';
import { CallControls, CallControlsProps } from '../components/CallControls';
import { CommonCallControlBar } from '../../common/ControlBar/CommonCallControlBar';
import {
  callArrangementContainerStyles,
  notificationsContainerStyles,
  containerStyleDesktop,
  containerStyleMobile,
  mediaGalleryContainerStyles,
  galleryParentContainerStyles,
  bannerNotificationStyles,
  CONTROL_BAR_Z_INDEX,
  DRAWER_Z_INDEX
} from '../styles/CallPage.styles';
import { MutedNotification, MutedNotificationProps } from './MutedNotification';
import { CallAdapter } from '../adapter';
import { useSelector } from '../hooks/useSelector';
import { callStatusSelector } from '../selectors/callStatusSelector';
import { CallControlOptions } from '../types/CallControlOptions';
import { PreparedMoreDrawer } from '../../common/Drawer/PreparedMoreDrawer';
import { getIsTeamsMeeting, getRemoteParticipants } from '../selectors/baseSelectors';
/* @conditional-compile-remove(PSTN-calls) */ /* @conditional-compile-remove(one-to-n-calling) */
import { getPage } from '../selectors/baseSelectors';
import { getCallStatus, getCaptionsStatus } from '../selectors/baseSelectors';
import { drawerContainerStyles } from '../styles/CallComposite.styles';
import { SidePane } from './SidePane/SidePane';
import { usePeoplePane } from './SidePane/usePeoplePane';
/* @conditional-compile-remove(teams-meeting-conference) */
import { useMeetingPhoneInfoPane } from './SidePane/useMeetingPhoneInfo';
/* @conditional-compile-remove(teams-meeting-conference) */
import { getTeamsMeetingCoordinates } from '../selectors/baseSelectors';

import {
  useVideoEffectsPane,
  VIDEO_EFFECTS_SIDE_PANE_ID,
  VIDEO_EFFECTS_SIDE_PANE_WIDTH_REM
} from './SidePane/useVideoEffectsPane';
import { isDisabled } from '../utils';
import { SidePaneRenderer, useIsSidePaneOpen } from './SidePane/SidePaneProvider';

import { useIsParticularSidePaneOpen } from './SidePane/SidePaneProvider';
import { ModalLocalAndRemotePIP } from '../../common/ModalLocalAndRemotePIP';
import { getPipStyles } from '../../common/styles/ModalLocalAndRemotePIP.styles';
import { useMinMaxDragPosition } from '../../common/utils';
import { MobileChatSidePaneTabHeaderProps } from '../../common/TabHeader';
import { CommonCallControlOptions } from '../../common/types/CommonCallControlOptions';

import { localVideoSelector } from '../../CallComposite/selectors/localVideoStreamSelector';

import {
  CapabilitiesChangedNotificationBar,
  CapabilitiesChangeNotificationBarProps
} from './CapabilitiesChangedNotificationBar';
import { useLocale } from '../../localization';
import { usePropsFor } from '../hooks/usePropsFor';
import { PromptProps } from './Prompt';
import {
  useLocalSpotlightCallbacksWithPrompt,
  useRemoteSpotlightCallbacksWithPrompt,
  useStopAllSpotlightCallbackWithPrompt
} from '../utils/spotlightUtils';
/* @conditional-compile-remove(acs-close-captions) */
import { getCaptionsKind, getIsTeamsCall } from '../selectors/baseSelectors';
/* @conditional-compile-remove(soft-mute) */
import { useHandlers } from '../hooks/useHandlers';
/* @conditional-compile-remove(soft-mute) */
import { MoreDrawer } from '../../common/Drawer/MoreDrawer';

/**
 * @private
 */
export interface CallArrangementProps {
  id?: string;
  complianceBannerProps: _ComplianceBannerProps;
  errorBarProps: ErrorBarProps | false;
  /* @conditional-compile-remove(notifications) */
  showErrorNotifications: boolean;
  mutedNotificationProps?: MutedNotificationProps;
  callControlProps: CallControlsProps;
  onRenderGalleryContent: () => JSX.Element;
  dataUiId: string;
  mobileView: boolean;
  modalLayerHostId: string;
  onFetchAvatarPersonaData?: AvatarPersonaDataCallback;
  updateSidePaneRenderer: (renderer: SidePaneRenderer | undefined) => void;
  mobileChatTabHeader?: MobileChatSidePaneTabHeaderProps;
  latestErrors: ActiveErrorMessage[] | /* @conditional-compile-remove(notifications) */ ActiveNotification[];
  onDismissError: (
    error: ActiveErrorMessage | /* @conditional-compile-remove(notifications) */ ActiveNotification
  ) => void;
  onUserSetOverflowGalleryPositionChange?: (position: 'Responsive' | 'horizontalTop') => void;
  onUserSetGalleryLayoutChange?: (layout: VideoGalleryLayout) => void;
  userSetGalleryLayout?: VideoGalleryLayout;

  capabilitiesChangedNotificationBarProps?: CapabilitiesChangeNotificationBarProps;
  onCloseChatPane?: () => void;
  onSetDialpadPage?: () => void;
  dtmfDialerPresent?: boolean;

  setIsPromptOpen?: (isOpen: boolean) => void;

  setPromptProps?: (props: PromptProps) => void;

  hideSpotlightButtons?: boolean;
  pinnedParticipants?: string[];
  setPinnedParticipants?: (pinnedParticipants: string[]) => void;
}

/**
 * @private
 * Maximum number of remote video tiles that can be pinned
 */
export const MAX_PINNED_REMOTE_VIDEO_TILES = 4;

/**
 * @private
 */
export const CallArrangement = (props: CallArrangementProps): JSX.Element => {
  const containerClassName = useMemo(() => {
    return props.mobileView ? containerStyleMobile : containerStyleDesktop;
  }, [props.mobileView]);

  const theme = useTheme();
  const callGalleryStyles = useMemo(
    () => galleryParentContainerStyles(theme.palette.neutralLighterAlt),
    [theme.palette.neutralLighterAlt]
  );

  const peopleButtonRef = useRef<IButton>(null);
  const cameraButtonRef = useRef<IButton>(null);

  const containerRef = useRef<HTMLDivElement>(null);
  const containerWidth = _useContainerWidth(containerRef);
  const containerHeight = _useContainerHeight(containerRef);

  const isInLobby = _isInLobbyOrConnecting(useSelector(callStatusSelector).callStatus);

  const { updateSidePaneRenderer } = props;
  /* @conditional-compile-remove(PSTN-calls) */ /* @conditional-compile-remove(one-to-n-calling) */
  const isInLocalHold = useSelector(getPage) === 'hold';

  const adapter = useAdapter();

  const [participantActioned, setParticipantActioned] = useState<string>();
  const remoteParticipants = useSelector(getRemoteParticipants);
  const [drawerMenuItems, setDrawerMenuItems] = useState<_DrawerMenuItemProps[]>([]);
  useEffect(() => {
    const participantIsActionedButIsNotPresent =
      participantActioned && remoteParticipants?.[participantActioned] === undefined;
    if (participantIsActionedButIsNotPresent) {
      setDrawerMenuItems([]);
    }
  }, [participantActioned, remoteParticipants]);

  /* @conditional-compile-remove(teams-meeting-conference) */
  const conferencePhoneInfo = useSelector(getTeamsMeetingCoordinates);

  /* @conditional-compile-remove(teams-meeting-conference) */
  const meetingPhoneInfoPaneProps = {
    updateSidePaneRenderer,
    mobileView: props.mobileView,
    conferencePhoneInfo: conferencePhoneInfo
  };

  const peoplePaneProps = useMemo(
    () => ({
      updateSidePaneRenderer,
      setDrawerMenuItems,
      inviteLink: props.callControlProps.callInvitationURL,
      onFetchAvatarPersonaData: props.onFetchAvatarPersonaData,
      onFetchParticipantMenuItems: props.callControlProps?.onFetchParticipantMenuItems,
      mobileView: props.mobileView,
      peopleButtonRef,
      setParticipantActioned
    }),
    [
      updateSidePaneRenderer,
      props.callControlProps.callInvitationURL,
      props.callControlProps?.onFetchParticipantMenuItems,
      props.onFetchAvatarPersonaData,
      props.mobileView,
      peopleButtonRef,
      setParticipantActioned
    ]
  );

  const locale = useLocale();
  const role = adapter.getState().call?.role;
  const videoGalleryProps = usePropsFor(VideoGallery);
  /* @conditional-compile-remove(soft-mute) */
  const muteAllHandlers = useHandlers(MoreDrawer);
  const { setPromptProps, setIsPromptOpen, hideSpotlightButtons } = props;
  const {
    onStartLocalSpotlight,
    onStopLocalSpotlight,
    onStartRemoteSpotlight,
    onStopRemoteSpotlight,
    /* @conditional-compile-remove(soft-mute) */
    onMuteParticipant,
    spotlightedParticipants,
    maxParticipantsToSpotlight,
    localParticipant
  } = videoGalleryProps;

  /* @conditional-compile-remove(teams-meeting-conference) */
  const [showTeamsMeetingConferenceModal, setShowTeamsMeetingConferenceModal] = useState(false);
  /* @conditional-compile-remove(teams-meeting-conference) */
  const toggleTeamsMeetingConferenceModal = useCallback((): void => {
    setShowTeamsMeetingConferenceModal(!showTeamsMeetingConferenceModal);
  }, [showTeamsMeetingConferenceModal]);

  /* @conditional-compile-remove(teams-meeting-conference) */
  const { isMeetingPhoneInfoPaneOpen, openMeetingPhoneInfoPane, closeMeetingPhoneInfoPane } = useMeetingPhoneInfoPane({
    ...meetingPhoneInfoPaneProps
  });

  /* @conditional-compile-remove(teams-meeting-conference) */
  const toggleMeetingPhoneInfoPane = useCallback(() => {
    if (isMeetingPhoneInfoPaneOpen) {
      closeMeetingPhoneInfoPane();
    } else {
      openMeetingPhoneInfoPane();
    }
  }, [closeMeetingPhoneInfoPane, isMeetingPhoneInfoPaneOpen, openMeetingPhoneInfoPane]);

  /* @conditional-compile-remove(teams-meeting-conference) */
  const onMeetingPhoneInfoClicked = useCallback(() => {
    setShowDrawer(false);
    toggleMeetingPhoneInfoPane();
  }, [toggleMeetingPhoneInfoPane]);

  const { pinnedParticipants, setPinnedParticipants } = props;
  const onPinParticipant = useCallback(
    (userId: string) => {
      if (pinnedParticipants && pinnedParticipants.length >= MAX_PINNED_REMOTE_VIDEO_TILES) {
        return;
      }
      if (pinnedParticipants && setPinnedParticipants && !pinnedParticipants.includes(userId)) {
        setPinnedParticipants(pinnedParticipants.concat(userId));
      }
    },
    [pinnedParticipants, setPinnedParticipants]
  );

  const onUnpinParticipant = useCallback(
    (userId: string) => {
      if (pinnedParticipants && setPinnedParticipants) {
        setPinnedParticipants(pinnedParticipants.filter((participantId) => participantId !== userId));
      }
    },
    [setPinnedParticipants, pinnedParticipants]
  );

  const pinPeoplePaneProps = useMemo(() => {
    return {
      pinnedParticipants: pinnedParticipants,
      onPinParticipant: onPinParticipant,
      onUnpinParticipant: onUnpinParticipant,
      disablePinMenuItem: pinnedParticipants && pinnedParticipants.length >= MAX_PINNED_REMOTE_VIDEO_TILES
    };
  }, [onPinParticipant, onUnpinParticipant, pinnedParticipants]);

  const { onStartLocalSpotlightWithPrompt, onStopLocalSpotlightWithPrompt } = useLocalSpotlightCallbacksWithPrompt(
    onStartLocalSpotlight,
    onStopLocalSpotlight,
    setIsPromptOpen,
    setPromptProps
  );

  const { onStartRemoteSpotlightWithPrompt, onStopRemoteSpotlightWithPrompt } = useRemoteSpotlightCallbacksWithPrompt(
    onStartRemoteSpotlight,
    onStopRemoteSpotlight,
    setIsPromptOpen,
    setPromptProps
  );

  const canRemoveSpotlight =
    adapter.getState().call?.capabilitiesFeature?.capabilities.removeParticipantsSpotlight.isPresent;
  const stopAllSpotlight = useMemo(
    () => (canRemoveSpotlight ? () => adapter.stopAllSpotlight() : undefined),
    [canRemoveSpotlight, adapter]
  );

  const { stopAllSpotlightWithPrompt } = useStopAllSpotlightCallbackWithPrompt(
    stopAllSpotlight,
    setIsPromptOpen,
    setPromptProps
  );

  const onMuteParticipantPeoplePaneProps = useMemo(() => {
    /* @conditional-compile-remove(soft-mute) */
    return {
      onMuteParticipant: ['Unknown', 'Organizer', 'Presenter', 'Co-organizer'].includes(role ?? '')
        ? onMuteParticipant
        : undefined,
      onMuteAllRemoteParticipants: ['Unknown', 'Organizer', 'Presenter', 'Co-organizer'].includes(role ?? '')
        ? muteAllHandlers.onMuteAllRemoteParticipants
        : undefined
    };
    return {};
  }, [
    /* @conditional-compile-remove(soft-mute) */ onMuteParticipant,
    /* @conditional-compile-remove(soft-mute) */ role,
    /* @conditional-compile-remove(soft-mute) */ muteAllHandlers.onMuteAllRemoteParticipants
  ]);

  const spotlightPeoplePaneProps = useMemo(() => {
    return {
      spotlightedParticipantUserIds: spotlightedParticipants,
      onStartLocalSpotlight: hideSpotlightButtons ? undefined : onStartLocalSpotlightWithPrompt,
      onStopLocalSpotlight: hideSpotlightButtons ? undefined : onStopLocalSpotlightWithPrompt,
      onStartRemoteSpotlight: hideSpotlightButtons ? undefined : onStartRemoteSpotlightWithPrompt,
      onStopRemoteSpotlight: hideSpotlightButtons ? undefined : onStopRemoteSpotlightWithPrompt,
      onStopAllSpotlight: hideSpotlightButtons ? undefined : stopAllSpotlightWithPrompt,
      maxParticipantsToSpotlight
    };
    return {};
  }, [
    hideSpotlightButtons,
    maxParticipantsToSpotlight,
    onStartLocalSpotlightWithPrompt,
    onStartRemoteSpotlightWithPrompt,
    onStopLocalSpotlightWithPrompt,
    onStopRemoteSpotlightWithPrompt,
    stopAllSpotlightWithPrompt,
    spotlightedParticipants
  ]);

  const { isPeoplePaneOpen, openPeoplePane, closePeoplePane } = usePeoplePane({
    ...peoplePaneProps,
    ...spotlightPeoplePaneProps,
    ...onMuteParticipantPeoplePaneProps,
    ...pinPeoplePaneProps
  });
  const togglePeoplePane = useCallback(() => {
    if (isPeoplePaneOpen) {
      closePeoplePane();
    } else {
      openPeoplePane();
    }
  }, [closePeoplePane, isPeoplePaneOpen, openPeoplePane]);

  /* @conditional-compile-remove(PSTN-calls) */ /* @conditional-compile-remove(one-to-n-calling) */
  useEffect(() => {
    if (isInLocalHold) {
      // close side pane on local hold
      updateSidePaneRenderer(undefined);
    }
  }, [updateSidePaneRenderer, isInLocalHold, isPeoplePaneOpen, closePeoplePane]);

  const isSidePaneOpen = useIsSidePaneOpen();

  const [renderGallery, setRenderGallery] = useState<boolean>(!isSidePaneOpen && props.mobileView);

  useEffect(() => {
    if (isSidePaneOpen && props.mobileView) {
      setRenderGallery(false);
    } else {
      setRenderGallery(true);
    }
  }, [props.mobileView, isSidePaneOpen]);

  const modalStrings = { dismissModalAriaLabel: locale.strings.call.dismissModalAriaLabel };

  const isMobileWithActivePane = props.mobileView && isSidePaneOpen;

  const callCompositeContainerCSS = useMemo((): React.CSSProperties => {
    return {
      display: isMobileWithActivePane ? 'none' : 'flex',
      minWidth: props.mobileView ? 'unset' : `${compositeMinWidthRem}rem`,
      width: '100%',
      height: '100%',
      position: 'relative'
    };
  }, [isMobileWithActivePane, props.mobileView]);

  const onResolveVideoEffectDependency = adapter.getState().onResolveVideoEffectDependency;

  const { openVideoEffectsPane } = useVideoEffectsPane(
    props.updateSidePaneRenderer,
    props.mobileView,
    props.latestErrors,
    props.onDismissError,
    cameraButtonRef
  );
  const [showDrawer, setShowDrawer] = useState(false);
  const onMoreButtonClicked = useCallback(() => {
    setShowDrawer(true);
  }, []);
  const closeDrawer = useCallback(() => {
    setShowDrawer(false);
  }, []);
  const onMoreDrawerPeopleClicked = useCallback(() => {
    setShowDrawer(false);
    togglePeoplePane();
  }, [togglePeoplePane]);

  const drawerContainerStylesValue = useMemo(() => drawerContainerStyles(DRAWER_Z_INDEX), []);

  const canUnmute = role !== 'Consumer' ? true : false;

  let filteredLatestErrors: ActiveErrorMessage[] = props.errorBarProps !== false ? props.latestErrors : [];

  /* @conditional-compile-remove(notifications) */
  let filteredLatestErrorNotifications: ActiveNotification[] = props.showErrorNotifications
    ? (props.latestErrors as ActiveNotification[])
    : [];

  const isCameraOn = useSelector(localVideoSelector).isAvailable;

  // TODO: move this logic to the error bar selector once role is plumbed from the headless SDK
  if (
    role === 'Consumer' &&
    (props.errorBarProps || /* @conditional-compile-remove(notifications) */ props.showErrorNotifications)
  ) {
    filteredLatestErrors = filteredLatestErrors.filter(
      (e) => e.type !== 'callCameraAccessDenied' && e.type !== 'callCameraAccessDeniedSafari'
    );
    /* @conditional-compile-remove(notifications) */
    filteredLatestErrorNotifications = filteredLatestErrorNotifications.filter(
      (e) => e.type !== 'callCameraAccessDenied' && e.type !== 'callCameraAccessDeniedSafari'
    );
  }

  const isVideoPaneOpen = useIsParticularSidePaneOpen(VIDEO_EFFECTS_SIDE_PANE_ID);

  if (
    (isVideoPaneOpen || !isCameraOn) &&
    (props.errorBarProps || /* @conditional-compile-remove(notifications) */ props.showErrorNotifications)
  ) {
    filteredLatestErrors = filteredLatestErrors.filter((e) => e.type !== 'unableToStartVideoEffect');
    /* @conditional-compile-remove(notifications) */
    filteredLatestErrorNotifications = filteredLatestErrorNotifications.filter(
      (e) => e.type !== 'unableToStartVideoEffect'
    );
  }

  /* @conditional-compile-remove(acs-close-captions) */
  const isTeamsCaptions = useSelector(getCaptionsKind) === 'TeamsCaptions';
  const isTeamsMeeting = useSelector(getIsTeamsMeeting);
  /* @conditional-compile-remove(acs-close-captions) */
  const isTeamsCall = useSelector(getIsTeamsCall);
  const useTeamsCaptions =
    isTeamsMeeting ||
    /* @conditional-compile-remove(acs-close-captions) */ isTeamsCall ||
    /* @conditional-compile-remove(acs-close-captions) */ isTeamsCaptions;
  const hasJoinedCall = useSelector(getCallStatus) === 'Connected';
  const isCaptionsOn = useSelector(getCaptionsStatus);
  const minMaxDragPosition = useMinMaxDragPosition(props.modalLayerHostId);
  const pipStyles = useMemo(() => getPipStyles(theme), [theme]);

  const verticalControlBar =
    props.mobileView && containerWidth && containerHeight && containerWidth / containerHeight > 1 ? true : false;

  // Filter out shareScreen capability notifications if on mobile
  const filteredCapabilitesChangedNotifications = props.mobileView
    ? props.capabilitiesChangedNotificationBarProps?.capabilitiesChangedNotifications.filter(
        (notification) => notification.capabilityName !== 'shareScreen'
      )
    : props.capabilitiesChangedNotificationBarProps?.capabilitiesChangedNotifications;

  const errorNotificationTrampoline = (): JSX.Element => {
    /* @conditional-compile-remove(notifications) */
    return (
      <>
        {props.showErrorNotifications && (
          <Stack styles={bannerNotificationStyles} horizontalAlign="center" verticalAlign="center">
            <NotificationStack
              onDismissNotification={props.onDismissError}
              activeNotifications={filteredLatestErrorNotifications}
            />
          </Stack>
        )}
      </>
    );

    return (
      <>
        {props.errorBarProps !== false && (
          <Stack styles={bannerNotificationStyles}>
            <ErrorBar
              {...props.errorBarProps}
              onDismissError={props.onDismissError}
              activeErrorMessages={filteredLatestErrors}
            />
          </Stack>
        )}
      </>
    );
  };
  return (
    <div ref={containerRef} className={mergeStyles(containerDivStyles)} id={props.id}>
      <Stack verticalFill horizontalAlign="stretch" className={containerClassName} data-ui-id={props.dataUiId}>
        <Stack
          reversed
          horizontal={verticalControlBar}
          grow
          styles={callArrangementContainerStyles(verticalControlBar)}
        >
          {props.callControlProps?.options !== false && !isMobileWithActivePane && (
            <Stack
              verticalAlign={'center'}
              className={mergeStyles({
                zIndex: CONTROL_BAR_Z_INDEX,
                padding: verticalControlBar ? '0.25rem' : 'unset'
              })}
            >
              {isLegacyCallControlEnabled(props.callControlProps?.options) ? (
                <CallControls
                  {...props.callControlProps}
                  containerWidth={containerWidth}
                  containerHeight={containerHeight}
                  isMobile={props.mobileView}
                  /* @conditional-compile-remove(one-to-n-calling) */
                  peopleButtonChecked={isPeoplePaneOpen}
                  /* @conditional-compile-remove(one-to-n-calling) */
                  onPeopleButtonClicked={togglePeoplePane}
                  displayVertical={verticalControlBar}
                />
              ) : (
                <CommonCallControlBar
                  {...props.callControlProps}
                  callControls={props.callControlProps.options}
                  callAdapter={adapter as CallAdapter}
                  mobileView={props.mobileView}
                  disableButtonsForLobbyPage={isInLobby}
                  /* @conditional-compile-remove(PSTN-calls) */ /* @conditional-compile-remove(one-to-n-calling) */
                  disableButtonsForHoldScreen={isInLocalHold}
                  peopleButtonChecked={isPeoplePaneOpen}
                  onPeopleButtonClicked={togglePeoplePane}
                  onMoreButtonClicked={onMoreButtonClicked}
                  isCaptionsSupported={
                    (useTeamsCaptions && hasJoinedCall) ||
                    /* @conditional-compile-remove(acs-close-captions) */ hasJoinedCall
                  }
                  useTeamsCaptions={useTeamsCaptions}
                  isCaptionsOn={isCaptionsOn}
                  onClickVideoEffects={onResolveVideoEffectDependency ? openVideoEffectsPane : undefined}
                  displayVertical={verticalControlBar}
                  onUserSetOverflowGalleryPositionChange={props.onUserSetOverflowGalleryPositionChange}
                  onUserSetGalleryLayout={props.onUserSetGalleryLayoutChange}
                  userSetGalleryLayout={props.userSetGalleryLayout}
                  onSetDialpadPage={props.onSetDialpadPage}
                  dtmfDialerPresent={props.dtmfDialerPresent}
                  peopleButtonRef={peopleButtonRef}
                  cameraButtonRef={cameraButtonRef}
                  onStopLocalSpotlight={
                    !hideSpotlightButtons && localParticipant.spotlight ? onStopLocalSpotlightWithPrompt : undefined
                  }
                  /* @conditional-compile-remove(teams-meeting-conference) */
                  onToggleTeamsMeetingConferenceModal={toggleTeamsMeetingConferenceModal}
                  /* @conditional-compile-remove(teams-meeting-conference) */
                  teamsMeetingConferenceModalPresent={showTeamsMeetingConferenceModal}
                />
              )}
            </Stack>
          )}
          {props.callControlProps?.options !== false && showDrawer && (
            <Stack styles={drawerContainerStylesValue}>
              <PreparedMoreDrawer
                callControls={props.callControlProps.options}
                onLightDismiss={closeDrawer}
                onPeopleButtonClicked={onMoreDrawerPeopleClicked}
                /* @conditional-compile-remove(PSTN-calls) */ /* @conditional-compile-remove(one-to-n-calling) */
                disableButtonsForHoldScreen={isInLocalHold}
                isCaptionsSupported={
                  (useTeamsCaptions && hasJoinedCall) ||
                  /* @conditional-compile-remove(acs-close-captions) */ hasJoinedCall
                }
                useTeamsCaptions={useTeamsCaptions}
                onUserSetGalleryLayout={props.onUserSetGalleryLayoutChange}
                userSetGalleryLayout={props.userSetGalleryLayout}
                onSetDialpadPage={props.onSetDialpadPage}
                dtmfDialerPresent={props.dtmfDialerPresent}
                reactionResources={adapter.getState().reactions}
                /* @conditional-compile-remove(teams-meeting-conference) */
                onClickMeetingPhoneInfo={onMeetingPhoneInfoClicked}
              />
            </Stack>
          )}
          <Stack horizontal grow>
            <Stack.Item style={callCompositeContainerCSS}>
              <Stack.Item styles={callGalleryStyles} grow>
                <Stack verticalFill styles={mediaGalleryContainerStyles}>
                  <Stack.Item styles={notificationsContainerStyles}>
                    <Stack styles={bannerNotificationStyles}>
                      <_ComplianceBanner {...props.complianceBannerProps} />
                    </Stack>
                    {errorNotificationTrampoline()}
                    {props.capabilitiesChangedNotificationBarProps &&
                      props.capabilitiesChangedNotificationBarProps.capabilitiesChangedNotifications.length > 0 && (
                        <Stack styles={bannerNotificationStyles}>
                          <CapabilitiesChangedNotificationBar
                            {...props.capabilitiesChangedNotificationBarProps}
                            capabilitiesChangedNotifications={filteredCapabilitesChangedNotifications ?? []}
                          />
                        </Stack>
                      )}
                    {canUnmute && !!props.mutedNotificationProps && (
                      <MutedNotification {...props.mutedNotificationProps} />
                    )}
<<<<<<< HEAD
                    {
                      /* @conditional-compile-remove(teams-meeting-conference) */ props.badNetworkQualityBannerProps &&
                        props.badNetworkQualityBannerProps.isPoorNetworkQuality &&
                        !props.badNetworkQualityBannerProps.userClosedConnectionLostBanner &&
                        isTeamsMeeting && (
                          <Stack styles={bannerNotificationStyles}>
                            <BadNetworkQualityNotificationBar
                              {...props.badNetworkQualityBannerProps}
                              onPrimaryButtonClick={
                                props.mobileView ? toggleMeetingPhoneInfoPane : toggleTeamsMeetingConferenceModal
                              }
                            />
                          </Stack>
                        )
                    }
=======
>>>>>>> 5e18bb4d
                  </Stack.Item>
                  {renderGallery && props.onRenderGalleryContent && props.onRenderGalleryContent()}
                  {true &&
                    /* @conditional-compile-remove(PSTN-calls) */ /* @conditional-compile-remove(one-to-n-calling) */ !isInLocalHold && (
                      <CaptionsBanner
                        isMobile={props.mobileView}
                        onFetchAvatarPersonaData={props.onFetchAvatarPersonaData}
                        useTeamsCaptions={useTeamsCaptions}
                      />
                    )}
                </Stack>
              </Stack.Item>
            </Stack.Item>
            <SidePane
              mobileView={props.mobileView}
              maxWidth={isVideoPaneOpen ? `${VIDEO_EFFECTS_SIDE_PANE_WIDTH_REM}rem` : undefined}
              minWidth={isVideoPaneOpen ? `${VIDEO_EFFECTS_SIDE_PANE_WIDTH_REM}rem` : undefined}
              updateSidePaneRenderer={props.updateSidePaneRenderer}
              onPeopleButtonClicked={
                props.mobileView && !shouldShowPeopleTabHeaderButton(props.callControlProps.options)
                  ? undefined
                  : togglePeoplePane
              }
              disablePeopleButton={
                typeof props.callControlProps.options !== 'boolean' &&
                isDisabled(props.callControlProps.options?.participantsButton)
              }
              onChatButtonClicked={props.mobileChatTabHeader?.onClick}
              disableChatButton={props.mobileChatTabHeader?.disabled}
            />
            {props.mobileView && (
              <ModalLocalAndRemotePIP
                modalLayerHostId={props.modalLayerHostId}
                hidden={!isSidePaneOpen}
                styles={pipStyles}
                strings={modalStrings}
                minDragPosition={minMaxDragPosition.minDragPosition}
                maxDragPosition={minMaxDragPosition.maxDragPosition}
                onDismissSidePane={() => {
                  closePeoplePane();
                  if (props.onCloseChatPane) {
                    props.onCloseChatPane();
                  }
                }}
              />
            )}
            {drawerMenuItems.length > 0 && (
              <Stack styles={drawerContainerStyles()}>
                <_DrawerMenu onLightDismiss={() => setDrawerMenuItems([])} items={drawerMenuItems} />
              </Stack>
            )}
          </Stack>
        </Stack>
      </Stack>
    </div>
  );
};

const isLegacyCallControlEnabled = (options?: boolean | CallControlOptions): boolean => {
  return !!options && options !== true && options?.legacyControlBarExperience === true;
};

const shouldShowPeopleTabHeaderButton = (callControls?: boolean | CommonCallControlOptions): boolean => {
  if (callControls === undefined || callControls === true) {
    return true;
  }
  if (callControls === false) {
    return false;
  }
  return callControls.participantsButton !== false && callControls.peopleButton !== false;
};<|MERGE_RESOLUTION|>--- conflicted
+++ resolved
@@ -627,7 +627,6 @@
                     {canUnmute && !!props.mutedNotificationProps && (
                       <MutedNotification {...props.mutedNotificationProps} />
                     )}
-<<<<<<< HEAD
                     {
                       /* @conditional-compile-remove(teams-meeting-conference) */ props.badNetworkQualityBannerProps &&
                         props.badNetworkQualityBannerProps.isPoorNetworkQuality &&
@@ -643,8 +642,6 @@
                           </Stack>
                         )
                     }
-=======
->>>>>>> 5e18bb4d
                   </Stack.Item>
                   {renderGallery && props.onRenderGalleryContent && props.onRenderGalleryContent()}
                   {true &&
