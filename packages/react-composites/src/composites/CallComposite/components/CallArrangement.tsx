// Copyright (c) Microsoft Corporation.
// Licensed under the MIT license.

import { IButton, mergeStyles, Stack } from '@fluentui/react';
import { _isInCall, _isInLobbyOrConnecting } from '@internal/calling-component-bindings';
import {
  _ComplianceBanner,
  _ComplianceBannerProps,
  _DrawerMenu,
  _DrawerMenuItemProps,
  _useContainerHeight,
  _useContainerWidth,
  ActiveErrorMessage,
  ErrorBar,
  ErrorBarProps,
  useTheme
} from '@internal/react-components';
import React, { useMemo, useRef, useState } from 'react';
/* @conditional-compile-remove(PSTN-calls) */ /* @conditional-compile-remove(one-to-n-calling) */
import { useEffect } from 'react';
import { useCallback } from 'react';
/* @conditional-compile-remove(one-to-n-calling) @conditional-compile-remove(PSTN-calls) */
import { AvatarPersonaDataCallback } from '../../common/AvatarPersona';
/* @conditional-compile-remove(close-captions) */
import { CaptionsBanner } from '../../common/CaptionsBanner';
import { containerDivStyles } from '../../common/ContainerRectProps';
import { compositeMinWidthRem } from '../../common/styles/Composite.styles';
import { useAdapter } from '../adapter/CallAdapterProvider';
import { CallControls, CallControlsProps } from '../components/CallControls';
import { CommonCallControlBar } from '../../common/ControlBar/CommonCallControlBar';
import {
  callArrangementContainerStyles,
  notificationsContainerStyles,
  containerStyleDesktop,
  containerStyleMobile,
  mediaGalleryContainerStyles,
  galleryParentContainerStyles,
  bannerNotificationStyles,
  CONTROL_BAR_Z_INDEX,
  DRAWER_Z_INDEX
} from '../styles/CallPage.styles';
import { MutedNotification, MutedNotificationProps } from './MutedNotification';
import { CallAdapter } from '../adapter';
import { useSelector } from '../hooks/useSelector';
import { callStatusSelector } from '../selectors/callStatusSelector';
import { _CallControlOptions, CallControlOptions } from '../types/CallControlOptions';
import { PreparedMoreDrawer } from '../../common/Drawer/PreparedMoreDrawer';
/* @conditional-compile-remove(PSTN-calls) */
import { SendDtmfDialpad } from '../../common/SendDtmfDialpad';
/* @conditional-compile-remove(PSTN-calls) */
import { useCallWithChatCompositeStrings } from '../../CallWithChatComposite/hooks/useCallWithChatCompositeStrings';
/* @conditional-compile-remove(PSTN-calls) */ /* @conditional-compile-remove(one-to-n-calling) */
import { getPage } from '../selectors/baseSelectors';
/* @conditional-compile-remove(close-captions) */
import { getCallStatus, getIsTeamsCall } from '../selectors/baseSelectors';
import { drawerContainerStyles } from '../styles/CallComposite.styles';
import { SidePane } from './SidePane/SidePane';
import { usePeoplePane } from './SidePane/usePeoplePane';
/* @conditional-compile-remove(video-background-effects) */
import {
  useVideoEffectsPane,
  VIDEO_EFFECTS_SIDE_PANE_ID,
  VIDEO_EFFECTS_SIDE_PANE_WIDTH_REM
} from './SidePane/useVideoEffectsPane';
import { isDisabled } from '../utils';
import { SidePaneRenderer, useIsSidePaneOpen } from './SidePane/SidePaneProvider';
/* @conditional-compile-remove(video-background-effects) */
import { useIsParticularSidePaneOpen } from './SidePane/SidePaneProvider';
import { ModalLocalAndRemotePIP } from '../../common/ModalLocalAndRemotePIP';
import { getPipStyles } from '../../common/styles/ModalLocalAndRemotePIP.styles';
import { useMinMaxDragPosition } from '../../common/utils';
import { MobileChatSidePaneTabHeaderProps } from '../../common/TabHeader';
import { CommonCallControlOptions } from '../../common/types/CommonCallControlOptions';
/* @conditional-compile-remove(video-background-effects) */
import { localVideoSelector } from '../../CallComposite/selectors/localVideoStreamSelector';

/**
 * @private
 */
export interface CallArrangementProps {
  id?: string;
  complianceBannerProps: _ComplianceBannerProps;
  errorBarProps: ErrorBarProps | false;
  mutedNotificationProps?: MutedNotificationProps;
  callControlProps: CallControlsProps;
  onRenderGalleryContent: () => JSX.Element;
  dataUiId: string;
  mobileView: boolean;
  modalLayerHostId: string;
  /* @conditional-compile-remove(one-to-n-calling) @conditional-compile-remove(PSTN-calls) */
  onFetchAvatarPersonaData?: AvatarPersonaDataCallback;
  updateSidePaneRenderer: (renderer: SidePaneRenderer | undefined) => void;
  mobileChatTabHeader?: MobileChatSidePaneTabHeaderProps;
  latestErrors: ActiveErrorMessage[];
  onDismissError: (error: ActiveErrorMessage) => void;
  /* @conditional-compile-remove(gallery-layouts) */
<<<<<<< HEAD
  onSetUserSetOverflowGalleryPosition?: (position: 'Responsive' | 'HorizontalTop') => void;
=======
  onUserSetOverflowGalleryPositionChange?: (position: 'Responsive' | 'HorizontalTop') => void;
>>>>>>> e5bbd8e8
}

/**
 * @private
 */
export const CallArrangement = (props: CallArrangementProps): JSX.Element => {
  const containerClassName = useMemo(() => {
    return props.mobileView ? containerStyleMobile : containerStyleDesktop;
  }, [props.mobileView]);

  const theme = useTheme();
  const callGalleryStyles = useMemo(
    () => galleryParentContainerStyles(theme.palette.neutralLighterAlt),
    [theme.palette.neutralLighterAlt]
  );

  const peopleButtonRef = useRef<IButton>(null);
  const cameraButtonRef = useRef<IButton>(null);

  const containerRef = useRef<HTMLDivElement>(null);
  const containerWidth = _useContainerWidth(containerRef);
  const containerHeight = _useContainerHeight(containerRef);

  const isInLobby = _isInLobbyOrConnecting(useSelector(callStatusSelector).callStatus);

  const { updateSidePaneRenderer } = props;
  /* @conditional-compile-remove(PSTN-calls) */ /* @conditional-compile-remove(one-to-n-calling) */
  const isInLocalHold = useSelector(getPage) === 'hold';
  /* @conditional-compile-remove(PSTN-calls) */ /* @conditional-compile-remove(one-to-n-calling) */
  useEffect(() => {
    if (isInLocalHold) {
      // close side pane on local hold
      updateSidePaneRenderer(undefined);
    }
  }, [updateSidePaneRenderer, isInLocalHold]);

  const adapter = useAdapter();

  const [drawerMenuItems, setDrawerMenuItems] = useState<_DrawerMenuItemProps[]>([]);
  const peoplePaneProps = useMemo(
    () => ({
      updateSidePaneRenderer,
      setDrawerMenuItems,
      inviteLink: props.callControlProps.callInvitationURL,
      /* @conditional-compile-remove(one-to-n-calling) @conditional-compile-remove(PSTN-calls) */
      onFetchAvatarPersonaData: props.onFetchAvatarPersonaData,
      onFetchParticipantMenuItems: props.callControlProps?.onFetchParticipantMenuItems,
      mobileView: props.mobileView,
      peopleButtonRef
    }),
    [
      updateSidePaneRenderer,
      props.callControlProps.callInvitationURL,
      props.callControlProps?.onFetchParticipantMenuItems,
      /* @conditional-compile-remove(one-to-n-calling) @conditional-compile-remove(PSTN-calls) */
      props.onFetchAvatarPersonaData,
      props.mobileView,
      peopleButtonRef
    ]
  );
  const { isPeoplePaneOpen, openPeoplePane, closePeoplePane } = usePeoplePane(peoplePaneProps);
  const togglePeoplePane = useCallback(() => {
    if (isPeoplePaneOpen) {
      closePeoplePane();
    } else {
      openPeoplePane();
    }
  }, [closePeoplePane, isPeoplePaneOpen, openPeoplePane]);

  const isSidePaneOpen = useIsSidePaneOpen();

  const isMobileWithActivePane = props.mobileView && isSidePaneOpen;

  const callCompositeContainerCSS = useMemo((): React.CSSProperties => {
    return {
      display: isMobileWithActivePane ? 'none' : 'flex',
      minWidth: props.mobileView ? 'unset' : `${compositeMinWidthRem}rem`,
      width: '100%',
      height: '100%',
      position: 'relative'
    };
  }, [isMobileWithActivePane, props.mobileView]);

  /* @conditional-compile-remove(PSTN-calls) */
  const callWithChatStrings = useCallWithChatCompositeStrings();

  /* @conditional-compile-remove(PSTN-calls) */
  const dialpadStrings = useMemo(
    () => ({
      dialpadModalAriaLabel: callWithChatStrings.dialpadModalAriaLabel,
      dialpadCloseModalButtonAriaLabel: callWithChatStrings.dialpadCloseModalButtonAriaLabel,
      placeholderText: callWithChatStrings.dtmfDialpadPlaceholderText
    }),
    [callWithChatStrings]
  );

  /* @conditional-compile-remove(video-background-effects) */
  const onResolveVideoEffectDependency = adapter.getState().onResolveVideoEffectDependency;

  /* @conditional-compile-remove(video-background-effects) */
  const { openVideoEffectsPane } = useVideoEffectsPane(
    props.updateSidePaneRenderer,
    props.mobileView,
    props.latestErrors,
    props.onDismissError,
    cameraButtonRef
  );
  const [showDrawer, setShowDrawer] = useState(false);
  const onMoreButtonClicked = useCallback(() => {
    setShowDrawer(true);
  }, []);
  const closeDrawer = useCallback(() => {
    setShowDrawer(false);
  }, []);
  const onMoreDrawerPeopleClicked = useCallback(() => {
    setShowDrawer(false);
    togglePeoplePane();
  }, [togglePeoplePane]);

  /* @conditional-compile-remove(PSTN-calls) */
  const alternateCallerId = useAdapter().getState().alternateCallerId;

  /* @conditional-compile-remove(PSTN-calls) */
  const [showDtmfDialpad, setShowDtmfDialpad] = useState(false);

  /* @conditional-compile-remove(PSTN-calls) */
  const onDismissDtmfDialpad = (): void => {
    setShowDtmfDialpad(false);
  };

  /* @conditional-compile-remove(PSTN-calls) */
  const onClickShowDialpad = (): void => {
    setShowDtmfDialpad(true);
  };

  const drawerContainerStylesValue = useMemo(() => drawerContainerStyles(DRAWER_Z_INDEX), []);

  /* @conditional-compile-remove(rooms) */
  const role = adapter.getState().call?.role;

  let canUnmute = true;
  /* @conditional-compile-remove(rooms) */
  canUnmute = role !== 'Consumer' ? true : false;

  let filteredLatestErrors: ActiveErrorMessage[] = props.errorBarProps !== false ? props.latestErrors : [];

  /* @conditional-compile-remove(video-background-effects) */
  const isCameraOn = useSelector(localVideoSelector).isAvailable;

  /* @conditional-compile-remove(rooms) */
  // TODO: move this logic to the error bar selector once role is plumbed from the headless SDK
  if (role === 'Consumer' && props.errorBarProps) {
    filteredLatestErrors = filteredLatestErrors.filter(
      (e) => e.type !== 'callCameraAccessDenied' && e.type !== 'callCameraAccessDeniedSafari'
    );
  }

  /* @conditional-compile-remove(video-background-effects) */
  const isVideoPaneOpen = useIsParticularSidePaneOpen(VIDEO_EFFECTS_SIDE_PANE_ID);
  /* @conditional-compile-remove(video-background-effects) */
  if ((isVideoPaneOpen || !isCameraOn) && props.errorBarProps) {
    filteredLatestErrors = filteredLatestErrors.filter((e) => e.type !== 'unableToStartVideoEffect');
  }

  /* @conditional-compile-remove(close-captions) */
  const isTeamsCall = useSelector(getIsTeamsCall);
  /* @conditional-compile-remove(close-captions) */
  const hasJoinedCall = useSelector(getCallStatus) === 'Connected';
  const minMaxDragPosition = useMinMaxDragPosition(props.modalLayerHostId);
  const pipStyles = useMemo(() => getPipStyles(theme), [theme]);

  const verticalControlBar =
    props.mobileView && containerWidth && containerHeight && containerWidth / containerHeight > 1 ? true : false;

  return (
    <div ref={containerRef} className={mergeStyles(containerDivStyles)} id={props.id}>
      <Stack verticalFill horizontalAlign="stretch" className={containerClassName} data-ui-id={props.dataUiId}>
        <Stack
          reversed
          horizontal={verticalControlBar}
          grow
          styles={callArrangementContainerStyles(verticalControlBar)}
        >
          {props.callControlProps?.options !== false && !isMobileWithActivePane && (
            <Stack
              verticalAlign={'center'}
              className={mergeStyles({
                zIndex: CONTROL_BAR_Z_INDEX,
                padding: verticalControlBar ? '0.25rem' : 'unset'
              })}
            >
              {isLegacyCallControlEnabled(props.callControlProps?.options) ? (
                <CallControls
                  {...props.callControlProps}
                  containerWidth={containerWidth}
                  containerHeight={containerHeight}
                  isMobile={props.mobileView}
                  /* @conditional-compile-remove(one-to-n-calling) */
                  peopleButtonChecked={isPeoplePaneOpen}
                  /* @conditional-compile-remove(one-to-n-calling) */
                  onPeopleButtonClicked={togglePeoplePane}
                  displayVertical={verticalControlBar}
                />
              ) : (
                <CommonCallControlBar
                  {...props.callControlProps}
                  callControls={props.callControlProps.options}
                  callAdapter={adapter as CallAdapter}
                  mobileView={props.mobileView}
                  disableButtonsForLobbyPage={isInLobby}
                  /* @conditional-compile-remove(PSTN-calls) */ /* @conditional-compile-remove(one-to-n-calling) */
                  disableButtonsForHoldScreen={isInLocalHold}
                  peopleButtonChecked={isPeoplePaneOpen}
                  onPeopleButtonClicked={togglePeoplePane}
                  onMoreButtonClicked={onMoreButtonClicked}
                  /* @conditional-compile-remove(close-captions) */
                  isCaptionsSupported={isTeamsCall && hasJoinedCall}
                  /* @conditional-compile-remove(video-background-effects) */
                  onShowVideoEffectsPicker={onResolveVideoEffectDependency ? openVideoEffectsPane : undefined}
                  /* @conditional-compile-remove(PSTN-calls) */
                  onClickShowDialpad={alternateCallerId ? onClickShowDialpad : undefined}
                  displayVertical={verticalControlBar}
                  /* @conditional-compile-remove(gallery-layouts) */
<<<<<<< HEAD
                  onSetUserSetOverflowGalleryPosition={props.onSetUserSetOverflowGalleryPosition}
=======
                  onUserSetOverflowGalleryPositionChange={props.onUserSetOverflowGalleryPositionChange}
>>>>>>> e5bbd8e8
                  peopleButtonRef={peopleButtonRef}
                  cameraButtonRef={cameraButtonRef}
                />
              )}
            </Stack>
          )}
          {props.callControlProps?.options !== false && showDrawer && (
            <Stack styles={drawerContainerStylesValue}>
              <PreparedMoreDrawer
                callControls={props.callControlProps.options}
                onLightDismiss={closeDrawer}
                onPeopleButtonClicked={onMoreDrawerPeopleClicked}
                /* @conditional-compile-remove(PSTN-calls) */
                onClickShowDialpad={alternateCallerId ? onClickShowDialpad : undefined}
                /* @conditional-compile-remove(PSTN-calls) */ /* @conditional-compile-remove(one-to-n-calling) */
                disableButtonsForHoldScreen={isInLocalHold}
                /* @conditional-compile-remove(close-captions) */
                isCaptionsSupported={isTeamsCall && hasJoinedCall}
              />
            </Stack>
          )}

          {
            /* @conditional-compile-remove(PSTN-calls) */
            props.callControlProps?.options !== false && showDtmfDialpad && (
              <Stack styles={drawerContainerStylesValue}>
                <SendDtmfDialpad
                  isMobile={props.mobileView}
                  strings={dialpadStrings}
                  showDialpad={showDtmfDialpad}
                  onDismissDialpad={onDismissDtmfDialpad}
                />
              </Stack>
            )
          }
          <Stack horizontal grow>
            <Stack.Item style={callCompositeContainerCSS}>
              <Stack.Item styles={callGalleryStyles} grow>
                <Stack verticalFill styles={mediaGalleryContainerStyles}>
                  <Stack.Item styles={notificationsContainerStyles}>
                    <Stack styles={bannerNotificationStyles}>
                      <_ComplianceBanner {...props.complianceBannerProps} />
                    </Stack>
                    {props.errorBarProps !== false && (
                      <Stack styles={bannerNotificationStyles}>
                        <ErrorBar
                          {...props.errorBarProps}
                          onDismissError={props.onDismissError}
                          activeErrorMessages={filteredLatestErrors}
                        />
                      </Stack>
                    )}
                    {canUnmute && !!props.mutedNotificationProps && (
                      <MutedNotification {...props.mutedNotificationProps} />
                    )}
                  </Stack.Item>
                  {props.onRenderGalleryContent && props.onRenderGalleryContent()}
                  {
                    /* @conditional-compile-remove(close-captions) */
                    true &&
                      /* @conditional-compile-remove(PSTN-calls) */ /* @conditional-compile-remove(one-to-n-calling) */ !isInLocalHold && (
                        <CaptionsBanner isMobile={props.mobileView} />
                      )
                  }
                </Stack>
              </Stack.Item>
            </Stack.Item>
            <SidePane
              mobileView={props.mobileView}
              /* @conditional-compile-remove(video-background-effects) */
              maxWidth={isVideoPaneOpen ? `${VIDEO_EFFECTS_SIDE_PANE_WIDTH_REM}rem` : undefined}
              updateSidePaneRenderer={props.updateSidePaneRenderer}
              onPeopleButtonClicked={
                props.mobileView && !shouldShowPeopleTabHeaderButton(props.callControlProps.options)
                  ? undefined
                  : togglePeoplePane
              }
              disablePeopleButton={
                typeof props.callControlProps.options !== 'boolean' &&
                isDisabled(props.callControlProps.options?.participantsButton)
              }
              onChatButtonClicked={props.mobileChatTabHeader?.onClick}
              disableChatButton={props.mobileChatTabHeader?.disabled}
            />
            {props.mobileView && (
              <ModalLocalAndRemotePIP
                modalLayerHostId={props.modalLayerHostId}
                hidden={!isSidePaneOpen}
                styles={pipStyles}
                minDragPosition={minMaxDragPosition.minDragPosition}
                maxDragPosition={minMaxDragPosition.maxDragPosition}
              />
            )}
            {drawerMenuItems.length > 0 && (
              <Stack styles={drawerContainerStyles()}>
                <_DrawerMenu onLightDismiss={() => setDrawerMenuItems([])} items={drawerMenuItems} />
              </Stack>
            )}
          </Stack>
        </Stack>
      </Stack>
    </div>
  );
};

const isLegacyCallControlEnabled = (options?: boolean | CallControlOptions): boolean => {
  /* @conditional-compile-remove(new-call-control-bar) */
  return !!options && options !== true && (options as _CallControlOptions)?.legacyControlBarExperience === true;

  // In stable builds, we default to legacy until new-call-control-bar feature is stablized.
  return (
    options === undefined || options === true || (options as _CallControlOptions)?.legacyControlBarExperience !== false
  );
};

const shouldShowPeopleTabHeaderButton = (callControls?: boolean | CommonCallControlOptions): boolean => {
  if (callControls === undefined || callControls === true) {
    return true;
  }
  if (callControls === false) {
    return false;
  }
  return callControls.participantsButton !== false && callControls.peopleButton !== false;
};<|MERGE_RESOLUTION|>--- conflicted
+++ resolved
@@ -94,11 +94,7 @@
   latestErrors: ActiveErrorMessage[];
   onDismissError: (error: ActiveErrorMessage) => void;
   /* @conditional-compile-remove(gallery-layouts) */
-<<<<<<< HEAD
-  onSetUserSetOverflowGalleryPosition?: (position: 'Responsive' | 'HorizontalTop') => void;
-=======
   onUserSetOverflowGalleryPositionChange?: (position: 'Responsive' | 'HorizontalTop') => void;
->>>>>>> e5bbd8e8
 }
 
 /**
@@ -322,11 +318,7 @@
                   onClickShowDialpad={alternateCallerId ? onClickShowDialpad : undefined}
                   displayVertical={verticalControlBar}
                   /* @conditional-compile-remove(gallery-layouts) */
-<<<<<<< HEAD
-                  onSetUserSetOverflowGalleryPosition={props.onSetUserSetOverflowGalleryPosition}
-=======
                   onUserSetOverflowGalleryPositionChange={props.onUserSetOverflowGalleryPositionChange}
->>>>>>> e5bbd8e8
                   peopleButtonRef={peopleButtonRef}
                   cameraButtonRef={cameraButtonRef}
                 />
