// Copyright (c) Microsoft Corporation.
// Licensed under the MIT License.

import { PrimaryButton, Stack, Text } from '@fluentui/react';
import { _pxToRem } from '@internal/acs-ui-common';
import React, { useRef, useState } from 'react';
<<<<<<< HEAD
import { CompositeLocale, useLocale } from '../../localization';
=======
import { useLocale } from '../../localization';
>>>>>>> 949fd190
import { HoldButton } from '@internal/react-components';
import { usePropsFor } from '../hooks/usePropsFor';
import {
  holdPaneContentStyles,
  holdPaneLabelStyles,
  holdPaneTimerStyles,
  paneStyles,
  resumeButtonStyles
} from '../styles/HoldPane.styles';

interface HoldPaneStrings {
  holdScreenLabel: string;
  resumeCallButtonLabel: string;
  resumeCallButtonAriaLabel: string;
  resumingCallButtonLabel: string;
  resumingCallButtonAriaLabel: string;
}

/**
 * Hold pane to display when the user places themselves on hold
 *
 * @beta
 */
export const HoldPane = (): JSX.Element => {
  const holdButtonProps = usePropsFor(HoldButton);
  const locale = useLocale();

  const strings: HoldPaneStrings = {
    holdScreenLabel: locale.strings.call.holdScreenLabel ?? '',
    resumeCallButtonLabel: locale.strings.call.resumeCallButtonLabel ?? '',
    resumeCallButtonAriaLabel: locale.strings.call.resumeCallButtonAriaLabel ?? '',
    resumingCallButtonLabel: locale.strings.call.resumingCallButtonLabel ?? '',
    resumingCallButtonAriaLabel: locale.strings.call.resumingCallButtonAriaLabel ?? ''
  };

  const [time, setTime] = useState<number>(0);

  const elapsedTime = getReadableTime(time);

  const startTime = useRef(performance.now());
  const [resumingCall, setResumingCall] = useState<boolean>(false);

  React.useEffect(() => {
    const interval = setInterval(() => {
      setTime(performance.now() - startTime.current);
    }, 10);
    return () => {
      clearInterval(interval);
    };
  }, [startTime]);

  return (
    <Stack styles={paneStyles}>
      <Stack horizontal styles={holdPaneContentStyles}>
        <Text styles={holdPaneTimerStyles}>{elapsedTime}</Text>
        <Text styles={holdPaneLabelStyles} role="status" aria-live="assertive">
          {strings.holdScreenLabel}
        </Text>
        <PrimaryButton
          text={!resumingCall ? strings.resumeCallButtonLabel : strings.resumingCallButtonLabel}
          ariaLabel={!resumingCall ? strings.resumeCallButtonAriaLabel : strings.resumingCallButtonAriaLabel}
          styles={resumeButtonStyles}
          disabled={resumingCall}
          onClick={async () => {
            setResumingCall(true);
            try {
              await holdButtonProps.onToggleHold();
            } catch (e) {
              setResumingCall(false);
              throw e;
            }
          }}
          data-ui-id="hold-page-resume-call-button"
          autoFocus
        ></PrimaryButton>
      </Stack>
    </Stack>
  );
};

const getMinutes = (time: number): number => {
  return Math.floor(getSeconds(time) / 60);
};

const getSeconds = (time: number): number => {
  return Math.floor(time / 1000);
};

const getHours = (time: number): number => {
  return Math.floor(getMinutes(time) / 60);
};

/**
 * @internal
 */
export const getReadableTime = (time: number): string => {
  const hours = getHours(time);
  const readableMinutes = ('0' + (getMinutes(time) % 60)).slice(-2);
  const readableSeconds = ('0' + (getSeconds(time) % 60)).slice(-2);
  return `${hours > 0 ? hours + ':' : ''}${readableMinutes}:${readableSeconds}`;
<<<<<<< HEAD
};

const stringsTrampoline = (locale: CompositeLocale): HoldPaneStrings => {
  return {
    holdScreenLabel: locale.strings.call.holdScreenLabel ?? '',
    resumeCallButtonLabel: locale.strings.call.resumeCallButtonLabel ?? '',
    resumeCallButtonAriaLabel: locale.strings.call.resumeCallButtonAriaLabel ?? '',
    resumingCallButtonLabel: locale.strings.call.resumingCallButtonLabel ?? '',
    resumingCallButtonAriaLabel: locale.strings.call.resumingCallButtonAriaLabel ?? ''
  };
  return {
    holdScreenLabel: '',
    resumeCallButtonLabel: '',
    resumeCallButtonAriaLabel: '',
    resumingCallButtonLabel: '',
    resumingCallButtonAriaLabel: ''
  };
=======
>>>>>>> 949fd190
};<|MERGE_RESOLUTION|>--- conflicted
+++ resolved
@@ -4,11 +4,7 @@
 import { PrimaryButton, Stack, Text } from '@fluentui/react';
 import { _pxToRem } from '@internal/acs-ui-common';
 import React, { useRef, useState } from 'react';
-<<<<<<< HEAD
-import { CompositeLocale, useLocale } from '../../localization';
-=======
 import { useLocale } from '../../localization';
->>>>>>> 949fd190
 import { HoldButton } from '@internal/react-components';
 import { usePropsFor } from '../hooks/usePropsFor';
 import {
@@ -109,24 +105,4 @@
   const readableMinutes = ('0' + (getMinutes(time) % 60)).slice(-2);
   const readableSeconds = ('0' + (getSeconds(time) % 60)).slice(-2);
   return `${hours > 0 ? hours + ':' : ''}${readableMinutes}:${readableSeconds}`;
-<<<<<<< HEAD
-};
-
-const stringsTrampoline = (locale: CompositeLocale): HoldPaneStrings => {
-  return {
-    holdScreenLabel: locale.strings.call.holdScreenLabel ?? '',
-    resumeCallButtonLabel: locale.strings.call.resumeCallButtonLabel ?? '',
-    resumeCallButtonAriaLabel: locale.strings.call.resumeCallButtonAriaLabel ?? '',
-    resumingCallButtonLabel: locale.strings.call.resumingCallButtonLabel ?? '',
-    resumingCallButtonAriaLabel: locale.strings.call.resumingCallButtonAriaLabel ?? ''
-  };
-  return {
-    holdScreenLabel: '',
-    resumeCallButtonLabel: '',
-    resumeCallButtonAriaLabel: '',
-    resumingCallButtonLabel: '',
-    resumingCallButtonAriaLabel: ''
-  };
-=======
->>>>>>> 949fd190
 };