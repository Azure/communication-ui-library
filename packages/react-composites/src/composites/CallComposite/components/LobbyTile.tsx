// Copyright (c) Microsoft Corporation.
// Licensed under the MIT license.

import React from 'react';
import { IStyle, mergeStyles, Stack } from '@fluentui/react';
import { VideoGalleryStream, useTheme, VideoStreamOptions } from '@internal/react-components';
import { moreDetailsStyle, titleStyle } from '../styles/LobbyTile.styles';
import { ExpandedLocalVideoTile } from './ExpandedLocalVideoTile';

/**
 * @private
 */
export interface LobbyOverlayProps {
  overlayIcon: JSX.Element;
  title: string;
  moreDetails?: string;
}

/**
 * @private
 */
export interface LobbyTileProps {
  localParticipantVideoStream: VideoGalleryStream;
  overlayProps: LobbyOverlayProps;
  onCreateLocalStreamView?: (options?: VideoStreamOptions) => Promise<void>;
}

/**
 * @private
 */
export const LobbyTile = (props: LobbyTileProps): JSX.Element => {
  const videoStream = props.localParticipantVideoStream;
  const isVideoReady = videoStream?.isAvailable ?? false;

  const palette = useTheme().palette;

  return (
    <ExpandedLocalVideoTile
      localParticipantVideoStream={props.localParticipantVideoStream}
      onCreateLocalStreamView={props.onCreateLocalStreamView}
      overlayContent={
<<<<<<< HEAD
        props.overlay ? (
          <Stack
            verticalFill
            horizontalAlign="center"
            verticalAlign="center"
            className={mergeStyles(overlayContainerStyle)}
          >
            <Stack.Item className={mergeStyles(lobbyTileInformationStyles(palette, isVideoReady))}>
              {props.overlay.overlayIcon()}
=======
        props.overlayProps ? (
          <Stack verticalFill horizontalAlign="center" verticalAlign="center">
            <Stack.Item className={mergeStyles(titleStyle(palette, isVideoReady))}>
              {props.overlayProps.overlayIcon}
>>>>>>> 5faa95d7
            </Stack.Item>
            <Stack.Item className={mergeStyles(titleStyle(palette, isVideoReady))}>
              {props.overlayProps.title}
            </Stack.Item>
            {props.overlayProps.moreDetails && (
              <Stack.Item className={mergeStyles(moreDetailsStyle(palette, isVideoReady))}>
                {props.overlayProps.moreDetails}
              </Stack.Item>
            )}
          </Stack>
        ) : undefined
      }
    />
  );
};

const overlayContainerStyle: IStyle = {
  // Ensure some space around the text on a narrow viewport.
  margin: '1rem'
};<|MERGE_RESOLUTION|>--- conflicted
+++ resolved
@@ -39,22 +39,15 @@
       localParticipantVideoStream={props.localParticipantVideoStream}
       onCreateLocalStreamView={props.onCreateLocalStreamView}
       overlayContent={
-<<<<<<< HEAD
-        props.overlay ? (
+        props.overlayProps ? (
           <Stack
             verticalFill
             horizontalAlign="center"
             verticalAlign="center"
             className={mergeStyles(overlayContainerStyle)}
           >
-            <Stack.Item className={mergeStyles(lobbyTileInformationStyles(palette, isVideoReady))}>
-              {props.overlay.overlayIcon()}
-=======
-        props.overlayProps ? (
-          <Stack verticalFill horizontalAlign="center" verticalAlign="center">
             <Stack.Item className={mergeStyles(titleStyle(palette, isVideoReady))}>
               {props.overlayProps.overlayIcon}
->>>>>>> 5faa95d7
             </Stack.Item>
             <Stack.Item className={mergeStyles(titleStyle(palette, isVideoReady))}>
               {props.overlayProps.title}
