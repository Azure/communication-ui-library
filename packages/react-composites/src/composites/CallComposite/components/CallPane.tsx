// Copyright (c) Microsoft Corporation.
// Licensed under the MIT license.
import { Stack } from '@fluentui/react';
import {
  _DrawerMenu,
  _DrawerMenuItemProps,
  _useContainerHeight,
  _useContainerWidth,
  ParticipantMenuItemsCallback,
  useTheme
} from '@internal/react-components';
import React, { useMemo, useState } from 'react';
import { CallAdapter, CallControlOptions } from '../';
import { CallAdapterProvider } from '../adapter/CallAdapterProvider';
import { AvatarPersonaDataCallback } from '../../common/AvatarPersona';
import {
  paneBodyContainer,
  scrollableContainer,
  scrollableContainerContents
} from '../../common/styles/ParticipantContainer.styles';
import { SidePaneHeader } from '../../common/SidePaneHeader';
import { ModalLocalAndRemotePIP } from '../../common/ModalLocalAndRemotePIP';
import { PeoplePaneContent } from '../../common/PeoplePaneContent';
import { drawerContainerStyles } from '../styles/CallComposite.styles';
import { TabHeader } from '../../common/TabHeader';
import { _ICoordinates } from '@internal/react-components';
import { _pxToRem } from '@internal/acs-ui-common';
import { useLocale } from '../../localization';
import { getPipStyles } from '../../common/styles/ModalLocalAndRemotePIP.styles';
import { useMinMaxDragPosition } from '../../common/utils';
import { availableSpaceStyles, hiddenStyles, sidePaneStyles, sidePaneTokens } from '../../common/styles/Pane.styles';
/* @conditional-compile-remove(PSTN-calls) */
import { PhoneNumberIdentifier } from '@azure/communication-common';
/* @conditional-compile-remove(PSTN-calls) */
import { AddPhoneNumberOptions } from '@azure/communication-calling';
/* @conditional-compile-remove(PSTN-calls) */
import { useAdapter } from '../adapter/CallAdapterProvider';
import { isDisabled } from '../utils';
import { CallSidePaneOption } from '../hooks/useSidePaneState';

/**
 * Pane that is used to store participants for Call composite
 * @private
 */
/** @beta */
export const CallPane = (props: {
  callAdapter: CallAdapter;
  onClose: () => void;
  onFetchAvatarPersonaData?: AvatarPersonaDataCallback;
  onFetchParticipantMenuItems?: ParticipantMenuItemsCallback;
  onPeopleButtonClicked?: () => void;
  modalLayerHostId: string;
  activePane: CallSidePaneOption;
  mobileView?: boolean;
  inviteLink?: string;
  rtl?: boolean;
  callControls?: CallControlOptions;
}): JSX.Element => {
  const [drawerMenuItems, setDrawerMenuItems] = useState<_DrawerMenuItemProps[]>([]);

  const paneStyles = !props.activePane ? hiddenStyles : props.mobileView ? availableSpaceStyles : sidePaneStyles;
  const localeStrings = useLocale();

  // eslint-disable-next-line @typescript-eslint/explicit-function-return-type
  const getStrings = () => {
    /* @conditional-compile-remove(one-to-n-calling) */
    return localeStrings.strings.call;

    return localeStrings.strings.callWithChat;
  };

  const strings = getStrings();
  const theme = useTheme();

  const header = !props.activePane ? null : props.mobileView ? (
    <TabHeader
      {...props}
      strings={strings}
      activeTab={props.activePane}
      disablePeopleButton={isDisabled(props.callControls?.participantsButton)}
    />
  ) : (
    <SidePaneHeader
      {...props}
      strings={strings}
      headingText={props.activePane === 'people' ? strings.peoplePaneTitle : ''}
    />
  );

  /**
   * In a Call Composite when a participant is removed, we must remove them from the call.
   */
  const removeParticipantFromCall = async (participantId: string): Promise<void> => {
    await props.callAdapter.removeParticipant(participantId);
  };

  /* @conditional-compile-remove(PSTN-calls) */
  const addParticipantToCall = async (
    participant: PhoneNumberIdentifier,
    options?: AddPhoneNumberOptions
  ): Promise<void> => {
    await props.callAdapter.addParticipant(participant, options);
  };

  const minMaxDragPosition = useMinMaxDragPosition(props.modalLayerHostId, props.rtl);

  const pipStyles = useMemo(() => getPipStyles(theme), [theme]);

  const dataUiId = props.activePane === 'people' ? 'call-composite-people-pane' : '';

  /* @conditional-compile-remove(PSTN-calls) */
  const alternateCallerId = useAdapter().getState().alternateCallerId;

  return (
    <Stack verticalFill grow styles={paneStyles} data-ui-id={dataUiId} tokens={props.mobileView ? {} : sidePaneTokens}>
      {header}
      <Stack.Item verticalFill grow styles={paneBodyContainer}>
        <Stack horizontal styles={scrollableContainer}>
          <Stack.Item verticalFill styles={scrollableContainerContents}>
            <Stack styles={props.activePane === 'people' ? availableSpaceStyles : hiddenStyles}>
              <CallAdapterProvider adapter={props.callAdapter}>
                <PeoplePaneContent
                  {...props}
                  onRemoveParticipant={removeParticipantFromCall}
                  /* @conditional-compile-remove(PSTN-calls) */
                  onAddParticipant={addParticipantToCall}
                  setDrawerMenuItems={setDrawerMenuItems}
                  strings={strings}
                  /* @conditional-compile-remove(PSTN-calls) */
                  alternateCallerId={alternateCallerId}
                />
              </CallAdapterProvider>
            </Stack>
          </Stack.Item>
        </Stack>
      </Stack.Item>
      {props.mobileView && (
<<<<<<< HEAD
        <CallAdapterProvider adapter={props.callAdapter}>
          <ModalLocalAndRemotePIP
            modalLayerHostId={props.modalLayerHostId}
            hidden={hidden}
            styles={pipStyles}
            minDragPosition={minMaxDragPosition.minDragPosition}
            maxDragPosition={minMaxDragPosition.maxDragPosition}
          />
        </CallAdapterProvider>
=======
        <ModalLocalAndRemotePIP
          callAdapter={props.callAdapter}
          modalLayerHostId={props.modalLayerHostId}
          hidden={!props.activePane}
          styles={pipStyles}
          minDragPosition={minMaxDragPosition.minDragPosition}
          maxDragPosition={minMaxDragPosition.maxDragPosition}
        />
>>>>>>> 8fa9d858
      )}
      {drawerMenuItems.length > 0 && (
        <Stack styles={drawerContainerStyles}>
          <_DrawerMenu onLightDismiss={() => setDrawerMenuItems([])} items={drawerMenuItems} />
        </Stack>
      )}
    </Stack>
  );
};<|MERGE_RESOLUTION|>--- conflicted
+++ resolved
@@ -135,7 +135,6 @@
         </Stack>
       </Stack.Item>
       {props.mobileView && (
-<<<<<<< HEAD
         <CallAdapterProvider adapter={props.callAdapter}>
           <ModalLocalAndRemotePIP
             modalLayerHostId={props.modalLayerHostId}
@@ -145,16 +144,6 @@
             maxDragPosition={minMaxDragPosition.maxDragPosition}
           />
         </CallAdapterProvider>
-=======
-        <ModalLocalAndRemotePIP
-          callAdapter={props.callAdapter}
-          modalLayerHostId={props.modalLayerHostId}
-          hidden={!props.activePane}
-          styles={pipStyles}
-          minDragPosition={minMaxDragPosition.minDragPosition}
-          maxDragPosition={minMaxDragPosition.maxDragPosition}
-        />
->>>>>>> 8fa9d858
       )}
       {drawerMenuItems.length > 0 && (
         <Stack styles={drawerContainerStyles}>
