--- conflicted
+++ resolved
@@ -12,11 +12,7 @@
   displayType?: CallControlDisplayType;
   increaseFlyoutItemSize?: boolean;
   styles?: ControlBarButtonStyles;
-<<<<<<< HEAD
-  /* @conditional-compile-remove(PSTN-calls) */ /* @conditional-compile-remove(one-to-n-calling) */ disabled?: boolean;
-=======
   disabled?: boolean;
->>>>>>> 30a2ca9f
 }): JSX.Element => {
   const devicesButtonProps = usePropsFor(DevicesButton);
   const styles = useMemo(
@@ -35,11 +31,7 @@
       {...devicesButtonProps}
       showLabel={props.displayType !== 'compact'}
       styles={styles}
-<<<<<<< HEAD
-      /* @conditional-compile-remove(PSTN-calls) */ /* @conditional-compile-remove(one-to-n-calling) */
-=======
       data-ui-id="calling-composite-devices-button"
->>>>>>> 30a2ca9f
       disabled={props.disabled}
     />
   );
