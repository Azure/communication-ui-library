// Copyright (c) Microsoft Corporation.
// Licensed under the MIT license.

import { ControlBarButtonStyles, ScreenShareButton } from '@internal/react-components';
import React, { useMemo } from 'react';
import { usePropsFor } from '../../hooks/usePropsFor';
import { CallControlDisplayType } from '../../types/CallControlOptions';
import { concatButtonBaseStyles } from '../../styles/Buttons.styles';

/** @private */
export const ScreenShare = (props: {
  // The value of `CallControlOptions.screenShareButton`.
  option?: boolean | { disabled: boolean };
  displayType?: CallControlDisplayType;
  styles?: ControlBarButtonStyles;
<<<<<<< HEAD
  /* @conditional-compile-remove(PSTN-calls) */ /* @conditional-compile-remove(one-to-n-calling) */ disabled?: boolean;
=======
  disabled?: boolean;
>>>>>>> 30a2ca9f
}): JSX.Element => {
  const screenShareButtonProps = usePropsFor(ScreenShareButton);
  const styles = useMemo(() => concatButtonBaseStyles(props.styles ?? {}), [props.styles]);

  const screenShareButtonDisabled = (): boolean => {
    /* @conditional-compile-remove(PSTN-calls) */
    return screenShareButtonProps?.disabled ? screenShareButtonProps.disabled : isDisabled(props.option);
    return isDisabled(props.option);
  };

  return (
    <ScreenShareButton
      data-ui-id="call-composite-screenshare-button"
      {...screenShareButtonProps}
      showLabel={props.displayType !== 'compact'}
<<<<<<< HEAD
      disabled={
        screenShareButtonDisabled() ||
        /* @conditional-compile-remove(PSTN-calls) */ /* @conditional-compile-remove(one-to-n-calling) */ props.disabled
      }
=======
      disabled={screenShareButtonDisabled() || props.disabled}
>>>>>>> 30a2ca9f
      styles={styles}
    />
  );
};

const isDisabled = (option?: boolean | { disabled: boolean }): boolean => {
  if (option === undefined || option === true || option === false) {
    return false;
  }
  return option.disabled;
};<|MERGE_RESOLUTION|>--- conflicted
+++ resolved
@@ -13,11 +13,7 @@
   option?: boolean | { disabled: boolean };
   displayType?: CallControlDisplayType;
   styles?: ControlBarButtonStyles;
-<<<<<<< HEAD
-  /* @conditional-compile-remove(PSTN-calls) */ /* @conditional-compile-remove(one-to-n-calling) */ disabled?: boolean;
-=======
   disabled?: boolean;
->>>>>>> 30a2ca9f
 }): JSX.Element => {
   const screenShareButtonProps = usePropsFor(ScreenShareButton);
   const styles = useMemo(() => concatButtonBaseStyles(props.styles ?? {}), [props.styles]);
@@ -33,14 +29,7 @@
       data-ui-id="call-composite-screenshare-button"
       {...screenShareButtonProps}
       showLabel={props.displayType !== 'compact'}
-<<<<<<< HEAD
-      disabled={
-        screenShareButtonDisabled() ||
-        /* @conditional-compile-remove(PSTN-calls) */ /* @conditional-compile-remove(one-to-n-calling) */ props.disabled
-      }
-=======
       disabled={screenShareButtonDisabled() || props.disabled}
->>>>>>> 30a2ca9f
       styles={styles}
     />
   );
