// Copyright (c) Microsoft Corporation.
// Licensed under the MIT license.

import React, { useCallback, useEffect, useMemo, useState } from 'react';
import {
  VideoGallery,
  VideoStreamOptions,
  OnRenderAvatarCallback,
  CustomAvatarOptions,
  Announcer
} from '@internal/react-components';
import { usePropsFor } from '../hooks/usePropsFor';
import { AvatarPersona, AvatarPersonaDataCallback } from '../../common/AvatarPersona';
import { mergeStyles, Stack } from '@fluentui/react';
import { getIsPreviewCameraOn } from '../selectors/baseSelectors';
import { useHandlers } from '../hooks/useHandlers';
import { useSelector } from '../hooks/useSelector';
import { localVideoCameraCycleButtonSelector } from '../selectors/LocalVideoTileSelector';
import { LocalVideoCameraCycleButton } from '@internal/react-components';
import { _formatString } from '@internal/acs-ui-common';
import { useParticipantChangedAnnouncement } from '../utils/MediaGalleryUtils';
/* @conditional-compile-remove(pinned-participants) */
import { RemoteVideoTileMenuOptions } from '../CallComposite';

const VideoGalleryStyles = {
  root: {
    height: '100%',
    minHeight: '10rem', // space affordance to ensure media gallery is never collapsed
    minWidth: '6rem'
  }
};

const localVideoViewOptions = {
  scalingMode: 'Crop',
  isMirrored: true
} as VideoStreamOptions;

const remoteVideoViewOptions = {
  scalingMode: 'Crop'
} as VideoStreamOptions;

/**
 * @private
 */
export interface MediaGalleryProps {
  isVideoStreamOn?: boolean;
  isMicrophoneChecked?: boolean;
  onStartLocalVideo: () => Promise<void>;
  onRenderAvatar?: OnRenderAvatarCallback;
  onFetchAvatarPersonaData?: AvatarPersonaDataCallback;
  isMobile?: boolean;
<<<<<<< HEAD
  /* @conditional-compile-remove(pinned-participants) */
  remoteVideoTileMenuOptions?: RemoteVideoTileMenuOptions;
=======
  drawerMenuHostId?: string;
>>>>>>> 1dd84a18
}

/**
 * @private
 */
export const MediaGallery = (props: MediaGalleryProps): JSX.Element => {
  const videoGalleryProps = usePropsFor(VideoGallery);
  const cameraSwitcherCameras = useSelector(localVideoCameraCycleButtonSelector);
  const cameraSwitcherCallback = useHandlers(LocalVideoCameraCycleButton);
  const announcerString = useParticipantChangedAnnouncement();

  const cameraSwitcherProps = useMemo(() => {
    return {
      ...cameraSwitcherCallback,
      ...cameraSwitcherCameras
    };
  }, [cameraSwitcherCallback, cameraSwitcherCameras]);

  const onRenderAvatar = useCallback(
    (userId?: string, options?: CustomAvatarOptions) => {
      return (
        <Stack className={mergeStyles({ position: 'absolute', height: '100%', width: '100%' })}>
          <Stack styles={{ root: { margin: 'auto', maxHeight: '100%' } }}>
            <AvatarPersona userId={userId} {...options} dataProvider={props.onFetchAvatarPersonaData} />
          </Stack>
        </Stack>
      );
    },
    [props.onFetchAvatarPersonaData]
  );

  useLocalVideoStartTrigger(!!props.isVideoStreamOn);
  const VideoGalleryMemoized = useMemo(() => {
    return (
      <VideoGallery
        {...videoGalleryProps}
        localVideoViewOptions={localVideoViewOptions}
        remoteVideoViewOptions={remoteVideoViewOptions}
        styles={VideoGalleryStyles}
        layout="floatingLocalVideo"
        showCameraSwitcherInLocalPreview={props.isMobile}
        localVideoCameraCycleButtonProps={cameraSwitcherProps}
        onRenderAvatar={onRenderAvatar}
        /* @conditional-compile-remove(pinned-participants) */
<<<<<<< HEAD
        remoteVideoTileMenuOptions={
          props.remoteVideoTileMenuOptions?.isHidden ? false : props.isMobile ? false : { kind: 'contextual' }
        }
      />
    );
  }, [
    videoGalleryProps,
    props.isMobile,
    onRenderAvatar,
    cameraSwitcherProps,
    /* @conditional-compile-remove(pinned-participants) */ props.remoteVideoTileMenuOptions
  ]);
=======
        showRemoteVideoTileContextualMenu={!props.isMobile}
        // @TODO: Provide props.drawerMenuHostId to VideoGallery when VideoGallery props support it.
      />
    );
  }, [videoGalleryProps, props.isMobile, cameraSwitcherProps, onRenderAvatar]);
>>>>>>> 1dd84a18

  return (
    <>
      <Announcer announcementString={announcerString} ariaLive={'polite'} />
      {VideoGalleryMemoized}
    </>
  );
};

/**
 * @private
 *
 * `shouldTransition` is an extra predicate that controls whether this hooks actually transitions the call.
 * The rule of hooks disallows calling the hook conditionally, so this predicate can be used to make the decision.
 */
export const useLocalVideoStartTrigger = (isLocalVideoAvailable: boolean, shouldTransition?: boolean): void => {
  // Once a call is joined, we need to transition the local preview camera setting into the call.
  // This logic is needed on any screen that we might join a call from:
  // - The Media gallery
  // - The lobby page
  // - The networkReconnect interstitial that may show at the start of a call.
  //
  // @TODO: Can we simply have the callHandlers handle this transition logic.
  const [isButtonStatusSynced, setIsButtonStatusSynced] = useState(false);
  const isPreviewCameraOn = useSelector(getIsPreviewCameraOn);
  const mediaGalleryHandlers = useHandlers(MediaGallery);
  useEffect(() => {
    if (shouldTransition !== false) {
      if (isPreviewCameraOn && !isLocalVideoAvailable && !isButtonStatusSynced) {
        mediaGalleryHandlers.onStartLocalVideo();
      }
      setIsButtonStatusSynced(true);
    }
  }, [shouldTransition, isButtonStatusSynced, isPreviewCameraOn, isLocalVideoAvailable, mediaGalleryHandlers]);
};<|MERGE_RESOLUTION|>--- conflicted
+++ resolved
@@ -49,12 +49,9 @@
   onRenderAvatar?: OnRenderAvatarCallback;
   onFetchAvatarPersonaData?: AvatarPersonaDataCallback;
   isMobile?: boolean;
-<<<<<<< HEAD
+  drawerMenuHostId?: string;
   /* @conditional-compile-remove(pinned-participants) */
   remoteVideoTileMenuOptions?: RemoteVideoTileMenuOptions;
-=======
-  drawerMenuHostId?: string;
->>>>>>> 1dd84a18
 }
 
 /**
@@ -98,8 +95,8 @@
         showCameraSwitcherInLocalPreview={props.isMobile}
         localVideoCameraCycleButtonProps={cameraSwitcherProps}
         onRenderAvatar={onRenderAvatar}
+        // @TODO: Provide props.drawerMenuHostId to VideoGallery when VideoGallery props support it.
         /* @conditional-compile-remove(pinned-participants) */
-<<<<<<< HEAD
         remoteVideoTileMenuOptions={
           props.remoteVideoTileMenuOptions?.isHidden ? false : props.isMobile ? false : { kind: 'contextual' }
         }
@@ -112,13 +109,6 @@
     cameraSwitcherProps,
     /* @conditional-compile-remove(pinned-participants) */ props.remoteVideoTileMenuOptions
   ]);
-=======
-        showRemoteVideoTileContextualMenu={!props.isMobile}
-        // @TODO: Provide props.drawerMenuHostId to VideoGallery when VideoGallery props support it.
-      />
-    );
-  }, [videoGalleryProps, props.isMobile, cameraSwitcherProps, onRenderAvatar]);
->>>>>>> 1dd84a18
 
   return (
     <>
