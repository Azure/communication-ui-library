--- conflicted
+++ resolved
@@ -168,11 +168,7 @@
     layoutBasedOnTilePosition,
     props.isMobile,
     props.onRenderAvatar,
-<<<<<<< HEAD
-    /* @conditional-compile-remove(click-to-call) */
-=======
     /* @conditional-compile-remove(rooms) */ /* @conditional-compile-remove(click-to-call) */
->>>>>>> 22c4224f
     props.localVideoTileOptions,
     cameraSwitcherProps,
     onRenderAvatar,
@@ -184,12 +180,7 @@
     isRoomsCall,
     /* @conditional-compile-remove(rooms) */
     userRole,
-<<<<<<< HEAD
-    /* @conditional-compile-remove(click-to-call) */
-    containerAspectRatio
-=======
     /* @conditional-compile-remove(click-to-call) */ /* @conditional-compile-remove(rooms) */ containerAspectRatio
->>>>>>> 22c4224f
   ]);
 
   return (
