// Copyright (c) Microsoft Corporation.
// Licensed under the MIT license.

import React, { useCallback, useEffect, useMemo, useState } from 'react';
import {
  VideoGallery,
  VideoStreamOptions,
  OnRenderAvatarCallback,
  CustomAvatarOptions,
  Announcer
} from '@internal/react-components';
import { usePropsFor } from '../hooks/usePropsFor';
import { AvatarPersona, AvatarPersonaDataCallback } from '../../common/AvatarPersona';
import { mergeStyles, Stack } from '@fluentui/react';
import { getIsPreviewCameraOn } from '../selectors/baseSelectors';
import { useHandlers } from '../hooks/useHandlers';
import { useSelector } from '../hooks/useSelector';
import { localVideoCameraCycleButtonSelector } from '../selectors/LocalVideoTileSelector';
import { LocalVideoCameraCycleButton } from '@internal/react-components';
import { _formatString } from '@internal/acs-ui-common';
import { useParticipantChangedAnnouncement } from '../utils/MediaGalleryUtils';

/* @conditional-compile-remove(pinned-participants) */
/**
 * @private
 * Maximum number of remote video tiles that can be pinned
 */
export const MAX_PINNED_REMOTE_VIDEO_TILES = 4;

const VideoGalleryStyles = {
  root: {
    height: '100%',
    minHeight: '10rem', // space affordance to ensure media gallery is never collapsed
    minWidth: '6rem'
  }
};

const localVideoViewOptions = {
  scalingMode: 'Crop',
  isMirrored: true
} as VideoStreamOptions;

const remoteVideoViewOptions = {
  scalingMode: 'Crop'
} as VideoStreamOptions;

/**
 * @private
 */
export interface MediaGalleryProps {
  isVideoStreamOn?: boolean;
  isMicrophoneChecked?: boolean;
  onStartLocalVideo: () => Promise<void>;
  onRenderAvatar?: OnRenderAvatarCallback;
  onFetchAvatarPersonaData?: AvatarPersonaDataCallback;
  isMobile?: boolean;
  drawerMenuHostId?: string;
}

/**
 * @private
 */
export const MediaGallery = (props: MediaGalleryProps): JSX.Element => {
  const videoGalleryProps = usePropsFor(VideoGallery);
  const cameraSwitcherCameras = useSelector(localVideoCameraCycleButtonSelector);
  const cameraSwitcherCallback = useHandlers(LocalVideoCameraCycleButton);
  const announcerString = useParticipantChangedAnnouncement();

  const cameraSwitcherProps = useMemo(() => {
    return {
      ...cameraSwitcherCallback,
      ...cameraSwitcherCameras
    };
  }, [cameraSwitcherCallback, cameraSwitcherCameras]);

  const onRenderAvatar = useCallback(
    (userId?: string, options?: CustomAvatarOptions) => {
      return (
        <Stack className={mergeStyles({ position: 'absolute', height: '100%', width: '100%' })}>
          <Stack styles={{ root: { margin: 'auto', maxHeight: '100%' } }}>
            <AvatarPersona userId={userId} {...options} dataProvider={props.onFetchAvatarPersonaData} />
          </Stack>
        </Stack>
      );
    },
    [props.onFetchAvatarPersonaData]
  );

  useLocalVideoStartTrigger(!!props.isVideoStreamOn);
  const VideoGalleryMemoized = useMemo(() => {
    return (
      <VideoGallery
        {...videoGalleryProps}
        localVideoViewOptions={localVideoViewOptions}
        remoteVideoViewOptions={remoteVideoViewOptions}
        styles={VideoGalleryStyles}
        layout="floatingLocalVideo"
        showCameraSwitcherInLocalPreview={props.isMobile}
        localVideoCameraCycleButtonProps={cameraSwitcherProps}
        onRenderAvatar={onRenderAvatar}
        /* @conditional-compile-remove(pinned-participants) */
        showRemoteVideoTileContextualMenu={!props.isMobile}
<<<<<<< HEAD
        /* @conditional-compile-remove(pinned-participants) */
        maxPinnedRemoteVideoTiles={MAX_PINNED_REMOTE_VIDEO_TILES}
=======
        // @TODO: Provide props.drawerMenuHostId to VideoGallery when VideoGallery props support it.
>>>>>>> 1dd84a18
      />
    );
  }, [videoGalleryProps, props.isMobile, cameraSwitcherProps, onRenderAvatar]);

  return (
    <>
      <Announcer announcementString={announcerString} ariaLive={'polite'} />
      {VideoGalleryMemoized}
    </>
  );
};

/**
 * @private
 *
 * `shouldTransition` is an extra predicate that controls whether this hooks actually transitions the call.
 * The rule of hooks disallows calling the hook conditionally, so this predicate can be used to make the decision.
 */
export const useLocalVideoStartTrigger = (isLocalVideoAvailable: boolean, shouldTransition?: boolean): void => {
  // Once a call is joined, we need to transition the local preview camera setting into the call.
  // This logic is needed on any screen that we might join a call from:
  // - The Media gallery
  // - The lobby page
  // - The networkReconnect interstitial that may show at the start of a call.
  //
  // @TODO: Can we simply have the callHandlers handle this transition logic.
  const [isButtonStatusSynced, setIsButtonStatusSynced] = useState(false);
  const isPreviewCameraOn = useSelector(getIsPreviewCameraOn);
  const mediaGalleryHandlers = useHandlers(MediaGallery);
  useEffect(() => {
    if (shouldTransition !== false) {
      if (isPreviewCameraOn && !isLocalVideoAvailable && !isButtonStatusSynced) {
        mediaGalleryHandlers.onStartLocalVideo();
      }
      setIsButtonStatusSynced(true);
    }
  }, [shouldTransition, isButtonStatusSynced, isPreviewCameraOn, isLocalVideoAvailable, mediaGalleryHandlers]);
};<|MERGE_RESOLUTION|>--- conflicted
+++ resolved
@@ -100,12 +100,9 @@
         onRenderAvatar={onRenderAvatar}
         /* @conditional-compile-remove(pinned-participants) */
         showRemoteVideoTileContextualMenu={!props.isMobile}
-<<<<<<< HEAD
         /* @conditional-compile-remove(pinned-participants) */
         maxPinnedRemoteVideoTiles={MAX_PINNED_REMOTE_VIDEO_TILES}
-=======
         // @TODO: Provide props.drawerMenuHostId to VideoGallery when VideoGallery props support it.
->>>>>>> 1dd84a18
       />
     );
   }, [videoGalleryProps, props.isMobile, cameraSwitcherProps, onRenderAvatar]);
