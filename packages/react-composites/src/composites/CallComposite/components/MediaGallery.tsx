--- conflicted
+++ resolved
@@ -80,25 +80,17 @@
             {
               /* @conditional-compile-remove(one-to-n-calling) */ /* @conditional-compile-remove(PSTN-calls) */
               options?.participantState === 'Ringing' && (
-<<<<<<< HEAD
-                <Text className={mergeStyles(participantStateStyle)}>{videoTileStrings.participantStateRinging}</Text>
-=======
                 <Text className={mergeStyles(participantStateStyle)}>
                   {videoTileStrings.participantStateConnecting}
                 </Text>
->>>>>>> 91f0abdf
               )
             }
             {
               /* @conditional-compile-remove(one-to-n-calling) */ /* @conditional-compile-remove(PSTN-calls) */
               options?.participantState === 'Connecting' && (
-<<<<<<< HEAD
                 <Text className={mergeStyles(participantStateStyle)}>
                   {videoTileStrings.participantStateConnecting}
                 </Text>
-=======
-                <Text className={mergeStyles(participantStateStyle)}>{videoTileStrings.participantStateRinging}</Text>
->>>>>>> 91f0abdf
               )
             }
             {
