// Copyright (c) Microsoft Corporation.
// Licensed under the MIT license.

import React, { CSSProperties, useCallback, useEffect, useMemo, useState } from 'react';
/* @conditional-compile-remove(vertical-gallery) */
import { useRef } from 'react';
import {
  VideoGallery,
  VideoStreamOptions,
  OnRenderAvatarCallback,
  CustomAvatarOptions,
  Announcer,
  VideoGalleryLayout
} from '@internal/react-components';
/* @conditional-compile-remove(vertical-gallery) */
import { _useContainerWidth, _useContainerHeight } from '@internal/react-components';
/* @conditional-compile-remove(pinned-participants) */
import { VideoTileContextualMenuProps, VideoTileDrawerMenuProps } from '@internal/react-components';
import { usePropsFor } from '../hooks/usePropsFor';
import { AvatarPersona, AvatarPersonaDataCallback } from '../../common/AvatarPersona';
import { mergeStyles, Stack } from '@fluentui/react';
import { getIsPreviewCameraOn } from '../selectors/baseSelectors';
import { useHandlers } from '../hooks/useHandlers';
import { useSelector } from '../hooks/useSelector';
import { localVideoCameraCycleButtonSelector } from '../selectors/LocalVideoTileSelector';
import { LocalVideoCameraCycleButton } from '@internal/react-components';
import { _formatString } from '@internal/acs-ui-common';
import { useParticipantChangedAnnouncement } from '../utils/MediaGalleryUtils';
/* @conditional-compile-remove(pinned-participants) */
import { RemoteVideoTileMenuOptions } from '../CallComposite';
/* @conditional-compile-remove(click-to-call) */
import { LocalVideoTileOptions } from '../CallComposite';

const VideoGalleryStyles = {
  root: {
    height: '100%',
    minHeight: '10rem', // space affordance to ensure media gallery is never collapsed
    minWidth: '6rem'
  }
};

const localVideoViewOptions = {
  scalingMode: 'Crop',
  isMirrored: true
} as VideoStreamOptions;

const remoteVideoViewOptions = {
  scalingMode: 'Crop'
} as VideoStreamOptions;

/**
 * @private
 */
export interface MediaGalleryProps {
  isVideoStreamOn?: boolean;
  isMicrophoneChecked?: boolean;
  onStartLocalVideo: () => Promise<void>;
  onRenderAvatar?: OnRenderAvatarCallback;
  onFetchAvatarPersonaData?: AvatarPersonaDataCallback;
  isMobile?: boolean;
  drawerMenuHostId?: string;
  /* @conditional-compile-remove(pinned-participants) */
  remoteVideoTileMenuOptions?: RemoteVideoTileMenuOptions;
  /* @conditional-compile-remove(click-to-call) */
  localVideoTileOptions?: LocalVideoTileOptions;
}

/**
 * @private
 */
export const MediaGallery = (props: MediaGalleryProps): JSX.Element => {
  const videoGalleryProps = usePropsFor(VideoGallery);
  const cameraSwitcherCameras = useSelector(localVideoCameraCycleButtonSelector);
  const cameraSwitcherCallback = useHandlers(LocalVideoCameraCycleButton);
  const announcerString = useParticipantChangedAnnouncement();

  /* @conditional-compile-remove(vertical-gallery) */
  const containerRef = useRef<HTMLDivElement>(null);
  /* @conditional-compile-remove(vertical-gallery) */
  const containerWidth = _useContainerWidth(containerRef);
  /* @conditional-compile-remove(vertical-gallery) */
  const containerHeight = _useContainerHeight(containerRef);

  const layoutBasedOnTilePosition: VideoGalleryLayout = localVideoTileLayoutTrampoline(
    /* @conditional-compile-remove(click-to-call) */ props.localVideoTileOptions?.position
  );

  const cameraSwitcherProps = useMemo(() => {
    return {
      ...cameraSwitcherCallback,
      ...cameraSwitcherCameras
    };
  }, [cameraSwitcherCallback, cameraSwitcherCameras]);

  const onRenderAvatar = useCallback(
    (userId?: string, options?: CustomAvatarOptions) => {
      return (
        <Stack className={mergeStyles({ position: 'absolute', height: '100%', width: '100%' })}>
          <Stack styles={{ root: { margin: 'auto', maxHeight: '100%' } }}>
            <AvatarPersona userId={userId} {...options} dataProvider={props.onFetchAvatarPersonaData} />
          </Stack>
        </Stack>
      );
    },
    [props.onFetchAvatarPersonaData]
  );

  useLocalVideoStartTrigger(!!props.isVideoStreamOn);

  /* @conditional-compile-remove(pinned-participants) */
  const remoteVideoTileMenuOptions: false | VideoTileContextualMenuProps | VideoTileDrawerMenuProps = useMemo(() => {
    return props.remoteVideoTileMenuOptions?.isHidden
      ? false
      : props.isMobile
      ? { kind: 'drawer', hostId: props.drawerMenuHostId }
      : { kind: 'contextual' };
  }, [props.remoteVideoTileMenuOptions?.isHidden, props.isMobile, props.drawerMenuHostId]);

  /* @conditional-compile-remove(vertical-gallery) */
  const overflowGalleryPosition = useMemo(
    () =>
      containerWidth && containerHeight && containerWidth / containerHeight >= 16 / 9
        ? 'VerticalRight'
        : 'HorizontalBottom',
    [containerWidth, containerHeight]
  );

  const VideoGalleryMemoized = useMemo(() => {
    return (
      <VideoGallery
        {...videoGalleryProps}
        localVideoViewOptions={localVideoViewOptions}
        remoteVideoViewOptions={remoteVideoViewOptions}
        styles={VideoGalleryStyles}
        layout={layoutBasedOnTilePosition}
        showCameraSwitcherInLocalPreview={props.isMobile}
        localVideoCameraCycleButtonProps={cameraSwitcherProps}
        onRenderAvatar={onRenderAvatar}
        /* @conditional-compile-remove(pinned-participants) */
        remoteVideoTileMenuOptions={remoteVideoTileMenuOptions}
        /* @conditional-compile-remove(vertical-gallery) */
        overflowGalleryPosition={overflowGalleryPosition}
        /* @conditional-compile-remove(click-to-call) */
<<<<<<< HEAD
        localVideoTileSize={
          props.localVideoTileOptions?.position === 'hidden' ? 'hidden' : props.isMobile ? 'matchStream' : '16:9'
        }
=======
        localVideoTileSize={props.isMobile ? 'followDeviceOrientation' : '16:9'}
>>>>>>> 2627d486
      />
    );
  }, [
    videoGalleryProps,
    props.isMobile,
    onRenderAvatar,
    cameraSwitcherProps,
    /* @conditional-compile-remove(pinned-participants) */ remoteVideoTileMenuOptions,
    /* @conditional-compile-remove(vertical-gallery) */ overflowGalleryPosition,
    /* @conditional-compile-remove(click-to-call) */ props.localVideoTileOptions,
    layoutBasedOnTilePosition
  ]);

  return (
    <div /* @conditional-compile-remove(vertical-gallery) */ ref={containerRef} style={mediaGalleryContainerStyles}>
      <Announcer announcementString={announcerString} ariaLive={'polite'} />
      {VideoGalleryMemoized}
    </div>
  );
};

/**
 * @private
 *
 * `shouldTransition` is an extra predicate that controls whether this hooks actually transitions the call.
 * The rule of hooks disallows calling the hook conditionally, so this predicate can be used to make the decision.
 */
export const useLocalVideoStartTrigger = (isLocalVideoAvailable: boolean, shouldTransition?: boolean): void => {
  // Once a call is joined, we need to transition the local preview camera setting into the call.
  // This logic is needed on any screen that we might join a call from:
  // - The Media gallery
  // - The lobby page
  // - The networkReconnect interstitial that may show at the start of a call.
  //
  // @TODO: Can we simply have the callHandlers handle this transition logic.
  const [isButtonStatusSynced, setIsButtonStatusSynced] = useState(false);
  const isPreviewCameraOn = useSelector(getIsPreviewCameraOn);
  const mediaGalleryHandlers = useHandlers(MediaGallery);
  useEffect(() => {
    if (shouldTransition !== false) {
      if (isPreviewCameraOn && !isLocalVideoAvailable && !isButtonStatusSynced) {
        mediaGalleryHandlers.onStartLocalVideo();
      }
      setIsButtonStatusSynced(true);
    }
  }, [shouldTransition, isButtonStatusSynced, isPreviewCameraOn, isLocalVideoAvailable, mediaGalleryHandlers]);
};

const mediaGalleryContainerStyles: CSSProperties = { width: '100%', height: '100%' };

const localVideoTileLayoutTrampoline = (
  /* @conditional-compile-remove(click-to-call) */ localTileOptions?: string
): VideoGalleryLayout => {
  /* @conditional-compile-remove(click-to-call) */
  return localTileOptions === 'grid' ? 'default' : 'floatingLocalVideo';
  return 'floatingLocalVideo';
};<|MERGE_RESOLUTION|>--- conflicted
+++ resolved
@@ -141,13 +141,13 @@
         /* @conditional-compile-remove(vertical-gallery) */
         overflowGalleryPosition={overflowGalleryPosition}
         /* @conditional-compile-remove(click-to-call) */
-<<<<<<< HEAD
         localVideoTileSize={
-          props.localVideoTileOptions?.position === 'hidden' ? 'hidden' : props.isMobile ? 'matchStream' : '16:9'
+          props.localVideoTileOptions?.position === 'hidden'
+            ? 'hidden'
+            : props.isMobile
+            ? 'followDeviceOrientation'
+            : '16:9'
         }
-=======
-        localVideoTileSize={props.isMobile ? 'followDeviceOrientation' : '16:9'}
->>>>>>> 2627d486
       />
     );
   }, [
