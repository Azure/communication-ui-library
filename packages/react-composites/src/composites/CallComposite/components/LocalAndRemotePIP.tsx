--- conflicted
+++ resolved
@@ -3,11 +3,7 @@
 
 import React, { useMemo } from 'react';
 import {
-<<<<<<< HEAD
-=======
   CreateVideoStreamViewResult,
-  StreamMedia,
->>>>>>> 57c9d394
   VideoGalleryStream,
   VideoStreamOptions,
   _LocalVideoTile,
@@ -102,7 +98,7 @@
     [ariaLabel]
   );
 
-  const primaryTileProps = useMemo(
+  const primaryTileProps: _PictureInPictureInPictureTileProps = useMemo(
     () => ({
       content: remoteVideoTileProps ? (
         <_RemoteVideoTile {...remoteVideoTileProps} />
@@ -115,12 +111,15 @@
     [localVideoTileProps, remoteVideoTileProps]
   );
 
-  const secondaryTileProps = useMemo(
-    () => ({
-      content: remoteVideoTileProps ? <_LocalVideoTile {...localVideoTileProps} personaMinSize={20} /> : undefined,
-      // TODO: when the calling SDK provides height/width stream information - update this to reflect the stream orientation.
-      orientation: 'portrait'
-    }),
+  const secondaryTileProps: _PictureInPictureInPictureTileProps | undefined = useMemo(
+    () =>
+      remoteVideoTileProps
+        ? {
+            content: <_LocalVideoTile {...localVideoTileProps} personaMinSize={20} />,
+            // TODO: when the calling SDK provides height/width stream information - update this to reflect the stream orientation.
+            orientation: 'portrait'
+          }
+        : undefined,
     [localVideoTileProps, remoteVideoTileProps]
   );
 
