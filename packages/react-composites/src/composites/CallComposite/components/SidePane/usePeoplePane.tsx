--- conflicted
+++ resolved
@@ -38,15 +38,11 @@
   /* @conditional-compile-remove(soft-mute) */
   onMuteParticipant?: (userId: string) => Promise<void>;
   /* @conditional-compile-remove(soft-mute) */
-<<<<<<< HEAD
   onMuteAllRemoteParticipants?: () => Promise<void>;
-=======
-  mutedParticipantUserIds?: string[];
   pinnedParticipants?: string[];
   onPinParticipant?: (userId: string) => void;
   onUnpinParticipant?: (userId: string) => void;
   disablePinMenuItem?: boolean;
->>>>>>> d1ae4395
 }): {
   openPeoplePane: () => void;
   closePeoplePane: () => void;
@@ -70,15 +66,12 @@
     maxParticipantsToSpotlight,
     /* @conditional-compile-remove(soft-mute) */
     onMuteParticipant,
-<<<<<<< HEAD
-    /* @conditional-compile-remove(soft-mute) */
-    onMuteAllRemoteParticipants,
-=======
     pinnedParticipants,
     onPinParticipant,
     onUnpinParticipant,
-    disablePinMenuItem
->>>>>>> d1ae4395
+    disablePinMenuItem,
+    /* @conditional-compile-remove(soft-mute) */
+    onMuteAllRemoteParticipants,
   } = props;
 
   const closePane = useCallback(() => {
@@ -102,7 +95,6 @@
     []
   );
 
-<<<<<<< HEAD
   /* @conditional-compile-remove(soft-mute) */
   const onMuteAllPromptConfirm = useCallback(() => {
     onMuteAllRemoteParticipants && onMuteAllRemoteParticipants();
@@ -111,12 +103,9 @@
   [onMuteAllRemoteParticipants, setShowMuteAllPrompt]);
   
 
-  /* @conditional-compile-remove(spotlight) */ /* @conditional-compile-remove(soft-mute) */
-=======
->>>>>>> d1ae4395
+  /* @conditional-compile-remove(soft-mute) */
   const sidePaneHeaderMenuProps: IContextualMenuProps = useMemo(() => {
     const menuItems: IContextualMenuItem[] = [];
-    /* @conditional-compile-remove(spotlight) */
     if (onStopAllSpotlight && spotlightedParticipantUserIds && spotlightedParticipantUserIds.length > 0) {
       menuItems.push({
         key: 'stopAllSpotlightKey',
@@ -158,9 +147,9 @@
       items: menuItems
     };
   }, [
-    /* @conditional-compile-remove(spotlight) */ onStopAllSpotlight,
-    /* @conditional-compile-remove(spotlight) */ spotlightedParticipantUserIds,
-    /* @conditional-compile-remove(spotlight) */ localeStrings.stopAllSpotlightMenuLabel,
+    onStopAllSpotlight,
+    spotlightedParticipantUserIds,
+    localeStrings.stopAllSpotlightMenuLabel,
     /* @conditional-compile-remove(soft-mute) */ localeStrings.muteAllMenuLabel,
     /* @conditional-compile-remove(soft-mute) */ onMuteAllRemoteParticipants,
     /* @conditional-compile-remove(soft-mute) */ remoteParticipants,
@@ -330,7 +319,6 @@
 
   const onRenderContent = useCallback((): JSX.Element => {
     return (
-<<<<<<< HEAD
       <>
         {
         /* @conditional-compile-remove(soft-mute) */
@@ -345,26 +333,14 @@
         <PeoplePaneContent
           inviteLink={inviteLink}
           onFetchAvatarPersonaData={onFetchAvatarPersonaData}
-          onFetchParticipantMenuItems={_onFetchParticipantMenuItems}
+          onFetchParticipantMenuItems={onFetchParticipantMenuItemsForCallComposite}
           setDrawerMenuItems={setDrawerMenuItems}
           mobileView={mobileView}
           setParticipantActioned={setParticipantActioned}
-          /* @conditional-compile-remove(spotlight) */
-          participantListHeadingMoreButtonProps={sidePaneHeaderMenuProps}
+            participantListHeadingMoreButtonProps={sidePaneHeaderMenuProps}
+        pinnedParticipants={pinnedParticipants}
         />
       </>
-=======
-      <PeoplePaneContent
-        inviteLink={inviteLink}
-        onFetchAvatarPersonaData={onFetchAvatarPersonaData}
-        onFetchParticipantMenuItems={onFetchParticipantMenuItemsForCallComposite}
-        setDrawerMenuItems={setDrawerMenuItems}
-        mobileView={mobileView}
-        setParticipantActioned={setParticipantActioned}
-        participantListHeadingMoreButtonProps={sidePaneHeaderMenuProps}
-        pinnedParticipants={pinnedParticipants}
-      />
->>>>>>> d1ae4395
     );
   }, [
     inviteLink,
@@ -373,16 +349,12 @@
     onFetchParticipantMenuItemsForCallComposite,
     setDrawerMenuItems,
     setParticipantActioned,
-<<<<<<< HEAD
-    /* @conditional-compile-remove(spotlight) */ sidePaneHeaderMenuProps,
+    sidePaneHeaderMenuProps,
+    pinnedParticipants,
     /* @conditional-compile-remove(soft-mute) */ showMuteAllPrompt,
     /* @conditional-compile-remove(soft-mute) */ setShowMuteAllPrompt,
     /* @conditional-compile-remove(soft-mute) */ onMuteAllRemoteParticipants,
     /* @conditional-compile-remove(soft-mute) */ muteAllPromptLabels
-=======
-    sidePaneHeaderMenuProps,
-    pinnedParticipants
->>>>>>> d1ae4395
   ]);
 
   const sidePaneRenderer: SidePaneRenderer = useMemo(
