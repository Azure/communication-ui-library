--- conflicted
+++ resolved
@@ -80,8 +80,6 @@
     onPinParticipant,
     onUnpinParticipant,
     disablePinMenuItem,
-<<<<<<< HEAD
-    /* @conditional-compile-remove(soft-mute) */
     onMuteAllRemoteParticipants,
     /* @conditional-compile-remove(media-access) */
     onForbidParticipantAudio,
@@ -99,9 +97,6 @@
     onForbidAllAttendeesVideo,
     /* @conditional-compile-remove(media-access) */
     onPermitAllAttendeesVideo
-=======
-    onMuteAllRemoteParticipants
->>>>>>> 734c9053
   } = props;
 
   const closePane = useCallback(() => {
@@ -127,15 +122,12 @@
     ]
   );
 
-<<<<<<< HEAD
   const [showForbidAllAttendeesAudioPrompt, setShowForbidAllAttendeesAudioPrompt] = React.useState(false);
   const [showPermitAllAttendeesAudioPrompt, setShowPermitAllAttendeesAudioPrompt] = React.useState(false);
   const [showForbidAllAttendeesVideoPrompt, setShowForbidAllAttendeesVideoPrompt] = React.useState(false);
   const [showPermitAllAttendeesVideoPrompt, setShowPermitAllAttendeesVideoPrompt] = React.useState(false);
 
   /* @conditional-compile-remove(soft-mute) */
-=======
->>>>>>> 734c9053
   const onMuteAllPromptConfirm = useCallback(() => {
     onMuteAllRemoteParticipants && onMuteAllRemoteParticipants();
     setShowMuteAllPrompt(false);
@@ -321,20 +313,13 @@
     onPermitAllAttendeesVideo,
     onStopAllSpotlight,
     spotlightedParticipantUserIds,
-<<<<<<< HEAD
     localeStrings.muteAllMenuLabel,
     localeStrings.forbidAllAttendeesAudioMenuLabel,
     localeStrings.permitAllAttendeesAudioMenuLabel,
     localeStrings.forbidAllAttendeesVideoMenuLabel,
     localeStrings.permitAllAttendeesVideoMenuLabel,
-    localeStrings.stopAllSpotlightMenuLabel
-=======
     localeStrings.stopAllSpotlightMenuLabel,
-    localeStrings.muteAllMenuLabel,
-    onMuteAllRemoteParticipants,
-    setShowMuteAllPrompt,
-    remoteParticipants
->>>>>>> 734c9053
+    setShowMuteAllPrompt
   ]);
 
   const onRenderHeader = useCallback(
@@ -557,14 +542,6 @@
     [
       pinnedParticipants,
       spotlightedParticipantUserIds,
-<<<<<<< HEAD
-=======
-      onStartLocalSpotlight,
-      onStopLocalSpotlight,
-      onStartRemoteSpotlight,
-      onStopRemoteSpotlight,
-      onFetchParticipantMenuItems,
->>>>>>> 734c9053
       onMuteParticipant,
       remoteParticipants,
       onFetchParticipantMenuItems,
@@ -711,18 +688,12 @@
     pinnedParticipants,
     role,
     alternateCallerId,
-<<<<<<< HEAD
     onMuteAllPromptConfirm,
     onForbidAllAttendeesPromptConfirm,
     onPermitAllAttendeesPromptConfirm,
     onForbidAllAttendeesVideoPromptConfirm,
-    onPermitAllAttendeesVideoPromptConfirm
-=======
-    showMuteAllPrompt,
-    setShowMuteAllPrompt,
-    muteAllPromptLabels,
-    onMuteAllPromptConfirm
->>>>>>> 734c9053
+    onPermitAllAttendeesVideoPromptConfirm,
+    setShowMuteAllPrompt
   ]);
 
   const sidePaneRenderer: SidePaneRenderer = useMemo(
