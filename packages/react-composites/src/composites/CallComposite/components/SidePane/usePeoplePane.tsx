// Copyright (c) Microsoft Corporation.
// Licensed under the MIT License.

import React, { RefObject, useCallback, useEffect, useMemo } from 'react';
import { SidePaneRenderer, useIsParticularSidePaneOpen } from './SidePaneProvider';
import { SidePaneHeader } from '../../../common/SidePaneHeader';
import { PeoplePaneContent } from '../../../common/PeoplePaneContent';
import { useLocale } from '../../../localization';
import { ParticipantMenuItemsCallback, _DrawerMenuItemProps } from '@internal/react-components';
import { AvatarPersonaDataCallback } from '../../../common/AvatarPersona';
import { IButton } from '@fluentui/react';
import { IContextualMenuItem, IContextualMenuProps } from '@fluentui/react';
/* @conditional-compile-remove(soft-mute) */
import { getRemoteParticipants } from '../../selectors/baseSelectors';
/* @conditional-compile-remove(soft-mute) */
import { useSelector } from '../../hooks/useSelector';

const PEOPLE_SIDE_PANE_ID = 'people';

/** @private */
export const usePeoplePane = (props: {
  updateSidePaneRenderer: (renderer: SidePaneRenderer | undefined) => void;
  setDrawerMenuItems: (items: _DrawerMenuItemProps[]) => void;
  inviteLink?: string;
  onFetchAvatarPersonaData?: AvatarPersonaDataCallback;
  onFetchParticipantMenuItems?: ParticipantMenuItemsCallback;
  mobileView?: boolean;
  peopleButtonRef?: RefObject<IButton>;
  setParticipantActioned?: (userId: string) => void;
  spotlightedParticipantUserIds?: string[];
  onStartLocalSpotlight?: () => Promise<void>;
  onStopLocalSpotlight?: () => Promise<void>;
  onStartRemoteSpotlight?: (userIds: string[]) => Promise<void>;
  onStopRemoteSpotlight?: (userIds: string[]) => Promise<void>;
  onStopAllSpotlight?: () => Promise<void>;
  maxParticipantsToSpotlight?: number;
  /* @conditional-compile-remove(soft-mute) */
  onMuteParticipant?: (userId: string) => Promise<void>;
  /* @conditional-compile-remove(soft-mute) */
  mutedParticipantUserIds?: string[];
  pinnedParticipants?: string[];
  onPinParticipant?: (userId: string) => void;
  onUnpinParticipant?: (userId: string) => void;
  disablePinMenuItem?: boolean;
}): {
  openPeoplePane: () => void;
  closePeoplePane: () => void;
  isPeoplePaneOpen: boolean;
} => {
  const {
    updateSidePaneRenderer,
    inviteLink,
    onFetchAvatarPersonaData,
    onFetchParticipantMenuItems,
    setDrawerMenuItems,
    mobileView,
    peopleButtonRef,
    setParticipantActioned,
    spotlightedParticipantUserIds,
    onStartLocalSpotlight,
    onStopLocalSpotlight,
    onStartRemoteSpotlight,
    onStopRemoteSpotlight,
    onStopAllSpotlight,
    maxParticipantsToSpotlight,
    /* @conditional-compile-remove(soft-mute) */
    onMuteParticipant,
    pinnedParticipants,
    onPinParticipant,
    onUnpinParticipant,
    disablePinMenuItem
  } = props;

  const closePane = useCallback(() => {
    updateSidePaneRenderer(undefined);
    peopleButtonRef?.current?.focus();
  }, [peopleButtonRef, updateSidePaneRenderer]);

  const localeStrings = useLocale().strings.call;
  /* @conditional-compile-remove(soft-mute) */
  const remoteParticipants = useSelector(getRemoteParticipants);

  const sidePaneHeaderMenuProps: IContextualMenuProps = useMemo(() => {
    const menuItems: IContextualMenuItem[] = [];
    if (onStopAllSpotlight && spotlightedParticipantUserIds && spotlightedParticipantUserIds.length > 0) {
      menuItems.push({
        key: 'stopAllSpotlightKey',
        text: localeStrings.stopAllSpotlightMenuLabel,
        iconProps: { iconName: 'StopAllSpotlightMenuButton', styles: { root: { lineHeight: 0 } } },
        onClick: () => {
          onStopAllSpotlight();
        },
        ariaLabel: localeStrings.stopAllSpotlightMenuLabel
      });
    }
    return {
      items: menuItems
    };
  }, [onStopAllSpotlight, spotlightedParticipantUserIds, localeStrings.stopAllSpotlightMenuLabel]);

  const onRenderHeader = useCallback(
    () => (
      <SidePaneHeader
        onClose={closePane}
        headingText={localeStrings.peoplePaneTitle}
        dismissSidePaneButtonAriaLabel={localeStrings.dismissSidePaneButtonLabel}
        mobileView={mobileView ?? false}
      />
    ),
    [mobileView, closePane, localeStrings]
  );

  const onFetchParticipantMenuItemsForCallComposite = useCallback(
    (participantId: string, myUserId?: string, defaultMenuItems?: IContextualMenuItem[]): IContextualMenuItem[] => {
      let isPinned = pinnedParticipants?.includes(participantId);
      const _defaultMenuItems: IContextualMenuItem[] = defaultMenuItems ?? [];
<<<<<<< HEAD
      /* @conditional-compile-remove(spotlight) */
      const isSpotlighted = spotlightedParticipantUserIds?.includes(participantId);
      /* @conditional-compile-remove(spotlight) */
      const isMe = myUserId === participantId;
      /* @conditional-compile-remove(spotlight) */
      isPinned = isSpotlighted ? false : isPinned;
      /* @conditional-compile-remove(spotlight) */
=======
      const isSpotlighted = spotlightedParticipantUserIds?.find((p) => p === participantId);
      const isMe = myUserId === participantId;
>>>>>>> 240b1993
      if (isSpotlighted) {
        const stopSpotlightMenuText = isMe
          ? localeStrings.stopSpotlightOnSelfMenuLabel
          : localeStrings.stopSpotlightMenuLabel;
        const onStopSpotlight = isMe
          ? onStopLocalSpotlight
          : onStopRemoteSpotlight
          ? () => {
              onStopRemoteSpotlight([participantId]);
            }
          : undefined;
        if (onStopSpotlight && stopSpotlightMenuText) {
          _defaultMenuItems.push({
            key: 'stop-spotlight',
            text: stopSpotlightMenuText,
            onClick: onStopSpotlight,
            iconProps: {
              iconName: 'StopSpotlightContextualMenuItem',
              styles: { root: { lineHeight: 0 } }
            },
            ariaLabel: stopSpotlightMenuText
          });
        }
      } else {
        const startSpotlightMenuText =
          spotlightedParticipantUserIds && spotlightedParticipantUserIds.length > 0
            ? localeStrings.addSpotlightMenuLabel
            : localeStrings.startSpotlightMenuLabel;
        const maxSpotlightedParticipantsReached = maxParticipantsToSpotlight
          ? spotlightedParticipantUserIds
            ? spotlightedParticipantUserIds.length >= maxParticipantsToSpotlight
            : false
          : false;
        const onStartSpotlight = isMe
          ? onStartLocalSpotlight
          : onStartRemoteSpotlight
          ? () => {
              onStartRemoteSpotlight([participantId]);
            }
          : undefined;
        if (onStartSpotlight && startSpotlightMenuText) {
          _defaultMenuItems.push({
            key: 'start-spotlight',
            text: startSpotlightMenuText,
            onClick: onStartSpotlight,
            iconProps: {
              iconName: 'StartSpotlightContextualMenuItem',
              styles: { root: { lineHeight: 0 } }
            },
            ariaLabel: startSpotlightMenuText,
            disabled: maxSpotlightedParticipantsReached,
            title: maxSpotlightedParticipantsReached ? localeStrings.spotlightLimitReachedMenuTitle : undefined
          });
        }
      }
      /* @conditional-compile-remove(soft-mute) */
      if (onMuteParticipant && !isMe) {
        const isMuted = remoteParticipants && remoteParticipants[participantId]?.isMuted;
        _defaultMenuItems.push({
          key: 'mute',
          text: 'Mute',
          iconProps: {
            iconName: 'ContextualMenuMicMutedIcon',
            styles: { root: { lineHeight: 0 } }
          },
          onClick: () => {
            onMuteParticipant(participantId);
          },
          'data-ui-id': 'participant-item-mute-participant',
          ariaLabel: 'Mute',
          disabled: isMuted
        });
      }

      if (!isMe && isPinned !== undefined) {
        if (isPinned && onUnpinParticipant && localeStrings?.unpinParticipantForMe) {
          _defaultMenuItems.push({
            key: 'unpin',
            text: localeStrings?.unpinParticipantForMe,
            iconProps: {
              iconName: 'UnpinParticipant',
              styles: { root: { lineHeight: '1rem', textAlign: 'center' } }
            },
            onClick: () => {
              onUnpinParticipant?.(participantId);
            },
            'data-ui-id': 'participant-item-unpin-participant-button',
            ariaLabel: localeStrings.unpinParticipantMenuItemAriaLabel
          });
        }
        if (!isPinned && onPinParticipant && localeStrings?.pinParticipantForMe) {
          _defaultMenuItems.push({
            key: 'pin',
            text: disablePinMenuItem
              ? localeStrings.pinParticipantForMeLimitReached
              : localeStrings.pinParticipantForMe,
            iconProps: {
              iconName: 'PinParticipant',
              styles: { root: { lineHeight: '1rem', textAlign: 'center' } }
            },
            onClick: () => {
              onPinParticipant(participantId);
            },
            'data-ui-id': 'participant-item-pin-participant-button',
            disabled: disablePinMenuItem || /* @conditional-compile-remove(spotlight) */ isSpotlighted,
            ariaLabel: localeStrings.pinParticipantMenuItemAriaLabel
          });
        }
      }
      return onFetchParticipantMenuItems
        ? onFetchParticipantMenuItems(participantId, myUserId, _defaultMenuItems)
        : _defaultMenuItems;
    },
    [
      spotlightedParticipantUserIds,
      onStartLocalSpotlight,
      onStopLocalSpotlight,
      onStartRemoteSpotlight,
      onStopRemoteSpotlight,
      onFetchParticipantMenuItems,
      /* @conditional-compile-remove(soft-mute) */
      onMuteParticipant,
      /* @conditional-compile-remove(soft-mute) */
      remoteParticipants,
      localeStrings.stopSpotlightMenuLabel,
      localeStrings.stopSpotlightOnSelfMenuLabel,
      localeStrings.addSpotlightMenuLabel,
      localeStrings.startSpotlightMenuLabel,
      localeStrings.spotlightLimitReachedMenuTitle,
      maxParticipantsToSpotlight,
      pinnedParticipants,
      onPinParticipant,
      onUnpinParticipant,
      disablePinMenuItem,
      localeStrings.pinParticipantForMe,
      localeStrings.pinParticipantForMeLimitReached,
      localeStrings.unpinParticipantForMe,
      localeStrings.unpinParticipantMenuItemAriaLabel,
      localeStrings.pinParticipantMenuItemAriaLabel
    ]
  );

  const onRenderContent = useCallback((): JSX.Element => {
    return (
      <PeoplePaneContent
        inviteLink={inviteLink}
        onFetchAvatarPersonaData={onFetchAvatarPersonaData}
        onFetchParticipantMenuItems={onFetchParticipantMenuItemsForCallComposite}
        setDrawerMenuItems={setDrawerMenuItems}
        mobileView={mobileView}
        setParticipantActioned={setParticipantActioned}
        participantListHeadingMoreButtonProps={sidePaneHeaderMenuProps}
        pinnedParticipants={pinnedParticipants}
      />
    );
  }, [
    inviteLink,
    mobileView,
    onFetchAvatarPersonaData,
    onFetchParticipantMenuItemsForCallComposite,
    setDrawerMenuItems,
    setParticipantActioned,
<<<<<<< HEAD
    /* @conditional-compile-remove(spotlight) */ sidePaneHeaderMenuProps,
    pinnedParticipants
=======
    sidePaneHeaderMenuProps
>>>>>>> 240b1993
  ]);

  const sidePaneRenderer: SidePaneRenderer = useMemo(
    () => ({
      headerRenderer: onRenderHeader,
      contentRenderer: onRenderContent,
      id: PEOPLE_SIDE_PANE_ID
    }),
    [onRenderContent, onRenderHeader]
  );

  const openPane = useCallback(() => {
    updateSidePaneRenderer(sidePaneRenderer);
  }, [sidePaneRenderer, updateSidePaneRenderer]);

  const isOpen = useIsParticularSidePaneOpen(PEOPLE_SIDE_PANE_ID);

  // Update pane renderer if it is open and the openPane dep changes
  useEffect(() => {
    if (isOpen) {
      openPane();
    }
  }, [isOpen, openPane]);

  return { openPeoplePane: openPane, closePeoplePane: closePane, isPeoplePaneOpen: isOpen };
};<|MERGE_RESOLUTION|>--- conflicted
+++ resolved
@@ -114,18 +114,9 @@
     (participantId: string, myUserId?: string, defaultMenuItems?: IContextualMenuItem[]): IContextualMenuItem[] => {
       let isPinned = pinnedParticipants?.includes(participantId);
       const _defaultMenuItems: IContextualMenuItem[] = defaultMenuItems ?? [];
-<<<<<<< HEAD
-      /* @conditional-compile-remove(spotlight) */
       const isSpotlighted = spotlightedParticipantUserIds?.includes(participantId);
-      /* @conditional-compile-remove(spotlight) */
       const isMe = myUserId === participantId;
-      /* @conditional-compile-remove(spotlight) */
       isPinned = isSpotlighted ? false : isPinned;
-      /* @conditional-compile-remove(spotlight) */
-=======
-      const isSpotlighted = spotlightedParticipantUserIds?.find((p) => p === participantId);
-      const isMe = myUserId === participantId;
->>>>>>> 240b1993
       if (isSpotlighted) {
         const stopSpotlightMenuText = isMe
           ? localeStrings.stopSpotlightOnSelfMenuLabel
@@ -230,7 +221,7 @@
               onPinParticipant(participantId);
             },
             'data-ui-id': 'participant-item-pin-participant-button',
-            disabled: disablePinMenuItem || /* @conditional-compile-remove(spotlight) */ isSpotlighted,
+            disabled: disablePinMenuItem || isSpotlighted,
             ariaLabel: localeStrings.pinParticipantMenuItemAriaLabel
           });
         }
@@ -288,12 +279,8 @@
     onFetchParticipantMenuItemsForCallComposite,
     setDrawerMenuItems,
     setParticipantActioned,
-<<<<<<< HEAD
-    /* @conditional-compile-remove(spotlight) */ sidePaneHeaderMenuProps,
+    sidePaneHeaderMenuProps,
     pinnedParticipants
-=======
-    sidePaneHeaderMenuProps
->>>>>>> 240b1993
   ]);
 
   const sidePaneRenderer: SidePaneRenderer = useMemo(
