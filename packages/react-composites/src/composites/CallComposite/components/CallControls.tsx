// Copyright (c) Microsoft Corporation.
// Licensed under the MIT license.

import { concatStyleSets, IButtonStyles, Stack } from '@fluentui/react';
import { _isInLobbyOrConnecting } from '@internal/calling-component-bindings';
/* @conditional-compile-remove-from(stable): custom button injection */
import { ControlBarButton } from '@internal/react-components';
/* @conditional-compile-remove-from(stable): custom button injection */
import { ControlBarButtonProps } from '@internal/react-components';
import {
  CameraButton,
  ControlBar,
  DevicesButton,
  EndCallButton,
  MicrophoneButton,
  ParticipantMenuItemsCallback,
  ParticipantsButton,
  ScreenShareButton
} from '@internal/react-components';
import React, { useMemo } from 'react';
import { useLocale } from '../../localization';
import { usePropsFor } from '../hooks/usePropsFor';
import { useSelector } from '../hooks/useSelector';
import { getCallStatus, getLocalMicrophoneEnabled } from '../selectors/baseSelectors';
import {
  controlButtonBaseStyle,
  devicesButtonWithIncreasedTouchTargets,
  groupCallLeaveButtonCompressedStyle,
  groupCallLeaveButtonStyle,
  participantButtonWithIncreasedTouchTargets
} from '../styles/CallControls.styles';

/**
 * @private
 */
export type CallControlsProps = {
  callInvitationURL?: string;
  onFetchParticipantMenuItems?: ParticipantMenuItemsCallback;
  options?: boolean | CallControlOptions;
  /**
   * Option to increase the height of the button flyout menu items from 36px to 48px.
   * Recommended for mobile devices.
   */
  increaseFlyoutItemSize?: boolean;
};

/**
 * Control bar display type for {@link CallComposite}.
 *
 * @public
 */
export type CallControlDisplayType = 'default' | 'compact';

/**
 * Customization options for the control bar in calling experience.
 *
 * @public
 */
export type CallControlOptions = {
  /**
   * Options to change how the call controls are displayed.
   * `'compact'` display type will decreases the size of buttons and hide the labels.
   *
   * @remarks
   * If the composite `formFactor` is set to `'mobile'`, the control bar will always use compact view.
   *
   * @defaultValue 'default'
   */
  displayType?: CallControlDisplayType;
  /**
   * Show or Hide Camera Button during a call
   * @defaultValue true
   */
  cameraButton?: boolean;
  /**
   * Show or Hide EndCall button during a call.
   * @defaultValue true
   */
  endCallButton?: boolean;
  /**
   * Show or Hide Microphone button during a call.
   * @defaultValue true
   */
  microphoneButton?: boolean;
  /**
   * Show or Hide Devices button during a call.
   * @defaultValue true
   */
  devicesButton?: boolean;
  /**
   * Show, Hide or Disable participants button during a call.
   * @defaultValue true
   */
  participantsButton?: boolean | { disabled: boolean };
  /**
   * Show, Hide or Disable the screen share button during a call.
   * @defaultValue true
   */
  screenShareButton?: boolean | { disabled: boolean };
  /* @conditional-compile-remove-from(stable): custom button injection */
  /**
   * Inject custom buttons in the call controls.
   *
   * @beta
   */
  onFetchCustomButtonProps?: CustomCallControlButtonCallback[];
};

/* @conditional-compile-remove-from(stable): custom button injection */
/**
 * Placement for a custom button injected in the {@link CallControls}.
 *
 * 'first': Place the button on the left end (right end in rtl mode).
 * 'afterCameraButton': Place the button on the right (left in rtl mode) of the camera button.
 * ... and so on.
 *
 * It is an error to place the button in reference to another button that has
 * been hidden via a {@link CallControlOptions} field.
 *
 * Multiple buttons placed in the same position are appended in order.
 * E.g., if two buttons are placed 'first', they'll both appear on the left end (right end in rtl mode)
 * in the order provided.
 *
 * @beta
 */
export type CustomCallControlButtonPlacement =
  | 'first'
  | 'last'
  | 'afterCameraButton'
  | 'afterEndCallButton'
  | 'afterMicrophoneButton'
  | 'afterOptionsButton'
  | 'afterParticipantsButton'
  | 'afterScreenShareButton';

/* @conditional-compile-remove-from(stable): custom button injection */
/**
 * A callback that returns the props to render a custom {@link ControlBarButton}.
 *
 * The response indicates where the custom button should be placed.
 *
 * Performance tip: This callback is only called when either the callback or its arguments change.
 *
 * @beta
 */
export type CustomCallControlButtonCallback = (
  args: CustomCallControlButtonCallbackArgs
) => CustomCallControlButtonProps;

/* @conditional-compile-remove-from(stable): custom button injection */
/**
 * Arguments for {@link CustomCallControlButtonCallback}.
 *
 * @beta
 */
export interface CustomCallControlButtonCallbackArgs {
  /**
   * Buttons should reduce the size to fit a smaller viewport when `displayType` is `'compact'`.
   *
   * @defaultValue `'default'`
   */
  displayType?: CallControlDisplayType;
}

/* @conditional-compile-remove-from(stable): custom button injection */
/**
 * Response from {@link CustomCallControlButtonCallback}.
 *
 * Includes the props necessary to render a {@link  ControlBarButton} and indication of where to place the button.
 *
 * @beta
 */
export interface CustomCallControlButtonProps extends ControlBarButtonProps {
  /**
   * Where to place the custom button relative to other buttons.
   */
  placement: CustomCallControlButtonPlacement;
}

/**
 * @private
 */
export const CallControls = (props: CallControlsProps): JSX.Element => {
  const { callInvitationURL, onFetchParticipantMenuItems } = props;

  const callStatus = useSelector(getCallStatus);
  const isLocalMicrophoneEnabled = useSelector(getLocalMicrophoneEnabled);
  const strings = useLocale().strings.call;

  /**
   * When call is in Lobby, microphone button should be disabled.
   * This is due to to headless limitation where a call can not be muted/unmuted in lobby.
   */
  const microphoneButtonProps = usePropsFor(MicrophoneButton);
  if (_isInLobbyOrConnecting(callStatus)) {
    microphoneButtonProps.disabled = true;
    // Lobby page should show the microphone status that was set on the local preview/configuration
    // page until the user successfully joins the call.
    microphoneButtonProps.checked = isLocalMicrophoneEnabled;
  }
  const microphoneButtonStrings = _isInLobbyOrConnecting(callStatus)
    ? {
        strings: {
          tooltipOffContent: strings.microphoneToggleInLobbyNotAllowed,
          tooltipOnContent: strings.microphoneToggleInLobbyNotAllowed
        }
      }
    : {};

  const cameraButtonProps = usePropsFor(CameraButton);
  const screenShareButtonProps = usePropsFor(ScreenShareButton);
  const participantsButtonProps = usePropsFor(ParticipantsButton);
  const devicesButtonProps = usePropsFor(DevicesButton);
  const hangUpButtonProps = usePropsFor(EndCallButton);

  const participantsButtonStyles = useMemo(
    () => concatButtonBaseStyles(props.increaseFlyoutItemSize ? participantButtonWithIncreasedTouchTargets : {}),
    [props.increaseFlyoutItemSize]
  );

  const devicesButtonStyles = useMemo(
    () => concatButtonBaseStyles(props.increaseFlyoutItemSize ? devicesButtonWithIncreasedTouchTargets : {}),
    [props.increaseFlyoutItemSize]
  );

  const options = typeof props.options === 'boolean' ? {} : props.options;

  /* @conditional-compile-remove-from(stable): custom button injection */
  const customButtonProps = useMemo(() => {
    if (!options || !options.onFetchCustomButtonProps) {
      return [];
    }
    return options.onFetchCustomButtonProps.map((f) => f({ displayType: options.displayType }));
  }, [options?.onFetchCustomButtonProps, options?.displayType]);

  // when props.options is false then we want to hide the whole control bar.
  if (props.options === false) {
    return <></>;
  }

  const compactMode = options?.displayType === 'compact';

  const microphoneButton = options?.microphoneButton !== false && (
    // tab focus on MicrophoneButton on page load
    <MicrophoneButton
      autoFocus
      data-ui-id="call-composite-microphone-button"
      {...microphoneButtonProps}
      showLabel={!compactMode}
      styles={controlButtonBaseStyle}
      {...microphoneButtonStrings}
    />
  );

  const cameraButton = options?.cameraButton !== false && (
    <CameraButton
      data-ui-id="call-composite-camera-button"
      {...cameraButtonProps}
      showLabel={!compactMode}
      styles={controlButtonBaseStyle}
    />
  );

  const screenShareButton = options?.screenShareButton !== false && (
    <ScreenShareButton
      data-ui-id="call-composite-screenshare-button"
      {...screenShareButtonProps}
      showLabel={!compactMode}
      disabled={options?.screenShareButton !== true && options?.screenShareButton?.disabled}
    />
  );

  const participantButton = options?.participantsButton !== false && (
    <ParticipantsButton
      data-ui-id="call-composite-participants-button"
      {...participantsButtonProps}
      showLabel={!compactMode}
      callInvitationURL={callInvitationURL}
      onFetchParticipantMenuItems={onFetchParticipantMenuItems}
      disabled={options?.participantsButton !== true && options?.participantsButton?.disabled}
      styles={participantsButtonStyles}
    />
  );

  const devicesButton = options?.devicesButton !== false && (
    <DevicesButton
      /* By setting `persistMenu?` to true, we prevent options menu from getting hidden every time a participant joins or leaves. */
      persistMenu={true}
      {...devicesButtonProps}
      showLabel={!compactMode}
      styles={devicesButtonStyles}
    />
  );

  const endCallButton = options?.endCallButton !== false && (
    <EndCallButton
      data-ui-id="call-composite-hangup-button"
      {...hangUpButtonProps}
      styles={compactMode ? groupCallLeaveButtonCompressedStyle : groupCallLeaveButtonStyle}
      showLabel={!compactMode}
    />
  );

  return (
    <Stack horizontalAlign="center">
      <Stack.Item>
        {/*
            Note: We use the layout="horizontal" instead of dockedBottom because of how we position the
            control bar. The control bar exists in a Stack below the MediaGallery. The MediaGallery is
            set to grow and fill the remaining space not taken up by the ControlBar. If we were to use
            dockedBottom it has position absolute and would therefore float on top of the media gallery,
            occluding some of its content.
         */}
        <ControlBar layout="horizontal">
          {
            /* @conditional-compile-remove-from(stable): custom button injection */
            <FilteredCustomButtons customButtonProps={customButtonProps} placement={'first'} />
          }
          {microphoneButton}
          {
            /* @conditional-compile-remove-from(stable): custom button injection */
            <FilteredCustomButtons customButtonProps={customButtonProps} placement={'afterMicrophoneButton'} />
          }
          {cameraButton}
          {
            /* @conditional-compile-remove-from(stable): custom button injection */
            <FilteredCustomButtons customButtonProps={customButtonProps} placement={'afterCameraButton'} />
          }
          {screenShareButton}
          {
            /* @conditional-compile-remove-from(stable): custom button injection */
            <FilteredCustomButtons customButtonProps={customButtonProps} placement={'afterScreenShareButton'} />
          }
          {participantButton}
          {
            /* @conditional-compile-remove-from(stable): custom button injection */
            <FilteredCustomButtons customButtonProps={customButtonProps} placement={'afterParticipantsButton'} />
          }
          {devicesButton}
          {
            /* @conditional-compile-remove-from(stable): custom button injection */
            <FilteredCustomButtons customButtonProps={customButtonProps} placement={'afterOptionsButton'} />
          }
          {endCallButton}
          {
            /* @conditional-compile-remove-from(stable): custom button injection */
            <FilteredCustomButtons customButtonProps={customButtonProps} placement={'afterEndCallButton'} />
          }
          {
            /* @conditional-compile-remove-from(stable): custom button injection */
            <FilteredCustomButtons customButtonProps={customButtonProps} placement={'last'} />
          }
        </ControlBar>
      </Stack.Item>
    </Stack>
  );
};

<<<<<<< HEAD
const concatButtonBaseStyles = (styles: IButtonStyles): IButtonStyles =>
  concatStyleSets(controlButtonBaseStyle, styles);
=======
const mergeButtonBaseStyles = (styles: IButtonStyles): IButtonStyles => mergeStyleSets(controlButtonBaseStyle, styles);

/* @conditional-compile-remove-from(stable): custom button injection */
const FilteredCustomButtons = (props: {
  customButtonProps: CustomCallControlButtonProps[];
  placement: CustomCallControlButtonPlacement;
}): JSX.Element => {
  return (
    <>
      {props.customButtonProps
        .filter((buttonProps) => buttonProps.placement === props.placement)
        .map((buttonProps, i) => (
          <ControlBarButton {...buttonProps} key={`${buttonProps.placement}_${i}`} />
        ))}
    </>
  );
};
>>>>>>> 829924d1
<|MERGE_RESOLUTION|>--- conflicted
+++ resolved
@@ -356,11 +356,8 @@
   );
 };
 
-<<<<<<< HEAD
 const concatButtonBaseStyles = (styles: IButtonStyles): IButtonStyles =>
   concatStyleSets(controlButtonBaseStyle, styles);
-=======
-const mergeButtonBaseStyles = (styles: IButtonStyles): IButtonStyles => mergeStyleSets(controlButtonBaseStyle, styles);
 
 /* @conditional-compile-remove-from(stable): custom button injection */
 const FilteredCustomButtons = (props: {
@@ -376,5 +373,4 @@
         ))}
     </>
   );
-};
->>>>>>> 829924d1
+};