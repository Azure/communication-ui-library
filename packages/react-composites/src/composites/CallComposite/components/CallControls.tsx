--- conflicted
+++ resolved
@@ -99,11 +99,7 @@
   /* @conditional-compile-remove(PSTN-calls) */ /* @conditional-compile-remove(one-to-n-calling) */
   const holdButtonProps = usePropsFor(HoldButton);
 
-<<<<<<< HEAD
   /* @conditional-compile-remove(one-to-n-calling) */ /* @conditional-compile-remove(one-to-n-calling) */
-=======
-  /* @conditional-compile-remove(one-to-n-calling) */ /* @conditional-compile-remove(PSTN-calls) */
->>>>>>> 30a2ca9f
   const moreButtonContextualMenuItems = (): IContextualMenuItem[] => {
     const items: IContextualMenuItem[] = [];
 
@@ -120,11 +116,7 @@
         itemProps: {
           styles: buttonFlyoutIncreasedSizeStyles
         },
-<<<<<<< HEAD
         ['data-ui-id']: 'people-button-call-composite-mobile'
-=======
-        ['data-ui-id']: 'call-composite-more-menu-people-button'
->>>>>>> 30a2ca9f
       });
     }
 
@@ -138,11 +130,7 @@
       itemProps: {
         styles: buttonFlyoutIncreasedSizeStyles
       },
-<<<<<<< HEAD
       ['data-ui-id']: 'hold-button'
-=======
-      disabled: isDisabled(options?.holdButton),
-      ['data-ui-id']: 'call-composite-more-menu-hold-button'
     });
 
     /* @conditional-compile-remove(PSTN-calls) */
@@ -156,7 +144,6 @@
       itemProps: {
         styles: buttonFlyoutIncreasedSizeStyles
       }
->>>>>>> 30a2ca9f
     });
 
     return items;
@@ -204,48 +191,21 @@
          */}
         <ControlBar layout="horizontal" styles={controlBarStyles(theme.semanticColors.bodyBackground)}>
           {isEnabled(options?.microphoneButton) && (
-<<<<<<< HEAD
-            <Microphone
-              displayType={options?.displayType}
-              /* @conditional-compile-remove(PSTN-calls) */ /* @conditional-compile-remove(one-to-n-calling) */ disabled={
-                props.disableForHoldScreen
-              }
-            />
-          )}
-          {isEnabled(options?.cameraButton) && (
-            <Camera
-              displayType={options?.displayType}
-              /* @conditional-compile-remove(PSTN-calls) */ /* @conditional-compile-remove(one-to-n-calling) */ disabled={
-                props.disableForHoldScreen
-              }
-            />
-=======
             <Microphone displayType={options?.displayType} disabled={isDisabled(options?.microphoneButton)} />
           )}
           {isEnabled(options?.cameraButton) && (
             <Camera displayType={options?.displayType} disabled={isDisabled(options?.cameraButton)} />
->>>>>>> 30a2ca9f
           )}
           {isEnabled(options?.screenShareButton) && (
             <ScreenShare
               option={options?.screenShareButton}
               displayType={options?.displayType}
-<<<<<<< HEAD
-              /* @conditional-compile-remove(PSTN-calls) */ /* @conditional-compile-remove(one-to-n-calling) */ disabled={
-                props.disableForHoldScreen
-              }
-            />
-          )}
-          {isEnabled(options?.participantsButton) &&
-            /* @conditional-compile-remove(one-to-n-calling) */ /* @conditional-compile-remove(one-to-n-calling) */ !props.isMobile && (
-=======
               disabled={isDisabled(options?.screenShareButton)}
             />
           )}
           {isEnabled(options?.participantsButton) &&
             /* @conditional-compile-remove(one-to-n-calling) */ /* @conditional-compile-remove(one-to-n-calling) */
             !props.isMobile && (
->>>>>>> 30a2ca9f
               <Participants
                 option={options?.participantsButton}
                 callInvitationURL={props.callInvitationURL}
@@ -270,13 +230,7 @@
             <Devices
               displayType={options?.displayType}
               increaseFlyoutItemSize={props.increaseFlyoutItemSize}
-<<<<<<< HEAD
-              /* @conditional-compile-remove(PSTN-calls) */ /* @conditional-compile-remove(one-to-n-calling) */ disabled={
-                props.disableForHoldScreen
-              }
-=======
               disabled={isDisabled(options?.devicesButton)}
->>>>>>> 30a2ca9f
             />
           )}
           {
@@ -287,12 +241,6 @@
                 menuIconProps={{ hidden: true }}
                 menuProps={{ items: moreButtonContextualMenuItems() }}
                 showLabel={!props.isMobile}
-<<<<<<< HEAD
-                /* @conditional-compile-remove(PSTN-calls) */ /* @conditional-compile-remove(one-to-n-calling) */ disabled={
-                  props.disableForHoldScreen
-                }
-=======
->>>>>>> 30a2ca9f
               />
             )
           }
