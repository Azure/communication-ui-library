--- conflicted
+++ resolved
@@ -123,13 +123,9 @@
   }, [deepNoiseSuppresionEffectsDependency, deepNoiseSuppressionOnByDefault, startDeepNoiseSuppression]);
 
   /* @conditional-compile-remove(DNS) */
-<<<<<<< HEAD
   let environmentInfo = undefined;
   /* @conditional-compile-remove(unsupported-browser) */
-  environmentInfo = adapter.getState().environmentInfo;
-=======
-  const environmentInfo = useSelector(getEnvironmentInfo);
->>>>>>> 07a784e1
+  environmentInfo = useSelector(getEnvironmentInfo);
 
   /* @conditional-compile-remove(DNS) */
   const isSafari = _isSafari(environmentInfo);
