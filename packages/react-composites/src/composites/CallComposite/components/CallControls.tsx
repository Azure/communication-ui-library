// Copyright (c) Microsoft Corporation.
// Licensed under the MIT license.

import { IButtonStyles, mergeStyleSets, Stack } from '@fluentui/react';
import {
  CameraButton,
  ControlBar,
  EndCallButton,
  MicrophoneButton,
  DevicesButton,
  ParticipantMenuItemsCallback,
  ParticipantsButton,
  ScreenShareButton,
  useTheme
} from '@internal/react-components';
import React, { useMemo } from 'react';
import { usePropsFor } from '../hooks/usePropsFor';
import {
  checkedButtonOverrideStyles,
  controlButtonBaseStyle,
  groupCallLeaveButtonCompressedStyle,
  groupCallLeaveButtonStyle,
  devicesButtonWithIncreasedTouchTargets,
  participantButtonWithIncreasedTouchTargets
} from '../styles/CallControls.styles';

/**
 * @private
 */
export type CallControlsProps = {
  callInvitationURL?: string;
  onFetchParticipantMenuItems?: ParticipantMenuItemsCallback;
  options?: boolean | CallControlOptions;
  /**
   * Option to increase the height of the button flyout menu items from 36px to 48px.
   * Recommended for mobile devices.
   */
  increaseFlyoutItemSize?: boolean;
};

/**
 * Customization options for the control bar in calling experience.
 *
 * @public
 */
export type CallControlOptions = {
  /**
   * Options to change how the call controls are displayed.
   * `'compact'` display type will decreases the size of buttons and hide the labels.
   *
   * @remarks
   * If the composite `formFactor` is set to `'mobile'`, the control bar will always use compact view.
   *
   * @defaultValue 'default'
   */
  displayType?: 'default' | 'compact';
  /**
   * Show or Hide Camera Button during a call
   * @defaultValue true
   */
  cameraButton?: boolean;
  /**
   * Show or Hide EndCall button during a call.
   * @defaultValue true
   */
  endCallButton?: boolean;
  /**
   * Show or Hide Microphone button during a call.
   * @defaultValue true
   */
  microphoneButton?: boolean;
  /**
   * Show or Hide Devices button during a call.
   * @defaultValue true
   */
  devicesButton?: boolean;
  /**
   * Show, Hide or Disable participants button during a call.
   * @defaultValue true
   */
  participantsButton?: boolean | { disabled: boolean };
  /**
   * Show, Hide or Disable the screen share button during a call.
   * @defaultValue true
   */
  screenShareButton?: boolean | { disabled: boolean };
};

/**
 * @private
 */
export const CallControls = (props: CallControlsProps): JSX.Element => {
  const { callInvitationURL, onFetchParticipantMenuItems } = props;

  const options = typeof props.options === 'boolean' ? {} : props.options;

  const microphoneButtonProps = usePropsFor(MicrophoneButton);
  const cameraButtonProps = usePropsFor(CameraButton);
  const screenShareButtonProps = usePropsFor(ScreenShareButton);
  const participantsButtonProps = usePropsFor(ParticipantsButton);
  const devicesButtonProps = usePropsFor(DevicesButton);
  const hangUpButtonProps = usePropsFor(EndCallButton);

  const theme = useTheme();

  const screenShareButtonStyles = useMemo(
    () => mergeButtonBaseStyles(checkedButtonOverrideStyles(theme, screenShareButtonProps.checked)),
    [screenShareButtonProps.checked, theme.palette.themePrimary]
  );

  const participantsButtonStyles = useMemo(
    () => mergeButtonBaseStyles(props.increaseFlyoutItemSize ? participantButtonWithIncreasedTouchTargets : {}),
    [props.increaseFlyoutItemSize]
  );

  const devicesButtonStyles = useMemo(
    () => mergeButtonBaseStyles(props.increaseFlyoutItemSize ? devicesButtonWithIncreasedTouchTargets : {}),
    [props.increaseFlyoutItemSize]
  );

  const compactMode = options?.displayType === 'compact';

  const microphoneButton = options?.microphoneButton !== false && (
    <MicrophoneButton
      data-ui-id="call-composite-microphone-button"
      {...microphoneButtonProps}
      showLabel={!compactMode}
      styles={controlButtonBaseStyle}
    />
  );

  const cameraButton = options?.cameraButton !== false && (
    <CameraButton
      data-ui-id="call-composite-camera-button"
      {...cameraButtonProps}
      showLabel={!compactMode}
      styles={controlButtonBaseStyle}
    />
  );

  const screenShareButton = options?.screenShareButton !== false && (
    <ScreenShareButton
      data-ui-id="call-composite-screenshare-button"
      {...screenShareButtonProps}
      styles={screenShareButtonStyles}
      showLabel={!compactMode}
      disabled={options?.screenShareButton !== true && options?.screenShareButton?.disabled}
    />
  );

  const participantButton = options?.participantsButton !== false && (
    <ParticipantsButton
      data-ui-id="call-composite-participants-button"
      {...participantsButtonProps}
      showLabel={!compactMode}
      callInvitationURL={callInvitationURL}
      onFetchParticipantMenuItems={onFetchParticipantMenuItems}
      disabled={options?.participantsButton !== true && options?.participantsButton?.disabled}
      styles={participantsButtonStyles}
    />
  );

<<<<<<< HEAD
  const devicesButton = options?.devicesButton !== false && (
    /* By setting `persistMenu?` to true, we prevent options menu from getting hidden every time a participant joins or leaves. */
    <DevicesButton
      persistMenu={true}
      {...devicesButtonProps}
      showLabel={!options?.compressedMode}
      styles={devicesButtonStyles}
=======
  const optionsButton = options?.optionsButton !== false && (
    <OptionsButton
      /* By setting `persistMenu?` to true, we prevent options menu from getting hidden every time a participant joins or leaves. */
      persistMenu={true}
      {...optionsButtonProps}
      showLabel={!compactMode}
      styles={optionsButtonStyles}
>>>>>>> 6ab86794
    />
  );

  const endCallButton = options?.endCallButton !== false && (
    <EndCallButton
      data-ui-id="call-composite-hangup-button"
      {...hangUpButtonProps}
      styles={compactMode ? groupCallLeaveButtonCompressedStyle : groupCallLeaveButtonStyle}
      showLabel={!compactMode}
    />
  );

  return (
    <Stack horizontalAlign="center">
      <Stack.Item>
        {/*
            Note: We use the layout="horizontal" instead of dockedBottom because of how we position the
            control bar. The control bar exists in a Stack below the MediaGallery. The MediaGallery is
            set to grow and fill the remaining space not taken up by the ControlBar. If we were to use
            dockedBottom it has position absolute and would therefore float on top of the media gallery,
            occluding some of its content.
         */}
        <ControlBar layout="horizontal">
          {microphoneButton}
          {cameraButton}
          {screenShareButton}
          {participantButton}
          {devicesButton}
          {endCallButton}
        </ControlBar>
      </Stack.Item>
    </Stack>
  );
};

const mergeButtonBaseStyles = (styles: IButtonStyles): IButtonStyles => mergeStyleSets(controlButtonBaseStyle, styles);<|MERGE_RESOLUTION|>--- conflicted
+++ resolved
@@ -160,23 +160,13 @@
     />
   );
 
-<<<<<<< HEAD
   const devicesButton = options?.devicesButton !== false && (
-    /* By setting `persistMenu?` to true, we prevent options menu from getting hidden every time a participant joins or leaves. */
     <DevicesButton
+      /* By setting `persistMenu?` to true, we prevent options menu from getting hidden every time a participant joins or leaves. */
       persistMenu={true}
       {...devicesButtonProps}
-      showLabel={!options?.compressedMode}
+      showLabel={!compactMode}
       styles={devicesButtonStyles}
-=======
-  const optionsButton = options?.optionsButton !== false && (
-    <OptionsButton
-      /* By setting `persistMenu?` to true, we prevent options menu from getting hidden every time a participant joins or leaves. */
-      persistMenu={true}
-      {...optionsButtonProps}
-      showLabel={!compactMode}
-      styles={optionsButtonStyles}
->>>>>>> 6ab86794
     />
   );
 
