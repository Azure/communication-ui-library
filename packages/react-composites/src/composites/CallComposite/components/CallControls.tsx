// Copyright (c) Microsoft Corporation.
// Licensed under the MIT license.

import { memoizeFunction, Stack, useTheme } from '@fluentui/react';
<<<<<<< HEAD
/* @conditional-compile-remove(PSTN-calls) */ /* @conditional-compile-remove(one-to-n-calling) */
import { IContextualMenuItem } from '@fluentui/react';
=======
/* @conditional-compile-remove(PSTN-calls) */
import { useState } from 'react';
>>>>>>> 5a77072d
import { _isInLobbyOrConnecting } from '@internal/calling-component-bindings';
import { ControlBar, ParticipantMenuItemsCallback } from '@internal/react-components';
/* @conditional-compile-remove(PSTN-calls) */ /* @conditional-compile-remove(one-to-n-calling) */
import { HoldButton } from '@internal/react-components';
import React, { useMemo } from 'react';
import { CallControlOptions } from '../types/CallControlOptions';
import { Camera } from './buttons/Camera';
/* @conditional-compile-remove(control-bar-button-injection) */
import { generateCustomControlBarButtons, onFetchCustomButtonPropsTrampoline } from './buttons/Custom';
import { Devices } from './buttons/Devices';
import { EndCall } from './buttons/EndCall';
import { Microphone } from './buttons/Microphone';
import { Participants } from './buttons/Participants';
import { ScreenShare } from './buttons/ScreenShare';
import { ContainerRectProps } from '../../common/ContainerRectProps';
/* @conditional-compile-remove(one-to-n-calling) */
import { People } from './buttons/People';
/* @conditional-compile-remove(one-to-n-calling) */
import { useLocale } from '../../localization';
<<<<<<< HEAD
/* @conditional-compile-remove(PSTN-calls) */ /* @conditional-compile-remove(one-to-n-calling) */
import { MoreButton } from '../../common/MoreButton';
/* @conditional-compile-remove(PSTN-calls) */ /* @conditional-compile-remove(one-to-n-calling) */
import { usePropsFor } from '../hooks/usePropsFor';
/* @conditional-compile-remove(one-to-n-calling) */
import { buttonFlyoutIncreasedSizeStyles } from '../styles/Buttons.styles';
=======
/* @conditional-compile-remove(PSTN-calls) */
import { SendDtmfDialpad } from '../../common/SendDtmfDialpad';
>>>>>>> 5a77072d

/**
 * @private
 */
export type CallControlsProps = {
  /* @conditional-compile-remove(one-to-n-calling) */
  peopleButtonChecked?: boolean;
  /* @conditional-compile-remove(one-to-n-calling) */
  onPeopleButtonClicked?: () => void;
  callInvitationURL?: string;
  onFetchParticipantMenuItems?: ParticipantMenuItemsCallback;
  options?: boolean | CallControlOptions;
  /**
   * Option to increase the height of the button flyout menu items from 36px to 48px.
   * Recommended for mobile devices.
   */
  increaseFlyoutItemSize?: boolean;
  isMobile?: boolean;
};

// Enforce a background color on control bar to ensure it matches the composite background color.
const controlBarStyles = memoizeFunction((background: string) => ({ root: { background: background } }));

/**
 * @private
 */
export const CallControls = (props: CallControlsProps & ContainerRectProps): JSX.Element => {
  const options = useMemo(() => (typeof props.options === 'boolean' ? {} : props.options), [props.options]);

  /* @conditional-compile-remove(one-to-n-calling) */
  const localeStrings = useLocale();

  /* @conditional-compile-remove(one-to-n-calling) */
  const peopleButtonStrings = useMemo(
    () => ({
      label: localeStrings.strings.callWithChat.peopleButtonLabel,
      tooltipOffContent: localeStrings.strings.callWithChat.peopleButtonTooltipOpen,
      tooltipOnContent: localeStrings.strings.callWithChat.peopleButtonTooltipClose
    }),
    [localeStrings]
  );

<<<<<<< HEAD
  /* @conditional-compile-remove(PSTN-calls) */ /* @conditional-compile-remove(one-to-n-calling) */
  const moreButtonStrings = useMemo(
    () => ({
      label: localeStrings.strings.call.moreButtonCallingLabel,
      tooltipOffContent: localeStrings.strings.callWithChat.moreDrawerButtonTooltip
=======
  /* @conditional-compile-remove(PSTN-calls) */
  const dialpadStrings = useMemo(
    () => ({
      dialpadModalAriaLabel: localeStrings.strings.call.dialpadModalAriaLabel,
      dialpadCloseModalButtonAriaLabel: localeStrings.strings.call.dialpadCloseModalButtonAriaLabel
>>>>>>> 5a77072d
    }),
    [localeStrings]
  );

<<<<<<< HEAD
  /* @conditional-compile-remove(PSTN-calls) */ /* @conditional-compile-remove(one-to-n-calling) */
  const holdButtonProps = usePropsFor(HoldButton);

  /* @conditional-compile-remove(one-to-n-calling) */ /* @conditional-compile-remove(one-to-n-calling) */
  const moreButtonContextualMenuItems = (): IContextualMenuItem[] => {
    const items: IContextualMenuItem[] = [];

    if (props.isMobile && props.onPeopleButtonClicked) {
      items.push({
        key: 'peopleButtonKey',
        text: localeStrings.component.strings.participantsButton.label,
        onClick: () => {
          if (props.onPeopleButtonClicked) {
            props.onPeopleButtonClicked();
          }
        },
        iconProps: { iconName: 'ControlButtonParticipants', styles: { root: { lineHeight: 0 } } },
        itemProps: {
          styles: buttonFlyoutIncreasedSizeStyles
        }
      });
    }

    items.push({
      key: 'holdButtonKey',
      text: localeStrings.component.strings.holdButton.tooltipOffContent,
      onClick: () => {
        holdButtonProps.onToggleHold();
      },
      iconProps: { iconName: 'HoldCall', styles: { root: { lineHeight: 0 } } },
      itemProps: {
        styles: buttonFlyoutIncreasedSizeStyles
      }
    });

    return items;
  };
=======
  /* @conditional-compile-remove(PSTN-calls) */
  const [showDialpad, setShowDialpad] = useState(false);
>>>>>>> 5a77072d

  const theme = useTheme();

  /* @conditional-compile-remove(control-bar-button-injection) */
  const customButtons = useMemo(
    () => generateCustomControlBarButtons(onFetchCustomButtonPropsTrampoline(options), options?.displayType),
    [options]
  );

  // when props.options is false then we want to hide the whole control bar.
  if (props.options === false) {
    return <></>;
  }

  /* @conditional-compile-remove(PSTN-calls) */
  const onDismissDialpad = (): void => {
    setShowDialpad(false);
  };

  return (
    <Stack horizontalAlign="center">
      {
        /* @conditional-compile-remove(PSTN-calls) */
        <SendDtmfDialpad
          isMobile={!!props.isMobile}
          strings={dialpadStrings}
          showDialpad={showDialpad}
          onDismissDialpad={onDismissDialpad}
        />
      }
      <Stack.Item>
        {/*
            Note: We use the layout="horizontal" instead of dockedBottom because of how we position the
            control bar. The control bar exists in a Stack below the MediaGallery. The MediaGallery is
            set to grow and fill the remaining space not taken up by the ControlBar. If we were to use
            dockedBottom it has position absolute and would therefore float on top of the media gallery,
            occluding some of its content.
         */}
        <ControlBar layout="horizontal" styles={controlBarStyles(theme.semanticColors.bodyBackground)}>
          {isEnabled(options?.microphoneButton) && <Microphone displayType={options?.displayType} />}
          {isEnabled(options?.cameraButton) && <Camera displayType={options?.displayType} />}
          {isEnabled(options?.screenShareButton) && (
            <ScreenShare option={options?.screenShareButton} displayType={options?.displayType} />
          )}
          {isEnabled(options?.participantsButton) &&
            /* @conditional-compile-remove(one-to-n-calling) */ /* @conditional-compile-remove(one-to-n-calling) */ !props.isMobile && (
              <Participants
                option={options?.participantsButton}
                callInvitationURL={props.callInvitationURL}
                onFetchParticipantMenuItems={props.onFetchParticipantMenuItems}
                displayType={options?.displayType}
                increaseFlyoutItemSize={props.increaseFlyoutItemSize}
                isMobile={props.isMobile}
              />
            ) && (
              /* @conditional-compile-remove(one-to-n-calling) */ /* @conditional-compile-remove(one-to-n-calling) */
              <People
                checked={props.peopleButtonChecked}
                showLabel={options?.displayType !== 'compact'}
                onClick={props.onPeopleButtonClicked}
                data-ui-id="call-with-chat-composite-people-button"
                disabled={isDisabled(options?.participantsButton)}
                strings={peopleButtonStrings}
              />
            )}
          {isEnabled(options?.devicesButton) && (
            <Devices displayType={options?.displayType} increaseFlyoutItemSize={props.increaseFlyoutItemSize} />
          )}
          {
            /* @conditional-compile-remove(one-to-n-calling) */ /* @conditional-compile-remove(one-to-n-calling) */
            isEnabled(options?.moreButton) && (
              <MoreButton
                strings={moreButtonStrings}
                menuIconProps={{ hidden: true }}
                menuProps={{ items: moreButtonContextualMenuItems() }}
                showLabel={!props.isMobile}
              />
            )
          }
          {/* @conditional-compile-remove(control-bar-button-injection) */ customButtons['primary']}
          {isEnabled(options?.endCallButton) && <EndCall displayType={options?.displayType} />}
        </ControlBar>
      </Stack.Item>
    </Stack>
  );
};

const isEnabled = (option: unknown): boolean => option !== false;
/* @conditional-compile-remove(one-to-n-calling) */
const isDisabled = (option?: boolean | { disabled: boolean }): boolean => {
  if (option === undefined || option === true || option === false) {
    return false;
  }
  return option.disabled;
};<|MERGE_RESOLUTION|>--- conflicted
+++ resolved
@@ -2,13 +2,10 @@
 // Licensed under the MIT license.
 
 import { memoizeFunction, Stack, useTheme } from '@fluentui/react';
-<<<<<<< HEAD
 /* @conditional-compile-remove(PSTN-calls) */ /* @conditional-compile-remove(one-to-n-calling) */
 import { IContextualMenuItem } from '@fluentui/react';
-=======
 /* @conditional-compile-remove(PSTN-calls) */
 import { useState } from 'react';
->>>>>>> 5a77072d
 import { _isInLobbyOrConnecting } from '@internal/calling-component-bindings';
 import { ControlBar, ParticipantMenuItemsCallback } from '@internal/react-components';
 /* @conditional-compile-remove(PSTN-calls) */ /* @conditional-compile-remove(one-to-n-calling) */
@@ -28,17 +25,14 @@
 import { People } from './buttons/People';
 /* @conditional-compile-remove(one-to-n-calling) */
 import { useLocale } from '../../localization';
-<<<<<<< HEAD
 /* @conditional-compile-remove(PSTN-calls) */ /* @conditional-compile-remove(one-to-n-calling) */
 import { MoreButton } from '../../common/MoreButton';
 /* @conditional-compile-remove(PSTN-calls) */ /* @conditional-compile-remove(one-to-n-calling) */
 import { usePropsFor } from '../hooks/usePropsFor';
 /* @conditional-compile-remove(one-to-n-calling) */
 import { buttonFlyoutIncreasedSizeStyles } from '../styles/Buttons.styles';
-=======
 /* @conditional-compile-remove(PSTN-calls) */
 import { SendDtmfDialpad } from '../../common/SendDtmfDialpad';
->>>>>>> 5a77072d
 
 /**
  * @private
@@ -81,24 +75,24 @@
     [localeStrings]
   );
 
-<<<<<<< HEAD
   /* @conditional-compile-remove(PSTN-calls) */ /* @conditional-compile-remove(one-to-n-calling) */
   const moreButtonStrings = useMemo(
     () => ({
       label: localeStrings.strings.call.moreButtonCallingLabel,
       tooltipOffContent: localeStrings.strings.callWithChat.moreDrawerButtonTooltip
-=======
+      }),
+    [localeStrings]
+  );
+  
   /* @conditional-compile-remove(PSTN-calls) */
   const dialpadStrings = useMemo(
     () => ({
       dialpadModalAriaLabel: localeStrings.strings.call.dialpadModalAriaLabel,
       dialpadCloseModalButtonAriaLabel: localeStrings.strings.call.dialpadCloseModalButtonAriaLabel
->>>>>>> 5a77072d
     }),
     [localeStrings]
   );
 
-<<<<<<< HEAD
   /* @conditional-compile-remove(PSTN-calls) */ /* @conditional-compile-remove(one-to-n-calling) */
   const holdButtonProps = usePropsFor(HoldButton);
 
@@ -136,10 +130,9 @@
 
     return items;
   };
-=======
+
   /* @conditional-compile-remove(PSTN-calls) */
   const [showDialpad, setShowDialpad] = useState(false);
->>>>>>> 5a77072d
 
   const theme = useTheme();
 
