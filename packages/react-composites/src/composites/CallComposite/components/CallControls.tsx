// Copyright (c) Microsoft Corporation.
// Licensed under the MIT license.

import { Stack } from '@fluentui/react';
import { _isInLobbyOrConnecting } from '@internal/calling-component-bindings';
<<<<<<< HEAD
=======
/* @conditional-compile-remove-from(stable): custom button injection */
import { ControlBarButton } from '@internal/react-components';
>>>>>>> c564abf5
import {
  BaseCustomStyles,
  ControlBar,
  ControlBarButtonStyles,
  ParticipantMenuItemsCallback
} from '@internal/react-components';
<<<<<<< HEAD
import React, { useMemo } from 'react';
import { CallControlOptions, CustomCallControlButtonCallback } from '../types/CallControlOptions';
import { Camera } from './buttons/Camera';
import { generateCustomButtons } from './buttons/Custom';
=======
import React from 'react';
import { CallControlOptions } from '../types/CallControlOptions';
import { Camera } from './buttons/Camera';
>>>>>>> c564abf5
import { Devices } from './buttons/Devices';
import { EndCall } from './buttons/EndCall';
import { Microphone } from './buttons/Microphone';
import { Participants } from './buttons/Participants';
import { ScreenShare } from './buttons/ScreenShare';
<<<<<<< HEAD

=======
/* @conditional-compile-remove-from(stable): custom button injection */
import { useMemo } from 'react';
/* @conditional-compile-remove-from(stable): custom button injection */
import { CustomCallControlButtonPlacement, CustomCallControlButtonProps } from '../types/CallControlOptions';
>>>>>>> c564abf5
/**
 * @private
 */
export type CallControlsProps = {
  callInvitationURL?: string;
  onFetchParticipantMenuItems?: ParticipantMenuItemsCallback;
  options?: boolean | CallControlOptions;
  /**
   * Option to increase the height of the button flyout menu items from 36px to 48px.
   * Recommended for mobile devices.
   */
  increaseFlyoutItemSize?: boolean;
  /**
   * Whether to use split buttons to show device selection drop-downs
   * Used by {@link MeetingComposite}.
   */
  splitButtonsForDeviceSelection?: boolean;
  /**
   * Styles for the {@link ControlBar}.
   */
  controlBarStyles?: BaseCustomStyles;
  /**
   * Styles for all buttons except {@link EndCallButton}.
   */
  commonButtonStyles?: ControlBarButtonStyles;
  /**
   * Styles for {@link EndCallButton}.
   */
  endCallButtonStyles?: ControlBarButtonStyles;
};

/**
 * @private
 */
export const CallControls = (props: CallControlsProps): JSX.Element => {
  const options = typeof props.options === 'boolean' ? {} : props.options;
<<<<<<< HEAD
  const customButtons = useMemo(
    () => generateCustomButtons(onFetchCustomButtonPropsTrampoline(options), options?.displayType),
    [options]
  );
=======

  /* @conditional-compile-remove-from(stable): custom button injection */
  const customButtonProps = useMemo(() => {
    if (!options || !options.onFetchCustomButtonProps) {
      return [];
    }
    return options.onFetchCustomButtonProps.map((f) => f({ displayType: options.displayType }));
  }, [options?.onFetchCustomButtonProps, options?.displayType]);
>>>>>>> c564abf5

  // when props.options is false then we want to hide the whole control bar.
  if (props.options === false) {
    return <></>;
  }

  return (
    <Stack horizontalAlign="center">
      <Stack.Item>
        {/*
            Note: We use the layout="horizontal" instead of dockedBottom because of how we position the
            control bar. The control bar exists in a Stack below the MediaGallery. The MediaGallery is
            set to grow and fill the remaining space not taken up by the ControlBar. If we were to use
            dockedBottom it has position absolute and would therefore float on top of the media gallery,
            occluding some of its content.
         */}
        <ControlBar layout="horizontal" styles={props.controlBarStyles}>
<<<<<<< HEAD
          {customButtons['first']}
=======
          {
            /* @conditional-compile-remove-from(stable): custom button injection */
            <FilteredCustomButtons customButtonProps={customButtonProps} placement={'first'} />
          }
>>>>>>> c564abf5
          {options?.microphoneButton !== false && (
            <Microphone
              displayType={options?.displayType}
              styles={props.commonButtonStyles}
              splitButtonsForDeviceSelection={props.splitButtonsForDeviceSelection}
            />
          )}
<<<<<<< HEAD
          {customButtons['afterMicrophoneButton']}
=======
          {
            /* @conditional-compile-remove-from(stable): custom button injection */
            <FilteredCustomButtons customButtonProps={customButtonProps} placement={'afterMicrophoneButton'} />
          }
>>>>>>> c564abf5
          {options?.cameraButton !== false && (
            <Camera
              displayType={options?.displayType}
              styles={props.commonButtonStyles}
              splitButtonsForDeviceSelection={props.splitButtonsForDeviceSelection}
            />
          )}
<<<<<<< HEAD
          {customButtons['afterCameraButton']}
=======
          {
            /* @conditional-compile-remove-from(stable): custom button injection */
            <FilteredCustomButtons customButtonProps={customButtonProps} placement={'afterCameraButton'} />
          }
>>>>>>> c564abf5
          {options?.screenShareButton !== false && (
            <ScreenShare
              option={options?.screenShareButton}
              displayType={options?.displayType}
              styles={props.commonButtonStyles}
            />
          )}
<<<<<<< HEAD
          {customButtons['afterScreenShareButton']}
=======
          {
            /* @conditional-compile-remove-from(stable): custom button injection */
            <FilteredCustomButtons customButtonProps={customButtonProps} placement={'afterScreenShareButton'} />
          }
>>>>>>> c564abf5
          {options?.participantsButton !== false && (
            <Participants
              option={options?.participantsButton}
              callInvitationURL={props.callInvitationURL}
              onFetchParticipantMenuItems={props.onFetchParticipantMenuItems}
              displayType={options?.displayType}
              increaseFlyoutItemSize={props.increaseFlyoutItemSize}
              styles={props.commonButtonStyles}
            />
          )}
<<<<<<< HEAD
          {customButtons['afterParticipantsButton']}
=======
          {
            /* @conditional-compile-remove-from(stable): custom button injection */
            <FilteredCustomButtons customButtonProps={customButtonProps} placement={'afterParticipantsButton'} />
          }
>>>>>>> c564abf5
          {options?.devicesButton !== false && (
            <Devices
              displayType={options?.displayType}
              increaseFlyoutItemSize={props.increaseFlyoutItemSize}
              styles={props.commonButtonStyles}
            />
          )}
<<<<<<< HEAD
          {customButtons['afterOptionsButton']}
          {options?.endCallButton !== false && (
            <EndCall displayType={options?.displayType} styles={props.endCallButtonStyles} />
          )}
          {customButtons['afterEndCallButton']}
          {customButtons['last']}
=======
          {
            /* @conditional-compile-remove-from(stable): custom button injection */
            <FilteredCustomButtons customButtonProps={customButtonProps} placement={'afterOptionsButton'} />
          }
          {options?.endCallButton !== false && (
            <EndCall displayType={options?.displayType} styles={props.endCallButtonStyles} />
          )}
          {
            /* @conditional-compile-remove-from(stable): custom button injection */
            <FilteredCustomButtons customButtonProps={customButtonProps} placement={'afterEndCallButton'} />
          }
          {
            /* @conditional-compile-remove-from(stable): custom button injection */
            <FilteredCustomButtons customButtonProps={customButtonProps} placement={'last'} />
          }
>>>>>>> c564abf5
        </ControlBar>
      </Stack.Item>
    </Stack>
  );
};

<<<<<<< HEAD
const onFetchCustomButtonPropsTrampoline = (
  options?: CallControlOptions
): CustomCallControlButtonCallback[] | undefined => {
  let response: CustomCallControlButtonCallback[] | undefined = undefined;
  /* @conditional-compile-remove-from(stable): custom button injection */
  response = options?.onFetchCustomButtonProps;
  return response;
=======
/* @conditional-compile-remove-from(stable): custom button injection */
const FilteredCustomButtons = (props: {
  customButtonProps: CustomCallControlButtonProps[];
  placement: CustomCallControlButtonPlacement;
}): JSX.Element => {
  return (
    <>
      {props.customButtonProps
        .filter((buttonProps) => buttonProps.placement === props.placement)
        .map((buttonProps, i) => (
          <ControlBarButton {...buttonProps} key={`${buttonProps.placement}_${i}`} />
        ))}
    </>
  );
>>>>>>> c564abf5
};<|MERGE_RESOLUTION|>--- conflicted
+++ resolved
@@ -3,40 +3,21 @@
 
 import { Stack } from '@fluentui/react';
 import { _isInLobbyOrConnecting } from '@internal/calling-component-bindings';
-<<<<<<< HEAD
-=======
-/* @conditional-compile-remove-from(stable): custom button injection */
-import { ControlBarButton } from '@internal/react-components';
->>>>>>> c564abf5
 import {
   BaseCustomStyles,
   ControlBar,
   ControlBarButtonStyles,
   ParticipantMenuItemsCallback
 } from '@internal/react-components';
-<<<<<<< HEAD
 import React, { useMemo } from 'react';
 import { CallControlOptions, CustomCallControlButtonCallback } from '../types/CallControlOptions';
 import { Camera } from './buttons/Camera';
 import { generateCustomButtons } from './buttons/Custom';
-=======
-import React from 'react';
-import { CallControlOptions } from '../types/CallControlOptions';
-import { Camera } from './buttons/Camera';
->>>>>>> c564abf5
 import { Devices } from './buttons/Devices';
 import { EndCall } from './buttons/EndCall';
 import { Microphone } from './buttons/Microphone';
 import { Participants } from './buttons/Participants';
 import { ScreenShare } from './buttons/ScreenShare';
-<<<<<<< HEAD
-
-=======
-/* @conditional-compile-remove-from(stable): custom button injection */
-import { useMemo } from 'react';
-/* @conditional-compile-remove-from(stable): custom button injection */
-import { CustomCallControlButtonPlacement, CustomCallControlButtonProps } from '../types/CallControlOptions';
->>>>>>> c564abf5
 /**
  * @private
  */
@@ -73,21 +54,10 @@
  */
 export const CallControls = (props: CallControlsProps): JSX.Element => {
   const options = typeof props.options === 'boolean' ? {} : props.options;
-<<<<<<< HEAD
   const customButtons = useMemo(
     () => generateCustomButtons(onFetchCustomButtonPropsTrampoline(options), options?.displayType),
     [options]
   );
-=======
-
-  /* @conditional-compile-remove-from(stable): custom button injection */
-  const customButtonProps = useMemo(() => {
-    if (!options || !options.onFetchCustomButtonProps) {
-      return [];
-    }
-    return options.onFetchCustomButtonProps.map((f) => f({ displayType: options.displayType }));
-  }, [options?.onFetchCustomButtonProps, options?.displayType]);
->>>>>>> c564abf5
 
   // when props.options is false then we want to hide the whole control bar.
   if (props.options === false) {
@@ -105,14 +75,7 @@
             occluding some of its content.
          */}
         <ControlBar layout="horizontal" styles={props.controlBarStyles}>
-<<<<<<< HEAD
           {customButtons['first']}
-=======
-          {
-            /* @conditional-compile-remove-from(stable): custom button injection */
-            <FilteredCustomButtons customButtonProps={customButtonProps} placement={'first'} />
-          }
->>>>>>> c564abf5
           {options?.microphoneButton !== false && (
             <Microphone
               displayType={options?.displayType}
@@ -120,14 +83,7 @@
               splitButtonsForDeviceSelection={props.splitButtonsForDeviceSelection}
             />
           )}
-<<<<<<< HEAD
           {customButtons['afterMicrophoneButton']}
-=======
-          {
-            /* @conditional-compile-remove-from(stable): custom button injection */
-            <FilteredCustomButtons customButtonProps={customButtonProps} placement={'afterMicrophoneButton'} />
-          }
->>>>>>> c564abf5
           {options?.cameraButton !== false && (
             <Camera
               displayType={options?.displayType}
@@ -135,14 +91,7 @@
               splitButtonsForDeviceSelection={props.splitButtonsForDeviceSelection}
             />
           )}
-<<<<<<< HEAD
           {customButtons['afterCameraButton']}
-=======
-          {
-            /* @conditional-compile-remove-from(stable): custom button injection */
-            <FilteredCustomButtons customButtonProps={customButtonProps} placement={'afterCameraButton'} />
-          }
->>>>>>> c564abf5
           {options?.screenShareButton !== false && (
             <ScreenShare
               option={options?.screenShareButton}
@@ -150,14 +99,7 @@
               styles={props.commonButtonStyles}
             />
           )}
-<<<<<<< HEAD
           {customButtons['afterScreenShareButton']}
-=======
-          {
-            /* @conditional-compile-remove-from(stable): custom button injection */
-            <FilteredCustomButtons customButtonProps={customButtonProps} placement={'afterScreenShareButton'} />
-          }
->>>>>>> c564abf5
           {options?.participantsButton !== false && (
             <Participants
               option={options?.participantsButton}
@@ -168,14 +110,7 @@
               styles={props.commonButtonStyles}
             />
           )}
-<<<<<<< HEAD
           {customButtons['afterParticipantsButton']}
-=======
-          {
-            /* @conditional-compile-remove-from(stable): custom button injection */
-            <FilteredCustomButtons customButtonProps={customButtonProps} placement={'afterParticipantsButton'} />
-          }
->>>>>>> c564abf5
           {options?.devicesButton !== false && (
             <Devices
               displayType={options?.displayType}
@@ -183,37 +118,18 @@
               styles={props.commonButtonStyles}
             />
           )}
-<<<<<<< HEAD
           {customButtons['afterOptionsButton']}
           {options?.endCallButton !== false && (
             <EndCall displayType={options?.displayType} styles={props.endCallButtonStyles} />
           )}
           {customButtons['afterEndCallButton']}
           {customButtons['last']}
-=======
-          {
-            /* @conditional-compile-remove-from(stable): custom button injection */
-            <FilteredCustomButtons customButtonProps={customButtonProps} placement={'afterOptionsButton'} />
-          }
-          {options?.endCallButton !== false && (
-            <EndCall displayType={options?.displayType} styles={props.endCallButtonStyles} />
-          )}
-          {
-            /* @conditional-compile-remove-from(stable): custom button injection */
-            <FilteredCustomButtons customButtonProps={customButtonProps} placement={'afterEndCallButton'} />
-          }
-          {
-            /* @conditional-compile-remove-from(stable): custom button injection */
-            <FilteredCustomButtons customButtonProps={customButtonProps} placement={'last'} />
-          }
->>>>>>> c564abf5
         </ControlBar>
       </Stack.Item>
     </Stack>
   );
 };
 
-<<<<<<< HEAD
 const onFetchCustomButtonPropsTrampoline = (
   options?: CallControlOptions
 ): CustomCallControlButtonCallback[] | undefined => {
@@ -221,20 +137,4 @@
   /* @conditional-compile-remove-from(stable): custom button injection */
   response = options?.onFetchCustomButtonProps;
   return response;
-=======
-/* @conditional-compile-remove-from(stable): custom button injection */
-const FilteredCustomButtons = (props: {
-  customButtonProps: CustomCallControlButtonProps[];
-  placement: CustomCallControlButtonPlacement;
-}): JSX.Element => {
-  return (
-    <>
-      {props.customButtonProps
-        .filter((buttonProps) => buttonProps.placement === props.placement)
-        .map((buttonProps, i) => (
-          <ControlBarButton {...buttonProps} key={`${buttonProps.placement}_${i}`} />
-        ))}
-    </>
-  );
->>>>>>> c564abf5
 };