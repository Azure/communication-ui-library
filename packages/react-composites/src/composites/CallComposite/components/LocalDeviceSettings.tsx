// Copyright (c) Microsoft Corporation.
// Licensed under the MIT license.

import { AudioDeviceInfo, VideoDeviceInfo } from '@azure/communication-calling';
import { Dropdown, Icon, IDropdownOption, Label, mergeStyles, Stack } from '@fluentui/react';
import { useTheme, VideoStreamOptions } from '@internal/react-components';
import React from 'react';
import { useLocale } from '../../localization';
import {
  dropDownStyles,
  dropDownTitleIconStyles,
  mainStackTokens,
  optionIconStyles
} from '../styles/LocalDeviceSettings.styles';

type iconType = 'Camera' | 'Microphone' | 'Speaker';

const getDropDownList = (list: Array<VideoDeviceInfo | AudioDeviceInfo>): IDropdownOption[] => {
  // Remove duplicates
  const noDuplicates = new Map<string, VideoDeviceInfo | AudioDeviceInfo>();
  for (const item of list) {
    noDuplicates.set(item.id, item);
  }
  const dropdownList: IDropdownOption[] = [];
  for (const item of noDuplicates.values()) {
    dropdownList.push({
      key: item.id,
      text: item.name === '' ? item.deviceType : item.name
    });
  }
  return dropdownList;
};

const getOptionIcon = (type: iconType): JSX.Element | undefined => {
  if (type === 'Camera') {
    return <Icon iconName="LocalDeviceSettingsCamera" className={optionIconStyles} />;
  } else if (type === 'Microphone') {
    return <Icon iconName="LocalDeviceSettingsMic" className={optionIconStyles} />;
  } else if (type === 'Speaker') {
    return <Icon iconName="LocalDeviceSettingsSpeaker" className={optionIconStyles} />;
  } else {
    return undefined;
  }
};

const onRenderTitle = (iconType: iconType, props?: IDropdownOption[]): JSX.Element => {
  const icon = props && getOptionIcon(iconType);
  return props ? (
    <div className={dropDownTitleIconStyles}>
      {icon}
      <span>{props[0].text}</span>
    </div>
  ) : (
    <></>
  );
};

const localVideoViewOptions = {
  scalingMode: 'Crop',
  isMirrored: true
} as VideoStreamOptions;

/**
 * @private
 */
export interface LocalDeviceSettingsType {
  cameras: VideoDeviceInfo[];
  microphones: AudioDeviceInfo[];
  speakers: AudioDeviceInfo[];
  selectedCamera?: VideoDeviceInfo;
  selectedMicrophone?: AudioDeviceInfo;
  selectedSpeaker?: AudioDeviceInfo;
  microphonePermissionGranted: boolean | undefined;
  cameraPermissionGranted: boolean | undefined;
  onSelectCamera: (device: VideoDeviceInfo, options?: VideoStreamOptions) => Promise<void>;
  onSelectMicrophone: (device: AudioDeviceInfo) => Promise<void>;
  onSelectSpeaker: (device: AudioDeviceInfo) => Promise<void>;
}

/**
 * @private
 */
export const LocalDeviceSettings = (props: LocalDeviceSettingsType): JSX.Element => {
  const theme = useTheme();
  const locale = useLocale();
  const defaultPlaceHolder = locale.strings.call.defaultPlaceHolder;
  const cameraLabel = locale.strings.call.cameraLabel;
  const soundLabel = locale.strings.call.soundLabel;

  // TODO: speaker permission is tied to microphone permission (when you request 'audio' permission using the SDK) its
  // actually granting access to query both microphone and speaker. However the browser popup asks you explicity for
  // 'microphone'. This needs investigation on how we want to handle this and maybe needs follow up with SDK team.

  return (
    <Stack data-ui-id="call-composite-device-settings" tokens={mainStackTokens}>
<<<<<<< HEAD
      <Dropdown
        data-ui-id="call-composite-local-camera-settings"
        label={cameraLabel}
        placeholder={defaultPlaceHolder}
        options={
          props.cameraPermissionGranted ? getDropDownList(props.cameras) : [{ key: 'deniedOrUnknown', text: '' }]
        }
        styles={dropDownStyles(theme)}
        disabled={!props.cameraPermissionGranted}
        errorMessage={
          props.cameraPermissionGranted === undefined || props.cameraPermissionGranted
            ? undefined
            : locale.strings.call.cameraPermissionDenied
        }
        defaultSelectedKey={
          props.cameraPermissionGranted
            ? props.selectedCamera
              ? props.selectedCamera.id
              : props.cameras
              ? props.cameras[0]?.id
              : ''
            : 'deniedOrUnknown'
        }
        onChange={(event, option, index) => {
          props.onSelectCamera(props.cameras[index ?? 0], localVideoViewOptions);
        }}
        onRenderTitle={(props?: IDropdownOption[]) => onRenderTitle('Camera', props)}
      />
=======
      <Stack>
        <Label
          id={'call-composite-local-camera-settings-label'}
          className={mergeStyles(dropDownStyles(theme).label)}
          disabled={!props.cameraPermissionGranted} // follows dropdown disabled state
        >
          {cameraLabel}
        </Label>
        <Dropdown
          data-ui-id="call-composite-local-camera-settings"
          aria-labelledby={'call-composite-local-camera-settings-label'}
          placeholder={defaultPlaceHolder}
          options={
            props.cameraPermissionGranted ? getDropDownList(props.cameras) : [{ key: 'deniedOrUnknown', text: '' }]
          }
          styles={dropDownStyles(theme)}
          disabled={!props.cameraPermissionGranted}
          errorMessage={
            props.cameraPermissionGranted === undefined || props.cameraPermissionGranted
              ? undefined
              : locale.strings.call.cameraPermissionDenied
          }
          defaultSelectedKey={
            props.cameraPermissionGranted
              ? props.selectedCamera
                ? props.selectedCamera.id
                : props.cameras
                ? props.cameras[0]?.id
                : ''
              : 'deniedOrUnknown'
          }
          onChange={(event, option, index) => {
            props.onSelectCamera(props.cameras[index ?? 0], localVideoViewOptions);
          }}
          onRenderTitle={(props?: IDropdownOption[]) => onRenderTitle('Camera', props)}
        />
      </Stack>
>>>>>>> d2d2838d
      <Stack>
        <Label
          id={'call-composite-local-sound-settings-label'}
          className={mergeStyles(dropDownStyles(theme).label)}
          disabled={!props.microphonePermissionGranted} // follows Start button disabled state in ConfigurationPage
        >
          {soundLabel}
        </Label>
        <Stack data-ui-id="call-composite-sound-settings" tokens={mainStackTokens}>
          <Dropdown
            aria-labelledby={'call-composite-local-sound-settings-label'}
            placeholder={defaultPlaceHolder}
            styles={dropDownStyles(theme)}
            disabled={!props.microphonePermissionGranted}
            errorMessage={
              props.microphonePermissionGranted === undefined || props.microphonePermissionGranted
                ? undefined
                : locale.strings.call.microphonePermissionDenied
            }
            options={
              props.microphonePermissionGranted
                ? getDropDownList(props.microphones)
                : [{ key: 'deniedOrUnknown', text: '' }]
            }
            defaultSelectedKey={
              props.microphonePermissionGranted
                ? props.selectedMicrophone
                  ? props.selectedMicrophone.id
                  : defaultDeviceId(props.microphones)
                : 'deniedOrUnknown'
            }
            onChange={(
              event: React.FormEvent<HTMLDivElement>,
              option?: IDropdownOption | undefined,
              index?: number | undefined
            ) => {
              props.onSelectMicrophone(props.microphones[index ?? 0]);
            }}
            onRenderTitle={(props?: IDropdownOption[]) => onRenderTitle('Microphone', props)}
          />
          <Dropdown
            aria-labelledby={'call-composite-local-sound-settings-label'}
            placeholder={defaultPlaceHolder}
            styles={dropDownStyles(theme)}
            disabled={props.speakers.length === 0}
            options={getDropDownList(props.speakers)}
            defaultSelectedKey={props.selectedSpeaker ? props.selectedSpeaker.id : defaultDeviceId(props.speakers)}
            onChange={(
              event: React.FormEvent<HTMLDivElement>,
              option?: IDropdownOption | undefined,
              index?: number | undefined
            ) => {
              props.onSelectSpeaker(props.speakers[index ?? 0]);
            }}
            onRenderTitle={(props?: IDropdownOption[]) => onRenderTitle('Speaker', props)}
          />
        </Stack>
      </Stack>
    </Stack>
  );
};

const defaultDeviceId = (devices: AudioDeviceInfo[]): string => {
  if (devices.length === 0) {
    return '';
  }
  const defaultDevice = devices.find((device) => device.isSystemDefault);
  if (defaultDevice) {
    return defaultDevice.id;
  }
  return devices[0].id;
};<|MERGE_RESOLUTION|>--- conflicted
+++ resolved
@@ -93,36 +93,6 @@
 
   return (
     <Stack data-ui-id="call-composite-device-settings" tokens={mainStackTokens}>
-<<<<<<< HEAD
-      <Dropdown
-        data-ui-id="call-composite-local-camera-settings"
-        label={cameraLabel}
-        placeholder={defaultPlaceHolder}
-        options={
-          props.cameraPermissionGranted ? getDropDownList(props.cameras) : [{ key: 'deniedOrUnknown', text: '' }]
-        }
-        styles={dropDownStyles(theme)}
-        disabled={!props.cameraPermissionGranted}
-        errorMessage={
-          props.cameraPermissionGranted === undefined || props.cameraPermissionGranted
-            ? undefined
-            : locale.strings.call.cameraPermissionDenied
-        }
-        defaultSelectedKey={
-          props.cameraPermissionGranted
-            ? props.selectedCamera
-              ? props.selectedCamera.id
-              : props.cameras
-              ? props.cameras[0]?.id
-              : ''
-            : 'deniedOrUnknown'
-        }
-        onChange={(event, option, index) => {
-          props.onSelectCamera(props.cameras[index ?? 0], localVideoViewOptions);
-        }}
-        onRenderTitle={(props?: IDropdownOption[]) => onRenderTitle('Camera', props)}
-      />
-=======
       <Stack>
         <Label
           id={'call-composite-local-camera-settings-label'}
@@ -160,7 +130,6 @@
           onRenderTitle={(props?: IDropdownOption[]) => onRenderTitle('Camera', props)}
         />
       </Stack>
->>>>>>> d2d2838d
       <Stack>
         <Label
           id={'call-composite-local-sound-settings-label'}
