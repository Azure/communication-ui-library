// Copyright (c) Microsoft Corporation.
// Licensed under the MIT license.

import React from 'react';
import { IDropdownOption, Dropdown, Stack, useTheme } from '@fluentui/react';
import {
  dropDownStyles,
  dropDownTitleIconStyles,
  localSettingsContainer,
  mainStackTokens,
  optionIconStyles
} from './styles/LocalDeviceSettings.styles';
import { VideoDeviceInfo, AudioDeviceInfo } from '@azure/communication-calling';
<<<<<<< HEAD
import { useTheme } from '@fluentui/react-theme-provider';
import { Video20Filled, MicOn20Filled, Speaker220Filled } from '@fluentui/react-icons';
=======
import { VideoStreamOptions } from 'react-components';
import { CallVideoIcon, MicIcon, VolumeUpIcon } from '@fluentui/react-icons-northstar';
>>>>>>> 2b00c053

const cameraPermissionDeniedText = 'Your browser is blocking access to your camera.';
const microphonePermissionDeniedText = 'Your browser is blocking access to your microphone.';
type iconType = 'Camera' | 'Microphone' | 'Speaker';

const getDropDownList = (list: Array<VideoDeviceInfo | AudioDeviceInfo>): IDropdownOption[] => {
  // Remove duplicates
  const noDuplicates = new Map();
  for (const item of list) {
    noDuplicates.set(item.id, item);
  }
  const dropdownList: any[] = [];
  for (const item of noDuplicates.values()) {
    dropdownList.push({
      val: item,
      key: item.id,
      text: item.name === '' ? item.deviceType : item.name
    });
  }
  return dropdownList;
};

const getOptionIcon = (type: iconType): JSX.Element | undefined => {
  if (type === 'Camera') {
    return <Video20Filled primaryFill="currentColor" className={optionIconStyles} key={'videoIconKey'} />;
  } else if (type === 'Microphone') {
    return <MicOn20Filled primaryFill="currentColor" className={optionIconStyles} key={'microphoneIconKey'} />;
  } else if (type === 'Speaker') {
    return <Speaker220Filled primaryFill="currentColor" className={optionIconStyles} key={'speakerIconKey'} />;
  } else {
    return undefined;
  }
};

const onRenderTitle = (iconType: iconType, props?: IDropdownOption[]): JSX.Element => {
  const icon = props && getOptionIcon(iconType);
  return props ? (
    <div className={dropDownTitleIconStyles}>
      {icon}
      <span>{props[0].text}</span>
    </div>
  ) : (
    <></>
  );
};

const localVideoViewOption = {
  scalingMode: 'Crop',
  isMirrored: true
} as VideoStreamOptions;

export interface LocalDeviceSettingsType {
  cameras: VideoDeviceInfo[];
  microphones: AudioDeviceInfo[];
  speakers: AudioDeviceInfo[];
  selectedCamera?: VideoDeviceInfo;
  selectedMicrophone?: AudioDeviceInfo;
  selectedSpeaker?: AudioDeviceInfo;
  microphonePermissionGranted: boolean | undefined;
  cameraPermissionGranted: boolean | undefined;
  onSelectCamera: (device: VideoDeviceInfo, options?: VideoStreamOptions) => Promise<void>;
  onSelectMicrophone: (device: AudioDeviceInfo) => Promise<void>;
  onSelectSpeaker: (device: AudioDeviceInfo) => Promise<void>;
}

export const LocalDeviceSettings = (props: LocalDeviceSettingsType): JSX.Element => {
  const theme = useTheme();
  const defaultPlaceHolder = 'Select an option';
  const cameraLabel = 'Camera';
  const soundLabel = 'Sound';

  // TODO: speaker permission is tied to microphone permission (when you request 'audio' permission using the SDK) its
  // actually granting access to query both microphone and speaker. However the browser popup asks you explicity for
  // 'microphone'. This needs investigation on how we want to handle this and maybe needs follow up with SDK team.

  return (
    <Stack className={localSettingsContainer} tokens={mainStackTokens}>
      <Dropdown
        label={cameraLabel}
        placeholder={defaultPlaceHolder}
        options={
          props.cameraPermissionGranted ? getDropDownList(props.cameras) : [{ key: 'deniedOrUnknown', text: '' }]
        }
        styles={dropDownStyles(theme)}
        disabled={!props.cameraPermissionGranted}
        errorMessage={
          props.cameraPermissionGranted === undefined || props.cameraPermissionGranted
            ? undefined
            : cameraPermissionDeniedText
        }
        defaultSelectedKey={
          props.cameraPermissionGranted
            ? props.selectedCamera
              ? props.selectedCamera.id
              : props.cameras
              ? props.cameras[0]?.id
              : ''
            : 'deniedOrUnknown'
        }
        onChange={(event, option, index) => {
          props.onSelectCamera(props.cameras[index ?? 0], localVideoViewOption);
        }}
        onRenderTitle={(props?: IDropdownOption[]) => onRenderTitle('Camera', props)}
      />
      <Dropdown
        label={soundLabel}
        placeholder={defaultPlaceHolder}
        styles={dropDownStyles(theme)}
        disabled={!props.microphonePermissionGranted}
        errorMessage={
          props.microphonePermissionGranted === undefined || props.microphonePermissionGranted
            ? undefined
            : microphonePermissionDeniedText
        }
        options={
          props.microphonePermissionGranted
            ? getDropDownList(props.microphones)
            : [{ key: 'deniedOrUnknown', text: '' }]
        }
        defaultSelectedKey={
          props.microphonePermissionGranted
            ? props.selectedMicrophone
              ? props.selectedMicrophone.id
              : props.microphones
              ? props.microphones[0]?.id
              : ''
            : 'deniedOrUnknown'
        }
        onChange={(
          event: React.FormEvent<HTMLDivElement>,
          option?: IDropdownOption | undefined,
          index?: number | undefined
        ) => {
          props.onSelectMicrophone(props.microphones[index ?? 0]);
        }}
        onRenderTitle={(props?: IDropdownOption[]) => onRenderTitle('Microphone', props)}
      />
      <Dropdown
        placeholder={defaultPlaceHolder}
        styles={dropDownStyles(theme)}
        disabled={props.speakers.length === 0}
        options={getDropDownList(props.speakers)}
        defaultSelectedKey={
          props.selectedSpeaker ? props.selectedSpeaker.id : props.speakers ? props.speakers[0]?.id : ''
        }
        onChange={(
          event: React.FormEvent<HTMLDivElement>,
          option?: IDropdownOption | undefined,
          index?: number | undefined
        ) => {
          props.onSelectSpeaker(props.speakers[index ?? 0]);
        }}
        onRenderTitle={(props?: IDropdownOption[]) => onRenderTitle('Speaker', props)}
      />
    </Stack>
  );
};<|MERGE_RESOLUTION|>--- conflicted
+++ resolved
@@ -11,13 +11,8 @@
   optionIconStyles
 } from './styles/LocalDeviceSettings.styles';
 import { VideoDeviceInfo, AudioDeviceInfo } from '@azure/communication-calling';
-<<<<<<< HEAD
-import { useTheme } from '@fluentui/react-theme-provider';
 import { Video20Filled, MicOn20Filled, Speaker220Filled } from '@fluentui/react-icons';
-=======
 import { VideoStreamOptions } from 'react-components';
-import { CallVideoIcon, MicIcon, VolumeUpIcon } from '@fluentui/react-icons-northstar';
->>>>>>> 2b00c053
 
 const cameraPermissionDeniedText = 'Your browser is blocking access to your camera.';
 const microphonePermissionDeniedText = 'Your browser is blocking access to your microphone.';
