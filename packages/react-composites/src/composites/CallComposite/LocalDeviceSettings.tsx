// Copyright (c) Microsoft Corporation.
// Licensed under the MIT license.

import { AudioDeviceInfo, VideoDeviceInfo } from '@azure/communication-calling';
import { Dropdown, Icon, IDropdownOption, Stack } from '@fluentui/react';
import { useTheme, VideoStreamOptions } from '@internal/react-components';
import React from 'react';
import {
  dropDownStyles,
  dropDownTitleIconStyles,
  localSettingsContainer,
  mainStackTokens,
  optionIconStyles
} from './styles/LocalDeviceSettings.styles';
<<<<<<< HEAD
=======
import { useLocale } from '../localization';
import { VideoDeviceInfo, AudioDeviceInfo } from '@azure/communication-calling';
import { Video20Filled, MicOn20Filled, Speaker220Filled } from '@fluentui/react-icons';
import { VideoStreamOptions, useTheme } from '@internal/react-components';
>>>>>>> afc47cd7

type iconType = 'Camera' | 'Microphone' | 'Speaker';

const getDropDownList = (list: Array<VideoDeviceInfo | AudioDeviceInfo>): IDropdownOption[] => {
  // Remove duplicates
  const noDuplicates = new Map<string, VideoDeviceInfo | AudioDeviceInfo>();
  for (const item of list) {
    noDuplicates.set(item.id, item);
  }
  const dropdownList: IDropdownOption[] = [];
  for (const item of noDuplicates.values()) {
    dropdownList.push({
      key: item.id,
      text: item.name === '' ? item.deviceType : item.name
    });
  }
  return dropdownList;
};

const getOptionIcon = (type: iconType): JSX.Element | undefined => {
  if (type === 'Camera') {
    return <Icon iconName="LocalDeviceSettingsCamera" className={optionIconStyles} />;
  } else if (type === 'Microphone') {
    return <Icon iconName="LocalDeviceSettingsMic" className={optionIconStyles} />;
  } else if (type === 'Speaker') {
    return <Icon iconName="LocalDeviceSettingsSpeaker" className={optionIconStyles} />;
  } else {
    return undefined;
  }
};

const onRenderTitle = (iconType: iconType, props?: IDropdownOption[]): JSX.Element => {
  const icon = props && getOptionIcon(iconType);
  return props ? (
    <div className={dropDownTitleIconStyles}>
      {icon}
      <span>{props[0].text}</span>
    </div>
  ) : (
    <></>
  );
};

const localVideoViewOption = {
  scalingMode: 'Crop',
  isMirrored: true
} as VideoStreamOptions;

export interface LocalDeviceSettingsType {
  cameras: VideoDeviceInfo[];
  microphones: AudioDeviceInfo[];
  speakers: AudioDeviceInfo[];
  selectedCamera?: VideoDeviceInfo;
  selectedMicrophone?: AudioDeviceInfo;
  selectedSpeaker?: AudioDeviceInfo;
  microphonePermissionGranted: boolean | undefined;
  cameraPermissionGranted: boolean | undefined;
  onSelectCamera: (device: VideoDeviceInfo, options?: VideoStreamOptions) => Promise<void>;
  onSelectMicrophone: (device: AudioDeviceInfo) => Promise<void>;
  onSelectSpeaker: (device: AudioDeviceInfo) => Promise<void>;
}

export const LocalDeviceSettings = (props: LocalDeviceSettingsType): JSX.Element => {
  const theme = useTheme();
  const locale = useLocale();
  const defaultPlaceHolder = 'Select an option';
  const cameraLabel = 'Camera';
  const soundLabel = 'Sound';

  // TODO: speaker permission is tied to microphone permission (when you request 'audio' permission using the SDK) its
  // actually granting access to query both microphone and speaker. However the browser popup asks you explicity for
  // 'microphone'. This needs investigation on how we want to handle this and maybe needs follow up with SDK team.

  return (
    <Stack data-ui-id="call-composite-device-settings" className={localSettingsContainer} tokens={mainStackTokens}>
      <Dropdown
        data-ui-id="call-composite-local-camera-settings"
        label={cameraLabel}
        placeholder={defaultPlaceHolder}
        options={
          props.cameraPermissionGranted ? getDropDownList(props.cameras) : [{ key: 'deniedOrUnknown', text: '' }]
        }
        styles={dropDownStyles(theme)}
        disabled={!props.cameraPermissionGranted}
        errorMessage={
          props.cameraPermissionGranted === undefined || props.cameraPermissionGranted
            ? undefined
            : locale.strings.call.cameraPermissionDenied
        }
        defaultSelectedKey={
          props.cameraPermissionGranted
            ? props.selectedCamera
              ? props.selectedCamera.id
              : props.cameras
              ? props.cameras[0]?.id
              : ''
            : 'deniedOrUnknown'
        }
        onChange={(event, option, index) => {
          props.onSelectCamera(props.cameras[index ?? 0], localVideoViewOption);
        }}
        onRenderTitle={(props?: IDropdownOption[]) => onRenderTitle('Camera', props)}
      />
      <Dropdown
        label={soundLabel}
        placeholder={defaultPlaceHolder}
        styles={dropDownStyles(theme)}
        disabled={!props.microphonePermissionGranted}
        errorMessage={
          props.microphonePermissionGranted === undefined || props.microphonePermissionGranted
            ? undefined
            : locale.strings.call.microphonePermissionDenied
        }
        options={
          props.microphonePermissionGranted
            ? getDropDownList(props.microphones)
            : [{ key: 'deniedOrUnknown', text: '' }]
        }
        defaultSelectedKey={
          props.microphonePermissionGranted
            ? props.selectedMicrophone
              ? props.selectedMicrophone.id
              : props.microphones
              ? props.microphones[0]?.id
              : ''
            : 'deniedOrUnknown'
        }
        onChange={(
          event: React.FormEvent<HTMLDivElement>,
          option?: IDropdownOption | undefined,
          index?: number | undefined
        ) => {
          props.onSelectMicrophone(props.microphones[index ?? 0]);
        }}
        onRenderTitle={(props?: IDropdownOption[]) => onRenderTitle('Microphone', props)}
      />
      <Dropdown
        placeholder={defaultPlaceHolder}
        styles={dropDownStyles(theme)}
        disabled={props.speakers.length === 0}
        options={getDropDownList(props.speakers)}
        defaultSelectedKey={
          props.selectedSpeaker ? props.selectedSpeaker.id : props.speakers ? props.speakers[0]?.id : ''
        }
        onChange={(
          event: React.FormEvent<HTMLDivElement>,
          option?: IDropdownOption | undefined,
          index?: number | undefined
        ) => {
          props.onSelectSpeaker(props.speakers[index ?? 0]);
        }}
        onRenderTitle={(props?: IDropdownOption[]) => onRenderTitle('Speaker', props)}
      />
    </Stack>
  );
};<|MERGE_RESOLUTION|>--- conflicted
+++ resolved
@@ -5,6 +5,7 @@
 import { Dropdown, Icon, IDropdownOption, Stack } from '@fluentui/react';
 import { useTheme, VideoStreamOptions } from '@internal/react-components';
 import React from 'react';
+import { useLocale } from '../localization';
 import {
   dropDownStyles,
   dropDownTitleIconStyles,
@@ -12,13 +13,6 @@
   mainStackTokens,
   optionIconStyles
 } from './styles/LocalDeviceSettings.styles';
-<<<<<<< HEAD
-=======
-import { useLocale } from '../localization';
-import { VideoDeviceInfo, AudioDeviceInfo } from '@azure/communication-calling';
-import { Video20Filled, MicOn20Filled, Speaker220Filled } from '@fluentui/react-icons';
-import { VideoStreamOptions, useTheme } from '@internal/react-components';
->>>>>>> afc47cd7
 
 type iconType = 'Camera' | 'Microphone' | 'Speaker';
 
