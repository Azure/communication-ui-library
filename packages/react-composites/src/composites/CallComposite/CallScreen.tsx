// Copyright (c) Microsoft Corporation.
// Licensed under the MIT license.

import { Spinner, Stack } from '@fluentui/react';
import {
  ErrorBar,
  OnRenderAvatarCallback,
  ParticipantMenuItemsCallback,
  VideoStreamOptions
} from '@internal/react-components';
import React, { useEffect, useRef, useState } from 'react';
import { isInCall } from './SDKUtils';
import { AvatarPersonaDataCallback } from '../common/AvatarPersona';
import { PermissionsBanner } from '../common/PermissionsBanner';
import { permissionsBannerContainerStyle } from '../common/styles/PermissionsBanner.styles';
import { CallCompositePage } from './adapter/CallAdapter';
import { useAdapter } from './adapter/CallAdapterProvider';
import { CallCompositeOptions } from './CallComposite';
import { CallControls } from './CallControls';
import { ComplianceBanner } from './ComplianceBanner';
import { useHandlers } from './hooks/useHandlers';
import { usePropsFor } from './hooks/usePropsFor';
import { useSelector } from './hooks/useSelector';
import { Lobby } from './Lobby';
import { MediaGallery } from './MediaGallery';
import { ScreenSharePopup } from './ScreenSharePopup';
import { getCallId, getEndedCall } from './selectors/baseSelectors';
import { callStatusSelector } from './selectors/callStatusSelector';
import { complianceBannerSelector } from './selectors/complianceBannerSelector';
import { devicePermissionSelector } from './selectors/devicePermissionSelector';
import { lobbySelector } from './selectors/lobbySelector';
import { mediaGallerySelector } from './selectors/mediaGallerySelector';
import {
  bannersContainerStyles,
  callControlsContainer,
  containerStyles,
  mediaGalleryContainerStyles,
  subContainerStyles
} from './styles/CallScreen.styles';
import { CallControlOptions } from './CallControls';

/**
 * @private
 */
export interface CallScreenProps {
  callInvitationURL?: string;
  endCallHandler(): void;
  callErrorHandler(customPage?: CallCompositePage): void;
  onRenderAvatar?: OnRenderAvatarCallback;
  onFetchAvatarPersonaData?: AvatarPersonaDataCallback;
  onFetchParticipantMenuItems?: ParticipantMenuItemsCallback;
  options?: CallCompositeOptions;
}

const spinnerLabel = 'Initializing call client...';
/**
 * @private
 */
export const CallScreen = (props: CallScreenProps): JSX.Element => {
  const {
    callInvitationURL,
    endCallHandler,
    callErrorHandler,
    onRenderAvatar,
    onFetchAvatarPersonaData,
    onFetchParticipantMenuItems,
    options
  } = props;

  const [joinedCall, setJoinedCall] = useState<boolean>(false);

  // To use useProps to get these states, we need to create another file wrapping Call,
  // It seems unnecessary in this case, so we get the updated states using this approach.
  const { callStatus, isScreenShareOn } = useSelector(callStatusSelector);
  const callId = useSelector(getCallId);
  const currentCallId = useRef('');

  // Remember last available callId
  if (callId) {
    currentCallId.current = callId;
  }

  const mediaGalleryProps = useSelector(mediaGallerySelector);
  const mediaGalleryHandlers = useHandlers(MediaGallery);
  const complianceBannerProps = useSelector(complianceBannerSelector);
  const errorBarProps = usePropsFor(ErrorBar);

  const lobbyProps = useSelector(lobbySelector);
  const lobbyHandlers = useHandlers(Lobby);

  const devicePermissions = useSelector(devicePermissionSelector);

  const localVideoViewOption = {
    scalingMode: 'Crop',
    isMirrored: true
  } as VideoStreamOptions;

  const adapter = useAdapter();

  useEffect(() => {
    if (!joinedCall) {
      adapter.joinCall();
    }
    setJoinedCall(true);
  }, [adapter, joinedCall]);

  const endedCall = useSelector(getEndedCall);

  // Handle Call Join Errors
  useEffect(() => {
    if (endedCall && currentCallId.current === endedCall?.id) {
      if (endedCall?.callEndReason?.code === 0 && endedCall?.callEndReason.subCode === 5854) {
        callErrorHandler('errorJoiningTeamsMeeting');
      } else if (endedCall?.callEndReason?.code === 0 && endedCall?.callEndReason?.subCode === 5300) {
        callErrorHandler('removed');
      }
    }
  }, [callErrorHandler, endedCall]);

  const adapterState = adapter.getState();
  const callState = adapterState.call?.state;
  if (adapterState.isTeamsCall && callState !== undefined && ['Connecting', 'Ringing', 'InLobby'].includes(callState)) {
    return (
      <Lobby
        callState={callState}
        {...lobbyProps}
        {...lobbyHandlers}
        onEndCallClick={endCallHandler}
        isMicrophoneChecked={adapterState.isLocalPreviewMicrophoneEnabled}
        localVideoViewOption={localVideoViewOption}
      />
    );
  }

<<<<<<< HEAD
  // Set call controls for an optimized mobile experience.
  const callControlOptions: boolean | CallControlOptions =
    options?.callControls !== false ? (options?.callControls === true ? {} : options?.callControls || {}) : false;
  if (options?.mobileView && callControlOptions) {
    callControlOptions.compressedMode = true;

    // Do not show screen share button when composite is optimized for mobile unless the developer
    // has explicitly opted in.
    if (callControlOptions.screenShareButton !== true) {
      callControlOptions.screenShareButton = false;
    }
=======
  // Reduce the controls shown when mobile view is enabled.
  let callControlOptions: false | CallControlOptions =
    options?.callControls !== false ? (options?.callControls === true ? {} : options?.callControls || {}) : false;
  if (callControlOptions && options?.mobileView) {
    callControlOptions = reduceControlsSetForMobile(callControlOptions);
>>>>>>> 4546b23b
  }

  const screenShareModalHostId = 'UILibraryMediaGallery';
  return (
    <Stack horizontalAlign="center" verticalAlign="center" styles={containerStyles} grow>
      {isInCall(callStatus ?? 'None') ? (
        <>
          <Stack.Item styles={bannersContainerStyles}>
            <Stack>
              <ComplianceBanner {...complianceBannerProps} />
            </Stack>
            <Stack style={permissionsBannerContainerStyle}>
              <PermissionsBanner
                microphonePermissionGranted={devicePermissions.audio}
                cameraPermissionGranted={devicePermissions.video}
              />
            </Stack>
            {options?.errorBar !== false && (
              <Stack>
                <ErrorBar {...errorBarProps} />
              </Stack>
            )}
          </Stack.Item>

          <Stack.Item styles={subContainerStyles} grow>
            {callStatus === 'Connected' && (
              <>
                <Stack id={screenShareModalHostId} grow styles={mediaGalleryContainerStyles}>
                  <MediaGallery
                    {...mediaGalleryProps}
                    {...mediaGalleryHandlers}
                    onRenderAvatar={onRenderAvatar}
                    onFetchAvatarPersonaData={onFetchAvatarPersonaData}
                  />
                </Stack>
                {isScreenShareOn ? (
                  <ScreenSharePopup
                    hostId={screenShareModalHostId}
                    onStopScreenShare={() => {
                      return adapter.stopScreenShare();
                    }}
                  />
                ) : (
                  <></>
                )}
              </>
            )}
          </Stack.Item>
          {callControlOptions !== false && (
            <Stack.Item className={callControlsContainer}>
              <CallControls
                onEndCallClick={endCallHandler}
                callInvitationURL={callInvitationURL}
                onFetchParticipantMenuItems={onFetchParticipantMenuItems}
                options={callControlOptions}
              />
            </Stack.Item>
          )}
        </>
      ) : (
        <Spinner label={spinnerLabel} ariaLive="assertive" labelPosition="top" />
      )}
    </Stack>
  );
};

/**
 * Reduce the set of call controls visible on mobile.
 * For example do not show screenshare button.
 */
const reduceControlsSetForMobile = (callControlOptions: CallControlOptions): CallControlOptions => {
  const reduceCallControlOptions = callControlOptions;

  // Do not show screen share button when composite is optimized for mobile unless the developer
  // has explicitly opted in.
  if (
    reduceCallControlOptions &&
    typeof reduceCallControlOptions !== 'boolean' &&
    reduceCallControlOptions.screenShareButton !== true
  ) {
    reduceCallControlOptions.screenShareButton = false;
  }

  return reduceCallControlOptions;
};<|MERGE_RESOLUTION|>--- conflicted
+++ resolved
@@ -132,25 +132,12 @@
     );
   }
 
-<<<<<<< HEAD
-  // Set call controls for an optimized mobile experience.
-  const callControlOptions: boolean | CallControlOptions =
-    options?.callControls !== false ? (options?.callControls === true ? {} : options?.callControls || {}) : false;
-  if (options?.mobileView && callControlOptions) {
-    callControlOptions.compressedMode = true;
-
-    // Do not show screen share button when composite is optimized for mobile unless the developer
-    // has explicitly opted in.
-    if (callControlOptions.screenShareButton !== true) {
-      callControlOptions.screenShareButton = false;
-    }
-=======
   // Reduce the controls shown when mobile view is enabled.
   let callControlOptions: false | CallControlOptions =
     options?.callControls !== false ? (options?.callControls === true ? {} : options?.callControls || {}) : false;
   if (callControlOptions && options?.mobileView) {
+    callControlOptions.compressedMode = true;
     callControlOptions = reduceControlsSetForMobile(callControlOptions);
->>>>>>> 4546b23b
   }
 
   const screenShareModalHostId = 'UILibraryMediaGallery';
