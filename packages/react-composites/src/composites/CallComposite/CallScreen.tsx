// Copyright (c) Microsoft Corporation.
// Licensed under the MIT license.

import { Spinner, Stack } from '@fluentui/react';
import {
  ErrorBar,
  OnRenderAvatarCallback,
  ParticipantMenuItemsCallback,
  VideoStreamOptions
} from '@internal/react-components';
import React, { useEffect, useRef, useState } from 'react';
import { isInCall } from '../../utils/SDKUtils';
import { AvatarPersonaDataCallback } from '../common/AvatarPersona';
import { PermissionsBanner } from '../common/PermissionsBanner';
import { permissionsBannerContainerStyle } from '../common/styles/PermissionsBanner.styles';
import { AzureCommunicationCallAdapter } from './adapter/AzureCommunicationCallAdapter';
import { CallCompositePage } from './adapter/CallAdapter';
import { useAdapter } from './adapter/CallAdapterProvider';
import { CallCompositeHiddenElements } from './CallComposite';
import { CallControls } from './CallControls';
import { ComplianceBanner } from './ComplianceBanner';
import { useHandlers } from './hooks/useHandlers';
import { usePropsFor } from './hooks/usePropsFor';
import { useSelector } from './hooks/useSelector';
import { Lobby } from './Lobby';
import { MediaGallery } from './MediaGallery';
import { ScreenSharePopup } from './ScreenSharePopup';
<<<<<<< HEAD
import { getCallId, getEndedCall } from './selectors/baseSelectors';
import { callStatusSelector } from './selectors/callStatusSelector';
import { complianceBannerSelector } from './selectors/complianceBannerSelector';
import { devicePermissionSelector } from './selectors/devicePermissionSelector';
import { lobbySelector } from './selectors/lobbySelector';
import { mediaGallerySelector } from './selectors/mediaGallerySelector';
import {
  bannersContainerStyles,
  callControlsContainer,
  callControlsStyles,
  containerStyles,
  mediaGalleryContainerStyles,
  subContainerStyles
} from './styles/CallScreen.styles';
=======
import { AvatarPersonaDataCallback } from '../common/AvatarPersona';
import { usePropsFor } from './hooks/usePropsFor';
import { CallCompositeOptions } from './CallComposite';
>>>>>>> 652b64da

export interface CallScreenProps {
  callInvitationURL?: string;
  endCallHandler(): void;
  callErrorHandler(customPage?: CallCompositePage): void;
  onRenderAvatar?: OnRenderAvatarCallback;
  onFetchAvatarPersonaData?: AvatarPersonaDataCallback;
<<<<<<< HEAD
  hiddenElements?: CallCompositeHiddenElements;
  onFetchParticipantMenuItems?: ParticipantMenuItemsCallback;
=======
  options?: CallCompositeOptions;
>>>>>>> 652b64da
}

const spinnerLabel = 'Initializing call client...';

export const CallScreen = (props: CallScreenProps): JSX.Element => {
<<<<<<< HEAD
  const {
    callInvitationURL,
    endCallHandler,
    callErrorHandler,
    onRenderAvatar,
    onFetchAvatarPersonaData,
    onFetchParticipantMenuItems
  } = props;
=======
  const { callInvitationURL, endCallHandler, callErrorHandler, onRenderAvatar, onFetchAvatarPersonaData, options } =
    props;
>>>>>>> 652b64da

  const [joinedCall, setJoinedCall] = useState<boolean>(false);

  // To use useProps to get these states, we need to create another file wrapping Call,
  // It seems unnecessary in this case, so we get the updated states using this approach.
  const { callStatus, isScreenShareOn } = useSelector(callStatusSelector);
  const callId = useSelector(getCallId);
  const currentCallId = useRef('');

  // Remember last available callId
  if (callId) {
    currentCallId.current = callId;
  }

  const mediaGalleryProps = useSelector(mediaGallerySelector);
  const mediaGalleryHandlers = useHandlers(MediaGallery);
  const complianceBannerProps = useSelector(complianceBannerSelector);
  const errorBarProps = usePropsFor(ErrorBar);

  const lobbyProps = useSelector(lobbySelector);
  const lobbyHandlers = useHandlers(Lobby);

  const devicePermissions = useSelector(devicePermissionSelector);

  const localVideoViewOption = {
    scalingMode: 'Crop',
    isMirrored: true
  } as VideoStreamOptions;

  const adapter = useAdapter();

  useEffect(() => {
    if (!joinedCall) {
      adapter.joinCall();
    }
    setJoinedCall(true);
  }, [adapter, joinedCall]);

  const endedCall = useSelector(getEndedCall);

  // Handle Call Join Errors
  useEffect(() => {
    if (endedCall && currentCallId.current === endedCall?.id) {
      if (endedCall?.callEndReason?.code === 0 && endedCall?.callEndReason.subCode === 5854) {
        callErrorHandler('errorJoiningTeamsMeeting');
      } else if (endedCall?.callEndReason?.code === 0 && endedCall?.callEndReason?.subCode === 5300) {
        callErrorHandler('removed');
      }
    }
  }, [callErrorHandler, endedCall]);

  if ('isTeamsCall' in adapter) {
    const azureAdapter = adapter as AzureCommunicationCallAdapter;
    const callState = azureAdapter.getState().call?.state;
    if (
      azureAdapter.isTeamsCall() &&
      callState !== undefined &&
      azureAdapter.getState().call &&
      ['Connecting', 'Ringing', 'InLobby'].includes(callState)
    ) {
      return (
        <Lobby
          callState={callState}
          {...lobbyProps}
          {...lobbyHandlers}
          onEndCallClick={endCallHandler}
          isMicrophoneChecked={azureAdapter.getState().isLocalPreviewMicrophoneEnabled}
          localVideoViewOption={localVideoViewOption}
        />
      );
    }
  }

  const screenShareModalHostId = 'UILibraryMediaGallery';
  return (
    <Stack horizontalAlign="center" verticalAlign="center" styles={containerStyles} grow>
      {isInCall(callStatus ?? 'None') ? (
        <>
          <Stack styles={bannersContainerStyles}>
            <Stack.Item>
              <ComplianceBanner {...complianceBannerProps} />
            </Stack.Item>
            <Stack.Item style={permissionsBannerContainerStyle}>
              <PermissionsBanner
                microphonePermissionGranted={devicePermissions.audio}
                cameraPermissionGranted={devicePermissions.video}
              />
            </Stack.Item>
            {options?.errorBar !== false && (
              <Stack.Item>
                <ErrorBar {...errorBarProps} />
              </Stack.Item>
            )}
          </Stack>

          <Stack.Item styles={subContainerStyles} grow>
            {callStatus === 'Connected' && (
              <>
                <Stack styles={containerStyles} grow>
                  <Stack.Item id={screenShareModalHostId} grow styles={mediaGalleryContainerStyles}>
                    <MediaGallery
                      {...mediaGalleryProps}
                      {...mediaGalleryHandlers}
                      onRenderAvatar={onRenderAvatar}
                      onFetchAvatarPersonaData={onFetchAvatarPersonaData}
                    />
                  </Stack.Item>
                </Stack>
                {isScreenShareOn ? (
                  <ScreenSharePopup
                    hostId={screenShareModalHostId}
                    onStopScreenShare={() => {
                      return adapter.stopScreenShare();
                    }}
                  />
                ) : (
                  <></>
                )}
              </>
            )}
          </Stack.Item>
          {options?.callControls !== false && (
            <Stack.Item styles={callControlsStyles}>
              <Stack className={callControlsContainer}>
                <CallControls
                  onEndCallClick={endCallHandler}
                  callInvitationURL={callInvitationURL}
<<<<<<< HEAD
                  hiddenElements={props.hiddenElements}
                  onFetchParticipantMenuItems={onFetchParticipantMenuItems}
=======
                  options={options?.callControls}
>>>>>>> 652b64da
                />
              </Stack>
            </Stack.Item>
          )}
        </>
      ) : (
        <Spinner label={spinnerLabel} ariaLive="assertive" labelPosition="top" />
      )}
    </Stack>
  );
};<|MERGE_RESOLUTION|>--- conflicted
+++ resolved
@@ -16,7 +16,7 @@
 import { AzureCommunicationCallAdapter } from './adapter/AzureCommunicationCallAdapter';
 import { CallCompositePage } from './adapter/CallAdapter';
 import { useAdapter } from './adapter/CallAdapterProvider';
-import { CallCompositeHiddenElements } from './CallComposite';
+import { CallCompositeOptions } from './CallComposite';
 import { CallControls } from './CallControls';
 import { ComplianceBanner } from './ComplianceBanner';
 import { useHandlers } from './hooks/useHandlers';
@@ -25,7 +25,6 @@
 import { Lobby } from './Lobby';
 import { MediaGallery } from './MediaGallery';
 import { ScreenSharePopup } from './ScreenSharePopup';
-<<<<<<< HEAD
 import { getCallId, getEndedCall } from './selectors/baseSelectors';
 import { callStatusSelector } from './selectors/callStatusSelector';
 import { complianceBannerSelector } from './selectors/complianceBannerSelector';
@@ -40,11 +39,6 @@
   mediaGalleryContainerStyles,
   subContainerStyles
 } from './styles/CallScreen.styles';
-=======
-import { AvatarPersonaDataCallback } from '../common/AvatarPersona';
-import { usePropsFor } from './hooks/usePropsFor';
-import { CallCompositeOptions } from './CallComposite';
->>>>>>> 652b64da
 
 export interface CallScreenProps {
   callInvitationURL?: string;
@@ -52,30 +46,22 @@
   callErrorHandler(customPage?: CallCompositePage): void;
   onRenderAvatar?: OnRenderAvatarCallback;
   onFetchAvatarPersonaData?: AvatarPersonaDataCallback;
-<<<<<<< HEAD
-  hiddenElements?: CallCompositeHiddenElements;
   onFetchParticipantMenuItems?: ParticipantMenuItemsCallback;
-=======
   options?: CallCompositeOptions;
->>>>>>> 652b64da
 }
 
 const spinnerLabel = 'Initializing call client...';
 
 export const CallScreen = (props: CallScreenProps): JSX.Element => {
-<<<<<<< HEAD
   const {
     callInvitationURL,
     endCallHandler,
     callErrorHandler,
     onRenderAvatar,
     onFetchAvatarPersonaData,
-    onFetchParticipantMenuItems
+    onFetchParticipantMenuItems,
+    options
   } = props;
-=======
-  const { callInvitationURL, endCallHandler, callErrorHandler, onRenderAvatar, onFetchAvatarPersonaData, options } =
-    props;
->>>>>>> 652b64da
 
   const [joinedCall, setJoinedCall] = useState<boolean>(false);
 
@@ -203,12 +189,8 @@
                 <CallControls
                   onEndCallClick={endCallHandler}
                   callInvitationURL={callInvitationURL}
-<<<<<<< HEAD
-                  hiddenElements={props.hiddenElements}
                   onFetchParticipantMenuItems={onFetchParticipantMenuItems}
-=======
                   options={options?.callControls}
->>>>>>> 652b64da
                 />
               </Stack>
             </Stack.Item>
