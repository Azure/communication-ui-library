--- conflicted
+++ resolved
@@ -6,12 +6,7 @@
 import {
   activeContainerClassName,
   containerStyles,
-<<<<<<< HEAD
-  headerStyles,
-=======
   callControlsStyles,
-  loadingStyle,
->>>>>>> 38b9d1b9
   subContainerStyles,
   callControlsContainer
 } from './styles/CallScreen.styles';
