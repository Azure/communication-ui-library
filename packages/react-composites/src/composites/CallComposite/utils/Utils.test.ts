--- conflicted
+++ resolved
@@ -1,36 +1,9 @@
 // Copyright (c) Microsoft Corporation.
 // Licensed under the MIT license.
 
-<<<<<<< HEAD
-export {}; // remove when tests added to this file
+import { reduceCallControlsForMobile } from './Utils';
 
 describe('SDKUtils tests', () => {
-  // remove when tests added to this file
-  test('stub', () => {
-    expect(true).toBe(true);
-=======
-import { isInCall, reduceCallControlsForMobile } from './Utils';
-
-describe('SDKUtils tests', () => {
-  describe('isInCall tests', () => {
-    test('isInCall should return true if state is anything other than none or disconnected', () => {
-      // false conditions
-      expect(isInCall('None')).toEqual(false);
-      expect(isInCall('Disconnected')).toEqual(false);
-
-      // true conditions
-      expect(isInCall('Connecting')).toEqual(true);
-      expect(isInCall('Ringing')).toEqual(true);
-      expect(isInCall('Connected')).toEqual(true);
-      expect(isInCall('LocalHold')).toEqual(true);
-      expect(isInCall('RemoteHold')).toEqual(true);
-      expect(isInCall('InLobby')).toEqual(true);
-      expect(isInCall('Disconnecting')).toEqual(true);
-      expect(isInCall('EarlyMedia')).toEqual(true);
-    });
->>>>>>> aa001a00
-  });
-
   describe('reduceCallControlsForMobile tests', () => {
     test('reduceCallControlsForMobile should return expected values', () => {
       // False should return if control bar is set to hidden
