// Copyright (c) Microsoft Corporation.
// Licensed under the MIT license.

import { CallAdapterState, CallCompositePage, END_CALL_PAGES } from '../adapter/CallAdapter';
import { _isInCall, _isPreviewOn, _isInLobbyOrConnecting } from '@internal/calling-component-bindings';
import { CallControlOptions } from '../types/CallControlOptions';
import { CallState } from '@internal/calling-stateful-client';
import { isPhoneNumberIdentifier } from '@azure/communication-common';
/* @conditional-compile-remove(unsupported-browser) */
import { EnvironmentInfo } from '@azure/communication-calling';
/* @conditional-compile-remove(unsupported-browser) */
import { CallAdapterOptionalFeatures } from '../adapter/CallAdapter';

const ACCESS_DENIED_TEAMS_MEETING_SUB_CODE = 5854;
const REMOTE_PSTN_USER_HUNG_UP = 560000;
const REMOVED_FROM_CALL_SUB_CODES = [5000, 5300, REMOTE_PSTN_USER_HUNG_UP];
/* @conditional-compile-remove(rooms) */
const ROOM_NOT_FOUND_SUB_CODE = 5751;
/* @conditional-compile-remove(rooms) */
const DENIED_PERMISSION_TO_ROOM_SUB_CODE = 5828;

/**
 * @private
 */
export const isCameraOn = (state: CallAdapterState): boolean => {
  if (state.call) {
    const stream = state.call.localVideoStreams.find((stream) => stream.mediaStreamType === 'Video');
    return !!stream;
  } else {
    if (state.devices.selectedCamera) {
      const previewOn = _isPreviewOn(state.devices);
      return previewOn;
    }
  }
  return false;
};

/**
 * Reduce the set of call controls visible on mobile.
 * For example do not show screenshare button.
 *
 * @private
 */
export const reduceCallControlsForMobile = (
  callControlOptions: CallControlOptions | boolean | undefined
): CallControlOptions | false => {
  if (callControlOptions === false) {
    return false;
  }

  // Ensure call controls a valid object.
  const reduceCallControlOptions = callControlOptions === true ? {} : callControlOptions || {};

  // Set to compressed mode when composite is optimized for mobile
  reduceCallControlOptions.displayType = 'compact';

  // Do not show screen share button when composite is optimized for mobile unless the developer
  // has explicitly opted in.
  if (reduceCallControlOptions.screenShareButton !== true) {
    reduceCallControlOptions.screenShareButton = false;
  }

  return reduceCallControlOptions;
};

enum CallEndReasons {
  LEFT_CALL,
  ACCESS_DENIED,
  REMOVED_FROM_CALL,
  ROOM_NOT_FOUND,
  DENIED_PERMISSION_TO_ROOM
}

const getCallEndReason = (call: CallState): CallEndReasons => {
  const remoteParticipantsEndedArray = Array.from(Object.values(call.remoteParticipantsEnded));
  /**
   * Handle the special case in a PSTN call where removing the last user kicks the caller out of the call.
   * The code and subcode is the same as when a user is removed from a teams interop call.
   * Hence, we look at the last remote participant removed to determine if the last participant removed was a phone number.
   * If yes, the caller was kicked out of the call, but we need to show them that they left the call.
   * Note: This check will only work for 1:1 PSTN Calls. The subcode is different for 1:N PSTN calls, and we do not need to handle that case.
   */
  if (
    remoteParticipantsEndedArray.length === 1 &&
    isPhoneNumberIdentifier(remoteParticipantsEndedArray[0].identifier) &&
    call.callEndReason?.subCode !== REMOTE_PSTN_USER_HUNG_UP
  ) {
    return CallEndReasons.LEFT_CALL;
  }

  if (call.callEndReason?.subCode && call.callEndReason.subCode === ACCESS_DENIED_TEAMS_MEETING_SUB_CODE) {
    return CallEndReasons.ACCESS_DENIED;
  }

  if (call.callEndReason?.subCode && REMOVED_FROM_CALL_SUB_CODES.includes(call.callEndReason.subCode)) {
    return CallEndReasons.REMOVED_FROM_CALL;
  }

  /* @conditional-compile-remove(rooms) */
  if (call.callEndReason?.subCode && call.callEndReason.subCode === ROOM_NOT_FOUND_SUB_CODE) {
    return CallEndReasons.ROOM_NOT_FOUND;
  }

  /* @conditional-compile-remove(rooms) */
  if (call.callEndReason?.subCode && call.callEndReason.subCode === DENIED_PERMISSION_TO_ROOM_SUB_CODE) {
    return CallEndReasons.DENIED_PERMISSION_TO_ROOM;
  }

  if (call.callEndReason) {
    // No error codes match, assume the user simply left the call regularly
    return CallEndReasons.LEFT_CALL;
  }

  throw new Error('No matching call end reason');
};

/**
 * type definition for conditional-compilation
 */
type GetCallCompositePageFunction = ((
  call: CallState | undefined,
  previousCall: CallState | undefined
) => CallCompositePage) &
  /* @conditional-compile-remove(unsupported-browser) */ ((
    call: CallState | undefined,
    previousCall: CallState | undefined,
<<<<<<< HEAD
    environmentInfo?: EnvironmentInfo,
    features?: CallAdapterOptionalFeatures,
    unsupportedBrowserVersionOptedIn?: boolean
=======
    unsupportedBrowserInfo?: {
      environmentInfo?: EnvironmentInfo;
      features?: CallAdapterOptionalFeatures;
      unsupportedBrowserVersionOptedIn?: boolean;
    }
>>>>>>> bc1c17d2
  ) => CallCompositePage);
/**
 * Get the current call composite page based on the current call composite state
 *
 * @param Call - The current call state
 * @param previousCall - The state of the most recent previous call that has ended.
 *
 * @remarks - The previousCall state is needed to determine if the call has ended.
 * When the call ends a new call object is created, and so we must lookback at the
 * previous call state to understand how the call has ended. If there is no previous
 * call we know that this is a fresh call and can display the configuration page.
 *
 * @private
 */
export const getCallCompositePage: GetCallCompositePageFunction = (
  call,
  previousCall?,
<<<<<<< HEAD
  environmentInfo?,
  features?,
  unsupportedBrowserVersionOptedIn?
): CallCompositePage => {
  /* @conditional-compile-remove(unsupported-browser) */
  if (isUnsupportedEnvironment(features, environmentInfo, unsupportedBrowserVersionOptedIn)) {
=======
  unsupportedBrowserInfo?
): CallCompositePage => {
  /* @conditional-compile-remove(unsupported-browser) */
  if (
    isUnsupportedEnvironment(
      unsupportedBrowserInfo.features,
      unsupportedBrowserInfo.environmentInfo,
      unsupportedBrowserInfo.unsupportedBrowserVersionOptedIn
    )
  ) {
>>>>>>> bc1c17d2
    return 'unsupportedEnvironment';
  }

  if (call) {
    // Must check for ongoing call *before* looking at any previous calls.
    // If the composite completes one call and joins another, the previous calls
    // will be populated, but not relevant for determining the page.

    // `_isInLobbyOrConnecting` needs to be checked first because `_isInCall` also returns true when call is in lobby.
    if (_isInLobbyOrConnecting(call?.state)) {
      return 'lobby';
      // `LocalHold` needs to be checked before `isInCall` since it is also a state that's considered in call.
    } else if (call?.state === 'LocalHold') {
      /* @conditional-compile-remove(PSTN-calls) */ /* @conditional-compile-remove(one-to-n-calling) */
      return 'hold';
      return 'call';
    } else if (_isInCall(call?.state)) {
      return 'call';
    } else {
      // When the call object has been constructed after clicking , but before 'connecting' has been
      // set on the call object, we continue to show the configuration screen.
      // The call object does not correctly reflect local device state until `call.state` moves to `connecting`.
      // Moving to the 'lobby' page too soon leads to components that depend on the `call` object to show incorrect
      // transitional state.
      return 'configuration';
    }
  }

  if (previousCall) {
    const reason = getCallEndReason(previousCall);
    /* @conditional-compile-remove(rooms) */
    switch (reason) {
      case CallEndReasons.ROOM_NOT_FOUND:
        return 'roomNotFound';
      case CallEndReasons.DENIED_PERMISSION_TO_ROOM:
        return 'deniedPermissionToRoom';
    }
    switch (reason) {
      case CallEndReasons.ACCESS_DENIED:
        return 'accessDeniedTeamsMeeting';
      case CallEndReasons.REMOVED_FROM_CALL:
        return 'removedFromCall';
      case CallEndReasons.LEFT_CALL:
        if (previousCall.diagnostics.network.latest.noNetwork) {
          return 'joinCallFailedDueToNoNetwork';
        }
        return 'leftCall';
    }
  }

  // No call state - show starting page (configuration)
  return 'configuration';
};

/** @private */
export const IsCallEndedPage = (
  /**
   * Explicitly listing the pages of this function intentionally.
   * This protects against adding a new composite page that should be marked as an callEndedPage.
   * EndCallPages are used to trigger onCallEnded events so this could easily be missed.
   * When you add a new composite page this will throw a compiler error. If this new page is an
   * EndCallPage ensure you update the END_CALL_PAGES. Afterwards update the `page` parameter
   * type below to allow your new page, i.e. add `| <your new page>
   */
  page:
    | 'accessDeniedTeamsMeeting'
    | 'call'
    | 'configuration'
    | 'joinCallFailedDueToNoNetwork'
    | 'leftCall'
    | 'lobby'
    | 'removedFromCall'
    | /* @conditional-compile-remove(PSTN-calls) */ 'hold'
    | /* @conditional-compile-remove(rooms) */ 'roomNotFound'
    | /* @conditional-compile-remove(rooms) */ 'deniedPermissionToRoom'
    | /* @conditional-compile-remove(unsupported-browser) */ 'unsupportedEnvironment'
): boolean => END_CALL_PAGES.includes(page);

/**
 * Creates a new call control options object and sets the correct values for disabling
 * the buttons provided in the `disabledControls` array.
 * Returns a new object without changing the original object.
 * @param callControlOptions options for the call control component that need to be modified.
 * @param disabledControls An array of controls to disable.
 * @returns a copy of callControlOptions with disabledControls disabled
 * @private
 */
export const disableCallControls = (
  callControlOptions: CallControlOptions | boolean | undefined,
  disabledControls: (keyof CallControlOptions)[]
): CallControlOptions | boolean | undefined => {
  if (callControlOptions === false) {
    return false;
  }
  // Ensure we clone the prop if it is an object to ensure we do not mutate the original prop.
  let newOptions = (callControlOptions instanceof Object ? { ...callControlOptions } : callControlOptions) ?? {};
  if (newOptions === true || newOptions === undefined) {
    newOptions = disabledControls.reduce((acc, key) => {
      acc[key] = { disabled: true };
      return acc;
    }, {});
  } else {
    disabledControls.forEach((key) => {
      if (newOptions[key] !== false) {
        newOptions[key] = { disabled: true };
      }
    });
  }
  return newOptions;
};

/**
 * Check if a disabled object is provided for a button and returns if the button is disabled.
 * A button is only disabled if is explicitly set to disabled.
 *
 * @param option
 * @returns whether a button is disabled
 * @private
 */
export const isDisabled = (option: boolean | { disabled: boolean } | undefined): boolean => {
  if (option === undefined || typeof option === 'boolean') {
    return false;
  }

  return option.disabled;
};

/* @conditional-compile-remove(call-readiness) */
/**
 *
 * This function uses permission API to determine if device permission state is granted, prompt or denied
 * @returns whether device permission state is granted, prompt or denied
 * If permission API is not supported on this browser, do nothing and log out error
 * @private
 */
export const getDevicePermissionState = (
  setVideoState: (state: PermissionState | 'unsupported') => void,
  setAudioState: (state: PermissionState | 'unsupported') => void
): void => {
  navigator.permissions
    .query({ name: 'camera' as PermissionName })
    .then((result) => {
      setVideoState(result.state);
    })
    .catch(() => {
      setVideoState('unsupported');
    });

  navigator.permissions
    .query({ name: 'microphone' as PermissionName })
    .then((result) => {
      setAudioState(result.state);
    })
    .catch(() => {
      setAudioState('unsupported');
    });
};
/* @conditional-compile-remove(unsupported-browser) */
const isUnsupportedEnvironment = (
  features?: CallAdapterOptionalFeatures,
  environmentInfo?: EnvironmentInfo,
  unsupportedBrowserVersionOptedIn?: boolean
): boolean => {
  return !!(
    features?.unsupportedEnvironment &&
    (environmentInfo?.isSupportedBrowser === false ||
      (environmentInfo?.isSupportedBrowserVersion === false && !unsupportedBrowserVersionOptedIn) ||
      environmentInfo?.isSupportedPlatform === false)
  );
};<|MERGE_RESOLUTION|>--- conflicted
+++ resolved
@@ -124,17 +124,11 @@
   /* @conditional-compile-remove(unsupported-browser) */ ((
     call: CallState | undefined,
     previousCall: CallState | undefined,
-<<<<<<< HEAD
-    environmentInfo?: EnvironmentInfo,
-    features?: CallAdapterOptionalFeatures,
-    unsupportedBrowserVersionOptedIn?: boolean
-=======
     unsupportedBrowserInfo?: {
       environmentInfo?: EnvironmentInfo;
       features?: CallAdapterOptionalFeatures;
       unsupportedBrowserVersionOptedIn?: boolean;
     }
->>>>>>> bc1c17d2
   ) => CallCompositePage);
 /**
  * Get the current call composite page based on the current call composite state
@@ -152,14 +146,6 @@
 export const getCallCompositePage: GetCallCompositePageFunction = (
   call,
   previousCall?,
-<<<<<<< HEAD
-  environmentInfo?,
-  features?,
-  unsupportedBrowserVersionOptedIn?
-): CallCompositePage => {
-  /* @conditional-compile-remove(unsupported-browser) */
-  if (isUnsupportedEnvironment(features, environmentInfo, unsupportedBrowserVersionOptedIn)) {
-=======
   unsupportedBrowserInfo?
 ): CallCompositePage => {
   /* @conditional-compile-remove(unsupported-browser) */
@@ -170,7 +156,6 @@
       unsupportedBrowserInfo.unsupportedBrowserVersionOptedIn
     )
   ) {
->>>>>>> bc1c17d2
     return 'unsupportedEnvironment';
   }
 
