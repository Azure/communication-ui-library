// Copyright (c) Microsoft Corporation.
// Licensed under the MIT license.

import { CallAdapterState, CallCompositePage, END_CALL_PAGES } from '../adapter/CallAdapter';
/* @conditional-compile-remove(video-background-effects) */
import { CommonCallAdapter } from '../adapter/CallAdapter';
import { _isInCall, _isPreviewOn, _isInLobbyOrConnecting } from '@internal/calling-component-bindings';
import { CallControlOptions } from '../types/CallControlOptions';
import { CallState, RemoteParticipantState } from '@internal/calling-stateful-client';
import {
  CommunicationIdentifier,
  isCommunicationUserIdentifier,
  isMicrosoftTeamsUserIdentifier,
  isPhoneNumberIdentifier,
  isUnknownIdentifier
} from '@azure/communication-common';
/* @conditional-compile-remove(unsupported-browser) */
import { EnvironmentInfo } from '@azure/communication-calling';
import { AdapterStateModifier } from '../adapter/AzureCommunicationCallAdapter';

const ACCESS_DENIED_TEAMS_MEETING_SUB_CODE = 5854;
const REMOTE_PSTN_USER_HUNG_UP = 560000;
const REMOVED_FROM_CALL_SUB_CODES = [5000, 5300, REMOTE_PSTN_USER_HUNG_UP];
/* @conditional-compile-remove(rooms) */
const ROOM_NOT_FOUND_SUB_CODE = 5751;
/* @conditional-compile-remove(rooms) */
const DENIED_PERMISSION_TO_ROOM_SUB_CODE = 5828;

/**
 * @private
 */
export const isCameraOn = (state: CallAdapterState): boolean => {
  if (state.call) {
    const stream = state.call.localVideoStreams.find((stream) => stream.mediaStreamType === 'Video');
    return !!stream;
  } else {
    if (state.devices.selectedCamera) {
      const previewOn = _isPreviewOn(state.devices);
      return previewOn;
    }
  }
  return false;
};

/* @conditional-compile-remove(video-background-effects) */
/**
 * @private
 */
export const startSelectedVideoEffect = async (adapter: CommonCallAdapter): Promise<void> => {
  if (adapter.getState().selectedVideoBackgroundEffect) {
    const selectedVideoBackgroundEffect = adapter.getState().selectedVideoBackgroundEffect;
    if (selectedVideoBackgroundEffect?.effectName === 'blur') {
      await adapter.blurVideoBackground();
    } else if (selectedVideoBackgroundEffect?.effectName === 'none') {
      await adapter.stopVideoBackgroundEffect();
    } else if (selectedVideoBackgroundEffect?.effectName === 'replacement') {
<<<<<<< HEAD
      adapter.replaceVideoBackground({ backgroundImageUrl: selectedVideoBackgroundEffect.backgroundImageUrl });
=======
      await adapter.replaceVideoBackground({ backgroundImageUrl: selectedVideoBackgroundEffect.backgroundImageUrl });
>>>>>>> 510a5b81
    }
  }
};

/**
 * Reduce the set of call controls visible on mobile.
 * For example do not show screenshare button.
 *
 * @private
 */
export const reduceCallControlsForMobile = (
  callControlOptions: CallControlOptions | boolean | undefined
): CallControlOptions | false => {
  if (callControlOptions === false) {
    return false;
  }

  // Ensure call controls a valid object.
  const reduceCallControlOptions = callControlOptions === true ? {} : callControlOptions || {};

  // Set to compressed mode when composite is optimized for mobile
  reduceCallControlOptions.displayType = 'compact';

  // Do not show screen share button when composite is optimized for mobile unless the developer
  // has explicitly opted in.
  if (reduceCallControlOptions.screenShareButton !== true) {
    reduceCallControlOptions.screenShareButton = false;
  }

  return reduceCallControlOptions;
};

enum CallEndReasons {
  LEFT_CALL,
  ACCESS_DENIED,
  REMOVED_FROM_CALL,
  ROOM_NOT_FOUND,
  DENIED_PERMISSION_TO_ROOM
}

const getCallEndReason = (call: CallState): CallEndReasons => {
  const remoteParticipantsEndedArray = Array.from(Object.values(call.remoteParticipantsEnded));
  /**
   * Handle the special case in a PSTN call where removing the last user kicks the caller out of the call.
   * The code and subcode is the same as when a user is removed from a teams interop call.
   * Hence, we look at the last remote participant removed to determine if the last participant removed was a phone number.
   * If yes, the caller was kicked out of the call, but we need to show them that they left the call.
   * Note: This check will only work for 1:1 PSTN Calls. The subcode is different for 1:N PSTN calls, and we do not need to handle that case.
   */
  if (
    remoteParticipantsEndedArray.length === 1 &&
    isPhoneNumberIdentifier(remoteParticipantsEndedArray[0].identifier) &&
    call.callEndReason?.subCode !== REMOTE_PSTN_USER_HUNG_UP
  ) {
    return CallEndReasons.LEFT_CALL;
  }

  if (call.callEndReason?.subCode && call.callEndReason.subCode === ACCESS_DENIED_TEAMS_MEETING_SUB_CODE) {
    return CallEndReasons.ACCESS_DENIED;
  }

  if (call.callEndReason?.subCode && REMOVED_FROM_CALL_SUB_CODES.includes(call.callEndReason.subCode)) {
    return CallEndReasons.REMOVED_FROM_CALL;
  }

  /* @conditional-compile-remove(rooms) */
  if (call.callEndReason?.subCode && call.callEndReason.subCode === ROOM_NOT_FOUND_SUB_CODE) {
    return CallEndReasons.ROOM_NOT_FOUND;
  }

  /* @conditional-compile-remove(rooms) */
  if (call.callEndReason?.subCode && call.callEndReason.subCode === DENIED_PERMISSION_TO_ROOM_SUB_CODE) {
    return CallEndReasons.DENIED_PERMISSION_TO_ROOM;
  }

  if (call.callEndReason) {
    // No error codes match, assume the user simply left the call regularly
    return CallEndReasons.LEFT_CALL;
  }

  throw new Error('No matching call end reason');
};

/**
 * type definition for conditional-compilation
 */
type GetCallCompositePageFunction = ((
  call: CallState | undefined,
  previousCall: CallState | undefined
) => CallCompositePage) &
  /* @conditional-compile-remove(unsupported-browser) */ ((
    call: CallState | undefined,
    previousCall: CallState | undefined,
    unsupportedBrowserInfo?: {
      environmentInfo?: EnvironmentInfo;
      unsupportedBrowserVersionOptedIn?: boolean;
    }
  ) => CallCompositePage);
/**
 * Get the current call composite page based on the current call composite state
 *
 * @param Call - The current call state
 * @param previousCall - The state of the most recent previous call that has ended.
 *
 * @remarks - The previousCall state is needed to determine if the call has ended.
 * When the call ends a new call object is created, and so we must lookback at the
 * previous call state to understand how the call has ended. If there is no previous
 * call we know that this is a fresh call and can display the configuration page.
 *
 * @private
 */
export const getCallCompositePage: GetCallCompositePageFunction = (
  call,
  previousCall?,
  unsupportedBrowserInfo?
): CallCompositePage => {
  /* @conditional-compile-remove(unsupported-browser) */
  if (
    isUnsupportedEnvironment(
      unsupportedBrowserInfo.environmentInfo,
      unsupportedBrowserInfo.unsupportedBrowserVersionOptedIn
    )
  ) {
    return 'unsupportedEnvironment';
  }

  if (call) {
    // Must check for ongoing call *before* looking at any previous calls.
    // If the composite completes one call and joins another, the previous calls
    // will be populated, but not relevant for determining the page.

    // `_isInLobbyOrConnecting` needs to be checked first because `_isInCall` also returns true when call is in lobby.
    if (_isInLobbyOrConnecting(call?.state)) {
      return 'lobby';
      // `LocalHold` needs to be checked before `isInCall` since it is also a state that's considered in call.
    } else if (call?.state === 'LocalHold') {
      /* @conditional-compile-remove(PSTN-calls) */ /* @conditional-compile-remove(one-to-n-calling) */
      return 'hold';
      return 'call';
    } else if (_isInCall(call?.state)) {
      return 'call';
    } else {
      // When the call object has been constructed after clicking , but before 'connecting' has been
      // set on the call object, we continue to show the configuration screen.
      // The call object does not correctly reflect local device state until `call.state` moves to `connecting`.
      // Moving to the 'lobby' page too soon leads to components that depend on the `call` object to show incorrect
      // transitional state.
      return 'configuration';
    }
  }

  if (previousCall) {
    const reason = getCallEndReason(previousCall);
    /* @conditional-compile-remove(rooms) */
    switch (reason) {
      case CallEndReasons.ROOM_NOT_FOUND:
        return 'roomNotFound';
      case CallEndReasons.DENIED_PERMISSION_TO_ROOM:
        return 'deniedPermissionToRoom';
    }
    switch (reason) {
      case CallEndReasons.ACCESS_DENIED:
        return 'accessDeniedTeamsMeeting';
      case CallEndReasons.REMOVED_FROM_CALL:
        return 'removedFromCall';
      case CallEndReasons.LEFT_CALL:
        if (previousCall.diagnostics.network.latest.noNetwork) {
          return 'joinCallFailedDueToNoNetwork';
        }
        return 'leftCall';
    }
  }

  // No call state - show starting page (configuration)
  return 'configuration';
};

/** @private */
export const IsCallEndedPage = (
  /**
   * Explicitly listing the pages of this function intentionally.
   * This protects against adding a new composite page that should be marked as an callEndedPage.
   * EndCallPages are used to trigger onCallEnded events so this could easily be missed.
   * When you add a new composite page this will throw a compiler error. If this new page is an
   * EndCallPage ensure you update the END_CALL_PAGES. Afterwards update the `page` parameter
   * type below to allow your new page, i.e. add `| <your new page>
   */
  page:
    | 'accessDeniedTeamsMeeting'
    | 'call'
    | 'configuration'
    | 'joinCallFailedDueToNoNetwork'
    | 'leftCall'
    | 'lobby'
    | 'removedFromCall'
    | /* @conditional-compile-remove(PSTN-calls) */ 'hold'
    | /* @conditional-compile-remove(rooms) */ 'roomNotFound'
    | /* @conditional-compile-remove(rooms) */ 'deniedPermissionToRoom'
    | /* @conditional-compile-remove(unsupported-browser) */ 'unsupportedEnvironment'
): boolean => END_CALL_PAGES.includes(page);

/**
 * Creates a new call control options object and sets the correct values for disabling
 * the buttons provided in the `disabledControls` array.
 * Returns a new object without changing the original object.
 * @param callControlOptions options for the call control component that need to be modified.
 * @param disabledControls An array of controls to disable.
 * @returns a copy of callControlOptions with disabledControls disabled
 * @private
 */
export const disableCallControls = (
  callControlOptions: CallControlOptions | boolean | undefined,
  disabledControls: (keyof CallControlOptions)[]
): CallControlOptions | boolean | undefined => {
  if (callControlOptions === false) {
    return false;
  }
  // Ensure we clone the prop if it is an object to ensure we do not mutate the original prop.
  let newOptions =
    (callControlOptions instanceof Object ? ({ ...callControlOptions } as CallControlOptions) : callControlOptions) ??
    {};
  if (newOptions === true || newOptions === undefined) {
    newOptions = disabledControls.reduce((acc, key) => {
      acc[key] = { disabled: true };
      return acc;
    }, {});
  } else {
    disabledControls.forEach((key) => {
      if (newOptions[key] !== false) {
        newOptions[key] = { disabled: true };
      }
    });
  }
  return newOptions;
};

/**
 * Check if a disabled object is provided for a button and returns if the button is disabled.
 * A button is only disabled if is explicitly set to disabled.
 *
 * @param option
 * @returns whether a button is disabled
 * @private
 */
export const isDisabled = (option: boolean | { disabled: boolean } | undefined): boolean => {
  if (option === undefined || typeof option === 'boolean') {
    return false;
  }

  return option.disabled;
};

/* @conditional-compile-remove(call-readiness) */
/**
 * @returns Permissions state for the camera.
 */
const queryCameraPermissionFromPermissionsAPI = async (): Promise<PermissionState | 'unsupported'> => {
  try {
    return (await navigator.permissions.query({ name: 'camera' as PermissionName })).state;
  } catch (e) {
    console.info('permissions API is not supported by browser', e);
    return 'unsupported';
  }
};

/* @conditional-compile-remove(call-readiness) */
/**
 * @returns Permissions state for the microphone.
 */
const queryMicrophonePermissionFromPermissionsAPI = async (): Promise<PermissionState | 'unsupported'> => {
  try {
    return (await navigator.permissions.query({ name: 'microphone' as PermissionName })).state;
  } catch (e) {
    console.info('permissions API is not supported by browser', e);
    return 'unsupported';
  }
};

/* @conditional-compile-remove(call-readiness) */
/**
 *
 * This function uses permission API to determine if device permission state is granted, prompt or denied
 * @returns whether device permission state is granted, prompt or denied
 * If permission API is not supported on this browser, permission state is set to unsupported.
 * @private
 */
export const getDevicePermissionState = async (
  setVideoState: (state: PermissionState | 'unsupported') => void,
  setAudioState: (state: PermissionState | 'unsupported') => void
): Promise<void> => {
  const [cameraResult, microphoneResult] = await Promise.all([
    queryCameraPermissionFromPermissionsAPI(),
    queryMicrophonePermissionFromPermissionsAPI()
  ]);
  setVideoState(cameraResult);
  setAudioState(microphoneResult);
};
/* @conditional-compile-remove(unsupported-browser) */
const isUnsupportedEnvironment = (
  environmentInfo?: EnvironmentInfo,
  unsupportedBrowserVersionOptedIn?: boolean
): boolean => {
  return !!(
    environmentInfo?.isSupportedBrowser === false ||
    (environmentInfo?.isSupportedBrowserVersion === false && !unsupportedBrowserVersionOptedIn) ||
    environmentInfo?.isSupportedPlatform === false
  );
};

/**
 * Check if an object is identifier.
 *
 * @param identifier
 * @returns whether an identifier is one of identifier types (for runtime validation)
 * @private
 */
export const isValidIdentifier = (identifier: CommunicationIdentifier): boolean => {
  return (
    isCommunicationUserIdentifier(identifier) ||
    isPhoneNumberIdentifier(identifier) ||
    isMicrosoftTeamsUserIdentifier(identifier) ||
    isUnknownIdentifier(identifier)
  );
};

/**
 * Check if we are using safari browser
 * @private
 */
export const _isSafari = (
  environmentInfo: undefined | /* @conditional-compile-remove(unsupported-browser) */ EnvironmentInfo
): boolean => {
  /* @conditional-compile-remove(unsupported-browser) */
  return environmentInfo?.environment.browser === 'safari';
  return /^((?!chrome|android|crios|fxios).)*safari/i.test(navigator.userAgent);
};

/**
 * @private
 * This is the util function to create a participant modifier for remote participantList
 * It memoize previous original participant items and only update the changed participant
 * It takes in one modifier function to generate one single participant object, it returns undefined if the object keeps unmodified
 */
export const createParticipantModifier = (
  createModifiedParticipant: (id: string, participant: RemoteParticipantState) => RemoteParticipantState | undefined
): AdapterStateModifier => {
  let previousParticipantState:
    | {
        [keys: string]: RemoteParticipantState;
      }
    | undefined = undefined;
  let modifiedParticipants = {};
  const memoizedParticipants: {
    [id: string]: { originalRef: RemoteParticipantState; newParticipant: RemoteParticipantState };
  } = {};

  return (state: CallAdapterState) => {
    // if root state is the same, we don't need to update the participants
    if (state.call?.remoteParticipants !== previousParticipantState) {
      modifiedParticipants = {};
      const originalParticipants = state.call?.remoteParticipants;
      for (const key in originalParticipants) {
        const modifiedParticipant = createModifiedParticipant(key, originalParticipants[key]);
        if (modifiedParticipant === undefined) {
          modifiedParticipants[key] = originalParticipants[key];
          continue;
        }
        // Generate the new item if original cached item has been changed
        if (memoizedParticipants[key]?.originalRef !== originalParticipants[key]) {
          memoizedParticipants[key] = {
            newParticipant: modifiedParticipant,
            originalRef: originalParticipants[key]
          };
        }

        // the modified participant is always coming from the memoized cache, whether is was refreshed
        // from the previous closure or not
        modifiedParticipants[key] = memoizedParticipants[key].newParticipant;
      }

      previousParticipantState = state.call?.remoteParticipants;
    }
    return {
      ...state,
      call: state.call
        ? {
            ...state.call,
            remoteParticipants: modifiedParticipants
          }
        : undefined
    };
  };
};<|MERGE_RESOLUTION|>--- conflicted
+++ resolved
@@ -54,11 +54,7 @@
     } else if (selectedVideoBackgroundEffect?.effectName === 'none') {
       await adapter.stopVideoBackgroundEffect();
     } else if (selectedVideoBackgroundEffect?.effectName === 'replacement') {
-<<<<<<< HEAD
-      adapter.replaceVideoBackground({ backgroundImageUrl: selectedVideoBackgroundEffect.backgroundImageUrl });
-=======
       await adapter.replaceVideoBackground({ backgroundImageUrl: selectedVideoBackgroundEffect.backgroundImageUrl });
->>>>>>> 510a5b81
     }
   }
 };
