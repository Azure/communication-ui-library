// Copyright (c) Microsoft Corporation.
// Licensed under the MIT license.

<<<<<<< HEAD
import { CallState as CallStatus } from '@azure/communication-calling';
import { DeviceManagerState } from '@internal/calling-stateful-client';
import { MeetingCompositePage } from '../../MeetingComposite/state/MeetingCompositePage';
import { CallAdapterState, CallCompositePage } from '../adapter/CallAdapter';
=======
import { _isPreviewOn } from '@internal/calling-component-bindings';
import { CallAdapterState } from '../adapter/CallAdapter';
>>>>>>> fb3754a1
import { CallControlOptions } from '../components/CallControls';

/**
 * @private
 */
export const isCameraOn = (state: CallAdapterState): boolean => {
  if (state.call) {
    const stream = state.call.localVideoStreams.find((stream) => stream.mediaStreamType === 'Video');
    return !!stream;
  } else {
    if (state.devices.selectedCamera) {
      const previewOn = _isPreviewOn(state.devices);
      return previewOn;
    }
  }
  return false;
};

/**
 * Reduce the set of call controls visible on mobile.
 * For example do not show screenshare button.
 *
 * @private
 */
export const reduceCallControlsForMobile = (
  callControlOptions: CallControlOptions | boolean | undefined
): CallControlOptions | false => {
  if (callControlOptions === false) {
    return false;
  }

  // Ensure call controls a valid object.
  const reduceCallControlOptions = callControlOptions === true ? {} : callControlOptions || {};

  // Set to compressed mode when composite is optimized for mobile, unless developer has explicitly opted out.
  if (reduceCallControlOptions.compressedMode !== false) {
    reduceCallControlOptions.compressedMode = true;
  }

  // Do not show screen share button when composite is optimized for mobile unless the developer
  // has explicitly opted in.
  if (reduceCallControlOptions.screenShareButton !== true) {
    reduceCallControlOptions.screenShareButton = false;
  }

  return reduceCallControlOptions;
};

/**
 * @private
 */
export const isInLobbyOrConnecting = (page: CallCompositePage | MeetingCompositePage): boolean => page === 'lobby';<|MERGE_RESOLUTION|>--- conflicted
+++ resolved
@@ -1,15 +1,9 @@
 // Copyright (c) Microsoft Corporation.
 // Licensed under the MIT license.
 
-<<<<<<< HEAD
-import { CallState as CallStatus } from '@azure/communication-calling';
-import { DeviceManagerState } from '@internal/calling-stateful-client';
 import { MeetingCompositePage } from '../../MeetingComposite/state/MeetingCompositePage';
 import { CallAdapterState, CallCompositePage } from '../adapter/CallAdapter';
-=======
 import { _isPreviewOn } from '@internal/calling-component-bindings';
-import { CallAdapterState } from '../adapter/CallAdapter';
->>>>>>> fb3754a1
 import { CallControlOptions } from '../components/CallControls';
 
 /**
