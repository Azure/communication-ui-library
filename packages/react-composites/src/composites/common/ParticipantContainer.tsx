--- conflicted
+++ resolved
@@ -3,14 +3,8 @@
 import React from 'react';
 import {
   participantListStack,
-<<<<<<< HEAD
   participantListStyle,
   participantListWrapper
-=======
-  participantListWrapper,
-  listHeader,
-  participantListStyle
->>>>>>> 722aab11
 } from './styles/ParticipantContainer.styles';
 import {
   OnRenderAvatarCallback,
