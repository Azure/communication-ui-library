// Copyright (c) Microsoft Corporation.
// Licensed under the MIT license.
import React from 'react';
import { _CaptionsBanner } from '@internal/react-components';
import { _DrawerMenu, _DrawerMenuItemProps, _DrawerSurface } from '@internal/react-components';
/* @conditional-compile-remove(close-captions) */
import { Stack } from '@fluentui/react';
/* @conditional-compile-remove(close-captions) */
import { useAdaptedSelector } from '../CallComposite/hooks/useAdaptedSelector';
/* @conditional-compile-remove(close-captions) */
import { useHandlers } from '../CallComposite/hooks/useHandlers';
/* @conditional-compile-remove(close-captions) */
import { _captionsBannerSelector } from '@internal/calling-component-bindings';

/** @private */
export const CaptionsBanner = (): JSX.Element => {
  /* @conditional-compile-remove(close-captions) */
  const captionBannerProps = useAdaptedSelector(_captionsBannerSelector);
  /* @conditional-compile-remove(close-captions) */
  const handlers = useHandlers(_CaptionsBanner);

  return (
    <>
<<<<<<< HEAD
      {captionsBannerProps.captions.length > 0 && captionsBannerProps.isCaptionsOn && (
        <Stack horizontalAlign="center">
          <Stack.Item style={{ width: '50%' }}>
            <_CaptionsBanner {...captionsBannerProps} />
          </Stack.Item>
        </Stack>
      )}
=======
      {
        /* @conditional-compile-remove(close-captions) */ captionBannerProps.captions.length > 0 && (
          <Stack horizontalAlign="center">
            <Stack.Item style={{ width: '50%' }}>
              <_CaptionsBanner {...captionBannerProps} {...handlers} />
            </Stack.Item>
          </Stack>
        )
      }
>>>>>>> 168592ff
    </>
  );
};<|MERGE_RESOLUTION|>--- conflicted
+++ resolved
@@ -21,25 +21,16 @@
 
   return (
     <>
-<<<<<<< HEAD
-      {captionsBannerProps.captions.length > 0 && captionsBannerProps.isCaptionsOn && (
-        <Stack horizontalAlign="center">
-          <Stack.Item style={{ width: '50%' }}>
-            <_CaptionsBanner {...captionsBannerProps} />
-          </Stack.Item>
-        </Stack>
-      )}
-=======
       {
-        /* @conditional-compile-remove(close-captions) */ captionBannerProps.captions.length > 0 && (
-          <Stack horizontalAlign="center">
-            <Stack.Item style={{ width: '50%' }}>
-              <_CaptionsBanner {...captionBannerProps} {...handlers} />
-            </Stack.Item>
-          </Stack>
-        )
+        /* @conditional-compile-remove(close-captions) */ captionsBannerProps.captions.length > 0 &&
+          captionsBannerProps.isCaptionsOn && (
+            <Stack horizontalAlign="center">
+              <Stack.Item style={{ width: '50%' }}>
+                <_CaptionsBanner {...captionBannerProps} {...handlers} />
+              </Stack.Item>
+            </Stack>
+          )
       }
->>>>>>> 168592ff
     </>
   );
 };