--- conflicted
+++ resolved
@@ -1,24 +1,30 @@
 // Copyright (c) Microsoft Corporation.
 // Licensed under the MIT license.
-<<<<<<< HEAD
+/* @conditional-compile-remove(close-captions) */
 import React, { useState } from 'react';
-=======
 /* @conditional-compile-remove(close-captions) */
-import React from 'react';
-/* @conditional-compile-remove(close-captions) */
->>>>>>> f0966ede
 import { _CaptionsBanner } from '@internal/react-components';
 /* @conditional-compile-remove(close-captions) */
 import { _DrawerMenu, _DrawerMenuItemProps, _DrawerSurface } from '@internal/react-components';
-<<<<<<< HEAD
+/* @conditional-compile-remove(close-captions) */
 import { mergeStyles, Stack } from '@fluentui/react';
-import { usePropsFor } from '../CallComposite/hooks/usePropsFor';
+/* @conditional-compile-remove(close-captions) */
 import { CaptionsSettingModal } from './CaptionsSettingModal';
+/* @conditional-compile-remove(close-captions) */
 import { CaptionsBannerMoreButton } from './CaptionsBannerMoreButton';
+/* @conditional-compile-remove(close-captions) */
+import { useAdaptedSelector } from '../CallComposite/hooks/useAdaptedSelector';
+/* @conditional-compile-remove(close-captions) */
+import { useHandlers } from '../CallComposite/hooks/useHandlers';
+/* @conditional-compile-remove(close-captions) */
+import { _captionsBannerSelector } from '@internal/calling-component-bindings';
 
+/* @conditional-compile-remove(close-captions) */
 /** @private */
 export const CaptionsBanner = (): JSX.Element => {
-  const captionsBannerProps = usePropsFor(_CaptionsBanner);
+  const captionsBannerProps = useAdaptedSelector(_captionsBannerSelector);
+  const handlers = useHandlers(_CaptionsBanner);
+
   const [isCaptionsSettingOpen, setIsCaptionsSettingOpen] = useState<boolean>(false);
   const onClickCaptionsSettings = (): void => {
     setIsCaptionsSettingOpen(true);
@@ -50,7 +56,7 @@
         <div className={containerClassName}>
           <Stack horizontalAlign="center">
             <Stack.Item style={{ width: '50%' }}>
-              <_CaptionsBanner {...captionsBannerProps} />
+              <_CaptionsBanner {...captionsBannerProps} {...handlers} />
             </Stack.Item>
           </Stack>
           <div className={floatingChildClassName}>
@@ -58,36 +64,6 @@
           </div>
         </div>
       )}
-=======
-/* @conditional-compile-remove(close-captions) */
-import { Stack } from '@fluentui/react';
-/* @conditional-compile-remove(close-captions) */
-import { useAdaptedSelector } from '../CallComposite/hooks/useAdaptedSelector';
-/* @conditional-compile-remove(close-captions) */
-import { useHandlers } from '../CallComposite/hooks/useHandlers';
-/* @conditional-compile-remove(close-captions) */
-import { _captionsBannerSelector } from '@internal/calling-component-bindings';
-/* @conditional-compile-remove(close-captions) */
-/** @private */
-export const CaptionsBanner = (): JSX.Element => {
-  /* @conditional-compile-remove(close-captions) */
-  const captionsBannerProps = useAdaptedSelector(_captionsBannerSelector);
-  /* @conditional-compile-remove(close-captions) */
-  const handlers = useHandlers(_CaptionsBanner);
-
-  return (
-    <>
-      {
-        /* @conditional-compile-remove(close-captions) */ captionsBannerProps.captions.length > 0 &&
-          captionsBannerProps.isCaptionsOn && (
-            <Stack horizontalAlign="center">
-              <Stack.Item style={{ width: '50%' }}>
-                <_CaptionsBanner {...captionsBannerProps} {...handlers} />
-              </Stack.Item>
-            </Stack>
-          )
-      }
->>>>>>> f0966ede
     </>
   );
 };
