--- conflicted
+++ resolved
@@ -18,13 +18,10 @@
 import { ComponentIcons, DEFAULT_COMPONENT_ICONS } from '@internal/react-components';
 import React from 'react';
 import { mergeStyles, Text } from '@fluentui/react';
-<<<<<<< HEAD
 /* @conditional-compile-remove-from(stable) */
 import { Circle20Filled } from '@fluentui/react-icons';
-=======
 /* @conditional-compile-remove-from(stable): FILE_SHARING */
 import { Attach20Regular } from '@fluentui/react-icons';
->>>>>>> 60d648d0
 
 const CoffeeIcon = (): JSX.Element => (
   <Text className={mergeStyles(coffeeIconStyle)} aria-hidden={true}>
