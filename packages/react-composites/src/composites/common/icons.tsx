--- conflicted
+++ resolved
@@ -11,16 +11,10 @@
   WifiWarning20Filled,
   Info20Filled,
   PersonDelete20Filled,
-<<<<<<< HEAD
-  CallEnd20Filled,
-  People20Regular,
-  Speaker220Regular
-=======
   CallEnd20Filled
->>>>>>> 0ae87169
 } from '@fluentui/react-icons';
 /* @conditional-compile-remove-from(stable): meeting/calling-composite */
-import { CameraSwitch24Regular, People20Regular } from '@fluentui/react-icons';
+import { CameraSwitch24Regular, People20Regular, Speaker220Regular } from '@fluentui/react-icons';
 import { ComponentIcons, DEFAULT_COMPONENT_ICONS } from '@internal/react-components';
 import React from 'react';
 import { mergeStyles, Text } from '@fluentui/react';
