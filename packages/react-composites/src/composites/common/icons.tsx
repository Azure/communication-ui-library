// Copyright (c) Microsoft Corporation.
// Licensed under the MIT license.

import {
  MicOff20Filled,
  CallMissed20Filled,
  MicOn20Filled,
  Speaker220Filled,
  Video20Filled,
  VideoOff20Filled,
  WifiWarning20Filled,
  Info20Filled,
  PersonDelete20Filled,
  CallEnd20Filled,
  Attach20Regular
} from '@fluentui/react-icons';
/* @conditional-compile-remove-from(stable) */
import { CameraSwitch24Filled } from '@fluentui/react-icons';
import { ComponentIcons, DEFAULT_COMPONENT_ICONS } from '@internal/react-components';
import React from 'react';
import { mergeStyles, Text } from '@fluentui/react';

const CoffeeIcon = (): JSX.Element => (
  <Text className={mergeStyles(coffeeIconStyle)} aria-hidden={true}>
    ☕
  </Text>
);

const coffeeIconStyle = {
  // Fluent wraps all icons with <i> so we must force the fontStyle back to normal.
  fontStyle: 'normal',
  // By default our icons are 20px x 20px (for 1rem = 16px), make this a bit bigger for lobby.
  fontSize: '2rem'
};

/**
 * The default set of icons used by the composites directly (i.e. not via the components defined in this library).
 *
 * @public
 */
export const COMPOSITE_ONLY_ICONS = {
  LobbyScreenConnectingToCall: <CoffeeIcon />,
  LobbyScreenWaitingToBeAdmitted: <CoffeeIcon />,
  LocalDeviceSettingsCamera: <Video20Filled />,
  LocalDeviceSettingsMic: <MicOn20Filled />,
  LocalDeviceSettingsSpeaker: <Speaker220Filled />,
  LocalPreviewPlaceholder: <VideoOff20Filled />,
  /* @conditional-compile-remove-from(stable) */
  LocalCameraSwitch: <CameraSwitch24Filled />,
  Muted: <MicOff20Filled />,
  NetworkReconnectIcon: <CallMissed20Filled />,
  NoticePageAccessDeniedTeamsMeeting: <PersonDelete20Filled />,
  NoticePageJoinCallFailedDueToNoNetwork: <WifiWarning20Filled />,
  NoticePageLeftCall: <CallEnd20Filled />,
  NoticePageRemovedFromCall: <Info20Filled />,
  /* @conditional-compile-remove-from(stable): FILE_SHARING */
  AttachFile: <Attach20Regular />
};

/**
 * The default set of icons that are available to used in the Composites.
 *
 * @public
 */
export const DEFAULT_COMPOSITE_ICONS = {
  ...DEFAULT_COMPONENT_ICONS,
  ...COMPOSITE_ONLY_ICONS
};

/**
 * Icons that can be overridden in one of the composites exported by this library.
 *
 * See {@link ChatCompositeIcons} and {@link CallCompositeIcons} for more targeted types.
 *
 * @public
 */
export type CompositeIcons = ComponentIcons & Record<keyof typeof COMPOSITE_ONLY_ICONS, JSX.Element>;

/**
 * Icons that can be overridden for {@link ChatComposite}.
 *
 * @public
 */
export type ChatCompositeIcons = Partial<
  Pick<
    CompositeIcons,
    | 'MessageDelivered'
    | 'MessageFailed'
    | 'MessageSeen'
    | 'MessageSending'
    | 'MessageEdit'
    | 'MessageRemove'
    | 'ParticipantItemOptions'
    | 'ParticipantItemOptionsHovered'
    | 'SendBoxSend'
    | 'SendBoxSendHovered'
    | 'EditBoxCancel'
    | 'EditBoxSubmit'
  >
<<<<<<< HEAD
> & {
  /* @conditional-compile-remove-from(stable): FILE_SHARING */
  AttachFile: JSX.Element;
};
=======
>;
>>>>>>> 8bf07405

/**
 * Icons that can be overridden for {@link CallComposite}.
 *
 * @public
 */
export type CallCompositeIcons = Partial<
  Pick<
    CompositeIcons,
    | 'ControlButtonCameraOff'
    | 'ControlButtonCameraOn'
    | 'ControlButtonEndCall'
    | 'ControlButtonMicOff'
    | 'ControlButtonMicOn'
    | 'ControlButtonOptions'
    | 'ControlButtonParticipants'
    | 'ControlButtonScreenShareStart'
    | 'ControlButtonScreenShareStop'
    | 'ErrorBarCallCameraAccessDenied'
    | 'ErrorBarCallCameraAlreadyInUse'
    | 'ErrorBarCallLocalVideoFreeze'
    | 'ErrorBarCallMacOsCameraAccessDenied'
    | 'ErrorBarCallMacOsMicrophoneAccessDenied'
    | 'ErrorBarCallMicrophoneAccessDenied'
    | 'ErrorBarCallMicrophoneMutedBySystem'
    | 'ErrorBarCallNetworkQualityLow'
    | 'ErrorBarCallNoMicrophoneFound'
    | 'ErrorBarCallNoSpeakerFound'
    | 'HorizontalGalleryLeftButton'
    | 'HorizontalGalleryRightButton'
    | 'LobbyScreenConnectingToCall'
    | 'LobbyScreenWaitingToBeAdmitted'
    | 'LocalDeviceSettingsCamera'
    | 'LocalDeviceSettingsMic'
    | 'LocalDeviceSettingsSpeaker'
    | 'LocalPreviewPlaceholder'
    | 'Muted'
    | 'NetworkReconnectIcon'
    | 'NoticePageAccessDeniedTeamsMeeting'
    | 'NoticePageJoinCallFailedDueToNoNetwork'
    | 'NoticePageLeftCall'
    | 'NoticePageRemovedFromCall'
    | 'OptionsCamera'
    | 'OptionsMic'
    | 'OptionsSpeaker'
    | 'ParticipantItemMicOff'
    | 'ParticipantItemOptions'
    | 'ParticipantItemOptionsHovered'
    | 'ParticipantItemScreenShareStart'
    | 'VideoTileMicOff'
  >
> & {
  /* @conditional-compile-remove-from(stable) */
  LocalCameraSwitch?: JSX.Element;
};<|MERGE_RESOLUTION|>--- conflicted
+++ resolved
@@ -97,14 +97,10 @@
     | 'EditBoxCancel'
     | 'EditBoxSubmit'
   >
-<<<<<<< HEAD
 > & {
   /* @conditional-compile-remove-from(stable): FILE_SHARING */
   AttachFile: JSX.Element;
 };
-=======
->;
->>>>>>> 8bf07405
 
 /**
  * Icons that can be overridden for {@link CallComposite}.
