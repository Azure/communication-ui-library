--- conflicted
+++ resolved
@@ -25,11 +25,7 @@
 import { ComponentIcons, DEFAULT_COMPONENT_ICONS } from '@internal/react-components';
 import React from 'react';
 import { mergeStyles, Text } from '@fluentui/react';
-<<<<<<< HEAD
-/* @conditional-compile-remove(call-with-chat-composite) */
-=======
 /* @conditional-compile-remove(chat-notification-icon) */
->>>>>>> 6c1301ca
 import { Circle20Filled } from '@fluentui/react-icons';
 /* @conditional-compile-remove(file-sharing) */
 import { Attach20Regular } from '@fluentui/react-icons';
@@ -61,11 +57,7 @@
   LocalPreviewPlaceholder: <VideoOff20Filled />,
   /* @conditional-compile-remove(local-camera-switcher) */
   LocalCameraSwitch: <CameraSwitch24Regular />,
-<<<<<<< HEAD
-  /* @conditional-compile-remove(call-with-chat-composite)*/
-=======
   /* @conditional-compile-remove(chat-notification-icon)*/
->>>>>>> 6c1301ca
   ControlBarButtonBadgeIcon: <Circle20Filled />,
   /* @conditional-compile-remove(call-with-chat-composite) */
   ControlBarChatButtonActive: <Chat20Filled />,
@@ -132,11 +124,6 @@
     | 'ParticipantItemOptionsHovered'
     | 'SendBoxSend'
     | 'SendBoxSendHovered'
-<<<<<<< HEAD
-    | 'EditBoxCancel'
-    | 'EditBoxSubmit'
-=======
->>>>>>> 6c1301ca
     | /* @conditional-compile-remove(file-sharing) */ 'SendBoxAttachFile'
   >
 >;
@@ -194,10 +181,6 @@
   >
 >;
 
-<<<<<<< HEAD
-/* @conditional-compile-remove(call-with-chat-composite) */
-=======
->>>>>>> 6c1301ca
 /**
  * Icons that can be overridden for {@link CallWithChatComposite}.
  *
@@ -206,11 +189,6 @@
 export type CallWithChatCompositeIcons = Partial<
   Pick<
     CompositeIcons,
-<<<<<<< HEAD
-    | /* @conditional-compile-remove(call-with-chat-composite) */ 'ControlBarButtonBadgeIcon'
-    | 'ControlBarChatButtonActive'
-    | 'ControlBarChatButtonInactive'
-=======
     // CallWithChat Specific Icons
     | /* @conditional-compile-remove(call-with-chat-composite) */ 'ControlBarButtonBadgeIcon'
     | /* @conditional-compile-remove(call-with-chat-composite) */ 'ControlBarChatButtonActive'
@@ -274,6 +252,5 @@
     | 'SendBoxSend'
     | 'SendBoxSendHovered'
     | /* @conditional-compile-remove(file-sharing) */ 'SendBoxAttachFile'
->>>>>>> 6c1301ca
   >
 >;