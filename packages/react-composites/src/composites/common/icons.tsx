// Copyright (c) Microsoft Corporation.
// Licensed under the MIT license.

import {
  MicOff20Filled,
  CallMissed20Filled,
  MicOn20Filled,
  Speaker220Filled,
  Video20Filled,
  VideoOff20Filled,
  WifiWarning20Filled,
  Info20Filled,
  PersonDelete20Filled,
  CallEnd20Filled
} from '@fluentui/react-icons';
/* @conditional-compile-remove-from(stable): meeting/calling-composite */
import {
  CameraSwitch24Regular,
  MicOn20Regular,
  People20Regular,
  Speaker220Regular,
  Chat20Regular,
  Chat20Filled
} from '@fluentui/react-icons';
import { ComponentIcons, DEFAULT_COMPONENT_ICONS } from '@internal/react-components';
import React from 'react';
// eslint-disable-next-line no-restricted-imports
import { FontIcon, IIconProps, mergeStyles, Text } from '@fluentui/react';
/* @conditional-compile-remove-from(stable) Chat_Notification_Icon */
import { Circle20Filled } from '@fluentui/react-icons';
/* @conditional-compile-remove-from(stable): FILE_SHARING */
import { Attach20Regular } from '@fluentui/react-icons';

const CoffeeIcon = (): JSX.Element => (
  <Text className={mergeStyles(coffeeIconStyle)} aria-hidden={true}>
    ☕
  </Text>
);

const coffeeIconStyle = {
  // Fluent wraps all icons with <i> so we must force the fontStyle back to normal.
  fontStyle: 'normal',
  // By default our icons are 20px x 20px (for 1rem = 16px), make this a bit bigger for lobby.
  fontSize: '2rem'
};

/**
 * The default set of icons used by the composites directly (i.e. not via the components defined in this library).
 *
 * @public
 */
export const COMPOSITE_ONLY_ICONS = {
  /* @conditional-compile-remove-from(stable): FILE_SHARING */
  Cancel: <FontIcon iconName="Cancel" />,
  /* @conditional-compile-remove-from(stable): meeting-composite */
  ChevronLeft: <FontIcon iconName="ChevronLeft" />,
  /* @conditional-compile-remove-from(stable): FILE_SHARING */
  Download: <FontIcon iconName="Download" />,
  LobbyScreenConnectingToCall: <CoffeeIcon />,
  LobbyScreenWaitingToBeAdmitted: <CoffeeIcon />,
  LocalDeviceSettingsCamera: <Video20Filled />,
  LocalDeviceSettingsMic: <MicOn20Filled />,
  LocalDeviceSettingsSpeaker: <Speaker220Filled />,
  LocalPreviewPlaceholder: <VideoOff20Filled />,
  /* @conditional-compile-remove-from(stable) */
  LocalCameraSwitch: <CameraSwitch24Regular />,
  /* @conditional-compile-remove-from(stable) Chat_Notification_Icon*/
  ControlBarButtonBadgeIcon: <Circle20Filled />,
  /* @conditional-compile-remove-from(stable): meeting-composite */
  ControlBarChatButtonActive: <Chat20Filled />,
  /* @conditional-compile-remove-from(stable): meeting-composite */
  ControlBarChatButtonInactive: <Chat20Regular />,
  /* @conditional-compile-remove-from(stable): meeting/calling-composite */
  ControlBarPeopleButton: <People20Regular />,
  /* @conditional-compile-remove-from(stable): meeting/calling-composite */
  MoreDrawerMicrophones: <MicOn20Regular />,
  /* @conditional-compile-remove-from(stable): meeting/calling-composite */
  MoreDrawerPeople: <People20Regular />,
  /* @conditional-compile-remove-from(stable): meeting/calling-composite */
  MoreDrawerSpeakers: <Speaker220Regular />,
  /* @conditional-compile-remove-from(stable): meeting/calling-composite */
  MoreDrawerSelectedMicrophone: <MicOn20Filled />,
  /* @conditional-compile-remove-from(stable): meeting/calling-composite */
  MoreDrawerSelectedSpeaker: <Speaker220Filled />,
  Muted: <MicOff20Filled />,
  NetworkReconnectIcon: <CallMissed20Filled />,
  NoticePageAccessDeniedTeamsMeeting: <PersonDelete20Filled />,
  NoticePageJoinCallFailedDueToNoNetwork: <WifiWarning20Filled />,
  NoticePageLeftCall: <CallEnd20Filled />,
  NoticePageRemovedFromCall: <Info20Filled />,
  /* @conditional-compile-remove-from(stable): FILE_SHARING */
  SendBoxAttachFile: <Attach20Regular />
};

/**
 * The default set of icons that are available to used in the Composites.
 *
 * @public
 */
export const DEFAULT_COMPOSITE_ICONS = {
  ...DEFAULT_COMPONENT_ICONS,
  ...COMPOSITE_ONLY_ICONS
};

/**
 * Icons that can be overridden in one of the composites exported by this library.
 *
 * See {@link ChatCompositeIcons}, {@link CallCompositeIcons} and {@link CallWithChatCompositeIcons} for more targeted types.
 *
 * @public
 */
export type CompositeIcons = ComponentIcons & Record<keyof typeof COMPOSITE_ONLY_ICONS, JSX.Element>;

/** @private */
export type CompositeIconProps<Icons> = IIconProps & { iconName: keyof Icons };

/**
 * Icons that can be overridden for {@link ChatComposite}.
 *
 * @public
 */
export type ChatCompositeIcons = Partial<
  Pick<
    CompositeIcons,
    | 'EditBoxCancel'
    | 'EditBoxSubmit'
    | 'MessageDelivered'
    | 'MessageEdit'
    | 'MessageFailed'
    | 'MessageRemove'
    | 'MessageSeen'
    | 'MessageSending'
    | 'ParticipantItemOptions'
    | 'ParticipantItemOptionsHovered'
    | 'SendBoxSend'
    | 'SendBoxSendHovered'
    | /* @conditional-compile-remove-from(stable): FILE_SHARING */ 'SendBoxAttachFile'
    | /* @conditional-compile-remove-from(stable): FILE_SHARING */ 'Download'
    | /* @conditional-compile-remove-from(stable): FILE_SHARING */ 'Cancel'
  >
>;

/**
 * Icon wrapper to use when including customizable icons inside the ChatComposite.
 * This wrapper ensures the icon name is being type-checked helping ensure no typos
 * and ensure that icon is customizable through the composite API.
 *
 * @private
 */
export const ChatCompositeIcon = (props: CompositeIconProps<ChatCompositeIcons>): JSX.Element => (
  <FontIcon {...props} />
);

/**
 * Icons that can be overridden for {@link CallComposite}.
 *
 * @public
 */
export type CallCompositeIcons = Partial<
  Pick<
    CompositeIcons,
    | 'ControlButtonCameraOff'
    | 'ControlButtonCameraOn'
    | 'ControlButtonEndCall'
    | 'ControlButtonMicOff'
    | 'ControlButtonMicOn'
    | 'ControlButtonOptions'
    | 'ControlButtonParticipants'
    | 'ControlButtonScreenShareStart'
    | 'ControlButtonScreenShareStop'
    | 'ErrorBarCallCameraAccessDenied'
    | 'ErrorBarCallCameraAlreadyInUse'
    | 'ErrorBarCallLocalVideoFreeze'
    | 'ErrorBarCallMacOsCameraAccessDenied'
    | 'ErrorBarCallMacOsMicrophoneAccessDenied'
    | 'ErrorBarCallMicrophoneAccessDenied'
    | 'ErrorBarCallMicrophoneMutedBySystem'
    | 'ErrorBarCallNetworkQualityLow'
    | 'ErrorBarCallNoMicrophoneFound'
    | 'ErrorBarCallNoSpeakerFound'
    | 'HorizontalGalleryLeftButton'
    | 'HorizontalGalleryRightButton'
    | 'LobbyScreenConnectingToCall'
    | 'LobbyScreenWaitingToBeAdmitted'
    | 'LocalDeviceSettingsCamera'
    | 'LocalDeviceSettingsMic'
    | 'LocalDeviceSettingsSpeaker'
    | 'LocalPreviewPlaceholder'
    | 'Muted'
    | 'NetworkReconnectIcon'
    | 'NoticePageAccessDeniedTeamsMeeting'
    | 'NoticePageJoinCallFailedDueToNoNetwork'
    | 'NoticePageLeftCall'
    | 'NoticePageRemovedFromCall'
    | 'OptionsCamera'
    | 'OptionsMic'
    | 'OptionsSpeaker'
    | 'ParticipantItemMicOff'
    | 'ParticipantItemOptions'
    | 'ParticipantItemOptionsHovered'
    | 'ParticipantItemScreenShareStart'
    | 'VideoTileMicOff'
    | /* @conditional-compile-remove-from(stable) */ 'LocalCameraSwitch'
  >
>;

/**
 * Icon wrapper to use when including customizable icons inside the CallComposite.
 * This wrapper ensures the icon name is being type-checked helping ensure no typos
 * and ensure that icon is customizable through the composite API.
 *
 * @private
 */
export const CallCompositeIcon = (props: CompositeIconProps<CallCompositeIcons>): JSX.Element => (
  <FontIcon {...props} />
);

/**
 * Icons that can be overridden for {@link CallWithChatComposite}.
 *
 * @beta
 */
export type CallWithChatCompositeIcons = Partial<
  Pick<
    CompositeIcons,
<<<<<<< HEAD
    // CallWithChat only icons
    | 'ChevronLeft'
    | 'ControlBarButtonBadgeIcon'
    | 'ControlBarChatButtonActive'
    | 'ControlBarChatButtonInactive'
    | 'ControlBarPeopleButton'
=======
    // CallWithChat Specific Icons
    | /* @conditional-compile-remove-from(stable) meeting-composite */ 'ControlBarButtonBadgeIcon'
    | /* @conditional-compile-remove-from(stable) meeting-composite */ 'ControlBarChatButtonActive'
    | /* @conditional-compile-remove-from(stable) meeting-composite */ 'ControlBarChatButtonInactive'
    | /* @conditional-compile-remove-from(stable) meeting-composite */ 'ControlBarPeopleButton'
>>>>>>> 75b16193

    // Call icons
    | 'ControlButtonCameraOff'
    | 'ControlButtonCameraOn'
    | 'ControlButtonEndCall'
    | 'ControlButtonMicOff'
    | 'ControlButtonMicOn'
    | 'ControlButtonOptions'
    | 'ControlButtonScreenShareStart'
    | 'ControlButtonScreenShareStop'
    | 'ErrorBarCallCameraAccessDenied'
    | 'ErrorBarCallCameraAlreadyInUse'
    | 'ErrorBarCallLocalVideoFreeze'
    | 'ErrorBarCallMacOsCameraAccessDenied'
    | 'ErrorBarCallMacOsMicrophoneAccessDenied'
    | 'ErrorBarCallMicrophoneAccessDenied'
    | 'ErrorBarCallMicrophoneMutedBySystem'
    | 'ErrorBarCallNetworkQualityLow'
    | 'ErrorBarCallNoMicrophoneFound'
    | 'ErrorBarCallNoSpeakerFound'
    | 'HorizontalGalleryLeftButton'
    | 'HorizontalGalleryRightButton'
    | 'LobbyScreenConnectingToCall'
    | 'LobbyScreenWaitingToBeAdmitted'
    | 'LocalCameraSwitch'
    | 'LocalDeviceSettingsCamera'
    | 'LocalDeviceSettingsMic'
    | 'LocalDeviceSettingsSpeaker'
    | 'LocalPreviewPlaceholder'
    | 'Muted'
    | 'NetworkReconnectIcon'
    | 'NoticePageAccessDeniedTeamsMeeting'
    | 'NoticePageJoinCallFailedDueToNoNetwork'
    | 'NoticePageLeftCall'
    | 'NoticePageRemovedFromCall'
    | 'OptionsCamera'
    | 'OptionsMic'
    | 'OptionsSpeaker'
    | 'ParticipantItemMicOff'
    | 'ParticipantItemOptions'
    | 'ParticipantItemOptionsHovered'
    | 'ParticipantItemScreenShareStart'
    | 'VideoTileMicOff'
<<<<<<< HEAD
=======
    | /* @conditional-compile-remove-from(stable) meeting-composite */ 'LocalCameraSwitch'
>>>>>>> 75b16193

    // Chat icons
    | 'EditBoxCancel'
    | 'EditBoxSubmit'
    | 'MessageDelivered'
    | 'MessageEdit'
    | 'MessageFailed'
    | 'MessageRemove'
    | 'MessageSeen'
    | 'MessageSending'
    | 'ParticipantItemOptions'
    | 'ParticipantItemOptionsHovered'
    | 'SendBoxSend'
    | 'SendBoxSendHovered'
    | /* @conditional-compile-remove-from(stable): FILE_SHARING */ 'SendBoxAttachFile'
  >
>;

/**
 * Icon wrapper to use when including customizable icons inside the CallWithChatComposite.
 * This wrapper ensures the icon name is being type-checked helping ensure no typos
 * and ensure that icon is customizable through the composite API.
 *
 * @private
 */
export const CallWithChatCompositeIcon = (props: CompositeIconProps<CallWithChatCompositeIcons>): JSX.Element => (
  <FontIcon {...props} />
);<|MERGE_RESOLUTION|>--- conflicted
+++ resolved
@@ -223,20 +223,12 @@
 export type CallWithChatCompositeIcons = Partial<
   Pick<
     CompositeIcons,
-<<<<<<< HEAD
-    // CallWithChat only icons
-    | 'ChevronLeft'
-    | 'ControlBarButtonBadgeIcon'
-    | 'ControlBarChatButtonActive'
-    | 'ControlBarChatButtonInactive'
-    | 'ControlBarPeopleButton'
-=======
     // CallWithChat Specific Icons
+    | /* @conditional-compile-remove-from(stable) meeting-composite */ 'ChevronLeft'
     | /* @conditional-compile-remove-from(stable) meeting-composite */ 'ControlBarButtonBadgeIcon'
     | /* @conditional-compile-remove-from(stable) meeting-composite */ 'ControlBarChatButtonActive'
     | /* @conditional-compile-remove-from(stable) meeting-composite */ 'ControlBarChatButtonInactive'
     | /* @conditional-compile-remove-from(stable) meeting-composite */ 'ControlBarPeopleButton'
->>>>>>> 75b16193
 
     // Call icons
     | 'ControlButtonCameraOff'
@@ -280,10 +272,7 @@
     | 'ParticipantItemOptionsHovered'
     | 'ParticipantItemScreenShareStart'
     | 'VideoTileMicOff'
-<<<<<<< HEAD
-=======
     | /* @conditional-compile-remove-from(stable) meeting-composite */ 'LocalCameraSwitch'
->>>>>>> 75b16193
 
     // Chat icons
     | 'EditBoxCancel'
