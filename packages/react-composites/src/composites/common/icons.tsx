// Copyright (c) Microsoft Corporation.
// Licensed under the MIT license.

import {
  MicOff20Filled,
  CallMissed20Filled,
  MicOn20Filled,
  Speaker220Filled,
  Video20Filled,
  VideoOff20Filled,
  WifiWarning20Filled,
  Info20Filled,
  PersonDelete20Filled,
  CallEnd20Filled
} from '@fluentui/react-icons';
/* @conditional-compile-remove-from(stable) */
import { CameraSwitch24Filled } from '@fluentui/react-icons';
import { ComponentIcons, DEFAULT_COMPONENT_ICONS } from '@internal/react-components';
import React from 'react';
import { mergeStyles, Text } from '@fluentui/react';
/* @conditional-compile-remove-from(stable): FILE_SHARING */
import { Attach20Regular } from '@fluentui/react-icons';

const CoffeeIcon = (): JSX.Element => (
  <Text className={mergeStyles(coffeeIconStyle)} aria-hidden={true}>
    ☕
  </Text>
);

const coffeeIconStyle = {
  // Fluent wraps all icons with <i> so we must force the fontStyle back to normal.
  fontStyle: 'normal',
  // By default our icons are 20px x 20px (for 1rem = 16px), make this a bit bigger for lobby.
  fontSize: '2rem'
};

/**
 * The default set of icons used by the composites directly (i.e. not via the components defined in this library).
 *
 * @public
 */
export const COMPOSITE_ONLY_ICONS = {
  LobbyScreenConnectingToCall: <CoffeeIcon />,
  LobbyScreenWaitingToBeAdmitted: <CoffeeIcon />,
  LocalDeviceSettingsCamera: <Video20Filled />,
  LocalDeviceSettingsMic: <MicOn20Filled />,
  LocalDeviceSettingsSpeaker: <Speaker220Filled />,
  LocalPreviewPlaceholder: <VideoOff20Filled />,
  /* @conditional-compile-remove-from(stable) */
  LocalCameraSwitch: <CameraSwitch24Filled />,
  Muted: <MicOff20Filled />,
  NetworkReconnectIcon: <CallMissed20Filled />,
  NoticePageAccessDeniedTeamsMeeting: <PersonDelete20Filled />,
  NoticePageJoinCallFailedDueToNoNetwork: <WifiWarning20Filled />,
  NoticePageLeftCall: <CallEnd20Filled />,
  NoticePageRemovedFromCall: <Info20Filled />,
  /* @conditional-compile-remove-from(stable): FILE_SHARING */
<<<<<<< HEAD
  AttachFile: <Attach20Regular />
=======
  SendBoxAttachFile: <Attach20Regular />
>>>>>>> 60d648d0
};

/**
 * The default set of icons that are available to used in the Composites.
 *
 * @public
 */
export const DEFAULT_COMPOSITE_ICONS = {
  ...DEFAULT_COMPONENT_ICONS,
  ...COMPOSITE_ONLY_ICONS
};

/**
 * Icons that can be overridden in one of the composites exported by this library.
 *
 * See {@link ChatCompositeIcons} and {@link CallCompositeIcons} for more targeted types.
 *
 * @public
 */
export type CompositeIcons = ComponentIcons & Record<keyof typeof COMPOSITE_ONLY_ICONS, JSX.Element>;

/**
 * Icons that can be overridden for {@link ChatComposite}.
 *
 * @public
 */
export type ChatCompositeIcons = Partial<
  Pick<
    CompositeIcons,
    | 'MessageDelivered'
    | 'MessageFailed'
    | 'MessageSeen'
    | 'MessageSending'
    | 'MessageEdit'
    | 'MessageRemove'
    | 'ParticipantItemOptions'
    | 'ParticipantItemOptionsHovered'
    | 'SendBoxSend'
    | 'SendBoxSendHovered'
    | 'EditBoxCancel'
    | 'EditBoxSubmit'
  >
> & {
  /* @conditional-compile-remove-from(stable): FILE_SHARING */
<<<<<<< HEAD
  AttachFile?: JSX.Element;
=======
  SendBoxAttachFile?: JSX.Element;
>>>>>>> 60d648d0
};

/**
 * Icons that can be overridden for {@link CallComposite}.
 *
 * @public
 */
export type CallCompositeIcons = Partial<
  Pick<
    CompositeIcons,
    | 'ControlButtonCameraOff'
    | 'ControlButtonCameraOn'
    | 'ControlButtonEndCall'
    | 'ControlButtonMicOff'
    | 'ControlButtonMicOn'
    | 'ControlButtonOptions'
    | 'ControlButtonParticipants'
    | 'ControlButtonScreenShareStart'
    | 'ControlButtonScreenShareStop'
    | 'ErrorBarCallCameraAccessDenied'
    | 'ErrorBarCallCameraAlreadyInUse'
    | 'ErrorBarCallLocalVideoFreeze'
    | 'ErrorBarCallMacOsCameraAccessDenied'
    | 'ErrorBarCallMacOsMicrophoneAccessDenied'
    | 'ErrorBarCallMicrophoneAccessDenied'
    | 'ErrorBarCallMicrophoneMutedBySystem'
    | 'ErrorBarCallNetworkQualityLow'
    | 'ErrorBarCallNoMicrophoneFound'
    | 'ErrorBarCallNoSpeakerFound'
    | 'HorizontalGalleryLeftButton'
    | 'HorizontalGalleryRightButton'
    | 'LobbyScreenConnectingToCall'
    | 'LobbyScreenWaitingToBeAdmitted'
    | 'LocalDeviceSettingsCamera'
    | 'LocalDeviceSettingsMic'
    | 'LocalDeviceSettingsSpeaker'
    | 'LocalPreviewPlaceholder'
    | 'Muted'
    | 'NetworkReconnectIcon'
    | 'NoticePageAccessDeniedTeamsMeeting'
    | 'NoticePageJoinCallFailedDueToNoNetwork'
    | 'NoticePageLeftCall'
    | 'NoticePageRemovedFromCall'
    | 'OptionsCamera'
    | 'OptionsMic'
    | 'OptionsSpeaker'
    | 'ParticipantItemMicOff'
    | 'ParticipantItemOptions'
    | 'ParticipantItemOptionsHovered'
    | 'ParticipantItemScreenShareStart'
    | 'VideoTileMicOff'
  >
> & {
  /* @conditional-compile-remove-from(stable) */
  LocalCameraSwitch?: JSX.Element;
};<|MERGE_RESOLUTION|>--- conflicted
+++ resolved
@@ -55,11 +55,7 @@
   NoticePageLeftCall: <CallEnd20Filled />,
   NoticePageRemovedFromCall: <Info20Filled />,
   /* @conditional-compile-remove-from(stable): FILE_SHARING */
-<<<<<<< HEAD
-  AttachFile: <Attach20Regular />
-=======
   SendBoxAttachFile: <Attach20Regular />
->>>>>>> 60d648d0
 };
 
 /**
@@ -104,11 +100,7 @@
   >
 > & {
   /* @conditional-compile-remove-from(stable): FILE_SHARING */
-<<<<<<< HEAD
-  AttachFile?: JSX.Element;
-=======
   SendBoxAttachFile?: JSX.Element;
->>>>>>> 60d648d0
 };
 
 /**
