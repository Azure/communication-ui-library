// Copyright (c) Microsoft Corporation.
// Licensed under the MIT license.

import { PartialTheme, registerIcons, Theme } from '@fluentui/react';
import { FluentThemeProvider, ParticipantMenuItemsCallback } from '@internal/react-components';
import React, { createContext, useContext } from 'react';
import { ChatCompositeIcons } from '..';
import { CompositeLocale, LocalizationProvider } from '../localization';
import { AvatarPersonaDataCallback } from './AvatarPersona';
import { CallCompositeIcons, DEFAULT_COMPOSITE_ICONS } from './icons';
/* @conditional-compile-remove(call-with-chat-composite) */
import { CallWithChatCompositeIcons } from './icons';

/**
 * Properties common to all composites exported from this library.
 *
 * @public
 */
export interface BaseCompositeProps<TIcons extends Record<string, JSX.Element>> {
  /**
   * Fluent theme for the composite.
   *
   * @defaultValue light theme
   */
  fluentTheme?: PartialTheme | Theme;
  /**
   * Custom Icon override for the composite.
   * A JSX element can be provided to override the default icon.
   */
  icons?: TIcons;
  /**
   * Locale for the composite.
   *
   * @defaultValue English (US)
   */
  locale?: CompositeLocale;
  /**
   * Whether composite is displayed right-to-left.
   *
   * @defaultValue false
   */
  rtl?: boolean;
  /**
   * A callback function that can be used to provide custom data to Avatars rendered
   * in Composite.
   */
  onFetchAvatarPersonaData?: AvatarPersonaDataCallback;

  /**
   * A callback function that can be used to provide custom menu items for a participant in
   * participant list.
   */
  onFetchParticipantMenuItems?: ParticipantMenuItemsCallback;
}

/**
 * A base provider {@link React.Context} to wrap components with other required providers
 * (e.g. icons, FluentThemeProvider, LocalizationProvider).
 *
 * Required providers are only wrapped once, with all other instances only passing children.
 *
 * @private
 */
export const BaseProvider = (
  props: BaseCompositeProps<
    | CallCompositeIcons
    | ChatCompositeIcons
    | /* @conditional-compile-remove(call-with-chat-composite) */ CallWithChatCompositeIcons
<<<<<<< HEAD
  > & { children: React.ReactNode }
=======
  > & {
    children: React.ReactNode;
  }
>>>>>>> 6c1301ca
): JSX.Element => {
  const { fluentTheme, rtl, locale } = props;

  /**
   * Pass only the children if we previously registered icons, and have previously wrapped the children in
   * FluentThemeProvider and LocalizationProvider
   */
  const alreadyWrapped = useBase();
  if (alreadyWrapped) {
    return <>{props.children}</>;
  }

  /**
   * We register the default icon mappings merged with custom icons provided through props
   * to ensure all icons render correctly.
   */
  registerIcons({ icons: { ...DEFAULT_COMPOSITE_ICONS, ...props.icons } });

  const CompositeElement = (
    <FluentThemeProvider fluentTheme={fluentTheme} rtl={rtl}>
      <meta name="viewport" content="width=device-width, initial-scale=1, maximum-scale=1, user-scalable=0" />
      {props.children}
    </FluentThemeProvider>
  );
  const localizedElement = locale ? LocalizationProvider({ locale, children: CompositeElement }) : CompositeElement;
  return <BaseContext.Provider value={true}>{localizedElement}</BaseContext.Provider>;
};

/**
 * @private
 */
const BaseContext = createContext<boolean>(false);

/**
 * @private
 */
const useBase = (): boolean => useContext(BaseContext);<|MERGE_RESOLUTION|>--- conflicted
+++ resolved
@@ -66,13 +66,9 @@
     | CallCompositeIcons
     | ChatCompositeIcons
     | /* @conditional-compile-remove(call-with-chat-composite) */ CallWithChatCompositeIcons
-<<<<<<< HEAD
-  > & { children: React.ReactNode }
-=======
   > & {
     children: React.ReactNode;
   }
->>>>>>> 6c1301ca
 ): JSX.Element => {
   const { fluentTheme, rtl, locale } = props;
 
