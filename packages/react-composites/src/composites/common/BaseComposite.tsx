--- conflicted
+++ resolved
@@ -8,11 +8,7 @@
 import { CompositeLocale, LocalizationProvider } from '../localization';
 import { AvatarPersonaDataCallback } from './AvatarPersona';
 import { CallCompositeIcons, DEFAULT_COMPOSITE_ICONS } from './icons';
-<<<<<<< HEAD
 /* @conditional-compile-remove(call-with-chat-composite) */
-=======
-/* @conditional-compile-remove-from(stable) meeting-composite */
->>>>>>> c8f77374
 import { CallWithChatCompositeIcons } from './icons';
 
 /**
@@ -69,15 +65,10 @@
   props: BaseCompositeProps<
     | CallCompositeIcons
     | ChatCompositeIcons
-<<<<<<< HEAD
     | /* @conditional-compile-remove(call-with-chat-composite) */ CallWithChatCompositeIcons
-  > & { children: React.ReactNode }
-=======
-    | /* @conditional-compile-remove-from(stable) meeting-composite */ CallWithChatCompositeIcons
   > & {
     children: React.ReactNode;
   }
->>>>>>> c8f77374
 ): JSX.Element => {
   const { fluentTheme, rtl, locale } = props;
 
