--- conflicted
+++ resolved
@@ -45,11 +45,7 @@
   callControls?: boolean | CommonCallControlOptions;
   onCaptionsSettingsClick?: () => void;
   /* @conditional-compile-remove(gallery-layouts) */
-<<<<<<< HEAD
-  onSetUserSetOverflowGalleryPosition?: (position: 'Responsive' | 'HorizontalTop') => void;
-=======
   onUserSetOverflowGalleryPositionChange?: (position: 'Responsive' | 'HorizontalTop') => void;
->>>>>>> e5bbd8e8
 }
 
 /**
@@ -193,11 +189,7 @@
   }
 
   /* @conditional-compile-remove(gallery-layouts) */
-<<<<<<< HEAD
-  if (props.onSetUserSetOverflowGalleryPosition) {
-=======
   if (props.onUserSetOverflowGalleryPositionChange) {
->>>>>>> e5bbd8e8
     moreButtonContextualMenuItems.push({
       key: 'overflowGalleryPositionKey',
       iconProps: {
@@ -220,19 +212,12 @@
             isChecked: galleryPositionTop,
             onClick: () => {
               if (galleryPositionTop === false) {
-<<<<<<< HEAD
-                props.onSetUserSetOverflowGalleryPosition && props.onSetUserSetOverflowGalleryPosition('HorizontalTop');
-                setGalleryPositionTop(true);
-              } else {
-                props.onSetUserSetOverflowGalleryPosition && props.onSetUserSetOverflowGalleryPosition('Responsive');
-=======
                 props.onUserSetOverflowGalleryPositionChange &&
                   props.onUserSetOverflowGalleryPositionChange('HorizontalTop');
                 setGalleryPositionTop(true);
               } else {
                 props.onUserSetOverflowGalleryPositionChange &&
                   props.onUserSetOverflowGalleryPositionChange('Responsive');
->>>>>>> e5bbd8e8
                 setGalleryPositionTop(false);
               }
             }
