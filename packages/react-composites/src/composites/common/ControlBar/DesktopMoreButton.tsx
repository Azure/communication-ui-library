// Copyright (c) Microsoft Corporation.
// Licensed under the MIT license.

import { IContextualMenuItem } from '@fluentui/react';
import { ControlBarButtonProps } from '@internal/react-components';
/* @conditional-compile-remove(close-captions) */
import { _StartCaptionsButton } from '@internal/react-components';
/*@conditional-compile-remove(PSTN-calls) */ /* @conditional-compile-remove(one-to-n-calling) */
import { HoldButton } from '@internal/react-components';
import React from 'react';
/* @conditional-compile-remove(gallery-layouts) */
import { useState } from 'react';
/*@conditional-compile-remove(PSTN-calls) */ /* @conditional-compile-remove(one-to-n-calling) */ /* @conditional-compile-remove(close-captions) */
import { useMemo, useCallback } from 'react';
/*@conditional-compile-remove(PSTN-calls) */ /* @conditional-compile-remove(one-to-n-calling) */
import { usePropsFor } from '../../CallComposite/hooks/usePropsFor';
/*@conditional-compile-remove(PSTN-calls) */ /* @conditional-compile-remove(one-to-n-calling) */
import { buttonFlyoutIncreasedSizeStyles } from '../../CallComposite/styles/Buttons.styles';
import { MoreButton } from '../MoreButton';
/*@conditional-compile-remove(PSTN-calls) */ /* @conditional-compile-remove(one-to-n-calling) */
import { useLocale } from '../../localization';
/* @conditional-compile-remove(control-bar-button-injection) */
import { CommonCallControlOptions } from '../types/CommonCallControlOptions';
/* @conditional-compile-remove(control-bar-button-injection) */
import {
  CUSTOM_BUTTON_OPTIONS,
  generateCustomCallDesktopOverflowButtons,
  onFetchCustomButtonPropsTrampoline
} from './CustomButton';
/* @conditional-compile-remove(close-captions) */
import { useHandlers } from '../../CallComposite/hooks/useHandlers';
/* @conditional-compile-remove(close-captions) */
import { _startCaptionsButtonSelector } from '@internal/calling-component-bindings';
/* @conditional-compile-remove(close-captions) */
import { useAdaptedSelector } from '../../CallComposite/hooks/useAdaptedSelector';
import { _preventDismissOnEvent } from '@internal/acs-ui-common';

/** @private */
export interface DesktopMoreButtonProps extends ControlBarButtonProps {
  disableButtonsForHoldScreen?: boolean;
  onClickShowDialpad?: () => void;
  /* @conditional-compile-remove(close-captions) */
  isCaptionsSupported?: boolean;
  /* @conditional-compile-remove(control-bar-button-injection) */
  callControls?: boolean | CommonCallControlOptions;
  onCaptionsSettingsClick?: () => void;
  /* @conditional-compile-remove(gallery-layouts) */
<<<<<<< HEAD
  onSetUserSetOverflowGalleryPosition?: (position: 'Responsive' | 'HorizontalTop') => void;
=======
  onUserSetOverflowGalleryPositionChange?: (position: 'Responsive' | 'HorizontalTop') => void;
>>>>>>> 5b37462d
}

/**
 *
 * @private
 */
export const DesktopMoreButton = (props: DesktopMoreButtonProps): JSX.Element => {
  /*@conditional-compile-remove(PSTN-calls) */ /* @conditional-compile-remove(one-to-n-calling) */ /* @conditional-compile-remove(close-captions) */
  const localeStrings = useLocale();
  /*@conditional-compile-remove(PSTN-calls) */ /* @conditional-compile-remove(one-to-n-calling) */
  const holdButtonProps = usePropsFor(HoldButton);
  /* @conditional-compile-remove(close-captions) */
  const startCaptionsButtonProps = useAdaptedSelector(_startCaptionsButtonSelector);
  /* @conditional-compile-remove(close-captions) */
  const startCaptionsButtonHandlers = useHandlers(_StartCaptionsButton);
  /* @conditional-compile-remove(close-captions) */
  const startCaptions = useCallback(async () => {
    await startCaptionsButtonHandlers.onStartCaptions({
      spokenLanguage: startCaptionsButtonProps.currentSpokenLanguage
    });
  }, [startCaptionsButtonHandlers, startCaptionsButtonProps.currentSpokenLanguage]);

  /* @conditional-compile-remove(gallery-layouts) */
  const [galleryPositionTop, setGalleryPositionTop] = useState<boolean>(false);

  /* @conditional-compile-remove(PSTN-calls) */ /* @conditional-compile-remove(one-to-n-calling) */ /* @conditional-compile-remove(close-captions) */
  const moreButtonStrings = useMemo(
    () => ({
      label: localeStrings.strings.call.moreButtonCallingLabel,
      tooltipOffContent: localeStrings.strings.callWithChat.moreDrawerButtonTooltip
    }),
    [localeStrings]
  );

  const moreButtonContextualMenuItems: IContextualMenuItem[] = [];

  /*@conditional-compile-remove(PSTN-calls) */ /* @conditional-compile-remove(one-to-n-calling) */
  moreButtonContextualMenuItems.push({
    key: 'holdButtonKey',
    text: localeStrings.component.strings.holdButton.tooltipOffContent,
    onClick: () => {
      holdButtonProps.onToggleHold();
    },
    iconProps: { iconName: 'HoldCallContextualMenuItem', styles: { root: { lineHeight: 0 } } },
    itemProps: {
      styles: buttonFlyoutIncreasedSizeStyles
    },
    disabled: props.disableButtonsForHoldScreen
  });

  // is captions feature is active
  /* @conditional-compile-remove(close-captions) */
  if (props.isCaptionsSupported) {
    const captionsContextualMenuItems: IContextualMenuItem[] = [];

    const menuSubIconStyleSet = {
      root: {
        height: 'unset',
        lineHeight: '100%',
        width: '1.25rem'
      }
    };

    moreButtonContextualMenuItems.push({
      key: 'liveCaptionsKey',
      id: 'common-call-composite-captions-button',
      text: localeStrings.strings.call.liveCaptionsLabel,
      iconProps: { iconName: 'CaptionsIcon', styles: { root: { lineHeight: 0 } } },
      itemProps: {
        styles: buttonFlyoutIncreasedSizeStyles
      },
      disabled: props.disableButtonsForHoldScreen,
      subMenuProps: {
        id: 'captions-contextual-menu',
        items: captionsContextualMenuItems,
        calloutProps: {
          preventDismissOnEvent: _preventDismissOnEvent
        }
      },
      submenuIconProps: {
        iconName: 'HorizontalGalleryRightButton',
        styles: menuSubIconStyleSet
      }
    });

    captionsContextualMenuItems.push({
      key: 'ToggleCaptionsKey',
      id: 'common-call-composite-captions-toggle-button',
      text: startCaptionsButtonProps.checked
        ? localeStrings.strings.call.startCaptionsButtonTooltipOnContent
        : localeStrings.strings.call.startCaptionsButtonTooltipOffContent,
      onClick: () => {
        startCaptionsButtonProps.checked
          ? startCaptionsButtonHandlers.onStopCaptions()
          : startCaptionsButtonProps.currentSpokenLanguage !== ''
          ? startCaptions()
          : props.onCaptionsSettingsClick && props.onCaptionsSettingsClick();
      },
      iconProps: {
        iconName: startCaptionsButtonProps.checked ? 'CaptionsOffIcon' : 'CaptionsIcon',
        styles: { root: { lineHeight: 0 } }
      },
      itemProps: {
        styles: buttonFlyoutIncreasedSizeStyles
      },
      disabled: props.disableButtonsForHoldScreen
    });

    if (props.onCaptionsSettingsClick) {
      captionsContextualMenuItems.push({
        key: 'openCaptionsSettingsKey',
        id: 'common-call-composite-captions-settings-button',
        text: localeStrings.strings.call.captionsSettingsLabel,
        onClick: props.onCaptionsSettingsClick,
        iconProps: {
          iconName: 'CaptionsSettingsIcon',
          styles: { root: { lineHeight: 0 } }
        },
        itemProps: {
          styles: buttonFlyoutIncreasedSizeStyles
        },
        disabled: props.disableButtonsForHoldScreen || !startCaptionsButtonProps.checked
      });
    }
  }

  /*@conditional-compile-remove(PSTN-calls) */
  if (props.onClickShowDialpad) {
    moreButtonContextualMenuItems.push({
      key: 'showDialpadKey',
      text: localeStrings.strings.callWithChat.openDtmfDialpadLabel,
      onClick: () => {
        props.onClickShowDialpad && props.onClickShowDialpad();
      },
      iconProps: { iconName: 'Dialpad', styles: { root: { lineHeight: 0 } } },
      itemProps: {
        styles: buttonFlyoutIncreasedSizeStyles
      },
      disabled: props.disableButtonsForHoldScreen
    });
  }

  /* @conditional-compile-remove(gallery-layouts) */
<<<<<<< HEAD
  if (props.onSetUserSetOverflowGalleryPosition) {
=======
  if (props.onUserSetOverflowGalleryPositionChange) {
>>>>>>> 5b37462d
    moreButtonContextualMenuItems.push({
      key: 'overflowGalleryPositionKey',
      iconProps: {
        iconName: 'GalleryOptions',
        styles: { root: { lineHeight: 0 } }
      },
<<<<<<< HEAD
=======
      itemProps: {
        styles: buttonFlyoutIncreasedSizeStyles
      },
>>>>>>> 5b37462d
      text: localeStrings.strings.call.moreButtonGalleryControlLabel,
      subMenuProps: {
        items: [
          {
            key: 'topKey',
            text: localeStrings.strings.call.moreButtonGalleryPositionToggleLabel,
            canCheck: true,
<<<<<<< HEAD
            isChecked: galleryPositionTop,
            onClick: () => {
              if (galleryPositionTop === false) {
                props.onSetUserSetOverflowGalleryPosition && props.onSetUserSetOverflowGalleryPosition('HorizontalTop');
                setGalleryPositionTop(true);
              } else {
                props.onSetUserSetOverflowGalleryPosition && props.onSetUserSetOverflowGalleryPosition('Responsive');
=======
            itemProps: {
              styles: buttonFlyoutIncreasedSizeStyles
            },
            isChecked: galleryPositionTop,
            onClick: () => {
              if (galleryPositionTop === false) {
                props.onUserSetOverflowGalleryPositionChange &&
                  props.onUserSetOverflowGalleryPositionChange('HorizontalTop');
                setGalleryPositionTop(true);
              } else {
                props.onUserSetOverflowGalleryPositionChange &&
                  props.onUserSetOverflowGalleryPositionChange('Responsive');
>>>>>>> 5b37462d
                setGalleryPositionTop(false);
              }
            }
          }
        ]
      }
    });
  }

  /* @conditional-compile-remove(control-bar-button-injection) */
  const customDrawerButtons = useMemo(
    () =>
      generateCustomCallDesktopOverflowButtons(
        onFetchCustomButtonPropsTrampoline(typeof props.callControls === 'object' ? props.callControls : undefined),
        typeof props.callControls === 'object' ? props.callControls.displayType : undefined
      ),
    [props.callControls]
  );

  /* @conditional-compile-remove(control-bar-button-injection) */
  customDrawerButtons['primary'].slice(CUSTOM_BUTTON_OPTIONS.MAX_PRIMARY_DESKTOP_CUSTOM_BUTTONS).forEach((element) => {
    moreButtonContextualMenuItems.push({
      itemProps: {
        styles: buttonFlyoutIncreasedSizeStyles
      },
      ...element
    });
  });
  /* @conditional-compile-remove(control-bar-button-injection) */
  customDrawerButtons['secondary']
    .slice(CUSTOM_BUTTON_OPTIONS.MAX_SECONDARY_DESKTOP_CUSTOM_BUTTONS)
    .forEach((element) => {
      moreButtonContextualMenuItems.push({
        itemProps: {
          styles: buttonFlyoutIncreasedSizeStyles
        },
        ...element
      });
    });

  /* @conditional-compile-remove(control-bar-button-injection) */
  customDrawerButtons['overflow'].forEach((element) => {
    moreButtonContextualMenuItems.push({
      itemProps: {
        styles: buttonFlyoutIncreasedSizeStyles
      },
      ...element
    });
  });

  return (
    <MoreButton
      {...props}
      data-ui-id="common-call-composite-more-button"
      /*@conditional-compile-remove(PSTN-calls) */ /* @conditional-compile-remove(one-to-n-calling) */ /* @conditional-compile-remove(close-captions) */
      strings={moreButtonStrings}
      menuIconProps={{ hidden: true }}
      menuProps={{
        items: moreButtonContextualMenuItems,
        calloutProps: {
          preventDismissOnEvent: _preventDismissOnEvent
        }
      }}
    />
  );
};<|MERGE_RESOLUTION|>--- conflicted
+++ resolved
@@ -45,11 +45,7 @@
   callControls?: boolean | CommonCallControlOptions;
   onCaptionsSettingsClick?: () => void;
   /* @conditional-compile-remove(gallery-layouts) */
-<<<<<<< HEAD
-  onSetUserSetOverflowGalleryPosition?: (position: 'Responsive' | 'HorizontalTop') => void;
-=======
   onUserSetOverflowGalleryPositionChange?: (position: 'Responsive' | 'HorizontalTop') => void;
->>>>>>> 5b37462d
 }
 
 /**
@@ -193,23 +189,16 @@
   }
 
   /* @conditional-compile-remove(gallery-layouts) */
-<<<<<<< HEAD
-  if (props.onSetUserSetOverflowGalleryPosition) {
-=======
   if (props.onUserSetOverflowGalleryPositionChange) {
->>>>>>> 5b37462d
     moreButtonContextualMenuItems.push({
       key: 'overflowGalleryPositionKey',
       iconProps: {
         iconName: 'GalleryOptions',
         styles: { root: { lineHeight: 0 } }
       },
-<<<<<<< HEAD
-=======
-      itemProps: {
-        styles: buttonFlyoutIncreasedSizeStyles
-      },
->>>>>>> 5b37462d
+      itemProps: {
+        styles: buttonFlyoutIncreasedSizeStyles
+      },
       text: localeStrings.strings.call.moreButtonGalleryControlLabel,
       subMenuProps: {
         items: [
@@ -217,15 +206,6 @@
             key: 'topKey',
             text: localeStrings.strings.call.moreButtonGalleryPositionToggleLabel,
             canCheck: true,
-<<<<<<< HEAD
-            isChecked: galleryPositionTop,
-            onClick: () => {
-              if (galleryPositionTop === false) {
-                props.onSetUserSetOverflowGalleryPosition && props.onSetUserSetOverflowGalleryPosition('HorizontalTop');
-                setGalleryPositionTop(true);
-              } else {
-                props.onSetUserSetOverflowGalleryPosition && props.onSetUserSetOverflowGalleryPosition('Responsive');
-=======
             itemProps: {
               styles: buttonFlyoutIncreasedSizeStyles
             },
@@ -238,7 +218,6 @@
               } else {
                 props.onUserSetOverflowGalleryPositionChange &&
                   props.onUserSetOverflowGalleryPositionChange('Responsive');
->>>>>>> 5b37462d
                 setGalleryPositionTop(false);
               }
             }
