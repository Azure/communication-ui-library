--- conflicted
+++ resolved
@@ -300,7 +300,7 @@
       }
     };
     /* @conditional-compile-remove(large-gallery) */
-    const largeGalleryOptions = {
+    const largeGalleryOption = {
       key: 'largeGallerySelectionKey',
       text: localeStrings.strings.call.moreButtonLargeGalleryDefaultLayoutLabel,
       canCheck: true,
@@ -319,11 +319,7 @@
     };
 
     /* @conditional-compile-remove(gallery-layouts) */
-<<<<<<< HEAD
     const overflowGalleryOption = {
-=======
-    const overflowGalleryOptions = {
->>>>>>> 36aee911
       key: 'topKey',
       text: localeStrings.strings.call.moreButtonGalleryPositionToggleLabel,
       canCheck: true,
@@ -347,16 +343,9 @@
       }
     };
     /* @conditional-compile-remove(large-gallery) */
-<<<<<<< HEAD
     galleryOptions.subMenuProps?.items?.push(largeGalleryOption);
     /* @conditional-compile-remove(gallery-layouts) */
     galleryOptions.subMenuProps?.items?.push(overflowGalleryOption);
-=======
-    galleryOptions.subMenuProps?.items?.push(largeGalleryOptions);
-    /* @conditional-compile-remove(gallery-layouts) */
-    galleryOptions.subMenuProps?.items?.push(overflowGalleryOptions);
-
->>>>>>> 36aee911
     /* @conditional-compile-remove(gallery-layouts) */
     moreButtonContextualMenuItems.push(galleryOptions);
   }
