--- conflicted
+++ resolved
@@ -93,20 +93,6 @@
     }
   };
 
-<<<<<<< HEAD
-  moreButtonContextualMenuItems.push({
-    key: 'holdButtonKey',
-    text: localeStrings.component.strings.holdButton.tooltipOffContent,
-    onClick: () => {
-      holdButtonProps.onToggleHold();
-    },
-    iconProps: { iconName: 'HoldCallContextualMenuItem', styles: { root: { lineHeight: 0 } } },
-    itemProps: {
-      styles: buttonFlyoutIncreasedSizeStyles
-    },
-    disabled: props.disableButtonsForHoldScreen
-  });
-=======
   if (props.callControls === true || (props.callControls as CallControlOptions)?.holdButton !== false) {
     moreButtonContextualMenuItems.push({
       key: 'holdButtonKey',
@@ -121,7 +107,6 @@
       disabled: props.disableButtonsForHoldScreen
     });
   }
->>>>>>> 949fd190
 
   // is captions feature is active
   if (props.isCaptionsSupported) {
