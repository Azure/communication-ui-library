// Copyright (c) Microsoft Corporation.
// Licensed under the MIT license.

import { IContextualMenuItem } from '@fluentui/react';
import { ControlBarButtonProps } from '@internal/react-components';
/* @conditional-compile-remove(close-captions) */
import { _StartCaptionsButton } from '@internal/react-components';
/*@conditional-compile-remove(PSTN-calls) */ /* @conditional-compile-remove(one-to-n-calling) */
import { HoldButton } from '@internal/react-components';
import React from 'react';
/*@conditional-compile-remove(PSTN-calls) */ /* @conditional-compile-remove(one-to-n-calling) */
import { useMemo } from 'react';
/*@conditional-compile-remove(PSTN-calls) */ /* @conditional-compile-remove(one-to-n-calling) */
import { usePropsFor } from '../../CallComposite/hooks/usePropsFor';
/*@conditional-compile-remove(PSTN-calls) */ /* @conditional-compile-remove(one-to-n-calling) */
import { buttonFlyoutIncreasedSizeStyles } from '../../CallComposite/styles/Buttons.styles';
import { MoreButton } from '../MoreButton';
/*@conditional-compile-remove(PSTN-calls) */ /* @conditional-compile-remove(one-to-n-calling) */
import { useLocale } from '../../localization';
/* @conditional-compile-remove(control-bar-button-injection) */
import { CommonCallControlOptions } from '../types/CommonCallControlOptions';
/* @conditional-compile-remove(control-bar-button-injection) */
import {
  CUSTOM_BUTTON_OPTIONS,
  generateCustomCallDesktopOverflowButtons,
  onFetchCustomButtonPropsTrampoline
} from './CustomButton';
/* @conditional-compile-remove(close-captions) */
import { useHandlers } from '../../CallComposite/hooks/useHandlers';
/* @conditional-compile-remove(close-captions) */
import { _startCaptionsButtonSelector } from '@internal/calling-component-bindings';
/* @conditional-compile-remove(close-captions) */
import { useAdaptedSelector } from '../../CallComposite/hooks/useAdaptedSelector';

/** @private */
export interface DesktopMoreButtonProps extends ControlBarButtonProps {
  disableButtonsForHoldScreen?: boolean;
  onClickShowDialpad?: () => void;
  /* @conditional-compile-remove(close-captions) */
  isCaptionsSupported?: boolean;
  /* @conditional-compile-remove(control-bar-button-injection) */
  callControls?: boolean | CommonCallControlOptions;
  onCaptionsSettingsClick?: () => void;
}

/**
 *
 * @private
 */
export const DesktopMoreButton = (props: DesktopMoreButtonProps): JSX.Element => {
  /*@conditional-compile-remove(PSTN-calls) */ /* @conditional-compile-remove(one-to-n-calling) */
  const localeStrings = useLocale();
  /*@conditional-compile-remove(PSTN-calls) */ /* @conditional-compile-remove(one-to-n-calling) */
  const holdButtonProps = usePropsFor(HoldButton);
  /* @conditional-compile-remove(close-captions) */
  const startCaptionsButtonProps = useAdaptedSelector(_startCaptionsButtonSelector);
  /* @conditional-compile-remove(close-captions) */
  const startCaptionsButtonHandlers = useHandlers(_StartCaptionsButton);

  /* @conditional-compile-remove(PSTN-calls) */ /* @conditional-compile-remove(one-to-n-calling) */
  const moreButtonStrings = useMemo(
    () => ({
      label: localeStrings.strings.call.moreButtonCallingLabel,
      tooltipOffContent: localeStrings.strings.callWithChat.moreDrawerButtonTooltip
    }),
    [localeStrings]
  );

  const moreButtonContextualMenuItems: IContextualMenuItem[] = [];

  /*@conditional-compile-remove(PSTN-calls) */ /* @conditional-compile-remove(one-to-n-calling) */
  moreButtonContextualMenuItems.push({
    key: 'holdButtonKey',
    text: localeStrings.component.strings.holdButton.tooltipOffContent,
    onClick: () => {
      holdButtonProps.onToggleHold();
    },
    iconProps: { iconName: 'HoldCallContextualMenuItem', styles: { root: { lineHeight: 0 } } },
    itemProps: {
      styles: buttonFlyoutIncreasedSizeStyles
    },
    disabled: props.disableButtonsForHoldScreen
  });

  // is captions feature is active
  /* @conditional-compile-remove(close-captions) */
  if (props.isCaptionsSupported) {
    const captionsContextualMenuItems: IContextualMenuItem[] = [];

    const menuSubIconStyleSet = {
      root: {
        height: 'unset',
        lineHeight: '100%',
        width: '1.25rem'
      }
    };

    moreButtonContextualMenuItems.push({
      key: 'liveCaptionsKey',
      text: localeStrings.strings.call.liveCaptionsLabel,
      iconProps: { iconName: 'CaptionsIcon', styles: { root: { lineHeight: 0 } } },
      itemProps: {
        styles: buttonFlyoutIncreasedSizeStyles
      },
      disabled: props.disableButtonsForHoldScreen,
      subMenuProps: {
        id: 'captions-contextual-menu',
        items: captionsContextualMenuItems
      },
      submenuIconProps: {
        iconName: 'HorizontalGalleryRightButton',
        styles: menuSubIconStyleSet
      }
    });

    captionsContextualMenuItems.push({
      key: 'ToggleCaptionsKey',
      text: startCaptionsButtonProps.checked
        ? localeStrings.strings.call.startCaptionsButtonTooltipOnContent
        : localeStrings.strings.call.startCaptionsButtonTooltipOffContent,
      onClick: () => {
        startCaptionsButtonProps.checked
          ? startCaptionsButtonHandlers.onStopCaptions()
          : startCaptionsButtonProps.currentSpokenLanguage
          ? startCaptionsButtonHandlers.onStartCaptions({
              spokenLanguage: startCaptionsButtonProps.currentSpokenLanguage
            })
          : props.onCaptionsSettingsClick && props.onCaptionsSettingsClick();
      },
      iconProps: {
        iconName: startCaptionsButtonProps.checked ? 'CaptionsOffIcon' : 'CaptionsIcon',
        styles: { root: { lineHeight: 0 } }
      },
      itemProps: {
        styles: buttonFlyoutIncreasedSizeStyles
      },
      disabled: props.disableButtonsForHoldScreen
    });

    if (props.onCaptionsSettingsClick) {
      captionsContextualMenuItems.push({
        key: 'openCaptionsSettingKey',
        text: localeStrings.strings.call.captionsSettingLabel,
        onClick: props.onCaptionsSettingsClick,
        iconProps: {
<<<<<<< HEAD
          iconName: 'SettingsIcon',
=======
          iconName: 'CaptionsSettingIcon',
>>>>>>> 2828271a
          styles: { root: { lineHeight: 0 } }
        },
        itemProps: {
          styles: buttonFlyoutIncreasedSizeStyles
        },
        disabled: props.disableButtonsForHoldScreen || !startCaptionsButtonProps.checked
      });
    }
  }

  /*@conditional-compile-remove(PSTN-calls) */
  if (props.onClickShowDialpad) {
    moreButtonContextualMenuItems.push({
      key: 'showDialpadKey',
      text: localeStrings.strings.callWithChat.openDtmfDialpadLabel,
      onClick: () => {
        props.onClickShowDialpad && props.onClickShowDialpad();
      },
      iconProps: { iconName: 'Dialpad', styles: { root: { lineHeight: 0 } } },
      itemProps: {
        styles: buttonFlyoutIncreasedSizeStyles
      },
      disabled: props.disableButtonsForHoldScreen
    });
  }

  /* @conditional-compile-remove(control-bar-button-injection) */
  const customDrawerButtons = useMemo(
    () =>
      generateCustomCallDesktopOverflowButtons(
        onFetchCustomButtonPropsTrampoline(typeof props.callControls === 'object' ? props.callControls : undefined),
        typeof props.callControls === 'object' ? props.callControls.displayType : undefined
      ),
    [props.callControls]
  );

  /* @conditional-compile-remove(control-bar-button-injection) */
  customDrawerButtons['primary'].slice(CUSTOM_BUTTON_OPTIONS.MAX_PRIMARY_DESKTOP_CUSTOM_BUTTONS).forEach((element) => {
    moreButtonContextualMenuItems.push({
      itemProps: {
        styles: buttonFlyoutIncreasedSizeStyles
      },
      ...element
    });
  });
  /* @conditional-compile-remove(control-bar-button-injection) */
  customDrawerButtons['secondary']
    .slice(CUSTOM_BUTTON_OPTIONS.MAX_SECONDARY_DESKTOP_CUSTOM_BUTTONS)
    .forEach((element) => {
      moreButtonContextualMenuItems.push({
        itemProps: {
          styles: buttonFlyoutIncreasedSizeStyles
        },
        ...element
      });
    });

  /* @conditional-compile-remove(control-bar-button-injection) */
  customDrawerButtons['overflow'].forEach((element) => {
    moreButtonContextualMenuItems.push({
      itemProps: {
        styles: buttonFlyoutIncreasedSizeStyles
      },
      ...element
    });
  });

  return (
    <MoreButton
      {...props}
      data-ui-id="common-call-composite-more-button"
      /*@conditional-compile-remove(PSTN-calls) */ /* @conditional-compile-remove(one-to-n-calling) */
      strings={moreButtonStrings}
      menuIconProps={{ hidden: true }}
      menuProps={{ items: moreButtonContextualMenuItems }}
    />
  );
};<|MERGE_RESOLUTION|>--- conflicted
+++ resolved
@@ -143,11 +143,7 @@
         text: localeStrings.strings.call.captionsSettingLabel,
         onClick: props.onCaptionsSettingsClick,
         iconProps: {
-<<<<<<< HEAD
-          iconName: 'SettingsIcon',
-=======
           iconName: 'CaptionsSettingIcon',
->>>>>>> 2828271a
           styles: { root: { lineHeight: 0 } }
         },
         itemProps: {
