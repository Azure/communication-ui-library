// Copyright (c) Microsoft Corporation.
// Licensed under the MIT license.

import React, { useMemo, useRef, useEffect, useState, useCallback } from 'react';
import { CallAdapterProvider } from '../../CallComposite/adapter/CallAdapterProvider';
import { CallAdapter } from '../../CallComposite';
import { PeopleButton } from './PeopleButton';
import { concatStyleSets, IStyle, ITheme, mergeStyles, mergeStyleSets, Stack, useTheme } from '@fluentui/react';
import { controlBarContainerStyles } from '../../CallComposite/styles/CallControls.styles';
import { callControlsContainerStyles } from '../../CallComposite/styles/CallPage.styles';
import { useCallWithChatCompositeStrings } from '../../CallWithChatComposite/hooks/useCallWithChatCompositeStrings';
import { ChatAdapter } from '../../ChatComposite';
import { ChatButtonWithUnreadMessagesBadge } from '../../CallWithChatComposite/ChatButtonWithUnreadMessagesBadge';
import { BaseCustomStyles, ControlBarButtonStyles } from '@internal/react-components';
import { ControlBar } from '@internal/react-components';
import { Microphone } from '../../CallComposite/components/buttons/Microphone';
import { Camera } from '../../CallComposite/components/buttons/Camera';
import { ScreenShare } from '../../CallComposite/components/buttons/ScreenShare';
import { EndCall } from '../../CallComposite/components/buttons/EndCall';
import { MoreButton } from '../MoreButton';
import { ContainerRectProps } from '../ContainerRectProps';
/* @conditional-compile-remove(control-bar-button-injection) */
import {
  CUSTOM_BUTTON_OPTIONS,
  generateCustomCallControlBarButton,
  onFetchCustomButtonPropsTrampoline
} from './CustomButton';
/*@conditional-compile-remove(PSTN-calls) */ /* @conditional-compile-remove(one-to-n-calling) */
import { DesktopMoreButton } from './DesktopMoreButton';
import { isDisabled } from '../../CallComposite/utils';
import { HiddenFocusStartPoint } from '../HiddenFocusStartPoint';
import { CallWithChatControlOptions } from '../../CallWithChatComposite';
import { CommonCallControlOptions } from '../types/CommonCallControlOptions';
import { CaptionsSettingModal } from '../CaptionsSettingModal';

/**
 * @private
 */
export interface CommonCallControlBarProps {
  callAdapter: CallAdapter;
  chatButtonChecked?: boolean;
  peopleButtonChecked: boolean;
  onChatButtonClicked?: () => void;
  onPeopleButtonClicked: () => void;
  onMoreButtonClicked?: () => void;
  mobileView: boolean;
  disableButtonsForLobbyPage: boolean;
  callControls?: boolean | CommonCallControlOptions | CallWithChatControlOptions;
  chatAdapter?: ChatAdapter;
  disableButtonsForHoldScreen?: boolean;
  /* @conditional-compile-remove(PSTN-calls) */
  onClickShowDialpad?: () => void;
  /* @conditional-compile-remove(video-background-effects) */
  onShowVideoEffectsPicker?: (showVideoEffectsOptions: boolean) => void;
  rtl?: boolean;
<<<<<<< HEAD
=======
  /* @conditional-compile-remove(close-captions) */
>>>>>>> 9482bec9
  isCaptionsSupported?: boolean;
}

const inferCommonCallControlOptions = (
  mobileView: boolean,
  commonCallControlOptions?: boolean | CallWithChatControlOptions
): CallWithChatControlOptions | false => {
  if (commonCallControlOptions === false) {
    return false;
  }

  const options =
    commonCallControlOptions === true || commonCallControlOptions === undefined ? {} : commonCallControlOptions;
  if (mobileView) {
    // Set to compressed mode when composite is optimized for mobile
    options.displayType = 'compact';
    // Do not show screen share button when composite is optimized for mobile unless the developer
    // has explicitly opted in.
    if (options.screenShareButton !== true) {
      options.screenShareButton = false;
    }
  }
  return options;
};

/**
 * @private
 */
export const CommonCallControlBar = (props: CommonCallControlBarProps & ContainerRectProps): JSX.Element => {
  const theme = useTheme();

  const controlBarContainerRef = useRef<HTMLHeadingElement>(null);
  const sidepaneControlsRef = useRef<HTMLHeadingElement>(null);
  const controlBarSizeRef = useRef<HTMLHeadingElement>(null);

  const [controlBarButtonsWidth, setControlBarButtonsWidth] = useState(0);
  const [panelsButtonsWidth, setPanelsButtonsWidth] = useState(0);
  const [controlBarContainerWidth, setControlBarContainerWidth] = useState(0);

  const [totalButtonsWidth, setTotalButtonsWidth] = useState(0);
  const [isOutOfSpace, setIsOutOfSpace] = useState(false);

  const callWithChatStrings = useCallWithChatCompositeStrings();
  const options = inferCommonCallControlOptions(props.mobileView, props.callControls);

  const [showCaptionsSettingModal, setShowCaptionsSettingModal] = useState(false);

  const handleResize = useCallback((): void => {
    setControlBarButtonsWidth(controlBarContainerRef.current ? controlBarContainerRef.current.offsetWidth : 0);
    setPanelsButtonsWidth(sidepaneControlsRef.current ? sidepaneControlsRef.current.offsetWidth : 0);
    setControlBarContainerWidth(controlBarSizeRef.current ? controlBarSizeRef.current.offsetWidth : 0);
  }, []);

  // on load set inital width
  useEffect(() => {
    setControlBarButtonsWidth(controlBarContainerRef.current ? controlBarContainerRef.current.offsetWidth : 0);
    setPanelsButtonsWidth(sidepaneControlsRef.current ? sidepaneControlsRef.current.offsetWidth : 0);
    setControlBarContainerWidth(controlBarSizeRef.current ? controlBarSizeRef.current.offsetWidth : 0);
  }, []);

  // get the current width of control bar buttons and panel control buttons when browser size change
  useEffect(() => {
    window.addEventListener('resize', handleResize);
    return () => window.removeEventListener('resize', handleResize);
  }, [handleResize]);

  /* when size change, reset total buttons width and compare with the control bar container width
  if the total width of those buttons exceed container width, do not center the control bar buttons based on parent container width
  Instead let them take up the remaining white space on the left */
  useEffect(() => {
    // white space on the left when control bar buttons are centered based on container width + control bar buttons width + panel control buttons width
    setTotalButtonsWidth(
      (controlBarContainerWidth - controlBarButtonsWidth) / 2 + controlBarButtonsWidth + panelsButtonsWidth
    );
  }, [controlBarButtonsWidth, panelsButtonsWidth, controlBarContainerWidth]);

  useEffect(() => {
    setIsOutOfSpace(totalButtonsWidth > controlBarContainerWidth);
  }, [totalButtonsWidth, controlBarContainerWidth]);

  const chatButtonStrings = useMemo(
    () => ({
      label: callWithChatStrings.chatButtonLabel,
      tooltipOffContent: callWithChatStrings.chatButtonTooltipOpen,
      tooltipOnContent: callWithChatStrings.chatButtonTooltipClose
    }),
    [callWithChatStrings]
  );
  const peopleButtonStrings = useMemo(
    () => ({
      label: callWithChatStrings.peopleButtonLabel,
      tooltipOffContent: callWithChatStrings.peopleButtonTooltipOpen,
      tooltipOnContent: callWithChatStrings.peopleButtonTooltipClose
    }),
    [callWithChatStrings]
  );
  const moreButtonStrings = useMemo(
    () => ({
      label: callWithChatStrings.moreDrawerButtonLabel,
      tooltipContent: callWithChatStrings.moreDrawerButtonTooltip
    }),
    [callWithChatStrings]
  );

  const centerContainerStyles = useMemo(() => {
    const styles: BaseCustomStyles = !props.mobileView ? desktopControlBarStyles : {};
    return mergeStyleSets(styles, {
      root: {
        // Enforce a background color on control bar to ensure it matches the composite background color.
        background: theme.semanticColors.bodyBackground
      }
    });
  }, [props.mobileView, theme.semanticColors.bodyBackground]);
  const screenShareButtonStyles = useMemo(
    () => (!props.mobileView ? getDesktopScreenShareButtonStyles(theme) : undefined),
    [props.mobileView, theme]
  );
  const commonButtonStyles = useMemo(
    () => (!props.mobileView ? getDesktopCommonButtonStyles(theme) : undefined),
    [props.mobileView, theme]
  );
  const endCallButtonStyles = useMemo(
    () => (!props.mobileView ? getDesktopEndCallButtonStyles(theme) : undefined),
    [props.mobileView, theme]
  );

  const controlBarWrapperDesktopStyles: IStyle = useMemo(
    // only center control bar buttons based on parent container if there are enough space on the screen and not mobile
    () => (!props.mobileView && !isOutOfSpace ? (props.rtl ? wrapperDesktopRtlStyles : wrapperDesktopStyles) : {}),
    [props.mobileView, props.rtl, isOutOfSpace]
  );

  // only center control bar buttons based on parent container if there are enough space on the screen and not mobile
  const controlBarDesktopContainerStyles: IStyle = useMemo(
    () => (!props.mobileView && !isOutOfSpace ? { position: 'relative' } : {}),
    [props.mobileView, isOutOfSpace]
  );

  /* @conditional-compile-remove(control-bar-button-injection) */
  const customButtons = useMemo(
    () =>
      generateCustomCallControlBarButton(
        onFetchCustomButtonPropsTrampoline(options !== false ? options : undefined),
        options !== false ? options?.displayType : undefined
      ),
    [options]
  );

  // when options is false then we want to hide the whole control bar.
  if (options === false) {
    return <></>;
  }

  const chatButton = props.chatAdapter ? (
    <ChatButtonWithUnreadMessagesBadge
      chatAdapter={props.chatAdapter}
      checked={props.chatButtonChecked}
      showLabel={options.displayType !== 'compact'}
      isChatPaneVisible={props.chatButtonChecked ?? false}
      onClick={props.onChatButtonClicked}
      disabled={props.disableButtonsForLobbyPage || isDisabled(options.chatButton)}
      strings={chatButtonStrings}
      styles={commonButtonStyles}
      newMessageLabel={callWithChatStrings.chatButtonNewMessageNotificationLabel}
    />
  ) : (
    <></>
  );

  const openCaptionsSettingModal = (): void => {
    setShowCaptionsSettingModal(true);
  };

  const onDismissCaptionsSetting = (): void => {
    setShowCaptionsSettingModal(false);
  };

  return (
    <div ref={controlBarSizeRef}>
      {showCaptionsSettingModal && (
        <CaptionsSettingModal
          showCaptionsSettingModal={showCaptionsSettingModal}
          onDismissCaptionsSetting={onDismissCaptionsSetting}
        />
      )}
      <Stack
        horizontal
        reversed={!props.mobileView && !isOutOfSpace}
        horizontalAlign="space-between"
        className={mergeStyles(
          callControlsContainerStyles,
          controlBarContainerStyles,
          controlBarDesktopContainerStyles
        )}
      >
        <Stack.Item grow className={mergeStyles(controlBarWrapperDesktopStyles)}>
          <CallAdapterProvider adapter={props.callAdapter}>
            <Stack horizontalAlign="center">
              {/*
              HiddenFocusStartPoint is a util component used when we can't ensure the initial element for first
              tab focus is at the top of dom tree. It moves the first-tab focus to the next interact-able element
              immediately after it in the dom tree.
              */}
              <HiddenFocusStartPoint />
              <Stack.Item>
                {/*
                  Note: We use the layout="horizontal" instead of dockedBottom because of how we position the
                  control bar. The control bar exists in a Stack below the MediaGallery. The MediaGallery is
                  set to grow and fill the remaining space not taken up by the ControlBar. If we were to use
                  dockedBottom it has position absolute and would therefore float on top of the media gallery,
                  occluding some of its content.
                */}
                <div ref={controlBarContainerRef}>
                  <ControlBar layout="horizontal" styles={centerContainerStyles}>
                    {isEnabled(options.microphoneButton) && (
                      <Microphone
                        displayType={options.displayType}
                        styles={commonButtonStyles}
                        splitButtonsForDeviceSelection={!props.mobileView}
                        /* @conditional-compile-remove(PSTN-calls) */ /* @conditional-compile-remove(one-to-n-calling) */
                        disabled={props.disableButtonsForHoldScreen || isDisabled(options.microphoneButton)}
                      />
                    )}
                    {isEnabled(options.cameraButton) && (
                      <Camera
                        displayType={options.displayType}
                        styles={commonButtonStyles}
                        splitButtonsForDeviceSelection={!props.mobileView}
                        /* @conditional-compile-remove(PSTN-calls) */ /* @conditional-compile-remove(one-to-n-calling) */
                        disabled={props.disableButtonsForHoldScreen || isDisabled(options.cameraButton)}
                        /* @conditional-compile-remove(video-background-effects) */
                        onShowVideoEffectsPicker={props.onShowVideoEffectsPicker}
                      />
                    )}
                    {props.mobileView && isEnabled(options?.chatButton) && chatButton}
                    {isEnabled(options.screenShareButton) && (
                      <ScreenShare
                        option={options.screenShareButton}
                        displayType={options.displayType}
                        styles={screenShareButtonStyles}
                        /* @conditional-compile-remove(PSTN-calls) */ /* @conditional-compile-remove(one-to-n-calling) */
                        disabled={props.disableButtonsForHoldScreen || isDisabled(options.screenShareButton)}
                      />
                    )}
                    {
                      /* @conditional-compile-remove(control-bar-button-injection) */
                      customButtons['primary']
                        ?.slice(
                          0,
                          props.mobileView
                            ? CUSTOM_BUTTON_OPTIONS.MAX_PRIMARY_MOBILE_CUSTOM_BUTTONS
                            : CUSTOM_BUTTON_OPTIONS.MAX_PRIMARY_DESKTOP_CUSTOM_BUTTONS
                        )
                        .map((CustomButton, i) => {
                          return (
                            <CustomButton
                              key={`primary-custom-button-${i}`}
                              styles={commonButtonStyles}
                              showLabel={options.displayType !== 'compact'}
                            />
                          );
                        })
                    }
                    {props.mobileView && (
                      <MoreButton
                        data-ui-id="common-call-composite-more-button"
                        strings={moreButtonStrings}
                        onClick={props.onMoreButtonClicked}
                        disabled={props.disableButtonsForLobbyPage}
                      />
                    )}
                    {
                      /*@conditional-compile-remove(PSTN-calls) */ /* @conditional-compile-remove(one-to-n-calling) */ isEnabled(
                        options?.moreButton
                      ) &&
                        /*@conditional-compile-remove(PSTN-calls) */ /* @conditional-compile-remove(one-to-n-calling) */ isEnabled(
                          options?.holdButton
                        ) &&
                        !props.mobileView && (
                          <DesktopMoreButton
                            disableButtonsForHoldScreen={props.disableButtonsForHoldScreen}
                            styles={commonButtonStyles}
                            onClickShowDialpad={props.onClickShowDialpad}
                            /* @conditional-compile-remove(control-bar-button-injection) */
                            callControls={props.callControls}
<<<<<<< HEAD
                            isCaptionsSupported={props.isCaptionsSupported}
                            onCaptionsSettingsClick={openCaptionsSettingModal}
=======
                            /* @conditional-compile-remove(close-captions) */
                            isCaptionsSupported={props.isCaptionsSupported}
>>>>>>> 9482bec9
                          />
                        )
                    }
                    <EndCall displayType="compact" styles={endCallButtonStyles} />
                  </ControlBar>
                </div>
              </Stack.Item>
            </Stack>
          </CallAdapterProvider>
        </Stack.Item>
        {!props.mobileView && (
          <Stack.Item>
            <div ref={sidepaneControlsRef}>
              <Stack horizontal className={!props.mobileView ? mergeStyles(desktopButtonContainerStyle) : undefined}>
                {
                  /* @conditional-compile-remove(control-bar-button-injection) */
                  customButtons['secondary']
                    ?.slice(0, CUSTOM_BUTTON_OPTIONS.MAX_SECONDARY_DESKTOP_CUSTOM_BUTTONS)
                    .map((CustomButton, i) => {
                      return (
                        <CustomButton
                          key={`secondary-custom-button-${i}`}
                          styles={commonButtonStyles}
                          showLabel={options.displayType !== 'compact'}
                        />
                      );
                    })
                }
                {isEnabled(options?.peopleButton) && (
                  <PeopleButton
                    checked={props.peopleButtonChecked}
                    ariaLabel={peopleButtonStrings?.label}
                    showLabel={options.displayType !== 'compact'}
                    onClick={props.onPeopleButtonClicked}
                    data-ui-id="common-call-composite-people-button"
                    disabled={props.disableButtonsForLobbyPage || isDisabled(options.peopleButton)}
                    strings={peopleButtonStrings}
                    styles={commonButtonStyles}
                  />
                )}
                {isEnabled(options?.chatButton) && chatButton}
              </Stack>
            </div>
          </Stack.Item>
        )}
      </Stack>
    </div>
  );
};

const desktopButtonContainerStyle: IStyle = {
  padding: '0.75rem',
  columnGap: '0.5rem'
};

const desktopControlBarStyles: BaseCustomStyles = {
  root: desktopButtonContainerStyle
};

{
  /*
    Styling here to ensure the control bar buttons stay in the center of the parent component (control Container) regardless of its siblings
    Need to add 'reversed' to parent container because the styling here reverse the position of the two stack items 
  */
}
const wrapperDesktopStyles: IStyle = {
  position: 'absolute',
  left: '50%',
  transform: 'translate(-50%, 0)'
};

const wrapperDesktopRtlStyles: IStyle = {
  position: 'absolute',
  right: '50%',
  transform: 'translate(-50%, 0)'
};

const getDesktopCommonButtonStyles = (theme: ITheme): ControlBarButtonStyles => ({
  root: {
    border: `solid 1px ${theme.palette.neutralQuaternaryAlt}`,
    borderRadius: theme.effects.roundedCorner4,
    minHeight: '2.5rem',
    maxWidth: '12rem' // allot extra space than the regular ControlBarButton. This is to give extra room to have the icon beside the text.
  },
  flexContainer: {
    display: 'flex',
    flexFlow: 'row nowrap'
  },
  textContainer: {
    // Override the default so that label doesn't introduce a new block.
    display: 'inline',

    // Ensure width is set to permit child to show ellipsis when there is a label that is too long
    maxWidth: '100%'
  },
  label: {
    fontSize: theme.fonts.medium.fontSize,

    // Ensure there is enough space between the icon and text to allow for the unread messages badge in the chat button
    marginLeft: '0.625rem',

    // Ensure letters that go above and below the standard text line like 'g', 'y', 'j' are not clipped
    lineHeight: '1.5rem',

    // Do not allow very long button texts to ruin the control bar experience, instead ensure long text is truncated and shows ellipsis
    display: 'block',
    textOverflow: 'ellipsis',
    whiteSpace: 'nowrap',
    overflow: 'hidden'
  },
  splitButtonMenuButton: {
    border: `solid 1px ${theme.palette.neutralQuaternaryAlt}`,
    borderTopRightRadius: theme.effects.roundedCorner4,
    borderBottomRightRadius: theme.effects.roundedCorner4,
    borderTopLeftRadius: '0',
    borderBottomLeftRadius: '0'
  },
  splitButtonMenuButtonChecked: {
    // Default colors the menu half similarly for :hover and when button is checked.
    // To align with how the left-half is styled, override the checked style.
    background: 'none'
  }
});

const getDesktopScreenShareButtonStyles = (theme: ITheme): ControlBarButtonStyles => {
  const overrideStyles = {
    border: 'none',
    background: theme.palette.themePrimary,
    color: theme.palette.white,
    '* > svg': { fill: theme.palette.white }
  };
  const overrides: ControlBarButtonStyles = {
    rootChecked: overrideStyles,
    rootCheckedHovered: overrideStyles
  };
  return concatStyleSets(getDesktopCommonButtonStyles(theme), overrides);
};

const getDesktopEndCallButtonStyles = (theme: ITheme): ControlBarButtonStyles => {
  const overrides: ControlBarButtonStyles = {
    root: {
      // Suppress border around the dark-red button.
      border: 'none'
    }
  };
  return concatStyleSets(getDesktopCommonButtonStyles(theme), overrides);
};

const isEnabled = (option: unknown): boolean => option !== false;<|MERGE_RESOLUTION|>--- conflicted
+++ resolved
@@ -53,10 +53,7 @@
   /* @conditional-compile-remove(video-background-effects) */
   onShowVideoEffectsPicker?: (showVideoEffectsOptions: boolean) => void;
   rtl?: boolean;
-<<<<<<< HEAD
-=======
   /* @conditional-compile-remove(close-captions) */
->>>>>>> 9482bec9
   isCaptionsSupported?: boolean;
 }
 
@@ -342,13 +339,10 @@
                             onClickShowDialpad={props.onClickShowDialpad}
                             /* @conditional-compile-remove(control-bar-button-injection) */
                             callControls={props.callControls}
-<<<<<<< HEAD
-                            isCaptionsSupported={props.isCaptionsSupported}
-                            onCaptionsSettingsClick={openCaptionsSettingModal}
-=======
                             /* @conditional-compile-remove(close-captions) */
                             isCaptionsSupported={props.isCaptionsSupported}
->>>>>>> 9482bec9
+                            /* @conditional-compile-remove(close-captions) */
+                            onCaptionsSettingsClick={openCaptionsSettingModal}
                           />
                         )
                     }
