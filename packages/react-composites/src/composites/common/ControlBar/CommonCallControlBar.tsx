--- conflicted
+++ resolved
@@ -59,12 +59,9 @@
   /* @conditional-compile-remove(close-captions) */
   isCaptionsSupported?: boolean;
   displayVertical?: boolean;
-<<<<<<< HEAD
   onSetUserSetOverflowGalleryPosition?: (position: 'HorizontalBottom' | 'VerticalRight' | 'HorizontalTop') => void;
-=======
   peopleButtonRef?: React.RefObject<IButton>;
   cameraButtonRef?: React.RefObject<IButton>;
->>>>>>> c91f72ea
 }
 
 const inferCommonCallControlOptions = (
