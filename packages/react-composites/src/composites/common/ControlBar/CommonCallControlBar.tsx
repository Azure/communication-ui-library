--- conflicted
+++ resolved
@@ -300,7 +300,7 @@
                     }
                     {props.mobileView && (
                       <MoreButton
-                        data-ui-id="call-with-chat-composite-more-button"
+                        data-ui-id="common-call-composite-more-button"
                         strings={moreButtonStrings}
                         onClick={props.onMoreButtonClicked}
                         disabled={props.disableButtonsForLobbyPage}
@@ -348,55 +348,10 @@
                       );
                     })
                 }
-<<<<<<< HEAD
-                {props.mobileView && (
-                  <MoreButton
-                    data-ui-id="common-call-composite-more-button"
-                    strings={moreButtonStrings}
-                    onClick={props.onMoreButtonClicked}
-                    disabled={props.disableButtonsForLobbyPage}
-                  />
-                )}
-                {
-                  /*@conditional-compile-remove(PSTN-calls) */ /* @conditional-compile-remove(one-to-n-calling) */ isEnabled(
-                    options?.moreButton
-                  ) &&
-                    /*@conditional-compile-remove(PSTN-calls) */ /* @conditional-compile-remove(one-to-n-calling) */ isEnabled(
-                      options?.holdButton
-                    ) &&
-                    !props.mobileView && (
-                      <DesktopMoreButton
-                        disableButtonsForHoldScreen={props.disableButtonsForHoldScreen}
-                        styles={commonButtonStyles}
-                        onClickShowDialpad={props.onClickShowDialpad}
-                        /* @conditional-compile-remove(control-bar-button-injection) */
-                        callControls={props.callControls}
-                      />
-                    )
-                }
-                <EndCall displayType="compact" styles={endCallButtonStyles} />
-              </ControlBar>
-            </Stack.Item>
-          </Stack>
-        </CallAdapterProvider>
-      </Stack.Item>
-      {!props.mobileView && (
-        <Stack horizontal className={!props.mobileView ? mergeStyles(desktopButtonContainerStyle) : undefined}>
-          {
-            /* @conditional-compile-remove(control-bar-button-injection) */
-            customButtons['secondary']
-              ?.slice(0, CUSTOM_BUTTON_OPTIONS.MAX_SECONDARY_DESKTOP_CUSTOM_BUTTONS)
-              .map((CustomButton, i) => {
-                return (
-                  <CustomButton
-                    key={`secondary-custom-button-${i}`}
-                    styles={commonButtonStyles}
-=======
                 {isEnabled(options?.peopleButton) && (
                   <PeopleButton
                     checked={props.peopleButtonChecked}
                     ariaLabel={peopleButtonStrings?.label}
->>>>>>> ac578fae
                     showLabel={options.displayType !== 'compact'}
                     onClick={props.onPeopleButtonClicked}
                     data-ui-id="call-with-chat-composite-people-button"
@@ -404,27 +359,6 @@
                     strings={peopleButtonStrings}
                     styles={commonButtonStyles}
                   />
-<<<<<<< HEAD
-                );
-              })
-          }
-          {isEnabled(options?.peopleButton) && (
-            <PeopleButton
-              checked={props.peopleButtonChecked}
-              ariaLabel={peopleButtonStrings?.label}
-              showLabel={options.displayType !== 'compact'}
-              onClick={props.onPeopleButtonClicked}
-              data-ui-id="common-call-composite-people-button"
-              disabled={props.disableButtonsForLobbyPage || isDisabled(options.peopleButton)}
-              strings={peopleButtonStrings}
-              styles={commonButtonStyles}
-            />
-          )}
-          {isEnabled(options?.chatButton) && chatButton}
-        </Stack>
-      )}
-    </Stack>
-=======
                 )}
                 {isEnabled(options?.chatButton) && chatButton}
               </Stack>
@@ -433,7 +367,6 @@
         )}
       </Stack>
     </div>
->>>>>>> ac578fae
   );
 };
 
