--- conflicted
+++ resolved
@@ -206,6 +206,9 @@
 
   /* @conditional-compile-remove(rooms) */
   const rolePermissions = _usePermissions();
+
+  const sideButtonsPresent =
+    isEnabled(options.peopleButton) || isEnabled(options.chatButton) || customButtons['secondary'] !== undefined;
 
   let screenShareButtonIsEnabled = isEnabled(options?.screenShareButton);
   /* @conditional-compile-remove(rooms) */
@@ -341,48 +344,7 @@
             </Stack>
           </CallAdapterProvider>
         </Stack.Item>
-<<<<<<< HEAD
-        {!props.mobileView &&
-          (isEnabled(options.peopleButton) ||
-            isEnabled(options.chatButton) ||
-            /* @conditional-compile-remove(control-bar-button-injection) */ customButtons['secondary'] !==
-              undefined) && (
-            <Stack.Item>
-              <div ref={sidepaneControlsRef}>
-                <Stack horizontal className={!props.mobileView ? mergeStyles(desktopButtonContainerStyle) : undefined}>
-                  {
-                    /* @conditional-compile-remove(control-bar-button-injection) */
-                    customButtons['secondary']
-                      ?.slice(0, CUSTOM_BUTTON_OPTIONS.MAX_SECONDARY_DESKTOP_CUSTOM_BUTTONS)
-                      .map((CustomButton, i) => {
-                        return (
-                          <CustomButton
-                            key={`secondary-custom-button-${i}`}
-                            styles={commonButtonStyles}
-                            showLabel={options.displayType !== 'compact'}
-                          />
-                        );
-                      })
-                  }
-                  {isEnabled(options?.peopleButton) && (
-                    <PeopleButton
-                      checked={props.peopleButtonChecked}
-                      ariaLabel={peopleButtonStrings?.label}
-                      showLabel={options.displayType !== 'compact'}
-                      onClick={props.onPeopleButtonClicked}
-                      data-ui-id="common-call-composite-people-button"
-                      disabled={props.disableButtonsForLobbyPage || isDisabled(options.peopleButton)}
-                      strings={peopleButtonStrings}
-                      styles={commonButtonStyles}
-                    />
-                  )}
-                  {isEnabled(options?.chatButton) && chatButton}
-                </Stack>
-              </div>
-            </Stack.Item>
-          )}
-=======
-        {!props.mobileView && (
+        {!props.mobileView && sideButtonsPresent && (
           <Stack.Item>
             <div ref={sidepaneControlsRef}>
               <Stack horizontal className={!props.mobileView ? mergeStyles(desktopButtonContainerStyle) : undefined}>
@@ -413,7 +375,6 @@
             </div>
           </Stack.Item>
         )}
->>>>>>> 28cc5e3e
       </Stack>
     </div>
   );
