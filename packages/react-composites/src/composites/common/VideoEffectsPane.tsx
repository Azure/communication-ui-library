// Copyright (c) Microsoft Corporation.
// Licensed under the MIT license.
import React from 'react';
/* @conditional-compile-remove(video-background-effects) */
import { useCallback, useMemo } from 'react';
/* @conditional-compile-remove(video-background-effects) */
import { Panel } from '@fluentui/react';
/* @conditional-compile-remove(video-background-effects) */
import { useLocale } from '../localization';
import { _VideoEffectsItemProps } from '@internal/react-components';
/* @conditional-compile-remove(video-background-effects) */
import { _VideoBackgroundEffectsPicker } from '@internal/react-components';
/* @conditional-compile-remove(video-background-effects) */
import {
  VideoBackgroundImage,
  VideoBackgroundBlurEffect,
  VideoBackgroundNoneEffect,
  VideoBackgroundReplacementEffect
} from '../CallComposite';
import { CallAdapter, CommonCallAdapter } from '../CallComposite';
import { activeVideoBackgroundEffectSelector } from '../CallComposite/selectors/activeVideoBackgroundEffectSelector';
import { useSelector } from '../CallComposite/hooks/useSelector';

/**
 * Pane that is used to show video effects button
 * @private
 */
/** @beta */
export const VideoEffectsPane = (props: {
  showVideoEffectsOptions: boolean;
  setshowVideoEffectsOptions: (showVideoEffectsOptions: boolean) => void;
  adapter: CallAdapter | CommonCallAdapter;
}): JSX.Element => {
  const { showVideoEffectsOptions, setshowVideoEffectsOptions } = props;
  /* @conditional-compile-remove(video-background-effects) */
  const locale = useLocale();
  /* @conditional-compile-remove(video-background-effects) */
  const strings = locale.strings.call;
  const selectedEffect = useSelector(activeVideoBackgroundEffectSelector);
  /* @conditional-compile-remove(video-background-effects) */
  const selectableVideoEffects: _VideoEffectsItemProps[] = useMemo(() => {
    const videoEffects: _VideoEffectsItemProps[] = [
      {
        key: 'none',
        iconProps: {
          iconName: 'RemoveVideoBackgroundEffect'
        },
        title: strings.removeBackgroundEffectButtonLabel,
        tooltipProps: {
          content: strings.removeBackgroundTooltip
        }
      },
      {
        key: 'blur',
        iconProps: {
          iconName: 'BlurVideoBackground'
        },
        title: strings.blurBackgroundEffectButtonLabel,
        tooltipProps: {
          content: strings.blurBackgroundTooltip
        }
      }
    ];
    const videoEffectImages = props.adapter.getState().videoBackgroundImages;

    if (videoEffectImages) {
      videoEffectImages.forEach((img: VideoBackgroundImage) => {
        videoEffects.push({
          key: img.key,
          backgroundProps: {
            url: img.url
          },
          tooltipProps: {
            content: img.tooltipText ?? ''
          }
        });
      });
    }
    return videoEffects;
  }, [strings, props.adapter]);

  /* @conditional-compile-remove(video-background-effects) */
  const onEffectChange = useCallback(
    async (effectKey: string) => {
      if (effectKey === 'blur') {
<<<<<<< HEAD
        props.adapter.blurVideoBackground();
=======
>>>>>>> 510a5b81
        const blurEffect: VideoBackgroundBlurEffect = {
          effectName: effectKey
        };
        props.adapter.updateSelectedVideoBackgroundEffect(blurEffect);
<<<<<<< HEAD
      } else if (effectKey === 'none') {
        props.adapter.stopVideoBackgroundEffect();
=======
        await props.adapter.blurVideoBackground();
      } else if (effectKey === 'none') {
>>>>>>> 510a5b81
        const noneEffect: VideoBackgroundNoneEffect = {
          effectName: effectKey
        };
        props.adapter.updateSelectedVideoBackgroundEffect(noneEffect);
<<<<<<< HEAD
=======
        await props.adapter.stopVideoBackgroundEffect();
>>>>>>> 510a5b81
      } else {
        const backgroundImg = selectableVideoEffects.find((effect) => {
          return effect.key === effectKey;
        });
        if (backgroundImg && backgroundImg.backgroundProps) {
<<<<<<< HEAD
          props.adapter.replaceVideoBackground({ backgroundImageUrl: backgroundImg.backgroundProps.url });
=======
>>>>>>> 510a5b81
          const replaceEffect: VideoBackgroundReplacementEffect = {
            effectName: 'replacement',
            effectKey,
            backgroundImageUrl: backgroundImg.backgroundProps.url
          };
          props.adapter.updateSelectedVideoBackgroundEffect(replaceEffect);
<<<<<<< HEAD
=======
          await props.adapter.replaceVideoBackground({ backgroundImageUrl: backgroundImg.backgroundProps.url });
>>>>>>> 510a5b81
        }
      }
    },
    [props.adapter, selectableVideoEffects]
  );
  return VideoEffectsPaneTrampoline(
    showVideoEffectsOptions,
    setshowVideoEffectsOptions,
    /* @conditional-compile-remove(video-background-effects) */
    selectableVideoEffects,
    /* @conditional-compile-remove(video-background-effects) */
    onEffectChange,
    /* @conditional-compile-remove(video-background-effects) */
    selectedEffect
  );
};

const VideoEffectsPaneTrampoline = (
  showVideoEffectsOptions: boolean,
  setshowVideoEffectsOptions: (showVideoEffectsOptions: boolean) => void,
  selectableVideoEffects?: _VideoEffectsItemProps[],
  onEffectChange?: (effectKey: string) => Promise<void>,
  selectedEffect?: string
): JSX.Element => {
  /* @conditional-compile-remove(video-background-effects) */
  const locale = useLocale();
  /* @conditional-compile-remove(video-background-effects) */
  const videoEffectsPicker = useMemo(() => {
    return (
      <_VideoBackgroundEffectsPicker
        options={selectableVideoEffects ?? []}
        onChange={onEffectChange}
        selectedEffectKey={selectedEffect}
      ></_VideoBackgroundEffectsPicker>
    );
  }, [onEffectChange, selectableVideoEffects, selectedEffect]);
  /* @conditional-compile-remove(video-background-effects) */
  return (
    <Panel
      headerText={locale.strings.call.effects}
      isOpen={showVideoEffectsOptions}
      onDismiss={() => setshowVideoEffectsOptions(false)}
      hasCloseButton={true}
      closeButtonAriaLabel="Close"
      isLightDismiss={true}
    >
      {selectableVideoEffects && videoEffectsPicker}
    </Panel>
  );
  return <></>;
};<|MERGE_RESOLUTION|>--- conflicted
+++ resolved
@@ -83,48 +83,29 @@
   const onEffectChange = useCallback(
     async (effectKey: string) => {
       if (effectKey === 'blur') {
-<<<<<<< HEAD
-        props.adapter.blurVideoBackground();
-=======
->>>>>>> 510a5b81
         const blurEffect: VideoBackgroundBlurEffect = {
           effectName: effectKey
         };
         props.adapter.updateSelectedVideoBackgroundEffect(blurEffect);
-<<<<<<< HEAD
-      } else if (effectKey === 'none') {
-        props.adapter.stopVideoBackgroundEffect();
-=======
         await props.adapter.blurVideoBackground();
       } else if (effectKey === 'none') {
->>>>>>> 510a5b81
         const noneEffect: VideoBackgroundNoneEffect = {
           effectName: effectKey
         };
         props.adapter.updateSelectedVideoBackgroundEffect(noneEffect);
-<<<<<<< HEAD
-=======
         await props.adapter.stopVideoBackgroundEffect();
->>>>>>> 510a5b81
       } else {
         const backgroundImg = selectableVideoEffects.find((effect) => {
           return effect.key === effectKey;
         });
         if (backgroundImg && backgroundImg.backgroundProps) {
-<<<<<<< HEAD
-          props.adapter.replaceVideoBackground({ backgroundImageUrl: backgroundImg.backgroundProps.url });
-=======
->>>>>>> 510a5b81
           const replaceEffect: VideoBackgroundReplacementEffect = {
             effectName: 'replacement',
             effectKey,
             backgroundImageUrl: backgroundImg.backgroundProps.url
           };
           props.adapter.updateSelectedVideoBackgroundEffect(replaceEffect);
-<<<<<<< HEAD
-=======
           await props.adapter.replaceVideoBackground({ backgroundImageUrl: backgroundImg.backgroundProps.url });
->>>>>>> 510a5b81
         }
       }
     },
