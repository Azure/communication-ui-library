--- conflicted
+++ resolved
@@ -100,15 +100,11 @@
           effectName: effectKey
         };
         adapter.updateSelectedVideoBackgroundEffect(blurEffect);
-<<<<<<< HEAD
-        await adapter.startVideoBackgroundEffect(blurEffect);
-=======
         setActiveVideoEffect({
           type: 'blur',
           timestamp: new Date(Date.now())
         });
-        await adapter.blurVideoBackground();
->>>>>>> 64e9f551
+        await adapter.startVideoBackgroundEffect(blurEffect);
       } else if (effectKey === 'none') {
         const noneEffect: VideoBackgroundNoEffect = {
           effectName: effectKey
@@ -126,15 +122,11 @@
             backgroundImageUrl: backgroundImg.backgroundProps.url
           };
           adapter.updateSelectedVideoBackgroundEffect(replaceEffect);
-<<<<<<< HEAD
-          await adapter.startVideoBackgroundEffect(replaceEffect);
-=======
           setActiveVideoEffect({
             type: 'replacement',
             timestamp: new Date(Date.now())
           });
-          await adapter.replaceVideoBackground({ backgroundImageUrl: backgroundImg.backgroundProps.url });
->>>>>>> 64e9f551
+          await adapter.startVideoBackgroundEffect(replaceEffect);
         }
       }
     },
