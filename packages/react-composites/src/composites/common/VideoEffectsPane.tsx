--- conflicted
+++ resolved
@@ -24,7 +24,6 @@
 /* @conditional-compile-remove(video-background-effects) */
 import { useAdapter } from '../CallComposite/adapter/CallAdapterProvider';
 /* @conditional-compile-remove(video-background-effects) */
-<<<<<<< HEAD
 import { videoBackgroundErrorsSelector } from '../CallComposite/selectors/videoBackgroundErrorsSelector';
 /* @conditional-compile-remove(video-background-effects) */
 import { AdapterError } from './adapters';
@@ -37,9 +36,7 @@
   dismissedAt: Date;
   activeSince?: Date;
 }
-=======
 import { localVideoSelector } from '../CallComposite/selectors/localVideoStreamSelector';
->>>>>>> f3d78053
 
 /**
  * Pane that is used to show video effects button
@@ -187,18 +184,17 @@
       isLightDismiss={true}
       className={mergeStyles(headerStyles)}
     >
-<<<<<<< HEAD
       {showError && latestEffectError && (
         <MessageBar
           messageBarType={MessageBarType.error}
           onDismiss={() => setDismissedError(dismissError(latestEffectError))}
         >
-          {locale.strings.call.unableToStartVideoEffect}{' '}
-=======
+          {locale.strings.call.unableToStartVideoEffect}
+        </MessageBar>
+      )}
       {showWarning && (
         <MessageBar messageBarType={MessageBarType.warning}>
           {locale.strings.call.cameraOffBackgroundEffectWarningText}
->>>>>>> f3d78053
         </MessageBar>
       )}
       {selectableVideoEffects && (
