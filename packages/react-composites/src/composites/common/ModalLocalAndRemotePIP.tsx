// Copyright (c) Microsoft Corporation.
// Licensed under the MIT license.
import { concatStyleSets, ContextualMenu, IDragOptions, Stack } from '@fluentui/react';
import React, { useMemo } from 'react';
<<<<<<< HEAD
import { CallAdapterCommon } from '../CallComposite';
import { CallAdapterProvider } from '../CallComposite/adapter/CallAdapterProvider';
=======
>>>>>>> ccca1083
import { LocalAndRemotePIP } from '../CallComposite/components/LocalAndRemotePIP';
import { useHandlers } from '../CallComposite/hooks/useHandlers';
import { useSelector } from '../CallComposite/hooks/useSelector';
import { localAndRemotePIPSelector } from '../CallComposite/selectors/localAndRemotePIPSelector';
import { _ModalClone, _ICoordinates } from '@internal/react-components';
/* @conditional-compile-remove(rooms) */
import { _RemoteVideoTile, _usePermissions } from '@internal/react-components';
import {
  hiddenStyle,
  ModalLocalAndRemotePIPStyles,
  modalStyle,
  PIPContainerStyle
} from './styles/ModalLocalAndRemotePIP.styles';

/**
 * Drag options for Modal in {@link ModalLocalAndRemotePIP} component
 */
const DRAG_OPTIONS: IDragOptions = {
  moveMenuItemText: 'Move',
  closeMenuItemText: 'Close',
  menu: ContextualMenu,
  keepInBounds: true
};

/**
 * A wrapping component with a draggable {@link LocalAndRemotePIP} component that is bound to a LayerHost component with id
 * specified by `modalLayerHostId` prop
 * @private
 */
export const ModalLocalAndRemotePIP = (props: {
  hidden: boolean;
  modalLayerHostId: string;
  styles?: ModalLocalAndRemotePIPStyles;
  minDragPosition?: _ICoordinates;
  maxDragPosition?: _ICoordinates;
}): JSX.Element | null => {
  const rootStyles = props.hidden ? hiddenStyle : PIPContainerStyle;

  /* @conditional-compile-remove(rooms) */
  const rolePermissions = _usePermissions();

  const pictureInPictureProps = useSelector(localAndRemotePIPSelector);

  const pictureInPictureHandlers = useHandlers(LocalAndRemotePIP);
  const localAndRemotePIP = useMemo(() => {
    /* @conditional-compile-remove(rooms) */
    if (!rolePermissions.cameraButton && pictureInPictureProps.dominantRemoteParticipant?.userId) {
      return <_RemoteVideoTile {...pictureInPictureProps.dominantRemoteParticipant} />;
    }
    return <LocalAndRemotePIP {...pictureInPictureProps} {...pictureInPictureHandlers} />;
  }, [
    pictureInPictureProps,
    pictureInPictureHandlers,
    /* @conditional-compile-remove(rooms) */ rolePermissions.cameraButton
  ]);

  /* @conditional-compile-remove(rooms) */
  if (!rolePermissions.cameraButton && !pictureInPictureProps.dominantRemoteParticipant) {
    return null;
  }

  const modalStylesThemed = concatStyleSets(modalStyle, props.styles?.modal);

  return (
    <Stack styles={rootStyles}>
      <_ModalClone
        isOpen={true}
        isModeless={true}
        dragOptions={DRAG_OPTIONS}
        styles={modalStylesThemed}
        layerProps={{ hostId: props.modalLayerHostId }}
        minDragPosition={props.minDragPosition}
        maxDragPosition={props.maxDragPosition}
      >
        {
          // Only render LocalAndRemotePIP when this component is NOT hidden because VideoGallery needs to have
          // possession of the dominant remote participant video stream
          !props.hidden && localAndRemotePIP
        }
      </_ModalClone>
    </Stack>
  );
<<<<<<< HEAD
};

/**
 * A wrapping component with a draggable {@link LocalAndRemotePIP} component that is bound to a LayerHost component with id
 * specified by `modalLayerHostId` prop
 * @private
 */
export const ModalLocalAndRemotePIP = (props: {
  callAdapter: CallAdapterCommon;
  hidden: boolean;
  modalLayerHostId: string;
  children?: React.ReactNode;
  styles?: ModalLocalAndRemotePIPStyles;
  minDragPosition?: _ICoordinates;
  maxDragPosition?: _ICoordinates;
}): JSX.Element => {
  return (
    <CallAdapterProvider adapter={props.callAdapter}>
      <_ModalLocalAndRemotePIP {...props}>{props.children}</_ModalLocalAndRemotePIP>
    </CallAdapterProvider>
  );
=======
>>>>>>> ccca1083
};<|MERGE_RESOLUTION|>--- conflicted
+++ resolved
@@ -2,11 +2,6 @@
 // Licensed under the MIT license.
 import { concatStyleSets, ContextualMenu, IDragOptions, Stack } from '@fluentui/react';
 import React, { useMemo } from 'react';
-<<<<<<< HEAD
-import { CallAdapterCommon } from '../CallComposite';
-import { CallAdapterProvider } from '../CallComposite/adapter/CallAdapterProvider';
-=======
->>>>>>> ccca1083
 import { LocalAndRemotePIP } from '../CallComposite/components/LocalAndRemotePIP';
 import { useHandlers } from '../CallComposite/hooks/useHandlers';
 import { useSelector } from '../CallComposite/hooks/useSelector';
@@ -89,28 +84,4 @@
       </_ModalClone>
     </Stack>
   );
-<<<<<<< HEAD
-};
-
-/**
- * A wrapping component with a draggable {@link LocalAndRemotePIP} component that is bound to a LayerHost component with id
- * specified by `modalLayerHostId` prop
- * @private
- */
-export const ModalLocalAndRemotePIP = (props: {
-  callAdapter: CallAdapterCommon;
-  hidden: boolean;
-  modalLayerHostId: string;
-  children?: React.ReactNode;
-  styles?: ModalLocalAndRemotePIPStyles;
-  minDragPosition?: _ICoordinates;
-  maxDragPosition?: _ICoordinates;
-}): JSX.Element => {
-  return (
-    <CallAdapterProvider adapter={props.callAdapter}>
-      <_ModalLocalAndRemotePIP {...props}>{props.children}</_ModalLocalAndRemotePIP>
-    </CallAdapterProvider>
-  );
-=======
->>>>>>> ccca1083
 };