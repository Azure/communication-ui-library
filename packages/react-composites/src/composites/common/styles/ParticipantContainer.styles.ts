--- conflicted
+++ resolved
@@ -71,8 +71,6 @@
 /**
  * @private
  */
-<<<<<<< HEAD
-=======
 export const peoplePaneContainerStyle: IStackItemStyles = {
   root: {
     position: 'relative'
@@ -89,7 +87,6 @@
 /**
  * @private
  */
->>>>>>> 857e1622
 export const participantListWrapper = mergeStyles({
   width: '20rem',
   // max width at 50% of view so the People Pane is not squeezing the Message Pane to almost nothing when on small screen or high zoom in
