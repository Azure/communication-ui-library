// Copyright (c) Microsoft Corporation.
// Licensed under the MIT License.

import React, { useCallback } from 'react';
/* @conditional-compile-remove(close-captions) */
import { useState } from 'react';
/* @conditional-compile-remove(control-bar-button-injection) */
import { useMemo } from 'react';
import {
  OptionsDevice,
  _DrawerMenu as DrawerMenu,
  _DrawerMenuItemProps as DrawerMenuItemProps,
  _DrawerMenuStyles,
  SpokenLanguageStrings,
  CaptionLanguageStrings
} from '@internal/react-components';
/* @conditional-compile-remove(reaction) */
import { _ReactionDrawerMenuItem } from '@internal/react-components';
/* @conditional-compile-remove(reaction) */
import { ReactionResources } from '@internal/react-components';
import { VideoGalleryLayout } from '@internal/react-components';
/* @conditional-compile-remove(close-captions) */
import { _StartCaptionsButton, _CaptionsSettingsModal } from '@internal/react-components';

/* @conditional-compile-remove(PSTN-calls) */ /* @conditional-compile-remove(one-to-n-calling) */
import { HoldButton } from '@internal/react-components';
/* @conditional-compile-remove(raise-hand) */
import { RaiseHandButton, RaiseHandButtonProps } from '@internal/react-components';
import { AudioDeviceInfo } from '@azure/communication-calling';
/* @conditional-compile-remove(control-bar-button-injection) */
import {
  CUSTOM_BUTTON_OPTIONS,
  generateCustomCallDrawerButtons,
  onFetchCustomButtonPropsTrampoline
} from '../ControlBar/CustomButton';
/* @conditional-compile-remove(PSTN-calls) */ /* @conditional-compile-remove(one-to-n-calling) */ /* @conditional-compile-remove(raise-hand) */
import { usePropsFor } from '../../CallComposite/hooks/usePropsFor';
/* @conditional-compile-remove(PSTN-calls) */ /* @conditional-compile-remove(one-to-n-calling) */ /* @conditional-compile-remove(close-captions) */ /* @conditional-compile-remove(raise-hand) */
import { useLocale } from '../../localization';
import { isDisabled } from '../../CallComposite/utils';
import { CommonCallControlOptions } from '../types/CommonCallControlOptions';
/* @conditional-compile-remove(close-captions) */
import { Stack, Toggle, useTheme } from '@fluentui/react';
/* @conditional-compile-remove(close-captions) */
import { _pxToRem } from '@internal/acs-ui-common';
/* @conditional-compile-remove(close-captions) */
import { useAdaptedSelector } from '../../CallComposite/hooks/useAdaptedSelector';
/* @conditional-compile-remove(close-captions) */
import { _captionSettingsSelector, _startCaptionsButtonSelector } from '@internal/calling-component-bindings';
/* @conditional-compile-remove(close-captions) */
import { useHandlers } from '../../CallComposite/hooks/useHandlers';
/* @conditional-compile-remove(close-captions) */
import { CaptionLanguageSettingsDrawer } from './CaptionLanguageSettingsDrawer';
/* @conditional-compile-remove(close-captions) */
import { themedToggleButtonStyle } from './MoreDrawer.styles';
/* @conditional-compile-remove(close-captions) */
import { _spokenLanguageToCaptionLanguage } from '@internal/react-components';
/* @conditional-compile-remove(rooms) */
import { useAdapter } from '../../CallComposite/adapter/CallAdapterProvider';
import { useSelector } from '../../CallComposite/hooks/useSelector';
import { getTargetCallees } from '../../CallComposite/selectors/baseSelectors';
import { showDtmfDialer } from '../../CallComposite/utils/MediaGalleryUtils';
import { SpokenLanguageSettingsDrawer } from './SpokenLanguageSettingsDrawer';

/** @private */
export interface MoreDrawerStrings {
  /**
   * Label for people drawerMenuItem.
   */
  peopleButtonLabel: string;
  /**
   * Label for audio device drawerMenuItem.
   *
   * @remarks This replaces the microphoneMenuTitle speakers can not be enumerated
   *
   */
  audioDeviceMenuTitle?: string;
  /**
   * Label for microphone drawerMenuItem.
   *
   * @remarks Only displayed when speakers can be enumerated otherwise audioDeviceMenuTitle is used
   *
   */
  microphoneMenuTitle: string;
  /**
   * Label for speaker drawerMenuItem.
   *
   * @remarks Only displayed when speakers can be enumerated
   *
   */
  speakerMenuTitle: string;
  /* @conditional-compile-remove(close-captions) */
  /**
   * Label for captions drawerMenuItem
   *
   * @remarks Only displayed when in Teams call
   */
  captionsMenuTitle: string;
  /* @conditional-compile-remove(close-captions) */
  /**
   * Label for spokenLanguage drawerMenuItem
   *
   * @remarks Only displayed when in Teams call, disabled until captions is on
   */
  spokenLanguageMenuTitle: string;

  /* @conditional-compile-remove(close-captions) */
  /**
   * Label for captionLanguage drawerMenuItem
   *
   * @remarks Only displayed when in Teams call, disabled until captions is on
   */
  captionLanguageMenuTitle: string;

  /**
   * Label for gallery options drawerMenuItem
   */
  galleryOptionsMenuTitle: string;
}

/** @private */
export interface MoreDrawerDevicesMenuProps {
  /**
   * Available microphones for selection
   */
  microphones?: OptionsDevice[];
  /**
   * Available speakers for selection
   */
  speakers?: OptionsDevice[];
  /**
   * Microphone that is shown as currently selected
   */
  selectedMicrophone?: OptionsDevice;
  /**
   * Speaker that is shown as currently selected
   */
  selectedSpeaker?: OptionsDevice;
  /**
   * Speaker when a speaker is selected
   */
  onSelectSpeaker: (device: AudioDeviceInfo) => Promise<void>;
  /**
   * Callback when a microphone is selected
   */
  onSelectMicrophone: (device: AudioDeviceInfo) => Promise<void>;
  userSetGalleryLayout?: VideoGalleryLayout;
  /**
   * Callback for when the gallery layout is changed
   */
  onUserSetGalleryLayout?: (layout: VideoGalleryLayout) => void;
  /**
   * Callback to hide and show the dialpad in the more drawer
   */
  onSetDialpadPage?: () => void;
  /**
   * Whether the dialpad is present in the call
   */
  dtmfDialerPresent?: boolean;
}

/** @private */
export interface MoreDrawerProps extends MoreDrawerDevicesMenuProps {
  onLightDismiss: () => void;
  onPeopleButtonClicked: () => void;
  callControls?: boolean | CommonCallControlOptions;
  onClickShowDialpad?: () => void;
  /* @conditional-compile-remove(close-captions) */
  isCaptionsSupported?: boolean;
  strings: MoreDrawerStrings;
  disableButtonsForHoldScreen?: boolean;
<<<<<<< HEAD
  /* @conditional-compile-remove(close-captions) */
  isTeamsCall?: boolean;
=======
  /* @conditional-compile-remove(reaction) */
  reactionResources?: ReactionResources;
  /* @conditional-compile-remove(reaction) */
  onReactionClick?: (reaction: string) => Promise<void>;
>>>>>>> 468a66b6
}

const inferCallWithChatControlOptions = (
  callWithChatControls?: boolean | CommonCallControlOptions
): CommonCallControlOptions | false => {
  if (callWithChatControls === false) {
    return false;
  }
  const options = callWithChatControls === true || callWithChatControls === undefined ? {} : callWithChatControls;
  return options;
};

/** @private */
export const MoreDrawer = (props: MoreDrawerProps): JSX.Element => {
  /* @conditional-compile-remove(close-captions) */
  const theme = useTheme();
  /* @conditional-compile-remove(rooms) */
  const callAdapter = useAdapter();
  const drawerMenuItems: DrawerMenuItemProps[] = [];

  const { speakers, onSelectSpeaker, onLightDismiss } = props;

  /* @conditional-compile-remove(PSTN-calls) */ /* @conditional-compile-remove(one-to-n-calling) */ /* @conditional-compile-remove(close-captions) */ /* @conditional-compile-remove(raise-hand) */
  const localeStrings = useLocale();
  /* @conditional-compile-remove(PSTN-calls) */ /* @conditional-compile-remove(one-to-n-calling) */
  const holdButtonProps = usePropsFor(HoldButton);

  const callees = useSelector(getTargetCallees);
  const allowDtmfDialer = showDtmfDialer(callees);
  const [dtmfDialerChecked, setDtmfDialerChecked] = useState<boolean>(props.dtmfDialerPresent ?? false);

  /* @conditional-compile-remove(raise-hand) */
  const raiseHandButtonProps = usePropsFor(RaiseHandButton) as RaiseHandButtonProps;

  const onSpeakerItemClick = useCallback(
    (
      _ev: React.MouseEvent<HTMLElement> | React.KeyboardEvent<HTMLElement> | undefined,
      itemKey: string | undefined
    ) => {
      const selected = speakers?.find((speaker) => speaker.id === itemKey);
      if (selected) {
        // This is unsafe - we're only passing in part of the argument to the handler.
        // But this is a known issue in our state.
        onSelectSpeaker(selected as AudioDeviceInfo);
      }
      onLightDismiss();
    },
    [speakers, onSelectSpeaker, onLightDismiss]
  );

  const drawerSelectionOptions = inferCallWithChatControlOptions(props.callControls);

  /* @conditional-compile-remove(reaction) */
  if (props.reactionResources !== undefined) {
    drawerMenuItems.push({
      itemKey: 'reactions',
      onRendererContent: () => (
        <_ReactionDrawerMenuItem onReactionClick={props.onReactionClick} reactionResources={props.reactionResources} />
      )
    });
  }

  if (props.speakers && props.speakers.length > 0) {
    drawerMenuItems.push({
      itemKey: 'speakers',
      disabled: props.disableButtonsForHoldScreen,
      text: props.strings.speakerMenuTitle,
      iconProps: { iconName: 'MoreDrawerSpeakers' },
      subMenuProps: props.speakers.map((speaker) => ({
        itemKey: speaker.id,
        iconProps: {
          iconName: isDeviceSelected(speaker, props.selectedSpeaker)
            ? 'MoreDrawerSelectedSpeaker'
            : 'MoreDrawerSpeakers'
        },
        text: speaker.name,
        onItemClick: onSpeakerItemClick,
        secondaryIconProps: isDeviceSelected(speaker, props.selectedSpeaker) ? { iconName: 'Accept' } : undefined
      })),
      secondaryText: props.selectedSpeaker?.name
    });
  }

  const { microphones, onSelectMicrophone } = props;
  const onMicrophoneItemClick = useCallback(
    (
      _ev: React.MouseEvent<HTMLElement> | React.KeyboardEvent<HTMLElement> | undefined,
      itemKey: string | undefined
    ) => {
      const selected = microphones?.find((mic) => mic.id === itemKey);
      if (selected) {
        // This is unsafe - we're only passing in part of the argument to the handler.
        // But this is a known issue in our state.
        onSelectMicrophone(selected as AudioDeviceInfo);
      }
      onLightDismiss();
    },
    [microphones, onSelectMicrophone, onLightDismiss]
  );

  if (props.microphones && props.microphones.length > 0) {
    // Set props as Microphone if speakers can be enumerated else set as Audio Device
    const speakersAvailable = props.speakers && props.speakers.length > 0;
    const itemKey = speakersAvailable ? 'microphones' : 'audioDevices';
    const text = speakersAvailable ? props.strings.microphoneMenuTitle : props.strings.audioDeviceMenuTitle;
    const iconName = speakersAvailable ? 'MoreDrawerMicrophones' : 'MoreDrawerSpeakers';
    const selectedIconName = speakersAvailable ? 'MoreDrawerSelectedMicrophone' : 'MoreDrawerSelectedSpeaker';

    drawerMenuItems.push({
      itemKey: itemKey,
      disabled: props.disableButtonsForHoldScreen,
      text: text,
      iconProps: { iconName: iconName },
      subMenuProps: props.microphones.map((mic) => ({
        itemKey: mic.id,
        iconProps: {
          iconName: isDeviceSelected(mic, props.selectedMicrophone) ? selectedIconName : iconName
        },
        text: mic.name,
        onItemClick: onMicrophoneItemClick,
        secondaryIconProps: isDeviceSelected(mic, props.selectedMicrophone) ? { iconName: 'Accept' } : undefined,
        disabled: drawerSelectionOptions !== false ? isDisabled(drawerSelectionOptions.microphoneButton) : undefined
      })),
      secondaryText: props.selectedMicrophone?.name
    });
  }

  const dtmfDialerScreenOption = {
    itemKey: 'dtmfDialerScreenKey',
    text: !dtmfDialerChecked
      ? localeStrings.strings.call.dtmfDialerMoreButtonLabelOn
      : localeStrings.strings.call.dtmfDialerMoreButtonLabelOff,
    onItemClick: () => {
      if (props.onSetDialpadPage) {
        props.onSetDialpadPage();
      }
      setDtmfDialerChecked(!dtmfDialerChecked);
      onLightDismiss();
    },
    iconProps: {
      iconName: 'DtmfDialpadButton',
      styles: { root: { lineHeight: 0 } }
    }
  };
  /**
   * Only render the dtmf dialer if the dialpad for PSTN calls is not present
   */
  if (props.onSetDialpadPage && allowDtmfDialer) {
    drawerMenuItems.push(dtmfDialerScreenOption);
  }

  const galleryLayoutOptions = {
    itemKey: 'galleryPositionKey',
    iconProps: {
      iconName: 'GalleryOptions',
      styles: { root: { lineHeight: 0 } }
    },
    disabled: props.disableButtonsForHoldScreen,
    text: localeStrings.strings.call.moreButtonGalleryControlLabel,
    subMenuProps: [
      {
        itemKey: 'dynamicSelectionKey',
        text: localeStrings.strings.call.moreButtonGalleryFloatingLocalLayoutLabel,
        onItemClick: () => {
          props.onUserSetGalleryLayout && props.onUserSetGalleryLayout('floatingLocalVideo');
          onLightDismiss();
        },
        iconProps: {
          iconName: 'FloatingLocalVideoGalleryLayout',
          styles: { root: { lineHeight: 0 } }
        },
        secondaryIconProps: props.userSetGalleryLayout === 'floatingLocalVideo' ? { iconName: 'Accept' } : undefined
      },
      {
        itemKey: 'focusedContentSelectionKey',
        text: localeStrings.strings.call.moreButtonGalleryFocusedContentLayoutLabel,
        onItemClick: () => {
          props.onUserSetGalleryLayout && props.onUserSetGalleryLayout('focusedContent');
          onLightDismiss();
        },
        iconProps: {
          iconName: 'FocusedContentGalleryLayout',
          styles: { root: { lineHeight: 0 } }
        },
        secondaryIconProps: props.userSetGalleryLayout === 'focusedContent' ? { iconName: 'Accept' } : undefined
      }
    ]
  };

  /* @conditional-compile-remove(gallery-layout-composite) */
  const galleryOption = {
    itemKey: 'defaultSelectionKey',
    text: localeStrings.strings.call.moreButtonGalleryDefaultLayoutLabel,
    onItemClick: () => {
      props.onUserSetGalleryLayout && props.onUserSetGalleryLayout('default');
      onLightDismiss();
    },
    iconProps: {
      iconName: 'DefaultGalleryLayout',
      styles: { root: { lineHeight: 0 } }
    },
    secondaryIconProps: props.userSetGalleryLayout === 'default' ? { iconName: 'Accept' } : undefined
  };

  /* @conditional-compile-remove(gallery-layout-composite) */
  galleryLayoutOptions.subMenuProps?.push(galleryOption);

  drawerMenuItems.push(galleryLayoutOptions);

  if (drawerSelectionOptions !== false && isEnabled(drawerSelectionOptions?.peopleButton)) {
    drawerMenuItems.push({
      itemKey: 'people',
      id: 'call-composite-drawer-people-button',
      text: props.strings.peopleButtonLabel,
      iconProps: { iconName: 'MoreDrawerPeople' },
      onItemClick: props.onPeopleButtonClicked,
      disabled: isDisabled(drawerSelectionOptions.peopleButton) || props.disableButtonsForHoldScreen
    });
  }

  /* @conditional-compile-remove(PSTN-calls) */ /* @conditional-compile-remove(one-to-n-calling) */
  if (drawerSelectionOptions !== false && isEnabled(drawerSelectionOptions?.holdButton)) {
    drawerMenuItems.push({
      itemKey: 'holdButtonKey',
      disabled: props.disableButtonsForHoldScreen || isDisabled(drawerSelectionOptions.holdButton),
      text: localeStrings.component.strings.holdButton.tooltipOffContent,
      onItemClick: () => {
        holdButtonProps.onToggleHold();
        onLightDismiss();
      },
      iconProps: { iconName: 'HoldCallContextualMenuItem', styles: { root: { lineHeight: 0 } } }
    });
  }

  /*@conditional-compile-remove(rooms) */
  const role = callAdapter.getState().call?.role;
  /*@conditional-compile-remove(rooms) */
  const hideRaiseHandButtonInRoomsCall =
    callAdapter.getState().isRoomsCall && role && ['Consumer', 'Unknown'].includes(role);

  /* @conditional-compile-remove(raise-hand) */
  if (
    drawerSelectionOptions !== false &&
    isEnabled(drawerSelectionOptions?.raiseHandButton) &&
    /*@conditional-compile-remove(rooms) */ !hideRaiseHandButtonInRoomsCall
  ) {
    const raiseHandIcon = raiseHandButtonProps.checked ? 'LowerHandContextualMenuItem' : 'RaiseHandContextualMenuItem';
    drawerMenuItems.push({
      itemKey: 'raiseHandButtonKey',
      disabled: props.disableButtonsForHoldScreen || isDisabled(drawerSelectionOptions.raiseHandButton),
      text: raiseHandButtonProps.checked
        ? localeStrings.component.strings.raiseHandButton.onLabel
        : localeStrings.component.strings.raiseHandButton.offLabel,
      onItemClick: () => {
        if (raiseHandButtonProps.onToggleRaiseHand) {
          raiseHandButtonProps.onToggleRaiseHand();
        }
        onLightDismiss();
      },
      iconProps: {
        iconName: raiseHandIcon,
        styles: { root: { lineHeight: 0 } }
      }
    });
  }

  /* @conditional-compile-remove(close-captions) */
  //Captions drawer menu
  const supportedSpokenLanguageStrings = useLocale().strings.call.spokenLanguageStrings;

  /* @conditional-compile-remove(close-captions) */
  //Captions drawer menu
  const supportedCaptionLanguageStrings = useLocale().strings.call.captionLanguageStrings;
  /* @conditional-compile-remove(close-captions) */
  const captionSettingsProp = useAdaptedSelector(_captionSettingsSelector);
  /* @conditional-compile-remove(close-captions) */
  const startCaptionsButtonHandlers = useHandlers(_StartCaptionsButton);
  /* @conditional-compile-remove(close-captions) */
  const captionSettingsHandlers = useHandlers(_CaptionsSettingsModal);

  /* @conditional-compile-remove(close-captions) */
  const [isSpokenLanguageDrawerOpen, setIsSpokenLanguageDrawerOpen] = useState<boolean>(false);

  /* @conditional-compile-remove(close-captions) */
  const [isCaptionLanguageDrawerOpen, setIsCaptionLanguageDrawerOpen] = useState<boolean>(false);

  /* @conditional-compile-remove(close-captions) */
  const [currentSpokenLanguage, setCurrentSpokenLanguage] = useState<keyof SpokenLanguageStrings>(
    captionSettingsProp.currentSpokenLanguage ?? 'en-us'
  );

  /* @conditional-compile-remove(close-captions) */
  const [currentCaptionLanguage, setCurrentCaptionLanguage] = useState<keyof CaptionLanguageStrings>(
    captionSettingsProp.currentCaptionLanguage ?? _spokenLanguageToCaptionLanguage[currentSpokenLanguage]
  );

  /* @conditional-compile-remove(close-captions) */
  const onToggleChange = useCallback(async () => {
    if (!captionSettingsProp.isCaptionsFeatureActive) {
      await startCaptionsButtonHandlers.onStartCaptions({
        spokenLanguage: currentSpokenLanguage
      });
    } else {
      startCaptionsButtonHandlers.onStopCaptions();
    }
  }, [captionSettingsProp.isCaptionsFeatureActive, startCaptionsButtonHandlers, currentSpokenLanguage]);

  /* @conditional-compile-remove(close-captions) */
  if (props.isCaptionsSupported) {
    const captionsDrawerItems: DrawerMenuItemProps[] = [];

    const spokenLanguageString = supportedSpokenLanguageStrings
      ? supportedSpokenLanguageStrings[currentSpokenLanguage]
      : currentSpokenLanguage;
    if (props.isTeamsCall) {
      const captionLanguageString = supportedCaptionLanguageStrings
        ? supportedCaptionLanguageStrings[currentCaptionLanguage]
        : currentCaptionLanguage;

      captionsDrawerItems.push({
        itemKey: 'ChangeCaptionLanguage',
        text: props.strings.captionLanguageMenuTitle,
        id: 'common-call-composite-captions-subtitle-settings-button',
        secondaryText: captionLanguageString,
        iconProps: {
          iconName: 'ChangeCaptionLanguageIcon',
          styles: { root: { lineHeight: 0 } }
        },
        disabled: props.disableButtonsForHoldScreen || !captionSettingsProp.isCaptionsFeatureActive,
        onItemClick: () => {
          setIsCaptionLanguageDrawerOpen(true);
        },
        secondaryIconProps: {
          iconName: 'ChevronRight',
          styles: { root: { lineHeight: 0 } }
        }
      });
    }

    drawerMenuItems.push({
      itemKey: 'captions',
      id: 'common-call-composite-captions-button',
      disabled: props.disableButtonsForHoldScreen,
      text: props.strings.captionsMenuTitle,
      iconProps: { iconName: 'CaptionsIcon' },
      subMenuProps: captionsDrawerItems
    });

    captionsDrawerItems.push({
      itemKey: 'ToggleCaptionsKey',
      text: captionSettingsProp.isCaptionsFeatureActive
        ? localeStrings.strings.call.startCaptionsButtonTooltipOnContent
        : localeStrings.strings.call.startCaptionsButtonTooltipOffContent,
      iconProps: {
        iconName: captionSettingsProp.isCaptionsFeatureActive ? 'CaptionsOffIcon' : 'CaptionsIcon',
        styles: { root: { lineHeight: 0 } }
      },
      onItemClick: onToggleChange,
      disabled: props.disableButtonsForHoldScreen,
      secondaryComponent: (
        <Stack verticalFill verticalAlign="center">
          <Toggle
            id="common-call-composite-captions-toggle-button"
            checked={captionSettingsProp.isCaptionsFeatureActive}
            styles={themedToggleButtonStyle(theme, captionSettingsProp.isCaptionsFeatureActive)}
            onChange={onToggleChange}
          />
        </Stack>
      )
    });

    captionsDrawerItems.push({
      itemKey: 'ChangeSpokenLanguage',
      text: props.strings.spokenLanguageMenuTitle,
      id: 'common-call-composite-captions-spoken-settings-button',
      secondaryText: spokenLanguageString,
      iconProps: {
        iconName: 'ChangeSpokenLanguageIcon',
        styles: { root: { lineHeight: 0 } }
      },
      disabled: props.disableButtonsForHoldScreen || !captionSettingsProp.isCaptionsFeatureActive,
      onItemClick: () => {
        setIsSpokenLanguageDrawerOpen(true);
      },
      secondaryIconProps: {
        iconName: 'ChevronRight',
        styles: { root: { lineHeight: 0 } }
      }
    });
  }

  /* @conditional-compile-remove(control-bar-button-injection) */
  const customDrawerButtons = useMemo(
    () =>
      generateCustomCallDrawerButtons(
        onFetchCustomButtonPropsTrampoline(drawerSelectionOptions !== false ? drawerSelectionOptions : undefined),
        drawerSelectionOptions !== false ? drawerSelectionOptions?.displayType : undefined
      ),
    [drawerSelectionOptions]
  );

  /* @conditional-compile-remove(control-bar-button-injection) */
  customDrawerButtons['primary'].slice(CUSTOM_BUTTON_OPTIONS.MAX_PRIMARY_MOBILE_CUSTOM_BUTTONS).forEach((element) => {
    drawerMenuItems.push(element);
  });
  /* @conditional-compile-remove(control-bar-button-injection) */
  customDrawerButtons['secondary'].forEach((element) => {
    drawerMenuItems.push(element);
  });
  /* @conditional-compile-remove(control-bar-button-injection) */
  customDrawerButtons['overflow'].forEach((element) => {
    drawerMenuItems.push(element);
  });
  /* @conditional-compile-remove(close-captions) */
  return (
    <>
      {isSpokenLanguageDrawerOpen && props.isCaptionsSupported && (
        <SpokenLanguageSettingsDrawer
          onLightDismiss={props.onLightDismiss}
          selectLanguage={setCurrentSpokenLanguage}
          setCurrentLanguage={captionSettingsHandlers.onSetSpokenLanguage}
          currentLanguage={currentSpokenLanguage}
          strings={{ menuTitle: props.strings.spokenLanguageMenuTitle }}
          supportedLanguageStrings={supportedSpokenLanguageStrings}
        />
      )}
      {isCaptionLanguageDrawerOpen && props.isCaptionsSupported && (
        <CaptionLanguageSettingsDrawer
          onLightDismiss={props.onLightDismiss}
          selectLanguage={setCurrentCaptionLanguage}
          setCurrentLanguage={captionSettingsHandlers.onSetCaptionLanguage}
          currentLanguage={currentCaptionLanguage}
          strings={{ menuTitle: props.strings.captionLanguageMenuTitle }}
          supportedLanguageStrings={supportedCaptionLanguageStrings}
        />
      )}
      {!isSpokenLanguageDrawerOpen && !isCaptionLanguageDrawerOpen && (
        <DrawerMenu items={drawerMenuItems} onLightDismiss={props.onLightDismiss} />
      )}
    </>
  );

  return <DrawerMenu items={drawerMenuItems} onLightDismiss={props.onLightDismiss} />;
};

const isDeviceSelected = (speaker: OptionsDevice, selectedSpeaker?: OptionsDevice): boolean =>
  !!selectedSpeaker && speaker.id === selectedSpeaker.id;

const isEnabled = (option: unknown): boolean => option !== false;<|MERGE_RESOLUTION|>--- conflicted
+++ resolved
@@ -169,15 +169,12 @@
   isCaptionsSupported?: boolean;
   strings: MoreDrawerStrings;
   disableButtonsForHoldScreen?: boolean;
-<<<<<<< HEAD
   /* @conditional-compile-remove(close-captions) */
   isTeamsCall?: boolean;
-=======
   /* @conditional-compile-remove(reaction) */
   reactionResources?: ReactionResources;
   /* @conditional-compile-remove(reaction) */
   onReactionClick?: (reaction: string) => Promise<void>;
->>>>>>> 468a66b6
 }
 
 const inferCallWithChatControlOptions = (
