// Copyright (c) Microsoft Corporation.
// Licensed under the MIT license.

import React, { useCallback, useState } from 'react';
/* @conditional-compile-remove(control-bar-button-injection) */
import { useMemo } from 'react';
import {
  OptionsDevice,
  _DrawerMenu as DrawerMenu,
  _DrawerMenuItemProps as DrawerMenuItemProps,
  _StartCaptionsButton,
  _CaptionsSettingModal,
  _DrawerMenuStyles
} from '@internal/react-components';
/* @conditional-compile-remove(PSTN-calls) */ /* @conditional-compile-remove(one-to-n-calling) */
import { HoldButton } from '@internal/react-components';
import { AudioDeviceInfo } from '@azure/communication-calling';
/* @conditional-compile-remove(control-bar-button-injection) */
import {
  CUSTOM_BUTTON_OPTIONS,
  generateCustomCallDrawerButtons,
  onFetchCustomButtonPropsTrampoline
} from '../ControlBar/CustomButton';
/* @conditional-compile-remove(PSTN-calls) */ /* @conditional-compile-remove(one-to-n-calling) */
import { usePropsFor } from '../../CallComposite/hooks/usePropsFor';
/* @conditional-compile-remove(PSTN-calls) */ /* @conditional-compile-remove(one-to-n-calling) */
import { useLocale } from '../../localization';
import { isDisabled } from '../../CallComposite/utils';
import { CommonCallControlOptions } from '../types/CommonCallControlOptions';
import { IToggleStyles, Stack, Theme, Toggle, useTheme } from '@fluentui/react';
import { _pxToRem } from '@internal/acs-ui-common';

/** @private */
export interface MoreDrawerStrings {
  /**
   * Label for people drawerMenuItem.
   */
  peopleButtonLabel: string;
  /**
   * Label for audio device drawerMenuItem.
   *
   * @remarks This replaces the microphoneMenuTitle speakers can not be enumerated
   *
   */
  audioDeviceMenuTitle?: string;
  /**
   * Label for microphone drawerMenuItem.
   *
   * @remarks Only displayed when speakers can be enumerated otherwise audioDeviceMenuTitle is used
   *
   */
  microphoneMenuTitle: string;
  /**
   * Label for speaker drawerMenuItem.
   *
   * @remarks Only displayed when speakers can be enumerated
   *
   */
  speakerMenuTitle: string;
  /**
   * Label for captions drawerMenuItem
   *
   * @remarks Only displayed when in Teams call
   */
  captionsMenuTitle: string;
  /**
   * Label for spokenLanguage drawerMenuItem
   *
   * @remarks Only displayed when in Teams call, disabled until captions is on
   */
  spokenLanguageMenuTitle: string;
}

/** @private */
export interface MoreDrawerDevicesMenuProps {
  /**
   * Available microphones for selection
   */
  microphones?: OptionsDevice[];
  /**
   * Available speakers for selection
   */
  speakers?: OptionsDevice[];
  /**
   * Microphone that is shown as currently selected
   */
  selectedMicrophone?: OptionsDevice;
  /**
   * Speaker that is shown as currently selected
   */
  selectedSpeaker?: OptionsDevice;
  /**
   * Speaker when a speaker is selected
   */
  onSelectSpeaker: (device: AudioDeviceInfo) => Promise<void>;
  /**
   * Callback when a microphone is selected
   */
  onSelectMicrophone: (device: AudioDeviceInfo) => Promise<void>;
}

/** @private */
export interface MoreDrawerProps extends MoreDrawerDevicesMenuProps {
  onLightDismiss: () => void;
  onPeopleButtonClicked: () => void;
  callControls?: boolean | CommonCallControlOptions;
  onClickShowDialpad?: () => void;
<<<<<<< HEAD
=======
  /* @conditional-compile-remove(close-captions) */
>>>>>>> c753875a
  isCaptionsSupported?: boolean;
  strings: MoreDrawerStrings;
  disableButtonsForHoldScreen?: boolean;
}

const inferCallWithChatControlOptions = (
  callWithChatControls?: boolean | CommonCallControlOptions
): CommonCallControlOptions | false => {
  if (callWithChatControls === false) {
    return false;
  }
  const options = callWithChatControls === true || callWithChatControls === undefined ? {} : callWithChatControls;
  return options;
};

/** @private */
export const MoreDrawer = (props: MoreDrawerProps): JSX.Element => {
  const theme = useTheme();
  const drawerMenuItems: DrawerMenuItemProps[] = [];

  const { speakers, onSelectSpeaker, onLightDismiss } = props;

  /* @conditional-compile-remove(PSTN-calls) */ /* @conditional-compile-remove(one-to-n-calling) */
  const localeStrings = useLocale();
  /* @conditional-compile-remove(PSTN-calls) */ /* @conditional-compile-remove(one-to-n-calling) */
  const holdButtonProps = usePropsFor(HoldButton);

  const onSpeakerItemClick = useCallback(
    (_ev, itemKey) => {
      const selected = speakers?.find((speaker) => speaker.id === itemKey);
      if (selected) {
        // This is unsafe - we're only passing in part of the argument to the handler.
        // But this is a known issue in our state.
        onSelectSpeaker(selected as AudioDeviceInfo);
      }
      onLightDismiss();
    },
    [speakers, onSelectSpeaker, onLightDismiss]
  );

  const drawerSelectionOptions = inferCallWithChatControlOptions(props.callControls);

  if (props.speakers && props.speakers.length > 0) {
    drawerMenuItems.push({
      itemKey: 'speakers',
      disabled: props.disableButtonsForHoldScreen,
      text: props.strings.speakerMenuTitle,
      iconProps: { iconName: 'MoreDrawerSpeakers' },
      subMenuProps: props.speakers.map((speaker) => ({
        itemKey: speaker.id,
        iconProps: {
          iconName: isDeviceSelected(speaker, props.selectedSpeaker)
            ? 'MoreDrawerSelectedSpeaker'
            : 'MoreDrawerSpeakers'
        },
        text: speaker.name,
        onItemClick: onSpeakerItemClick,
        secondaryIconProps: isDeviceSelected(speaker, props.selectedSpeaker) ? { iconName: 'Accept' } : undefined
      })),
      secondaryText: props.selectedSpeaker?.name
    });
  }

  const { microphones, onSelectMicrophone } = props;
  const onMicrophoneItemClick = useCallback(
    (_ev, itemKey) => {
      const selected = microphones?.find((mic) => mic.id === itemKey);
      if (selected) {
        // This is unsafe - we're only passing in part of the argument to the handler.
        // But this is a known issue in our state.
        onSelectMicrophone(selected as AudioDeviceInfo);
      }
      onLightDismiss();
    },
    [microphones, onSelectMicrophone, onLightDismiss]
  );

  if (props.microphones && props.microphones.length > 0) {
    // Set props as Microphone if speakers can be enumerated else set as Audio Device
    const speakersAvailable = props.speakers && props.speakers.length > 0;
    const itemKey = speakersAvailable ? 'microphones' : 'audioDevices';
    const text = speakersAvailable ? props.strings.microphoneMenuTitle : props.strings.audioDeviceMenuTitle;
    const iconName = speakersAvailable ? 'MoreDrawerMicrophones' : 'MoreDrawerSpeakers';
    const selectedIconName = speakersAvailable ? 'MoreDrawerSelectedMicrophone' : 'MoreDrawerSelectedSpeaker';

    drawerMenuItems.push({
      itemKey: itemKey,
      disabled: props.disableButtonsForHoldScreen,
      text: text,
      iconProps: { iconName: iconName },
      subMenuProps: props.microphones.map((mic) => ({
        itemKey: mic.id,
        iconProps: {
          iconName: isDeviceSelected(mic, props.selectedMicrophone) ? selectedIconName : iconName
        },
        text: mic.name,
        onItemClick: onMicrophoneItemClick,
        secondaryIconProps: isDeviceSelected(mic, props.selectedMicrophone) ? { iconName: 'Accept' } : undefined,
        disabled: drawerSelectionOptions !== false ? isDisabled(drawerSelectionOptions.microphoneButton) : undefined
      })),
      secondaryText: props.selectedMicrophone?.name
    });
  }
  if (drawerSelectionOptions !== false && isEnabled(drawerSelectionOptions?.peopleButton)) {
    drawerMenuItems.push({
      itemKey: 'people',
      id: 'call-composite-drawer-people-button',
      text: props.strings.peopleButtonLabel,
      iconProps: { iconName: 'MoreDrawerPeople' },
      onItemClick: props.onPeopleButtonClicked,
      disabled: isDisabled(drawerSelectionOptions.peopleButton)
    });
  }

  /* @conditional-compile-remove(PSTN-calls) */ /* @conditional-compile-remove(one-to-n-calling) */
  if (drawerSelectionOptions !== false && isEnabled(drawerSelectionOptions?.holdButton)) {
    drawerMenuItems.push({
      itemKey: 'holdButtonKey',
      disabled: props.disableButtonsForHoldScreen || isDisabled(drawerSelectionOptions.holdButton),
      text: localeStrings.component.strings.holdButton.tooltipOffContent,
      onItemClick: () => {
        holdButtonProps.onToggleHold();
      },
      iconProps: { iconName: 'HoldCallContextualMenuItem', styles: { root: { lineHeight: 0 } } }
    });
  }

  /*@conditional-compile-remove(PSTN-calls) */
  // dtmf tone sending only works for 1:1 PSTN call
  if (drawerSelectionOptions !== false && props.onClickShowDialpad) {
    drawerMenuItems.push({
      itemKey: 'showDialpadKey',
      disabled: props.disableButtonsForHoldScreen,
      text: localeStrings.strings.callWithChat.openDtmfDialpadLabel,
      onItemClick: () => {
        props.onClickShowDialpad && props.onClickShowDialpad();
      },
      iconProps: { iconName: 'Dialpad', styles: { root: { lineHeight: 0 } } }
    });
  }

  //Captions drawer menu
  const startCaptionsButtonProps = usePropsFor(_StartCaptionsButton);
  const changeSpokenLanguageProps = usePropsFor(_CaptionsSettingModal);
  const [isSpokenLanguageDrawerOpen, setIsSpokenLanguageDrawerOpen] = useState<boolean>(false);
  const [currentSpokenLanguage, setCurrentSpokenLanguage] = useState<string>(
    !startCaptionsButtonProps.currentSpokenLanguage || startCaptionsButtonProps.currentSpokenLanguage === ''
      ? 'en-us'
      : startCaptionsButtonProps.currentSpokenLanguage
  );

  const spokenLanguageDrawerItems: DrawerMenuItemProps[] | undefined = props.isCaptionsSupported
    ? changeSpokenLanguageProps?.supportedSpokenLanguages?.map((language) => ({
        itemKey: language,
        text: language,
        onItemClick: () => {
          setCurrentSpokenLanguage(language);
        },
        secondaryIconProps: currentSpokenLanguage === language ? { iconName: 'Accept' } : undefined
      }))
    : undefined;

  const spokenLanguageDrawerStyles: _DrawerMenuStyles | undefined = props.isCaptionsSupported
    ? {
        root: {
          height: _pxToRem(300),
          overflow: 'scroll'
        },
        drawerSurfaceStyles: {
          drawerContentContainer: {
            root: {
              span: {
                fontWeight: 600,
                fontSize: _pxToRem(17),
                lineHeight: _pxToRem(22),
                color: theme.palette.neutralDark
              }
            }
          }
        }
      }
    : undefined;

  if (props.isCaptionsSupported) {
    const captionsDrawerItems: DrawerMenuItemProps[] = [];

    const themedToggleButtonStyle = (theme: Theme, checked: boolean): Partial<IToggleStyles> => {
      if (checked) {
        return {
          root: {
            margin: 0
          },
          pill: {
            backgroundColor: `${theme.palette.themePrimary} !important`
          },
          thumb: {
            backgroundColor: `${theme.palette.white} !important`
          }
        };
      }
      return {
        root: {
          margin: 0
        }
      };
    };

    drawerMenuItems.push({
      itemKey: 'captions',
      disabled: props.disableButtonsForHoldScreen,
      text: props.strings.captionsMenuTitle,
      iconProps: { iconName: 'CaptionsIcon' },
      subMenuProps: captionsDrawerItems
    });

    captionsDrawerItems.push({
      itemKey: 'ToggleCaptionsKey',
      text: startCaptionsButtonProps.checked
        ? localeStrings.component.strings.startCaptionsButton.tooltipOnContent
        : localeStrings.component.strings.startCaptionsButton.tooltipOffContent,
      iconProps: {
        iconName: startCaptionsButtonProps.checked ? 'CaptionsOffIcon' : 'CaptionsIcon',
        styles: { root: { lineHeight: 0 } }
      },
      disabled: props.disableButtonsForHoldScreen,
      secondaryComponent: (
        <Stack verticalFill verticalAlign="center">
          <Toggle
            checked={startCaptionsButtonProps.checked}
            styles={themedToggleButtonStyle(theme, startCaptionsButtonProps.checked)}
            onChange={() => {
              if (!startCaptionsButtonProps.checked) {
                startCaptionsButtonProps.onStartCaptions({
                  spokenLanguage: currentSpokenLanguage
                });
              } else {
                startCaptionsButtonProps.onStopCaptions();
              }
            }}
          />
        </Stack>
      )
    });

    captionsDrawerItems.push({
      itemKey: 'ChangeSpokenLanguage',
      text: props.strings.spokenLanguageMenuTitle,
      secondaryText: currentSpokenLanguage,
      iconProps: {
        iconName: 'PersonIcon',
        styles: { root: { lineHeight: 0 } }
      },
      disabled: props.disableButtonsForHoldScreen || !startCaptionsButtonProps.checked,
      onItemClick: () => {
        setIsSpokenLanguageDrawerOpen(true);
      },
      secondaryIconProps: {
        iconName: 'ChevronRight',
        styles: { root: { lineHeight: 0 } }
      }
    });
  }

  /* @conditional-compile-remove(control-bar-button-injection) */
  const customDrawerButtons = useMemo(
    () =>
      generateCustomCallDrawerButtons(
        onFetchCustomButtonPropsTrampoline(drawerSelectionOptions !== false ? drawerSelectionOptions : undefined),
        drawerSelectionOptions !== false ? drawerSelectionOptions?.displayType : undefined
      ),
    [drawerSelectionOptions]
  );

  /* @conditional-compile-remove(control-bar-button-injection) */
  customDrawerButtons['primary'].slice(CUSTOM_BUTTON_OPTIONS.MAX_PRIMARY_MOBILE_CUSTOM_BUTTONS).forEach((element) => {
    drawerMenuItems.push(element);
  });
  /* @conditional-compile-remove(control-bar-button-injection) */
  customDrawerButtons['secondary'].forEach((element) => {
    drawerMenuItems.push(element);
  });
  /* @conditional-compile-remove(control-bar-button-injection) */
  customDrawerButtons['overflow'].forEach((element) => {
    drawerMenuItems.push(element);
  });

  return (
    <>
      {isSpokenLanguageDrawerOpen && props.isCaptionsSupported && (
        <DrawerMenu
          heading={props.strings.spokenLanguageMenuTitle}
          items={spokenLanguageDrawerItems ?? []}
          onLightDismiss={() => {
            changeSpokenLanguageProps.onSetSpokenLanguage(currentSpokenLanguage);
            props.onLightDismiss();
          }}
          styles={spokenLanguageDrawerStyles}
        />
      )}
      {!isSpokenLanguageDrawerOpen && <DrawerMenu items={drawerMenuItems} onLightDismiss={props.onLightDismiss} />}
    </>
  );
};

const isDeviceSelected = (speaker: OptionsDevice, selectedSpeaker?: OptionsDevice): boolean =>
  !!selectedSpeaker && speaker.id === selectedSpeaker.id;

const isEnabled = (option: unknown): boolean => option !== false;<|MERGE_RESOLUTION|>--- conflicted
+++ resolved
@@ -105,10 +105,7 @@
   onPeopleButtonClicked: () => void;
   callControls?: boolean | CommonCallControlOptions;
   onClickShowDialpad?: () => void;
-<<<<<<< HEAD
-=======
   /* @conditional-compile-remove(close-captions) */
->>>>>>> c753875a
   isCaptionsSupported?: boolean;
   strings: MoreDrawerStrings;
   disableButtonsForHoldScreen?: boolean;
