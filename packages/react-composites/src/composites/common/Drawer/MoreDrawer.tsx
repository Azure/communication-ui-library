// Copyright (c) Microsoft Corporation.
// Licensed under the MIT license.

import React, { useCallback } from 'react';
/* @conditional-compile-remove(close-captions) */
import { useState } from 'react';
/* @conditional-compile-remove(control-bar-button-injection) */
import { useMemo } from 'react';
import {
  OptionsDevice,
  _DrawerMenu as DrawerMenu,
  _DrawerMenuItemProps as DrawerMenuItemProps,
  _DrawerMenuStyles
} from '@internal/react-components';
/* @conditional-compile-remove(close-captions) */
import { _StartCaptionsButton } from '@internal/react-components';

/* @conditional-compile-remove(PSTN-calls) */ /* @conditional-compile-remove(one-to-n-calling) */
import { HoldButton } from '@internal/react-components';
import { AudioDeviceInfo } from '@azure/communication-calling';
/* @conditional-compile-remove(control-bar-button-injection) */
import {
  CUSTOM_BUTTON_OPTIONS,
  generateCustomCallDrawerButtons,
  onFetchCustomButtonPropsTrampoline
} from '../ControlBar/CustomButton';
/* @conditional-compile-remove(PSTN-calls) */ /* @conditional-compile-remove(one-to-n-calling) */
import { usePropsFor } from '../../CallComposite/hooks/usePropsFor';
/* @conditional-compile-remove(PSTN-calls) */ /* @conditional-compile-remove(one-to-n-calling) */
import { useLocale } from '../../localization';
import { isDisabled } from '../../CallComposite/utils';
import { CommonCallControlOptions } from '../types/CommonCallControlOptions';
/* @conditional-compile-remove(close-captions) */
import { Stack, Toggle, useTheme } from '@fluentui/react';
/* @conditional-compile-remove(close-captions) */
import { _pxToRem } from '@internal/acs-ui-common';
/* @conditional-compile-remove(close-captions) */
import { useAdaptedSelector } from '../../CallComposite/hooks/useAdaptedSelector';
/* @conditional-compile-remove(close-captions) */
import { _startCaptionsButtonSelector } from '@internal/calling-component-bindings';
/* @conditional-compile-remove(close-captions) */
import { useHandlers } from '../../CallComposite/hooks/useHandlers';
/* @conditional-compile-remove(close-captions) */
import { defaultSpokenLanguage } from '../utils';
/* @conditional-compile-remove(close-captions) */
import { SpokenLanguageDrawer } from './SpokenLanguageDrawer';
/* @conditional-compile-remove(close-captions) */
import { themedToggleButtonStyle } from './MoreDrawer.styles';

/** @private */
export interface MoreDrawerStrings {
  /**
   * Label for people drawerMenuItem.
   */
  peopleButtonLabel: string;
  /**
   * Label for audio device drawerMenuItem.
   *
   * @remarks This replaces the microphoneMenuTitle speakers can not be enumerated
   *
   */
  audioDeviceMenuTitle?: string;
  /**
   * Label for microphone drawerMenuItem.
   *
   * @remarks Only displayed when speakers can be enumerated otherwise audioDeviceMenuTitle is used
   *
   */
  microphoneMenuTitle: string;
  /**
   * Label for speaker drawerMenuItem.
   *
   * @remarks Only displayed when speakers can be enumerated
   *
   */
  speakerMenuTitle: string;
  /* @conditional-compile-remove(close-captions) */
  /**
   * Label for captions drawerMenuItem
   *
   * @remarks Only displayed when in Teams call
   */
  captionsMenuTitle: string;
  /* @conditional-compile-remove(close-captions) */
  /**
   * Label for spokenLanguage drawerMenuItem
   *
   * @remarks Only displayed when in Teams call, disabled until captions is on
   */
  spokenLanguageMenuTitle: string;
}

/** @private */
export interface MoreDrawerDevicesMenuProps {
  /**
   * Available microphones for selection
   */
  microphones?: OptionsDevice[];
  /**
   * Available speakers for selection
   */
  speakers?: OptionsDevice[];
  /**
   * Microphone that is shown as currently selected
   */
  selectedMicrophone?: OptionsDevice;
  /**
   * Speaker that is shown as currently selected
   */
  selectedSpeaker?: OptionsDevice;
  /**
   * Speaker when a speaker is selected
   */
  onSelectSpeaker: (device: AudioDeviceInfo) => Promise<void>;
  /**
   * Callback when a microphone is selected
   */
  onSelectMicrophone: (device: AudioDeviceInfo) => Promise<void>;
}

/** @private */
export interface MoreDrawerProps extends MoreDrawerDevicesMenuProps {
  onLightDismiss: () => void;
  onPeopleButtonClicked: () => void;
  callControls?: boolean | CommonCallControlOptions;
  onClickShowDialpad?: () => void;
  /* @conditional-compile-remove(close-captions) */
  isCaptionsSupported?: boolean;
  strings: MoreDrawerStrings;
  disableButtonsForHoldScreen?: boolean;
}

const inferCallWithChatControlOptions = (
  callWithChatControls?: boolean | CommonCallControlOptions
): CommonCallControlOptions | false => {
  if (callWithChatControls === false) {
    return false;
  }
  const options = callWithChatControls === true || callWithChatControls === undefined ? {} : callWithChatControls;
  return options;
};

/** @private */
export const MoreDrawer = (props: MoreDrawerProps): JSX.Element => {
  /* @conditional-compile-remove(close-captions) */
  const theme = useTheme();
  const drawerMenuItems: DrawerMenuItemProps[] = [];

  const { speakers, onSelectSpeaker, onLightDismiss } = props;

  /* @conditional-compile-remove(PSTN-calls) */ /* @conditional-compile-remove(one-to-n-calling) */
  const localeStrings = useLocale();
  /* @conditional-compile-remove(PSTN-calls) */ /* @conditional-compile-remove(one-to-n-calling) */
  const holdButtonProps = usePropsFor(HoldButton);

  const onSpeakerItemClick = useCallback(
    (_ev, itemKey) => {
      const selected = speakers?.find((speaker) => speaker.id === itemKey);
      if (selected) {
        // This is unsafe - we're only passing in part of the argument to the handler.
        // But this is a known issue in our state.
        onSelectSpeaker(selected as AudioDeviceInfo);
      }
      onLightDismiss();
    },
    [speakers, onSelectSpeaker, onLightDismiss]
  );

  const drawerSelectionOptions = inferCallWithChatControlOptions(props.callControls);

  if (props.speakers && props.speakers.length > 0) {
    drawerMenuItems.push({
      itemKey: 'speakers',
      disabled: props.disableButtonsForHoldScreen,
      text: props.strings.speakerMenuTitle,
      iconProps: { iconName: 'MoreDrawerSpeakers' },
      subMenuProps: props.speakers.map((speaker) => ({
        itemKey: speaker.id,
        iconProps: {
          iconName: isDeviceSelected(speaker, props.selectedSpeaker)
            ? 'MoreDrawerSelectedSpeaker'
            : 'MoreDrawerSpeakers'
        },
        text: speaker.name,
        onItemClick: onSpeakerItemClick,
        secondaryIconProps: isDeviceSelected(speaker, props.selectedSpeaker) ? { iconName: 'Accept' } : undefined
      })),
      secondaryText: props.selectedSpeaker?.name
    });
  }

  const { microphones, onSelectMicrophone } = props;
  const onMicrophoneItemClick = useCallback(
    (_ev, itemKey) => {
      const selected = microphones?.find((mic) => mic.id === itemKey);
      if (selected) {
        // This is unsafe - we're only passing in part of the argument to the handler.
        // But this is a known issue in our state.
        onSelectMicrophone(selected as AudioDeviceInfo);
      }
      onLightDismiss();
    },
    [microphones, onSelectMicrophone, onLightDismiss]
  );

  if (props.microphones && props.microphones.length > 0) {
    // Set props as Microphone if speakers can be enumerated else set as Audio Device
    const speakersAvailable = props.speakers && props.speakers.length > 0;
    const itemKey = speakersAvailable ? 'microphones' : 'audioDevices';
    const text = speakersAvailable ? props.strings.microphoneMenuTitle : props.strings.audioDeviceMenuTitle;
    const iconName = speakersAvailable ? 'MoreDrawerMicrophones' : 'MoreDrawerSpeakers';
    const selectedIconName = speakersAvailable ? 'MoreDrawerSelectedMicrophone' : 'MoreDrawerSelectedSpeaker';

    drawerMenuItems.push({
      itemKey: itemKey,
      disabled: props.disableButtonsForHoldScreen,
      text: text,
      iconProps: { iconName: iconName },
      subMenuProps: props.microphones.map((mic) => ({
        itemKey: mic.id,
        iconProps: {
          iconName: isDeviceSelected(mic, props.selectedMicrophone) ? selectedIconName : iconName
        },
        text: mic.name,
        onItemClick: onMicrophoneItemClick,
        secondaryIconProps: isDeviceSelected(mic, props.selectedMicrophone) ? { iconName: 'Accept' } : undefined,
        disabled: drawerSelectionOptions !== false ? isDisabled(drawerSelectionOptions.microphoneButton) : undefined
      })),
      secondaryText: props.selectedMicrophone?.name
    });
  }
  if (drawerSelectionOptions !== false && isEnabled(drawerSelectionOptions?.peopleButton)) {
    drawerMenuItems.push({
      itemKey: 'people',
      id: 'call-composite-drawer-people-button',
      text: props.strings.peopleButtonLabel,
      iconProps: { iconName: 'MoreDrawerPeople' },
      onItemClick: props.onPeopleButtonClicked,
      disabled: isDisabled(drawerSelectionOptions.peopleButton)
    });
  }

  /* @conditional-compile-remove(PSTN-calls) */ /* @conditional-compile-remove(one-to-n-calling) */
  if (drawerSelectionOptions !== false && isEnabled(drawerSelectionOptions?.holdButton)) {
    drawerMenuItems.push({
      itemKey: 'holdButtonKey',
      disabled: props.disableButtonsForHoldScreen || isDisabled(drawerSelectionOptions.holdButton),
      text: localeStrings.component.strings.holdButton.tooltipOffContent,
      onItemClick: () => {
        holdButtonProps.onToggleHold();
      },
      iconProps: { iconName: 'HoldCallContextualMenuItem', styles: { root: { lineHeight: 0 } } }
    });
  }

  /*@conditional-compile-remove(PSTN-calls) */
  // dtmf tone sending only works for 1:1 PSTN call
  if (drawerSelectionOptions !== false && props.onClickShowDialpad) {
    drawerMenuItems.push({
      itemKey: 'showDialpadKey',
      disabled: props.disableButtonsForHoldScreen,
      text: localeStrings.strings.callWithChat.openDtmfDialpadLabel,
      onItemClick: () => {
        props.onClickShowDialpad && props.onClickShowDialpad();
      },
      iconProps: { iconName: 'Dialpad', styles: { root: { lineHeight: 0 } } }
    });
  }

<<<<<<< HEAD
  //Captions drawer menu
  /* @conditional-compile-remove(close-captions) */
  const supportedLanguageStrings = useLocale().strings.call.captionsAvailableLanguageStrings;
=======
>>>>>>> ef22cda5
  /* @conditional-compile-remove(close-captions) */
  // Captions drawers
  const startCaptionsButtonProps = useAdaptedSelector(_startCaptionsButtonSelector);
  /* @conditional-compile-remove(close-captions) */
  const startCaptionsButtonHandlers = useHandlers(_StartCaptionsButton);

  /* @conditional-compile-remove(close-captions) */
  const [isSpokenLanguageDrawerOpen, setIsSpokenLanguageDrawerOpen] = useState<boolean>(false);

  /* @conditional-compile-remove(close-captions) */
  const [currentSpokenLanguage, setCurrentSpokenLanguage] = useState<string>(
    startCaptionsButtonProps.currentSpokenLanguage === ''
      ? defaultSpokenLanguage
      : startCaptionsButtonProps.currentSpokenLanguage
  );
<<<<<<< HEAD
  /* @conditional-compile-remove(close-captions) */
  const spokenLanguageDrawerItems: DrawerMenuItemProps[] | undefined = props.isCaptionsSupported
    ? changeSpokenLanguageProps?.supportedSpokenLanguages?.map((language) => ({
        itemKey: language,
        text: supportedLanguageStrings[language],
        onItemClick: () => {
          setCurrentSpokenLanguage(language);
        },
        secondaryIconProps: currentSpokenLanguage === language ? { iconName: 'Accept' } : undefined
      }))
    : undefined;
  /* @conditional-compile-remove(close-captions) */
  const spokenLanguageDrawerStyles: _DrawerMenuStyles | undefined = props.isCaptionsSupported
    ? {
        root: {
          height: _pxToRem(300),
          overflow: 'scroll'
        },
        drawerSurfaceStyles: {
          drawerContentContainer: {
            root: {
              span: {
                fontWeight: 600,
                fontSize: _pxToRem(17),
                lineHeight: _pxToRem(22),
                color: theme.palette.neutralDark
              }
            }
          }
        }
      }
    : undefined;
=======

>>>>>>> ef22cda5
  /* @conditional-compile-remove(close-captions) */
  if (props.isCaptionsSupported) {
    const captionsDrawerItems: DrawerMenuItemProps[] = [];

    drawerMenuItems.push({
      itemKey: 'captions',
      disabled: props.disableButtonsForHoldScreen,
      text: props.strings.captionsMenuTitle,
      iconProps: { iconName: 'CaptionsIcon' },
      subMenuProps: captionsDrawerItems
    });

    captionsDrawerItems.push({
      itemKey: 'ToggleCaptionsKey',
      text: startCaptionsButtonProps.checked
        ? localeStrings.strings.call.startCaptionsButtonTooltipOnContent
        : localeStrings.strings.call.startCaptionsButtonTooltipOffContent,
      iconProps: {
        iconName: startCaptionsButtonProps.checked ? 'CaptionsOffIcon' : 'CaptionsIcon',
        styles: { root: { lineHeight: 0 } }
      },
      disabled: props.disableButtonsForHoldScreen,
      secondaryComponent: (
        <Stack verticalFill verticalAlign="center">
          <Toggle
            checked={startCaptionsButtonProps.checked}
            styles={themedToggleButtonStyle(theme, startCaptionsButtonProps.checked)}
            onChange={() => {
              if (!startCaptionsButtonProps.checked) {
                startCaptionsButtonHandlers.onStartCaptions({
                  spokenLanguage: currentSpokenLanguage
                });
              } else {
                startCaptionsButtonHandlers.onStopCaptions();
              }
            }}
          />
        </Stack>
      )
    });

    captionsDrawerItems.push({
      itemKey: 'ChangeSpokenLanguage',
      text: props.strings.spokenLanguageMenuTitle,
      secondaryText: supportedLanguageStrings[currentSpokenLanguage],
      iconProps: {
        iconName: 'ChangeSpokenLanguageIcon',
        styles: { root: { lineHeight: 0 } }
      },
      disabled: props.disableButtonsForHoldScreen || !startCaptionsButtonProps.checked,
      onItemClick: () => {
        setIsSpokenLanguageDrawerOpen(true);
      },
      secondaryIconProps: {
        iconName: 'ChevronRight',
        styles: { root: { lineHeight: 0 } }
      }
    });
  }

  /* @conditional-compile-remove(control-bar-button-injection) */
  const customDrawerButtons = useMemo(
    () =>
      generateCustomCallDrawerButtons(
        onFetchCustomButtonPropsTrampoline(drawerSelectionOptions !== false ? drawerSelectionOptions : undefined),
        drawerSelectionOptions !== false ? drawerSelectionOptions?.displayType : undefined
      ),
    [drawerSelectionOptions]
  );

  /* @conditional-compile-remove(control-bar-button-injection) */
  customDrawerButtons['primary'].slice(CUSTOM_BUTTON_OPTIONS.MAX_PRIMARY_MOBILE_CUSTOM_BUTTONS).forEach((element) => {
    drawerMenuItems.push(element);
  });
  /* @conditional-compile-remove(control-bar-button-injection) */
  customDrawerButtons['secondary'].forEach((element) => {
    drawerMenuItems.push(element);
  });
  /* @conditional-compile-remove(control-bar-button-injection) */
  customDrawerButtons['overflow'].forEach((element) => {
    drawerMenuItems.push(element);
  });
  /* @conditional-compile-remove(close-captions) */
  return (
    <>
      {isSpokenLanguageDrawerOpen && props.isCaptionsSupported && (
        <SpokenLanguageDrawer
          onLightDismiss={props.onLightDismiss}
          setCurrentSpokenLanguage={setCurrentSpokenLanguage}
          currentSpokenLanguage={currentSpokenLanguage}
          strings={props.strings}
        />
      )}
      {!isSpokenLanguageDrawerOpen && <DrawerMenu items={drawerMenuItems} onLightDismiss={props.onLightDismiss} />}
    </>
  );

  return <DrawerMenu items={drawerMenuItems} onLightDismiss={props.onLightDismiss} />;
};

const isDeviceSelected = (speaker: OptionsDevice, selectedSpeaker?: OptionsDevice): boolean =>
  !!selectedSpeaker && speaker.id === selectedSpeaker.id;

const isEnabled = (option: unknown): boolean => option !== false;<|MERGE_RESOLUTION|>--- conflicted
+++ resolved
@@ -267,12 +267,9 @@
     });
   }
 
-<<<<<<< HEAD
   //Captions drawer menu
   /* @conditional-compile-remove(close-captions) */
   const supportedLanguageStrings = useLocale().strings.call.captionsAvailableLanguageStrings;
-=======
->>>>>>> ef22cda5
   /* @conditional-compile-remove(close-captions) */
   // Captions drawers
   const startCaptionsButtonProps = useAdaptedSelector(_startCaptionsButtonSelector);
@@ -288,42 +285,6 @@
       ? defaultSpokenLanguage
       : startCaptionsButtonProps.currentSpokenLanguage
   );
-<<<<<<< HEAD
-  /* @conditional-compile-remove(close-captions) */
-  const spokenLanguageDrawerItems: DrawerMenuItemProps[] | undefined = props.isCaptionsSupported
-    ? changeSpokenLanguageProps?.supportedSpokenLanguages?.map((language) => ({
-        itemKey: language,
-        text: supportedLanguageStrings[language],
-        onItemClick: () => {
-          setCurrentSpokenLanguage(language);
-        },
-        secondaryIconProps: currentSpokenLanguage === language ? { iconName: 'Accept' } : undefined
-      }))
-    : undefined;
-  /* @conditional-compile-remove(close-captions) */
-  const spokenLanguageDrawerStyles: _DrawerMenuStyles | undefined = props.isCaptionsSupported
-    ? {
-        root: {
-          height: _pxToRem(300),
-          overflow: 'scroll'
-        },
-        drawerSurfaceStyles: {
-          drawerContentContainer: {
-            root: {
-              span: {
-                fontWeight: 600,
-                fontSize: _pxToRem(17),
-                lineHeight: _pxToRem(22),
-                color: theme.palette.neutralDark
-              }
-            }
-          }
-        }
-      }
-    : undefined;
-=======
-
->>>>>>> ef22cda5
   /* @conditional-compile-remove(close-captions) */
   if (props.isCaptionsSupported) {
     const captionsDrawerItems: DrawerMenuItemProps[] = [];
@@ -415,6 +376,7 @@
           setCurrentSpokenLanguage={setCurrentSpokenLanguage}
           currentSpokenLanguage={currentSpokenLanguage}
           strings={props.strings}
+          supportedLanguageStrings={supportedLanguageStrings}
         />
       )}
       {!isSpokenLanguageDrawerOpen && <DrawerMenu items={drawerMenuItems} onLightDismiss={props.onLightDismiss} />}
