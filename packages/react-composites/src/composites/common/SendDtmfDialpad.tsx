--- conflicted
+++ resolved
@@ -52,13 +52,10 @@
                   styles={dialpadStyle}
                   {...dialpadProps}
                   showDeleteButton={false}
-<<<<<<< HEAD
                   showFormatting={false}
                   strings={strings}
-=======
                   strings={strings}
                   isMobile={isMobile}
->>>>>>> 82eff278
                 />
               </Stack>
             </_DrawerSurface>
@@ -91,15 +88,12 @@
             <Dialpad
               styles={dialpadStyle}
               {...dialpadProps}
-<<<<<<< HEAD
               showFormatting={false}
               showDeleteButton={false}
               strings={strings}
-=======
               showDeleteButton={false}
               strings={strings}
               isMobile={isMobile}
->>>>>>> 82eff278
             />
           </Stack>
         </Modal>
