// Copyright (c) Microsoft Corporation.
// Licensed under the MIT license.

import { memoizeFnAll } from '@azure/acs-calling-selector';
import { Label, mergeStyles, Spinner, SpinnerSize, Stack } from '@fluentui/react';
import React, { useMemo } from 'react';
import {
  StreamMedia,
  VideoGalleryLocalParticipant,
  VideoGalleryRemoteParticipant,
  VideoStreamOptions,
  VideoTile
} from 'react-components';
import {
  aspectRatioBoxContentStyle,
  aspectRatioBoxStyle,
  disabledVideoHint,
  screenShareContainerStyle,
  stackContainerStyle,
  videoHint
} from './styles/MediaGallery.styles';
import { loadingStyle, videoStreamStyle, videoTileStyle } from './styles/ScreenShare.styles';

export type ScreenShareProps = {
  localParticipant?: VideoGalleryLocalParticipant;
  remoteParticipants: VideoGalleryRemoteParticipant[];
  participantWithScreenShare: VideoGalleryRemoteParticipant;
  onCreateLocalStreamView?: () => Promise<void>;
  onCreateRemoteStreamView?: (userId: string, options?: VideoStreamOptions) => Promise<void>;
};

const memoizeAllRemoteParticipants = memoizeFnAll(
  (userId: string, isAvailable?: boolean, renderElement?: HTMLElement, displayName?: string): JSX.Element => {
    return (
      <Stack horizontalAlign="center" verticalAlign="center" className={aspectRatioBoxStyle} key={userId}>
        <Stack className={aspectRatioBoxContentStyle}>
          <VideoTile
            isVideoReady={isAvailable}
            renderElement={<StreamMedia videoStreamElement={renderElement ?? null} />}
            displayName={displayName}
            styles={videoTileStyle}
          >
            <Label className={isAvailable ? videoHint : disabledVideoHint}>{displayName}</Label>
          </VideoTile>
        </Stack>
      </Stack>
    );
  }
);

export const ScreenShare = (props: ScreenShareProps): JSX.Element => {
  const {
    localParticipant,
    remoteParticipants,
    onCreateRemoteStreamView,
    onCreateLocalStreamView,
    participantWithScreenShare
  } = props;

  const localVideoStream = localParticipant?.videoStream;
  const isLocalVideoReady = localVideoStream?.renderElement !== undefined;
  const isScreenShareAvailable =
    participantWithScreenShare &&
    participantWithScreenShare.screenShareStream &&
    participantWithScreenShare.screenShareStream.isAvailable;

  const screenShareStreamComponent = useMemo(() => {
    if (!isScreenShareAvailable) {
      return;
    }
    const screenShareStream = participantWithScreenShare?.screenShareStream;
    const videoStream = participantWithScreenShare?.videoStream;
    if (screenShareStream?.isAvailable && !screenShareStream?.renderElement) {
      participantWithScreenShare &&
        onCreateRemoteStreamView &&
        onCreateRemoteStreamView(participantWithScreenShare.userId, {
          scalingMode: 'Fit'
        });
    }
    if (videoStream?.isAvailable && !videoStream?.renderElement) {
      participantWithScreenShare &&
        onCreateRemoteStreamView &&
        onCreateRemoteStreamView(participantWithScreenShare.userId);
    }

    return (
      <VideoTile
<<<<<<< HEAD
        isVideoReady={screenShareStream?.isAvailable}
        renderElement={<StreamMedia videoStreamElement={screenShareStream?.renderElement ?? null} />}
        placeholderProvider={
=======
        isVideoReady={isScreenShareRenderAvailable}
        renderElement={<StreamMedia videoStreamElement={screenShareRender} />}
        placeholder={
>>>>>>> 2a1e7224
          <div className={loadingStyle}>
            <Spinner label={`Loading ${participantWithScreenShare?.displayName}'s screen`} size={SpinnerSize.xSmall} />
          </div>
        }
        styles={{
          overlayContainer: videoStreamStyle
        }}
      >
        {videoStream && videoStream.isAvailable && videoStream.renderElement && (
          <Stack horizontalAlign="center" verticalAlign="center" className={aspectRatioBoxStyle}>
            <Stack className={aspectRatioBoxContentStyle}>
              <VideoTile
                isVideoReady={videoStream.isAvailable}
                renderElement={<StreamMedia videoStreamElement={videoStream.renderElement ?? null} />}
                styles={videoTileStyle}
              />
            </Stack>
          </Stack>
        )}
      </VideoTile>
    );
  }, [isScreenShareAvailable, onCreateRemoteStreamView, participantWithScreenShare]);

  const layoutLocalParticipant = useMemo(() => {
    if (localVideoStream && !localVideoStream?.renderElement) {
      onCreateLocalStreamView && onCreateLocalStreamView();
    }

    return (
      <VideoTile
        isVideoReady={isLocalVideoReady}
        renderElement={<StreamMedia videoStreamElement={localVideoStream?.renderElement ?? null} />}
        displayName={localParticipant?.displayName}
        styles={videoTileStyle}
      >
        <Label className={isLocalVideoReady ? videoHint : disabledVideoHint}>{localParticipant?.displayName}</Label>
      </VideoTile>
    );
  }, [isLocalVideoReady, localParticipant, localVideoStream, onCreateLocalStreamView]);

  const sidePanelRemoteParticipants = useMemo(() => {
    return memoizeAllRemoteParticipants((memoizedRemoteParticipantFn) => {
      return remoteParticipants && participantWithScreenShare
        ? remoteParticipants
            .filter((remoteParticipant: VideoGalleryRemoteParticipant) => {
              return remoteParticipant.userId !== participantWithScreenShare.userId;
            })
            .map((participant: VideoGalleryRemoteParticipant) => {
              const remoteVideoStream = participant.videoStream;

              if (remoteVideoStream?.isAvailable && !remoteVideoStream?.renderElement) {
                onCreateRemoteStreamView && onCreateRemoteStreamView(participant.userId);
              }

              return memoizedRemoteParticipantFn(
                participant.userId,
                remoteVideoStream?.isAvailable,
                remoteVideoStream?.renderElement,
                participant.displayName
              );
            })
        : [];
    });
  }, [remoteParticipants, participantWithScreenShare, onCreateRemoteStreamView]);

  return (
    <>
      <div className={stackContainerStyle}>
        <Stack grow className={mergeStyles({ height: '100%', overflow: 'auto' })}>
          <Stack horizontalAlign="center" verticalAlign="center" className={aspectRatioBoxStyle}>
            <Stack className={aspectRatioBoxContentStyle}>{layoutLocalParticipant}</Stack>
          </Stack>
          {sidePanelRemoteParticipants}
        </Stack>
      </div>
      <div className={screenShareContainerStyle}>{screenShareStreamComponent}</div>
    </>
  );
};<|MERGE_RESOLUTION|>--- conflicted
+++ resolved
@@ -85,15 +85,9 @@
 
     return (
       <VideoTile
-<<<<<<< HEAD
         isVideoReady={screenShareStream?.isAvailable}
         renderElement={<StreamMedia videoStreamElement={screenShareStream?.renderElement ?? null} />}
-        placeholderProvider={
-=======
-        isVideoReady={isScreenShareRenderAvailable}
-        renderElement={<StreamMedia videoStreamElement={screenShareRender} />}
         placeholder={
->>>>>>> 2a1e7224
           <div className={loadingStyle}>
             <Spinner label={`Loading ${participantWithScreenShare?.displayName}'s screen`} size={SpinnerSize.xSmall} />
           </div>
