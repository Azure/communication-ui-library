--- conflicted
+++ resolved
@@ -29,15 +29,9 @@
     <Stack className={localPreviewContainerStyle}>
       <VideoTile
         styles={localPreviewTileStyle}
-<<<<<<< HEAD
         isVideoReady={!!localPreviewProps.videoStreamElement}
         renderElement={<StreamMedia videoStreamElement={localPreviewProps.videoStreamElement} />}
-        placeholderProvider={
-=======
-        isVideoReady={isVideoReady}
-        renderElement={<StreamMedia videoStreamElement={videoStreamElement} />}
         placeholder={
->>>>>>> 2a1e7224
           <Stack style={{ width: '100%', height: '100%' }} verticalAlign="center">
             <Stack.Item align="center">
               <CallVideoOffIcon />
