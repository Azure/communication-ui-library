// Copyright (c) Microsoft Corporation.
// Licensed under the MIT license.

import { CallVideoOffIcon } from '@fluentui/react-icons-northstar';
import { Stack, Text } from '@fluentui/react';
import React from 'react';
import { localPreviewContainerStyle, cameraOffLabelStyle, localPreviewTileStyle } from './styles/LocalPreview.styles';
import { StreamMedia, VideoTile, MicrophoneButton, ControlBar, CameraButton } from 'react-components';
import { usePropsFor } from './hooks/usePropsFor';
import { localPreviewSelector } from '@azure/acs-calling-selector';
<<<<<<< HEAD
import { useCallClientContext } from '../../providers';
=======
import { useAdaptedSelector } from './hooks/useAdaptedSelector';
>>>>>>> 72a98696

export const LocalPreview = (): JSX.Element => {
  const cameraButtonProps = usePropsFor(CameraButton);
  const microphoneButtonProps = usePropsFor(MicrophoneButton);
<<<<<<< HEAD
  const localPreviewProps = useSelector(localPreviewSelector);
  const { setIsCallStartedWithCameraOn } = useCallClientContext();
=======
  const localPreviewProps = useAdaptedSelector(localPreviewSelector);

  const ErrorBar = connectFuncsToContext(ErrorBarComponent, MapToErrorBarProps);
>>>>>>> 72a98696

  return (
    <Stack className={localPreviewContainerStyle}>
      <VideoTile
        styles={localPreviewTileStyle}
        isVideoReady={!!localPreviewProps.videoStreamElement}
        renderElement={<StreamMedia videoStreamElement={localPreviewProps.videoStreamElement} />}
        placeholder={
          <Stack style={{ width: '100%', height: '100%' }} verticalAlign="center">
            <Stack.Item align="center">
              <CallVideoOffIcon />
            </Stack.Item>
            <Stack.Item align="center">
              <Text className={cameraOffLabelStyle}>Your camera is turned off</Text>
            </Stack.Item>
          </Stack>
        }
      >
        <ControlBar layout="floatingBottom">
          <CameraButton
            {...cameraButtonProps}
            onToggleCamera={async () => {
              setIsCallStartedWithCameraOn(!cameraButtonProps.checked);
              cameraButtonProps.onToggleCamera();
            }}
          />
          <MicrophoneButton {...microphoneButtonProps} />
        </ControlBar>
      </VideoTile>
    </Stack>
  );
};<|MERGE_RESOLUTION|>--- conflicted
+++ resolved
@@ -8,23 +8,12 @@
 import { StreamMedia, VideoTile, MicrophoneButton, ControlBar, CameraButton } from 'react-components';
 import { usePropsFor } from './hooks/usePropsFor';
 import { localPreviewSelector } from '@azure/acs-calling-selector';
-<<<<<<< HEAD
-import { useCallClientContext } from '../../providers';
-=======
 import { useAdaptedSelector } from './hooks/useAdaptedSelector';
->>>>>>> 72a98696
 
 export const LocalPreview = (): JSX.Element => {
   const cameraButtonProps = usePropsFor(CameraButton);
   const microphoneButtonProps = usePropsFor(MicrophoneButton);
-<<<<<<< HEAD
-  const localPreviewProps = useSelector(localPreviewSelector);
-  const { setIsCallStartedWithCameraOn } = useCallClientContext();
-=======
   const localPreviewProps = useAdaptedSelector(localPreviewSelector);
-
-  const ErrorBar = connectFuncsToContext(ErrorBarComponent, MapToErrorBarProps);
->>>>>>> 72a98696
 
   return (
     <Stack className={localPreviewContainerStyle}>
@@ -47,7 +36,7 @@
           <CameraButton
             {...cameraButtonProps}
             onToggleCamera={async () => {
-              setIsCallStartedWithCameraOn(!cameraButtonProps.checked);
+              // setIsCallStartedWithCameraOn(!cameraButtonProps.checked);
               cameraButtonProps.onToggleCamera();
             }}
           />
