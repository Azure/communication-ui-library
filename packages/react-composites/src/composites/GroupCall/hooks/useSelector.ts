--- conflicted
+++ resolved
@@ -1,50 +1,14 @@
 // Copyright (c) Microsoft Corporation.
 // Licensed under the MIT license.
 
-<<<<<<< HEAD
-import { CallClientState, StatefulCallClient } from 'calling-stateful-client';
-import { useCall, useCallClient, useIdentifier } from '../../../providers';
-=======
 import { CallState } from '../adapter/CallAdapter';
 import { useSelectorWithAdaptation } from './useAdaptedSelector';
->>>>>>> 72a98696
 
 // This function highly depends on callClient.onChange event
 export const useSelector = <SelectorT extends (state: CallState, props: any) => any>(
   selector: SelectorT,
   selectorProps?: Parameters<SelectorT>[1]
 ): ReturnType<SelectorT> => {
-<<<<<<< HEAD
-  const callClient: StatefulCallClient = useCallClient() as any;
-  const callId = useCall()?.id;
-  const identifier = useIdentifier();
-
-  const callIdConfigProps = useMemo(
-    () => ({
-      callId,
-      identifier
-    }),
-    [callId, identifier]
-  );
-
-  const [props, setProps] = useState(selector(callClient.state, selectorProps ?? callIdConfigProps));
-  const propRef = useRef(props);
-  propRef.current = props;
-  useEffect(() => {
-    const onStateChange = (state: CallClientState): void => {
-      const newProps = selector(state, selectorProps ?? callIdConfigProps);
-      if (propRef.current !== newProps) {
-        setProps(newProps);
-      }
-    };
-    callClient.onStateChange(onStateChange);
-    return () => {
-      callClient.offStateChange(onStateChange);
-    };
-  }, [callClient, selector, selectorProps, callIdConfigProps]);
-  return props;
-=======
   // use selector with no adaptation
   return useSelectorWithAdaptation(selector, (state) => state, selectorProps);
->>>>>>> 72a98696
 };