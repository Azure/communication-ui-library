// Copyright (c) Microsoft Corporation.
// Licensed under the MIT license.

<<<<<<< HEAD
import React, { useEffect, useMemo, useCallback } from 'react';
=======
import React, { useCallback, useMemo, useState } from 'react';
import { useEffect } from 'react';
>>>>>>> 72a98696
import { VideoGallery, VideoGalleryRemoteParticipant } from 'react-components';
import { useSelector } from './hooks/useSelector';
import { usePropsFor } from './hooks/usePropsFor';
import { ScreenShare } from './ScreenShare';
import { getIsPreviewCameraOn } from './selectors/baseSelectors';

const VideoGalleryStyles = {
  root: {
    height: 'auto'
  }
};

export interface MediaGalleryProps {
  isVideoStreamOn?: boolean;
<<<<<<< HEAD
  isCameraChecked?: boolean;
  isMicrophoneChecked?: boolean;
=======
>>>>>>> 72a98696
  onStartLocalVideo: () => Promise<void>;
}

export const MediaGallery = (props: MediaGalleryProps): JSX.Element => {
  const videoGalleryProps = usePropsFor(VideoGallery);
  const remoteParticipants = videoGalleryProps.remoteParticipants;
  const [isButtonStatusSynced, setIsButtonStatusSynced] = useState(false);

  const isPreviewCameraOn = useSelector(getIsPreviewCameraOn);

  useEffect(() => {
    if (isPreviewCameraOn && !props.isVideoStreamOn && !isButtonStatusSynced) {
      props.onStartLocalVideo();
    }
    setIsButtonStatusSynced(true);
  }, [isButtonStatusSynced, isPreviewCameraOn, props]);

  useEffect(() => {
    if (props.isCameraChecked && !props.isVideoStreamOn) {
      props.onStartLocalVideo();
    }
  }, [props]);

  const participantWithScreenShare: VideoGalleryRemoteParticipant | undefined = useMemo(() => {
    return remoteParticipants.find((remoteParticipant: VideoGalleryRemoteParticipant) => {
      return remoteParticipant.screenShareStream?.isAvailable;
    });
  }, [remoteParticipants]);

  const isScreenShareActive = useCallback((): boolean => {
    return participantWithScreenShare !== undefined && participantWithScreenShare.screenShareStream !== undefined;
  }, [participantWithScreenShare]);

  const ScreenShareMemoized = useMemo(() => {
    if (participantWithScreenShare && isScreenShareActive()) {
      return <ScreenShare {...videoGalleryProps} participantWithScreenShare={participantWithScreenShare} />;
    } else return <></>;
  }, [isScreenShareActive, participantWithScreenShare, videoGalleryProps]);

  const VideoGalleryMemoized = useMemo(() => {
    return (
      <VideoGallery
        {...videoGalleryProps}
        localVideoViewOption={{
          scalingMode: 'Crop',
          isMirrored: true
        }}
        remoteVideoViewOption={{
          scalingMode: 'Crop'
        }}
        styles={VideoGalleryStyles}
      />
    );
  }, [videoGalleryProps]);

  return isScreenShareActive() ? ScreenShareMemoized : VideoGalleryMemoized;
};<|MERGE_RESOLUTION|>--- conflicted
+++ resolved
@@ -1,12 +1,7 @@
 // Copyright (c) Microsoft Corporation.
 // Licensed under the MIT license.
 
-<<<<<<< HEAD
-import React, { useEffect, useMemo, useCallback } from 'react';
-=======
-import React, { useCallback, useMemo, useState } from 'react';
-import { useEffect } from 'react';
->>>>>>> 72a98696
+import React, { useCallback, useMemo, useState, useEffect } from 'react';
 import { VideoGallery, VideoGalleryRemoteParticipant } from 'react-components';
 import { useSelector } from './hooks/useSelector';
 import { usePropsFor } from './hooks/usePropsFor';
@@ -21,11 +16,8 @@
 
 export interface MediaGalleryProps {
   isVideoStreamOn?: boolean;
-<<<<<<< HEAD
   isCameraChecked?: boolean;
   isMicrophoneChecked?: boolean;
-=======
->>>>>>> 72a98696
   onStartLocalVideo: () => Promise<void>;
 }
 
