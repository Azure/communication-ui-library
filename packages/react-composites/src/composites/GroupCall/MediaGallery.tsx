--- conflicted
+++ resolved
@@ -1,7 +1,7 @@
 // Copyright (c) Microsoft Corporation.
 // Licensed under the MIT license.
 
-import React, { useMemo } from 'react';
+import React, { useCallback, useMemo } from 'react';
 import { VideoGallery, VideoGalleryRemoteParticipant } from 'react-components';
 import { usePropsFor } from './hooks/usePropsFor';
 import { ScreenShare } from './ScreenShare';
@@ -23,41 +23,31 @@
     });
   }, [remoteParticipants]);
 
-<<<<<<< HEAD
-  return participantWithScreenShare !== undefined && participantWithScreenShare.screenShareStream !== undefined ? (
-    <ScreenShare {...videoGalleryProps} />
-=======
-  const layoutLocalParticipant = useMemo(() => {
+  const isScreenShareActive = useCallback((): boolean => {
+    return participantWithScreenShare !== undefined && participantWithScreenShare.screenShareStream !== undefined;
+  }, [participantWithScreenShare]);
+
+  const ScreenShareMemoized = useMemo(() => {
+    if (participantWithScreenShare && isScreenShareActive()) {
+      return <ScreenShare {...videoGalleryProps} participantWithScreenShare={participantWithScreenShare} />;
+    } else return <></>;
+  }, [isScreenShareActive, participantWithScreenShare, videoGalleryProps]);
+
+  const VideoGalleryMemoized = useMemo(() => {
     return (
-      <VideoTile
-        isVideoReady={localVideoStream.isVideoReady}
-        renderElement={<StreamMedia videoStreamElement={localVideoStream.videoStreamElement} />}
-        displayName={localParticipant.displayName}
-      >
-        <Label className={localVideoStream.isVideoReady ? videoHint : disabledVideoHint}>
-          {localParticipant.displayName}
-        </Label>
-      </VideoTile>
+      <VideoGallery
+        {...videoGalleryProps}
+        localVideoViewOption={{
+          scalingMode: 'Crop',
+          isMirrored: true
+        }}
+        remoteVideoViewOption={{
+          scalingMode: 'Crop'
+        }}
+        styles={VideoGalleryStyles}
+      />
     );
-    // eslint-disable-next-line react-hooks/exhaustive-deps
-  }, [localParticipant, localVideoStream]);
+  }, [videoGalleryProps]);
 
-  return screenShareStream !== undefined ? (
-    <>
-      <div className={stackContainerStyle}>
-        <Stack grow className={mergeStyles({ height: '100%', overflow: 'auto' })}>
-          <Stack horizontalAlign="center" verticalAlign="center" className={aspectRatioBoxStyle}>
-            <Stack className={aspectRatioBoxContentStyle}>{layoutLocalParticipant}</Stack>
-          </Stack>
-          {sidePanelRemoteParticipants}
-        </Stack>
-      </div>
-      <div className={screenShareContainerStyle}>
-        <ScreenShareComponent screenShareScalingMode={'Fit'} screenShareStream={screenShareStream} />
-      </div>
-    </>
->>>>>>> 3fb58427
-  ) : (
-    <VideoGallery {...videoGalleryProps} scalingMode={'Crop'} styles={VideoGalleryStyles} />
-  );
+  return isScreenShareActive() ? ScreenShareMemoized : VideoGalleryMemoized;
 };