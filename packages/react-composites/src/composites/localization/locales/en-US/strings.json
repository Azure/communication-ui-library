{
  "call": {
    "cameraLabel": "Camera",
    "cameraPermissionDenied": "Your browser is blocking access to your camera",
    "cameraTurnedOff": "Your camera is turned off",
    "configurationPageTitle": "Start a call",
    "defaultPlaceHolder": "Select an option",
    "failedToJoinTeamsMeetingReasonAccessDeniedTitle": "Access to the meeting was denied",
    "lobbyScreenConnectingToCallTitle": "Joining call",
    "lobbyScreenWaitingToBeAdmittedTitle": "Waiting to be admitted",
    "microphonePermissionDenied": "Your browser is blocking access to your microphone",
<<<<<<< HEAD
    "removedFromMeetingTitleMessage": "You were removed from the meeting",
    "screenSharingMessage": "you are sharing your screen",
=======
    "removedFromMeetingTitle": "You were removed from the meeting",
>>>>>>> 0dff5781
    "soundLabel": "Sound",
    "startCallButtonLabel": "Start call"
  },
  "chat": {
    "chatListHeader": "In this chat"
  }
}<|MERGE_RESOLUTION|>--- conflicted
+++ resolved
@@ -9,12 +9,8 @@
     "lobbyScreenConnectingToCallTitle": "Joining call",
     "lobbyScreenWaitingToBeAdmittedTitle": "Waiting to be admitted",
     "microphonePermissionDenied": "Your browser is blocking access to your microphone",
-<<<<<<< HEAD
-    "removedFromMeetingTitleMessage": "You were removed from the meeting",
+    "removedFromMeetingTitle": "You were removed from the meeting",
     "screenSharingMessage": "you are sharing your screen",
-=======
-    "removedFromMeetingTitle": "You were removed from the meeting",
->>>>>>> 0dff5781
     "soundLabel": "Sound",
     "startCallButtonLabel": "Start call"
   },
