{
  "call": {
    "cameraPermissionDenied": "Your browser is blocking access to your camera",
    "cameraTurnedOff": "Your camera is turned off",
    "microphonePermissionDenied": "Your browser is blocking access to your microphone",
    "teamsMeetingFailReasonAccessDenied": "Access to the meeting was denied",
    "teamsMeetingFailReasonParticipantRemoved": "You were removed from the meeting",
    "teamsMeetingFailToJoin": "Error joining Teams Meeting",
<<<<<<< HEAD
    "defaultPlaceHolder": "Select an option",
    "cameraLabel": "Camera",
    "soundLabel": "Sound",
    "configurationPageTitle": "Start a call",
    "startCallButtonText": "Start call"
=======
    "cameraLabel": "Camera"
  },
  "chat": {
    "chatListHeader": "In this chat"
>>>>>>> c3d4a46d
  }
}<|MERGE_RESOLUTION|>--- conflicted
+++ resolved
@@ -6,17 +6,13 @@
     "teamsMeetingFailReasonAccessDenied": "Access to the meeting was denied",
     "teamsMeetingFailReasonParticipantRemoved": "You were removed from the meeting",
     "teamsMeetingFailToJoin": "Error joining Teams Meeting",
-<<<<<<< HEAD
     "defaultPlaceHolder": "Select an option",
     "cameraLabel": "Camera",
     "soundLabel": "Sound",
     "configurationPageTitle": "Start a call",
     "startCallButtonText": "Start call"
-=======
-    "cameraLabel": "Camera"
   },
   "chat": {
     "chatListHeader": "In this chat"
->>>>>>> c3d4a46d
   }
 }