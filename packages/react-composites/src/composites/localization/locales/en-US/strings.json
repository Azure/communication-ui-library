--- conflicted
+++ resolved
@@ -67,10 +67,6 @@
     "resumingCallButtonAriaLabel": "Resume call",
     "holdScreenLabel": "You're on hold",
     "openDtmfDialpadLabel": "Show dialpad",
-<<<<<<< HEAD
-    "dtmfDialpadPlaceHolderText": "Enter number",
-    "outboundCallingNoticeString": "Calling..."
-=======
     "dtmfDialpadPlaceholderText": "Enter number",
     "outboundCallingNoticeString": "Calling...",
     "participantJoinedNoticeString": "{displayName} joined",
@@ -84,7 +80,6 @@
     "manyUnnamedParticipantsLeft": "unnamed participant and {numOfParticipants} other participants left",
     "manyParticipantsJoined": "{displayName1}, {displayName2}, {displayName3} and {numOfParticipants} other participants joined",
     "manyParticipantsLeft": "{displayName1}, {displayName2}, {displayName3} and {numOfParticipants} other participants left"
->>>>>>> fb0f5f95
   },
   "chat": {
     "chatListHeader": "In this chat",
