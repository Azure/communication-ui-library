{
  "call": {
    "cameraLabel": "Camera",
    "cameraPermissionDenied": "Your browser is blocking access to your camera",
    "cameraTurnedOff": "Your camera is turned off",
    "close": "Close",
    "complianceBannerNowOnlyRecording": "You are now only recording this meeting.",
    "complianceBannerNowOnlyTranscription": "You are now only transcribing this meeting.",
    "complianceBannerRecordingAndTranscriptionSaved": "Recording and transcription are being saved.",
    "complianceBannerRecordingAndTranscriptionStarted": "Recording and transcription have started.",
    "complianceBannerRecordingAndTranscriptionStopped": "Recording and transcription have stopped.",
    "complianceBannerRecordingSaving": "Recording is being saved.",
    "complianceBannerRecordingStarted": "Recording has started.",
    "complianceBannerRecordingStopped": "Recording has stopped.",
    "complianceBannerTranscriptionStarted": "Transcription has started.",
    "complianceBannerTranscriptionConsent": "By joining, you are giving consent for this meeting to be transcribed.",
    "complianceBannerTranscriptionSaving": "Transcription is being saved.",
    "complianceBannerTranscriptionStopped": "Transcription has stopped.",
    "configurationPageTitle": "Start a call",
    "defaultPlaceHolder": "Select an option",
    "failedToJoinCallDueToNoNetworkMoreDetails": "Call was disconnected due to a network issue. Check your connection and join again.",
    "failedToJoinCallDueToNoNetworkTitle": "Call disconnected",
    "failedToJoinTeamsMeetingReasonAccessDeniedMoreDetails": "You were not granted entry in the call. If this was a mistake, re-join the call.",
    "failedToJoinTeamsMeetingReasonAccessDeniedTitle": "Dismissed from lobby",
    "learnMore": "Learn more",
    "leftCallMoreDetails": "If this was a mistake, re-join the call.",
    "leftCallTitle": "You left the call",
    "lobbyScreenConnectingToCallTitle": "Joining call",
    "lobbyScreenWaitingToBeAdmittedTitle": "Waiting to be admitted",
    "microphonePermissionDenied": "Your browser is blocking access to your microphone",
    "mutedMessage": "You're muted",
    "networkReconnectMoreDetails": "Looks like something went wrong. We're trying to get back into the call.",
    "networkReconnectTitle": "Hold on",
    "privacyPolicy": "Privacy policy",
    "rejoinCallButtonLabel": "Re-join call",
    "removedFromCallMoreDetails": "Another participant removed you from the call.",
    "removedFromCallTitle": "You were removed",
    "soundLabel": "Sound",
    "startCallButtonLabel": "Start call",
    "microphoneToggleInLobbyNotAllowed": "Cannot mute or unmute while in lobby."
  },
  "chat": {
    "chatListHeader": "In this chat"
  },
  "callWithChat": {
    "peopleButtonLabel": "People",
    "peopleButtonTooltipContentOpen": "Show Participants",
    "peopleButtonTooltipContentClose": "Hide Participants",
    "chatButtonLabel": "Chat",
<<<<<<< HEAD
    "chatButtonTooltipContent": "Open Chat Pane",
    "chatButtonEnhancedToolTipContent": "new",
=======
    "chatButtonTooltipContentOpen": "Show Chat",
    "chatButtonTooltipContentClose": "Hide Chat",
>>>>>>> c71247c2
    "moreDrawerMicrophoneMenuTitle": "Microphone",
    "moreDrawerSpeakerMenuTitle": "Speaker",
    "peoplePaneTitle": "People",
    "peoplePaneSubTitle": "In this call",
    "chatPaneTitle": "Chat",
    "chatButtonNewMessageNotificationLabel": "New Message",
    "pictureInPictureTileAriaLabel": "Video Feeds. Click to return to call screen.",
    "removeMenuLabel": "Remove",
    "copyInviteLinkButtonLabel": "Copy invite link"
  }
}<|MERGE_RESOLUTION|>--- conflicted
+++ resolved
@@ -47,13 +47,9 @@
     "peopleButtonTooltipContentOpen": "Show Participants",
     "peopleButtonTooltipContentClose": "Hide Participants",
     "chatButtonLabel": "Chat",
-<<<<<<< HEAD
-    "chatButtonTooltipContent": "Open Chat Pane",
     "chatButtonEnhancedToolTipContent": "new",
-=======
     "chatButtonTooltipContentOpen": "Show Chat",
     "chatButtonTooltipContentClose": "Hide Chat",
->>>>>>> c71247c2
     "moreDrawerMicrophoneMenuTitle": "Microphone",
     "moreDrawerSpeakerMenuTitle": "Speaker",
     "peoplePaneTitle": "People",
