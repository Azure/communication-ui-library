// Copyright (c) Microsoft Corporation.
// Licensed under the MIT license.

/* eslint-disable @typescript-eslint/no-unused-vars */ // REMOVE ONCE THIS FILE IS IMPLEMENTED
/* eslint-disable @typescript-eslint/explicit-module-boundary-types */ // REMOVE ONCE THIS FILE IS IMPLEMENTED

import {
  AudioDeviceInfo,
  VideoDeviceInfo,
  PermissionConstraints,
  GroupCallLocator,
  TeamsMeetingLinkLocator,
  Call
} from '@azure/communication-calling';
import { VideoStreamOptions } from '@internal/react-components';
import {
  ParticipantJoinedListener,
  ParticipantLeftListener,
  IsMuteChangedListener,
  CallIdChangedListener,
  IsScreenSharingOnChangedListener,
  DisplayNameChangedListener,
  IsSpeakingChangedListener,
  CallAdapter,
  CallAdapterState,
  createAzureCommunicationCallAdapter,
  CallEndedListener
} from '../../CallComposite';
import { MessageReceivedListener, MessageReadListener, ChatAdapter, ChatAdapterState } from '../../ChatComposite';
import { MeetingAdapter, MeetingEvent } from './MeetingAdapter';
import {
  meetingAdapterStateFromBackingStates,
  MeetingAdapterState,
  mergeCallAdapterStateIntoMeetingAdapterState,
  mergeChatAdapterStateIntoMeetingAdapterState
} from '../state/MeetingAdapterState';
import { createAzureCommunicationChatAdapter } from '../../ChatComposite/adapter/AzureCommunicationChatAdapter';
import { MeetingCompositePage, meetingPageToCallPage } from '../state/MeetingCompositePage';
import { EventEmitter } from 'events';
import { CommunicationTokenCredential, CommunicationUserKind } from '@azure/communication-common';
import { AzureCommunicationCallAdapter } from '../../CallComposite/adapter/AzureCommunicationCallAdapter';

type MeetingAdapterStateChangedHandler = (newState: MeetingAdapterState) => void;

/** Context of meeting, which is a centralized context for all state updates */
class MeetingContext {
  private emitter = new EventEmitter();
  private state: MeetingAdapterState;

  constructor(clientState: MeetingAdapterState) {
    this.state = clientState;
  }

  public onStateChange(handler: MeetingAdapterStateChangedHandler): void {
    this.emitter.on('stateChanged', handler);
  }

  public offStateChange(handler: MeetingAdapterStateChangedHandler): void {
    this.emitter.off('stateChanged', handler);
  }

  public setState(state: MeetingAdapterState): void {
    this.state = state;
    this.emitter.emit('stateChanged', this.state);
  }

  public getState(): MeetingAdapterState {
    return this.state;
  }

  public updateClientState(clientState: MeetingAdapterState): void {
    this.setState(clientState);
  }

  public updateClientStateWithChatState(chatAdapterState: ChatAdapterState): void {
<<<<<<< HEAD
    if (!this.state) {
      console.warn('Cannot update chat state with meeting state - no meeting state exists');
    }
=======
>>>>>>> 78cb2ad7
    this.updateClientState(mergeChatAdapterStateIntoMeetingAdapterState(this.state, chatAdapterState));
  }

  public updateClientStateWithCallState(callAdapterState: CallAdapterState): void {
    this.updateClientState(mergeCallAdapterStateIntoMeetingAdapterState(this.state, callAdapterState));
  }
}

/**
 * Meeting adapter backed by Azure Communication Services.
 * Created for easy use with the Meeting Composite.
 */
export class AzureCommunicationMeetingAdapter implements MeetingAdapter {
  private callAdapter: CallAdapter;
  private chatAdapter: ChatAdapter;
  private context: MeetingContext;
  private onChatStateChange: (newChatAdapterState: ChatAdapterState) => void;
  private onCallStateChange: (newChatAdapterState: CallAdapterState) => void;

  constructor(callAdapter: CallAdapter, chatAdapter: ChatAdapter) {
    this.bindPublicMethods();
    this.callAdapter = callAdapter;
    this.chatAdapter = chatAdapter;
    this.context = new MeetingContext(meetingAdapterStateFromBackingStates(callAdapter, chatAdapter));

    const onChatStateChange = (newChatAdapterState: ChatAdapterState): void => {
      this.context.updateClientStateWithChatState(newChatAdapterState);
    };
    this.chatAdapter.onStateChange(onChatStateChange);
    this.onChatStateChange = onChatStateChange;

    const onCallStateChange = (newCallAdapterState: CallAdapterState): void => {
      this.context.updateClientStateWithCallState(newCallAdapterState);
    };
    this.callAdapter.onStateChange(onCallStateChange);
    this.onCallStateChange = onCallStateChange;
  }

  private bindPublicMethods(): void {
    this.joinMeeting.bind(this);
    this.leaveMeeting.bind(this);
    this.startMeeting.bind(this);
    this.onStateChange.bind(this);
    this.offStateChange.bind(this);
    this.getState.bind(this);
    this.dispose.bind(this);
    this.setCamera.bind(this);
    this.setMicrophone.bind(this);
    this.setSpeaker.bind(this);
    this.askDevicePermission.bind(this);
    this.queryCameras.bind(this);
    this.queryMicrophones.bind(this);
    this.querySpeakers.bind(this);
    this.startCamera.bind(this);
    this.stopCamera.bind(this);
    this.onToggleCamera.bind(this);
    this.mute.bind(this);
    this.unmute.bind(this);
    this.startScreenShare.bind(this);
    this.stopScreenShare.bind(this);
    this.removeParticipant.bind(this);
    this.setPage.bind(this);
    this.createStreamView.bind(this);
    this.disposeStreamView.bind(this);
    this.fetchInitialData.bind(this);
    this.sendMessage.bind(this);
    this.sendReadReceipt.bind(this);
    this.sendTypingIndicator.bind(this);
    this.loadPreviousChatMessages.bind(this);
    this.updateMessage.bind(this);
    this.deleteMessage.bind(this);
    this.on.bind(this);
    this.off.bind(this);
  }

  /**
   * This reflects the isTeamsCall in AzureCommunicationCallAdapter
   * @TODO: THIS NEEDS MOVED TO BE PART OF THE API NOT HIDDEN HERE.
   */
  public isTeamsCall(): boolean {
    return 'isTeamsCall' in this.callAdapter
      ? (this.callAdapter as AzureCommunicationCallAdapter).isTeamsCall()
      : false;
  }

  /** Join existing Meeting. */
  public joinMeeting(microphoneOn?: boolean): Call | undefined {
    return this.callAdapter.joinCall(microphoneOn);
  }
  /** Leave current Meeting. */
  public async leaveMeeting(): Promise<void> {
    await this.chatAdapter.removeParticipant(this.chatAdapter.getState().userId);
    await this.callAdapter.leaveCall();
  }
  /** Start a new Meeting. */
  public startMeeting(participants: string[]): Call | undefined {
    return this.callAdapter.startCall(participants);
  }
  /**
   * Subscribe to state change events.
   * @param handler - handler to be called when the state changes. This is passed the new state.
   */
  public onStateChange(handler: (state: MeetingAdapterState) => void): void {
    this.context.onStateChange(handler);
  }
  /**
   * Unsubscribe to state change events.
   * @param handler - handler to be no longer called when state changes.
   */
  public offStateChange(handler: (state: MeetingAdapterState) => void): void {
    this.context.offStateChange(handler);
  }
  /** Get current Meeting state. */
  public getState(): MeetingAdapterState {
    return this.context.getState();
  }
  /** Dispose of the current Meeting Adapter. */
  public dispose(): void {
    this.chatAdapter.offStateChange(this.onChatStateChange);
    this.callAdapter.offStateChange(this.onCallStateChange);

    this.chatAdapter.dispose();
    this.callAdapter.dispose();
  }
  /** Set the page of the Meeting Composite. */
  public setPage(page: MeetingCompositePage): void {
    this.callAdapter.setPage(meetingPageToCallPage(page));
  }
  /** Remove a participant from the Meeting. */
  public async removeParticipant(userId: string): Promise<void> {
    await this.chatAdapter.removeParticipant(userId);
    await this.callAdapter.removeParticipant(userId);
  }
  public async setCamera(device: VideoDeviceInfo, options?: VideoStreamOptions): Promise<void> {
    await this.callAdapter.setCamera(device, options);
  }
  /** Set the microphone to be used in the meeting. */
  public async setMicrophone(device: AudioDeviceInfo): Promise<void> {
    await this.callAdapter.setMicrophone(device);
  }
  /** Set the speaker to be used in the meeting. */
  public async setSpeaker(device: AudioDeviceInfo): Promise<void> {
    await this.callAdapter.setSpeaker(device);
  }
  public async askDevicePermission(constraints: PermissionConstraints): Promise<void> {
    await this.callAdapter.askDevicePermission(constraints);
  }
  /** Query for available cameras. */
  public async queryCameras(): Promise<VideoDeviceInfo[]> {
    return await this.callAdapter.queryCameras();
  }
  /** Query for available microphones. */
  public async queryMicrophones(): Promise<AudioDeviceInfo[]> {
    return await this.callAdapter.queryMicrophones();
  }
  /** Query for available speakers. */
  public async querySpeakers(): Promise<AudioDeviceInfo[]> {
    return await this.callAdapter.querySpeakers();
  }
  /** Start the camera for the user in the Meeting. */
  public async startCamera(): Promise<void> {
    await this.callAdapter.startCamera();
  }
  /** Stop the camera for the user in the Meeting. */
  public async stopCamera(): Promise<void> {
    await this.callAdapter.stopCamera();
  }
  /** Toggle the camera for the user in the Meeting. */
  public async onToggleCamera(options?: VideoStreamOptions): Promise<void> {
    await this.callAdapter.onToggleCamera(options);
  }
  /** Mute the user in the Meeting. */
  public async mute(): Promise<void> {
    await this.callAdapter.mute();
  }
  /** Unmute the user in the Meeting. */
  public async unmute(): Promise<void> {
    await this.callAdapter.unmute();
  }
  /** Trigger the user to start screen share. */
  public async startScreenShare(): Promise<void> {
    await this.callAdapter.startScreenShare();
  }
  /** Stop the current active screen share. */
  public async stopScreenShare(): Promise<void> {
    await this.callAdapter.stopScreenShare();
  }
  /** Create a stream view for a remote participants video feed. */
  public async createStreamView(remoteUserId?: string, options?: VideoStreamOptions): Promise<void> {
    await this.callAdapter.createStreamView(remoteUserId, options);
  }
  /** Dispose of a created stream view of a remote participants video feed. */
  public async disposeStreamView(remoteUserId?: string, options?: VideoStreamOptions): Promise<void> {
    await this.callAdapter.disposeStreamView(remoteUserId, options);
  }
  /** Fetch initial Meeting data such as chat messages. */
  public async fetchInitialData(): Promise<void> {
    await this.chatAdapter.fetchInitialData();
  }
  /** Send a chat message. */
  public async sendMessage(content: string): Promise<void> {
    await this.chatAdapter.sendMessage(content);
  }
  /** Send a chat read receipt. */
  public async sendReadReceipt(chatMessageId: string): Promise<void> {
    await this.chatAdapter.sendReadReceipt(chatMessageId);
  }
  /** Send an isTyping indicator. */
  public async sendTypingIndicator(): Promise<void> {
    await this.chatAdapter.sendTypingIndicator();
  }
  /** Load previous Meeting chat messages. */
  public async loadPreviousChatMessages(messagesToLoad: number): Promise<boolean> {
    return await this.chatAdapter.loadPreviousChatMessages(messagesToLoad);
<<<<<<< HEAD
  }
  /** Update an existing message. */
  public async updateMessage(messageId: string, content: string): Promise<void> {
    return await this.chatAdapter.updateMessage(messageId, content);
  }
  /** Delete an existing message. */
  public async deleteMessage(messageId: string): Promise<void> {
    return await this.chatAdapter.deleteMessage(messageId);
=======
>>>>>>> 78cb2ad7
  }
  on(event: 'participantsJoined', listener: ParticipantJoinedListener): void;
  on(event: 'participantsLeft', listener: ParticipantLeftListener): void;
  on(event: 'meetingEnded', listener: CallEndedListener): void;
  on(event: 'error', listener: (e: Error) => void): void;
  on(event: 'isMutedChanged', listener: IsMuteChangedListener): void;
  on(event: 'callIdChanged', listener: CallIdChangedListener): void;
  on(event: 'isLocalScreenSharingActiveChanged', listener: IsScreenSharingOnChangedListener): void;
  on(event: 'displayNameChanged', listener: DisplayNameChangedListener): void;
  on(event: 'isSpeakingChanged', listener: IsSpeakingChangedListener): void;
  on(event: 'messageReceived', listener: MessageReceivedListener): void;
  on(event: 'messageSent', listener: MessageReceivedListener): void;
  on(event: 'messageRead', listener: MessageReadListener): void;

  // eslint-disable-next-line @typescript-eslint/no-explicit-any
  on(event: MeetingEvent, listener: any): void {
    switch (event) {
      case 'participantsJoined':
        this.callAdapter.on(event, listener);
        break;
      case 'participantsLeft':
        this.callAdapter.on('participantsLeft', listener);
        break;
      case 'meetingEnded':
        this.callAdapter.on('callEnded', listener);
        break;
      case 'isMutedChanged':
        this.callAdapter.on('isMutedChanged', listener);
        break;
      case 'callIdChanged':
        this.callAdapter.on('callIdChanged', listener);
        break;
      case 'isLocalScreenSharingActiveChanged':
        this.callAdapter.on('isLocalScreenSharingActiveChanged', listener);
        break;
      case 'displayNameChanged':
        this.callAdapter.on('displayNameChanged', listener);
        break;
      case 'isSpeakingChanged':
        this.callAdapter.on('isSpeakingChanged', listener);
        break;
      case 'messageReceived':
        this.chatAdapter.on('messageReceived', listener);
        break;
      case 'messageSent':
        this.chatAdapter.on('messageSent', listener);
        break;
      case 'messageRead':
        this.chatAdapter.on('messageRead', listener);
        break;
      case 'error':
        throw 'on(Error) not implemented yet.';
      default:
        throw `Unknown MeetingEvent: ${event}`;
    }
  }

  off(event: 'participantsJoined', listener: ParticipantJoinedListener): void;
  off(event: 'participantsLeft', listener: ParticipantLeftListener): void;
  off(event: 'meetingEnded', listener: CallEndedListener): void;
  off(event: 'error', listener: (e: Error) => void): void;
  off(event: 'isMutedChanged', listener: IsMuteChangedListener): void;
  off(event: 'callIdChanged', listener: CallIdChangedListener): void;
  off(event: 'isLocalScreenSharingActiveChanged', listener: IsScreenSharingOnChangedListener): void;
  off(event: 'displayNameChanged', listener: DisplayNameChangedListener): void;
  off(event: 'isSpeakingChanged', listener: IsSpeakingChangedListener): void;
  off(event: 'messageReceived', listener: MessageReceivedListener): void;
  off(event: 'messageSent', listener: MessageReceivedListener): void;
  off(event: 'messageRead', listener: MessageReadListener): void;

  // eslint-disable-next-line @typescript-eslint/no-explicit-any
  off(event: MeetingEvent, listener: any): void {
    switch (event) {
      case 'participantsJoined':
        this.callAdapter.off(event, listener);
        break;
      case 'participantsLeft':
        this.callAdapter.off('participantsLeft', listener);
        break;
      case 'meetingEnded':
        this.callAdapter.off('callEnded', listener);
        break;
      case 'isMutedChanged':
        this.callAdapter.off('isMutedChanged', listener);
        break;
      case 'callIdChanged':
        this.callAdapter.off('callIdChanged', listener);
        break;
      case 'isLocalScreenSharingActiveChanged':
        this.callAdapter.off('isLocalScreenSharingActiveChanged', listener);
        break;
      case 'displayNameChanged':
        this.callAdapter.off('displayNameChanged', listener);
        break;
      case 'isSpeakingChanged':
        this.callAdapter.off('isSpeakingChanged', listener);
        break;
      case 'messageReceived':
        this.chatAdapter.off('messageReceived', listener);
        break;
      case 'messageSent':
        this.chatAdapter.off('messageSent', listener);
        break;
      case 'messageRead':
        this.chatAdapter.off('messageRead', listener);
        break;
      case 'error':
        throw 'on(Error) not implemented yet.';
      default:
        throw `Unknown MeetingEvent: ${event}`;
    }
  }
}

/**
 * Arguments for {@link createAzureCommunicationMeetingAdapter}
 *
 * @alpha
 */
export type AzureCommunicationMeetingAdapterArgs = {
  endpointUrl: string;
  userId: CommunicationUserKind;
  displayName: string;
  credential: CommunicationTokenCredential;
  chatThreadId: string;
  callLocator: TeamsMeetingLinkLocator | GroupCallLocator;
};

/**
 * Create a meeting adapter backed by Azure Communication services
 * to plug into the Meeting Composite.
 *
 * @alpha
 */
export const createAzureCommunicationMeetingAdapter = async ({
  userId,
  displayName,
  credential,
  endpointUrl,
  chatThreadId,
  callLocator
}: AzureCommunicationMeetingAdapterArgs): Promise<MeetingAdapter> => {
  const callAdapter = await createAzureCommunicationCallAdapter({
    userId,
    displayName,
    credential,
    locator: callLocator
  });

  const chatAdapter = await createAzureCommunicationChatAdapter({
    endpointUrl,
    userId,
    displayName,
    credential,
    threadId: chatThreadId
  });

  return new AzureCommunicationMeetingAdapter(callAdapter, chatAdapter);
};<|MERGE_RESOLUTION|>--- conflicted
+++ resolved
@@ -73,12 +73,6 @@
   }
 
   public updateClientStateWithChatState(chatAdapterState: ChatAdapterState): void {
-<<<<<<< HEAD
-    if (!this.state) {
-      console.warn('Cannot update chat state with meeting state - no meeting state exists');
-    }
-=======
->>>>>>> 78cb2ad7
     this.updateClientState(mergeChatAdapterStateIntoMeetingAdapterState(this.state, chatAdapterState));
   }
 
@@ -293,7 +287,6 @@
   /** Load previous Meeting chat messages. */
   public async loadPreviousChatMessages(messagesToLoad: number): Promise<boolean> {
     return await this.chatAdapter.loadPreviousChatMessages(messagesToLoad);
-<<<<<<< HEAD
   }
   /** Update an existing message. */
   public async updateMessage(messageId: string, content: string): Promise<void> {
@@ -302,8 +295,6 @@
   /** Delete an existing message. */
   public async deleteMessage(messageId: string): Promise<void> {
     return await this.chatAdapter.deleteMessage(messageId);
-=======
->>>>>>> 78cb2ad7
   }
   on(event: 'participantsJoined', listener: ParticipantJoinedListener): void;
   on(event: 'participantsLeft', listener: ParticipantLeftListener): void;
