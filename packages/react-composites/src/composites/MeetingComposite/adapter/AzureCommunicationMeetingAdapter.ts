--- conflicted
+++ resolved
@@ -297,18 +297,11 @@
   public async deleteMessage(messageId: string): Promise<void> {
     return await this.chatAdapter.deleteMessage(messageId);
   }
-<<<<<<< HEAD
 
   on(event: 'callParticipantsJoined', listener: ParticipantsJoinedListener): void;
   on(event: 'callParticipantsLeft', listener: ParticipantsLeftListener): void;
   on(event: 'callEnded', listener: CallEndedListener): void;
-  on(event: 'error', listener: (e: Error) => void): void;
-=======
-  on(event: 'participantsJoined', listener: ParticipantsJoinedListener): void;
-  on(event: 'participantsLeft', listener: ParticipantsLeftListener): void;
-  on(event: 'meetingEnded', listener: CallEndedListener): void;
   on(event: 'error', listener: (e: AdapterError) => void): void;
->>>>>>> f1a0083a
   on(event: 'isMutedChanged', listener: IsMutedChangedListener): void;
   on(event: 'callIdChanged', listener: CallIdChangedListener): void;
   on(event: 'isLocalScreenSharingActiveChanged', listener: IsLocalScreenSharingActiveChangedListener): void;
@@ -371,17 +364,10 @@
     }
   }
 
-<<<<<<< HEAD
   off(event: 'callParticipantsJoined', listener: ParticipantsJoinedListener): void;
   off(event: 'callParticipantsLeft', listener: ParticipantsLeftListener): void;
   off(event: 'callEnded', listener: CallEndedListener): void;
-  off(event: 'error', listener: (e: Error) => void): void;
-=======
-  off(event: 'participantsJoined', listener: ParticipantsJoinedListener): void;
-  off(event: 'participantsLeft', listener: ParticipantsLeftListener): void;
-  off(event: 'meetingEnded', listener: CallEndedListener): void;
   off(event: 'error', listener: (e: AdapterError) => void): void;
->>>>>>> f1a0083a
   off(event: 'isMutedChanged', listener: IsMutedChangedListener): void;
   off(event: 'callIdChanged', listener: CallIdChangedListener): void;
   off(event: 'isLocalScreenSharingActiveChanged', listener: IsLocalScreenSharingActiveChangedListener): void;
@@ -511,11 +497,11 @@
 };
 
 /**
- * Arguments for {@link createAzureCommunicationMeetingAdapterFromClient}
+ * Arguments for {@link createAzureCommunicationCallAndChatAdapterFromClient}
  *
  * @beta
  */
-export type AzureCommunicationMeetingAdapterFromClientArgs = {
+export type AzureCommunicationCallAndChatAdapterFromClientArgs = {
   callLocator: CallAdapterLocator | TeamsMeetingLinkLocator;
   callAgent: CallAgent;
   callClient: StatefulCallClient;
@@ -524,25 +510,25 @@
 };
 
 /**
- * Create a {@link MeetingAdapter} using the provided {@link StatefulChatClient} and {@link StatefulCallClient}.
+ * Create a {@link CallAndChatAdapter} using the provided {@link StatefulChatClient} and {@link StatefulCallClient}.
  *
  * Useful if you want to keep a reference to {@link StatefulChatClient} and {@link StatefulCallClient}.
- * Consider using {@link createAzureCommunicationMeetingAdapter} for a simpler API.
+ * Consider using {@link createAzureCommunicationCallAndChatAdapter} for a simpler API.
  *
  * @beta
  */
-export const createAzureCommunicationMeetingAdapterFromClients = async ({
+export const createAzureCommunicationCallAndChatAdapterFromClients = async ({
   callClient,
   callAgent,
   callLocator,
   chatClient,
   chatThreadClient
-}: AzureCommunicationMeetingAdapterFromClientArgs): Promise<MeetingAdapter> => {
+}: AzureCommunicationCallAndChatAdapterFromClientArgs): Promise<CallAndChatAdapter> => {
   const createCallAdapterPromise = createAzureCommunicationCallAdapterFromClient(callClient, callAgent, callLocator);
 
   const createChatAdapterPromise = createAzureCommunicationChatAdapterFromClient(chatClient, chatThreadClient);
   const [callAdapter, chatAdapter] = await Promise.all([createCallAdapterPromise, createChatAdapterPromise]);
-  return new AzureCommunicationMeetingAdapter(callAdapter, chatAdapter);
+  return new AzureCommunicationCallAndChatAdapter(callAdapter, chatAdapter);
 };
 
 const isTeamsMeetingLinkLocator = (
