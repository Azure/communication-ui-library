// Copyright (c) Microsoft Corporation.
// Licensed under the MIT license.

/* eslint-disable @typescript-eslint/adjacent-overload-signatures */

import {
  CallAdapterHandlers,
  CallIdChangedListener,
  DisplayNameChangedListener,
  IsMuteChangedListener,
  IsScreenSharingOnChangedListener,
  IsSpeakingChangedListener,
  ParticipantJoinedListener,
  ParticipantLeftListener
} from '../../CallComposite';
<<<<<<< HEAD
import { ChatAdapter, MessageReadListener, MessageReceivedListener, MessageSentListener } from '../../ChatComposite';
import { MeetingAdapterState } from '../state/MeetingState';
=======
import {
  ChatAdapterHandlers,
  MessageReadListener,
  MessageReceivedListener,
  MessageSentListener
} from '../../ChatComposite';
import { MeetingState } from '../state/MeetingState';
>>>>>>> 054e2d70

import type { AdapterState, AdapterDisposal, AdapterPages } from '../../common/adapters';

export type MeetingCompositePage = 'configuration' | 'meeting' | 'error' | 'errorJoiningTeamsMeeting' | 'removed';

<<<<<<< HEAD
export interface MeetingAdapter extends Omit<ChatAdapter, ConflictingProps>, Omit<CallAdapter, ConflictingProps> {
  // Meeting-specific interfaces
  getState(): MeetingAdapterState;
  onStateChange(handler: (state: MeetingAdapterState) => void): void;
  offStateChange(handler: (state: MeetingAdapterState) => void): void;
=======
export interface MeetingAdapterHandlers {
  removeParticipant(userId: string): Promise<void>;
}
>>>>>>> 054e2d70

export interface MeetingAdapterSubscriptions {
  // Meeting specific subscriptions
  on(event: 'participantsJoined', listener: ParticipantJoinedListener): void;
  on(event: 'participantsLeft', listener: ParticipantLeftListener): void;
  on(event: 'meetingEnded', listener: ParticipantLeftListener): void;
  on(event: 'error', listener: (e: Error) => void): void;

  off(event: 'participantsJoined', listener: ParticipantJoinedListener): void;
  off(event: 'participantsLeft', listener: ParticipantLeftListener): void;
  off(event: 'meetingEnded', listener: ParticipantLeftListener): void;
  off(event: 'error', listener: (e: Error) => void): void;

  // Call subscriptions
  on(event: 'isMutedChanged', listener: IsMuteChangedListener): void;
  on(event: 'callIdChanged', listener: CallIdChangedListener): void;
  on(event: 'isLocalScreenSharingActiveChanged', listener: IsScreenSharingOnChangedListener): void;
  on(event: 'displayNameChanged', listener: DisplayNameChangedListener): void;
  on(event: 'isSpeakingChanged', listener: IsSpeakingChangedListener): void;

  off(event: 'isMutedChanged', listener: IsMuteChangedListener): void;
  off(event: 'callIdChanged', listener: CallIdChangedListener): void;
  off(event: 'isLocalScreenSharingActiveChanged', listener: IsScreenSharingOnChangedListener): void;
  off(event: 'displayNameChanged', listener: DisplayNameChangedListener): void;
  off(event: 'isSpeakingChanged', listener: IsSpeakingChangedListener): void;

  // Chat subscriptions
  on(event: 'messageReceived', listener: MessageReceivedListener): void;
  on(event: 'messageSent', listener: MessageSentListener): void;
  on(event: 'messageRead', listener: MessageReadListener): void;

  off(event: 'messageReceived', listener: MessageReceivedListener): void;
  off(event: 'messageSent', listener: MessageSentListener): void;
  off(event: 'messageRead', listener: MessageReadListener): void;
}

export interface MeetingAdapter
  extends AdapterState<MeetingState>,
    AdapterDisposal,
    AdapterPages<MeetingCompositePage>,
    MeetingAdapterHandlers,
    Pick<
      CallAdapterHandlers,
      | 'joinCall'
      | 'leaveCall'
      | 'setCamera'
      | 'setMicrophone'
      | 'setSpeaker'
      | 'askDevicePermission'
      | 'queryCameras'
      | 'queryMicrophones'
      | 'querySpeakers'
      | 'startCamera'
      | 'stopCamera'
      | 'onToggleCamera'
      | 'mute'
      | 'unmute'
      | 'startCall'
      | 'startScreenShare'
      | 'stopScreenShare'
      | 'createStreamView'
      | 'disposeStreamView'
    >,
    Pick<
      ChatAdapterHandlers,
      'fetchInitialData' | 'sendMessage' | 'sendReadReceipt' | 'sendTypingIndicator' | 'loadPreviousChatMessages'
    >,
    MeetingAdapterSubscriptions {}

export type MeetingEvent =
  | 'meetingEnded'
  | 'participantsJoined'
  | 'participantsLeft'
  | 'isMutedChanged'
  | 'callIdChanged'
  | 'isLocalScreenSharingActiveChanged'
  | 'displayNameChanged'
  | 'isSpeakingChanged'
  | 'messageReceived'
  | 'messageSent'
  | 'messageRead'
  | 'error';<|MERGE_RESOLUTION|>--- conflicted
+++ resolved
@@ -13,34 +13,21 @@
   ParticipantJoinedListener,
   ParticipantLeftListener
 } from '../../CallComposite';
-<<<<<<< HEAD
-import { ChatAdapter, MessageReadListener, MessageReceivedListener, MessageSentListener } from '../../ChatComposite';
-import { MeetingAdapterState } from '../state/MeetingState';
-=======
 import {
   ChatAdapterHandlers,
   MessageReadListener,
   MessageReceivedListener,
   MessageSentListener
 } from '../../ChatComposite';
-import { MeetingState } from '../state/MeetingState';
->>>>>>> 054e2d70
+import { MeetingAdapterState } from '../state/MeetingAdapterState';
 
 import type { AdapterState, AdapterDisposal, AdapterPages } from '../../common/adapters';
 
 export type MeetingCompositePage = 'configuration' | 'meeting' | 'error' | 'errorJoiningTeamsMeeting' | 'removed';
 
-<<<<<<< HEAD
-export interface MeetingAdapter extends Omit<ChatAdapter, ConflictingProps>, Omit<CallAdapter, ConflictingProps> {
-  // Meeting-specific interfaces
-  getState(): MeetingAdapterState;
-  onStateChange(handler: (state: MeetingAdapterState) => void): void;
-  offStateChange(handler: (state: MeetingAdapterState) => void): void;
-=======
 export interface MeetingAdapterHandlers {
   removeParticipant(userId: string): Promise<void>;
 }
->>>>>>> 054e2d70
 
 export interface MeetingAdapterSubscriptions {
   // Meeting specific subscriptions
@@ -78,7 +65,7 @@
 }
 
 export interface MeetingAdapter
-  extends AdapterState<MeetingState>,
+  extends AdapterState<MeetingAdapterState>,
     AdapterDisposal,
     AdapterPages<MeetingCompositePage>,
     MeetingAdapterHandlers,
