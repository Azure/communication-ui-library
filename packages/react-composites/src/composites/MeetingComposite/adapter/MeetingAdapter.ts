--- conflicted
+++ resolved
@@ -25,13 +25,7 @@
   ParticipantsRemovedListener
 } from '../../ChatComposite';
 import { CallAndChatAdapterState } from '../state/MeetingAdapterState';
-
-<<<<<<< HEAD
-import type { AdapterState, Disposable } from '../../common/adapters';
-=======
 import type { AdapterError, AdapterState, Disposable } from '../../common/adapters';
-import { Call } from '@azure/communication-calling';
->>>>>>> f1a0083a
 
 /**
  * Functionality for managing the current call with chat.
@@ -83,23 +77,9 @@
  * Call and Chat events that can be subscribed to in the {@link CallAndChatAdapter}.
  * @beta
  */
-<<<<<<< HEAD
 export interface CallAndChatAdapterSubscriptions {
-  on(event: 'error', listener: (e: Error) => void): void;
-  off(event: 'error', listener: (e: Error) => void): void;
-=======
-export interface MeetingAdapterSubscriptions {
-  // Meeting specific subscriptions
-  on(event: 'participantsJoined', listener: ParticipantsJoinedListener): void;
-  on(event: 'participantsLeft', listener: ParticipantsLeftListener): void;
-  on(event: 'meetingEnded', listener: CallEndedListener): void;
   on(event: 'error', listener: (e: AdapterError) => void): void;
-
-  off(event: 'participantsJoined', listener: ParticipantsJoinedListener): void;
-  off(event: 'participantsLeft', listener: ParticipantsLeftListener): void;
-  off(event: 'meetingEnded', listener: CallEndedListener): void;
   off(event: 'error', listener: (e: AdapterError) => void): void;
->>>>>>> f1a0083a
 
   // Call subscriptions
   on(event: 'callEnded', listener: CallEndedListener): void;
