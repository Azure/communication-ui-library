--- conflicted
+++ resolved
@@ -32,11 +32,7 @@
   /**
    * New Message label for chat button with notification icon component.
    */
-<<<<<<< HEAD
-  newChatMessageNotificationLabel: string;
-=======
   chatButtonNewMessageNotificationLabel: string;
->>>>>>> d576613c
   /**
    * Aria label for the picture in picture in picture tile that.
    * This feature currently only shows on mobileView when the chat or people pane is expanded.
