--- conflicted
+++ resolved
@@ -23,8 +23,8 @@
   callAndChatAdapter.querySpeakers = jest.fn();
   callAndChatAdapter.on = jest.fn(); // allow for direct subscription to the state of the call-and-chat adapter
   callAndChatAdapter.off = jest.fn(); // Allow for direct un-subscription to the state of the call-and-chat adapter
-  callAndChatAdapter.getState = jest.fn((): CallAndChatAdapterState => {
-    return {
+  callAndChatAdapter.getState = jest.fn(
+    (): CallAndChatAdapterState => ({
       page: 'lobby',
       isLocalPreviewMicrophoneEnabled: false,
       userId: { kind: 'communicationUser', communicationUserId: 'test' },
@@ -37,16 +37,12 @@
         unparentedViews: []
       },
       isTeamsCall: true,
-<<<<<<< HEAD
       call: undefined,
-      chat: undefined
-=======
-      meeting: undefined,
+      chat: undefined,
       latestCallErrors: { test: new Error() as AdapterError },
       latestChatErrors: { test: new Error() as AdapterError }
->>>>>>> f1a0083a
-    };
-  });
+    })
+  );
   return callAndChatAdapter;
 }
 
