// Copyright (c) Microsoft Corporation.
// Licensed under the MIT license.

import React, { useMemo } from 'react';
import { CallControlOptions, CallControls } from '../CallComposite/components/CallControls';
import { CallAdapterProvider } from '../CallComposite/adapter/CallAdapterProvider';
import { CallAdapter } from '../CallComposite';
import { PeopleButton } from './PeopleButton';
import { concatStyleSets, IStyle, ITheme, mergeStyles, Stack, useTheme } from '@fluentui/react';
import { reduceCallControlsForMobile } from '../CallComposite/utils';
import { controlBarContainerStyles } from '../CallComposite/styles/CallControls.styles';
import { callControlsContainerStyles } from '../CallComposite/styles/CallPage.styles';
import { MeetingCallControlOptions } from './MeetingComposite';
import { useMeetingCompositeStrings } from './hooks/useMeetingCompositeStrings';
<<<<<<< HEAD
import { ChatAdapter } from '../ChatComposite';
import { ChatButtonWithUnreadMessagesBadge } from './ChatButtonWithUnreadMessagesBadge';
=======
import { BaseCustomStyles, ControlBarButtonStyles } from '@internal/react-components';

>>>>>>> c8bddc6a
/**
 * @private
 */
export interface MeetingCallControlBarProps {
  callAdapter: CallAdapter;
  chatButtonChecked: boolean;
  peopleButtonChecked: boolean;
  onChatButtonClicked: () => void;
  onPeopleButtonClicked: () => void;
  mobileView: boolean;
  disableButtonsForLobbyPage: boolean;
  callControls?: boolean | MeetingCallControlOptions;
<<<<<<< HEAD
  numberOfUnreadMessages?: number;
  chatAdapter: ChatAdapter;
=======
  numberOfUnreadMessages: number;
>>>>>>> c8bddc6a
}

const inferMeetingCallControlOptions = (
  meetingControls?: boolean | MeetingCallControlOptions
): MeetingCallControlOptions | false | undefined => {
  if (typeof meetingControls !== 'boolean') {
    return meetingControls;
  }
  if (meetingControls === true) {
    // return empty object so buttons in the meetingCallControlOptions set render in their defualt behaviors.
    return undefined;
  }
  // callControls === false
  return false;
};

const inferCallControlOptions = (
  callControls?: boolean | CallControlOptions
): CallControlOptions | false | undefined => {
  if (typeof callControls !== 'boolean') {
    callControls === undefined
      ? (callControls = { participantsButton: false })
      : (callControls.participantsButton = false);
    return callControls;
  }
  if (callControls === true) {
    // Return object with just participant button to false so that the default is that all the buttons will be present for meeting composite.
    return { participantsButton: false };
  }
  // callControls === false
  return false;
};

/**
 * @private
 */
export const MeetingCallControlBar = (props: MeetingCallControlBarProps): JSX.Element => {
  const theme = useTheme();
  console.log(theme);

  const meetingStrings = useMeetingCompositeStrings();
  // Set the desired control buttons from the meetings composite. particiapantsButton is always false since there is the peopleButton.
  const meetingCallControlOptions = inferMeetingCallControlOptions(props.callControls);
  let callControlOptions = inferCallControlOptions(props.callControls);

  /**
   * Helper function to determine if a meeting control bar button is enabled or not.
   * @private
   */
  const isEnabled = (option: boolean | undefined): boolean => !(option === false);

  // Reduce the controls shown when mobile view is enabled.
  if (props.mobileView) {
    callControlOptions = reduceCallControlsForMobile(callControlOptions);
  }

  /**
   * Until mobile meetings is worked on, statically set the width of the
   * control bar such that all controls can be accessed.
   */
  const temporaryMeetingControlBarStyles = props.mobileView ? { width: '23.5rem' } : undefined;
  const desktopCommonButtonStyles = useMemo(() => getDesktopCommonButtonStyles(theme), [theme]);
  const desktopEndCallButtonStyles = useMemo(() => getDesktopEndCallButtonStyles(theme), [theme]);

  const chatButtonProps = {
    checked: props.chatButtonChecked,
    showLabel: true,
    label: meetingStrings.chatButtonLabel,
    chatButtonChecked: props.chatButtonChecked
  };

  return (
    <Stack
      horizontal
      className={mergeStyles(temporaryMeetingControlBarStyles, callControlsContainerStyles, controlBarContainerStyles)}
    >
      <Stack.Item grow>
        <CallAdapterProvider adapter={props.callAdapter}>
          <CallControls
            options={callControlOptions}
            increaseFlyoutItemSize={props.mobileView}
            splitButtonsForDeviceSelection={!props.mobileView}
            controlBarStyles={!props.mobileView ? desktopControlBarStyles : undefined}
            commonButtonStyles={!props.mobileView ? desktopCommonButtonStyles : undefined}
            endCallButtonStyles={!props.mobileView ? desktopEndCallButtonStyles : undefined}
          />
        </CallAdapterProvider>
      </Stack.Item>
      {meetingCallControlOptions !== false && (
        <Stack horizontal className={!props.mobileView ? mergeStyles(desktopButtonContainerStyle) : undefined}>
          {isEnabled(meetingCallControlOptions?.peopleButton) !== false && (
            <PeopleButton
              checked={props.peopleButtonChecked}
              showLabel={true}
              onClick={props.onPeopleButtonClicked}
              data-ui-id="meeting-composite-people-button"
              disabled={props.disableButtonsForLobbyPage}
              label={meetingStrings.peopleButtonLabel}
              styles={!props.mobileView ? desktopCommonButtonStyles : undefined}
            />
          )}
          {isEnabled(meetingCallControlOptions?.chatButton) !== false && (
            <ChatButtonWithUnreadMessagesBadge
              chatAdapter={props.chatAdapter}
              chatButtonProps={chatButtonProps}
              isChatPaneVisible={props.chatButtonChecked}
              onChatButtonClicked={props.onChatButtonClicked}
              disabled={props.disableButtonsForLobbyPage}
<<<<<<< HEAD
            />
          )}
          {isEnabled(meetingCallControlOptions?.peopleButton) !== false && (
            <PeopleButton
              checked={props.peopleButtonChecked}
              showLabel={true}
              onClick={props.onPeopleButtonClicked}
              data-ui-id="meeting-composite-people-button"
              disabled={props.disableButtonsForLobbyPage}
              label={meetingStrings.peopleButtonLabel}
=======
              label={meetingStrings.chatButtonLabel}
              unreadMessageCount={props.numberOfUnreadMessages}
              styles={!props.mobileView ? desktopCommonButtonStyles : undefined}
>>>>>>> c8bddc6a
            />
          )}
        </Stack>
      )}
    </Stack>
  );
};

const desktopButtonContainerStyle: IStyle = {
  padding: '0.75rem',
  columnGap: '0.5rem'
};

const desktopControlBarStyles: BaseCustomStyles = {
  root: desktopButtonContainerStyle
};

const getDesktopCommonButtonStyles = (theme: ITheme): ControlBarButtonStyles => ({
  root: {
    border: `solid 1px ${theme.palette.neutralQuaternaryAlt}`,
    borderRadius: theme.effects.roundedCorner4,
    minHeight: '2.5rem'
  },
  flexContainer: {
    flexFlow: 'row nowrap'
  },
  textContainer: {
    // Override the default so that label doesn't introduce a new block.
    display: 'inline'
  },
  label: {
    // Override styling from ControlBarButton so that label doesn't introduce a new block.
    display: 'inline',
    fontSize: theme.fonts.medium.fontSize
  },
  splitButtonMenuButton: {
    border: `solid 1px ${theme.palette.neutralQuaternaryAlt}`,
    borderRadius: theme.effects.roundedCorner4
  },
  splitButtonMenuButtonChecked: {
    // Default colors the menu half similarly for :hover and when button is checked.
    // To align with how the left-half is styled, override the checked style.
    background: 'none'
  }
});

const getDesktopEndCallButtonStyles = (theme: ITheme): ControlBarButtonStyles => {
  const overrides: ControlBarButtonStyles = {
    root: {
      // Suppress border around the dark-red button.
      border: 'none'
    }
  };
  return concatStyleSets(getDesktopCommonButtonStyles(theme), overrides);
};<|MERGE_RESOLUTION|>--- conflicted
+++ resolved
@@ -12,13 +12,9 @@
 import { callControlsContainerStyles } from '../CallComposite/styles/CallPage.styles';
 import { MeetingCallControlOptions } from './MeetingComposite';
 import { useMeetingCompositeStrings } from './hooks/useMeetingCompositeStrings';
-<<<<<<< HEAD
 import { ChatAdapter } from '../ChatComposite';
 import { ChatButtonWithUnreadMessagesBadge } from './ChatButtonWithUnreadMessagesBadge';
-=======
 import { BaseCustomStyles, ControlBarButtonStyles } from '@internal/react-components';
-
->>>>>>> c8bddc6a
 /**
  * @private
  */
@@ -31,12 +27,8 @@
   mobileView: boolean;
   disableButtonsForLobbyPage: boolean;
   callControls?: boolean | MeetingCallControlOptions;
-<<<<<<< HEAD
   numberOfUnreadMessages?: number;
   chatAdapter: ChatAdapter;
-=======
-  numberOfUnreadMessages: number;
->>>>>>> c8bddc6a
 }
 
 const inferMeetingCallControlOptions = (
@@ -145,22 +137,8 @@
               isChatPaneVisible={props.chatButtonChecked}
               onChatButtonClicked={props.onChatButtonClicked}
               disabled={props.disableButtonsForLobbyPage}
-<<<<<<< HEAD
-            />
-          )}
-          {isEnabled(meetingCallControlOptions?.peopleButton) !== false && (
-            <PeopleButton
-              checked={props.peopleButtonChecked}
-              showLabel={true}
-              onClick={props.onPeopleButtonClicked}
-              data-ui-id="meeting-composite-people-button"
-              disabled={props.disableButtonsForLobbyPage}
-              label={meetingStrings.peopleButtonLabel}
-=======
               label={meetingStrings.chatButtonLabel}
-              unreadMessageCount={props.numberOfUnreadMessages}
               styles={!props.mobileView ? desktopCommonButtonStyles : undefined}
->>>>>>> c8bddc6a
             />
           )}
         </Stack>
