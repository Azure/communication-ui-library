// Copyright (c) Microsoft Corporation.
// Licensed under the MIT license.

import React, { useMemo } from 'react';
import { CallControlOptions, CallControls } from '../CallComposite/components/CallControls';
import { CallAdapterProvider } from '../CallComposite/adapter/CallAdapterProvider';
import { CallAdapter } from '../CallComposite';
import { ChatButton } from './ChatButton';
import { PeopleButton } from './PeopleButton';
import { concatStyleSets, IStyle, ITheme, mergeStyles, Stack, useTheme } from '@fluentui/react';
import { reduceCallControlsForMobile } from '../CallComposite/utils';
import { controlBarContainerStyles } from '../CallComposite/styles/CallControls.styles';
import { callControlsContainerStyles } from '../CallComposite/styles/CallPage.styles';
import { MeetingCallControlOptions } from './MeetingComposite';
import { useMeetingCompositeStrings } from './hooks/useMeetingCompositeStrings';
import { BaseCustomStyles, ControlBarButtonStyles } from '@internal/react-components';

/**
 * @private
 */
export interface MeetingCallControlBarProps {
  callAdapter: CallAdapter;
  chatButtonChecked: boolean;
  peopleButtonChecked: boolean;
  onChatButtonClicked: () => void;
  onPeopleButtonClicked: () => void;
  mobileView: boolean;
  disableButtonsForLobbyPage: boolean;
  callControls?: boolean | MeetingCallControlOptions;
}

const inferMeetingCallControlOptions = (
  meetingControls?: boolean | MeetingCallControlOptions
): MeetingCallControlOptions | false | undefined => {
  if (typeof meetingControls !== 'boolean') {
    return meetingControls;
  }
  if (meetingControls === true) {
    // return empty object so buttons in the meetingCallControlOptions set render in their defualt behaviors.
    return undefined;
  }
  // callControls === false
  return false;
};

const inferCallControlOptions = (
  callControls?: boolean | CallControlOptions
): CallControlOptions | false | undefined => {
  if (typeof callControls !== 'boolean') {
    callControls === undefined
      ? (callControls = { participantsButton: false })
      : (callControls.participantsButton = false);
    return callControls;
  }
  if (callControls === true) {
    // Return object with just participant button to false so that the default is that all the buttons will be present for meeting composite.
    return { participantsButton: false };
  }
  // callControls === false
  return false;
};

/**
 * @private
 */
export const MeetingCallControlBar = (props: MeetingCallControlBarProps): JSX.Element => {
  const theme = useTheme();
  console.log(theme);

  const meetingStrings = useMeetingCompositeStrings();
  // Set the desired control buttons from the meetings composite. particiapantsButton is always false since there is the peopleButton.
  const meetingCallControlOptions = inferMeetingCallControlOptions(props.callControls);
  let callControlOptions = inferCallControlOptions(props.callControls);

  /**
   * Helper function to determine if a meeting control bar button is enabled or not.
   * @private
   */
  const isEnabled = (option: boolean | undefined): boolean => !(option === false);

  // Reduce the controls shown when mobile view is enabled.
  if (props.mobileView) {
    callControlOptions = reduceCallControlsForMobile(callControlOptions);
  }

  /**
   * Until mobile meetings is worked on, statically set the width of the
   * control bar such that all controls can be accessed.
   */
  const temporaryMeetingControlBarStyles = props.mobileView ? { width: '23.5rem' } : undefined;
  const desktopCommonButtonStyles = useMemo(() => getDesktopCommonButtonStyles(theme), [theme]);
  const desktopEndCallButtonStyles = useMemo(() => getDesktopEndCallButtonStyles(theme), [theme]);

  return (
    <Stack
      horizontal
      className={mergeStyles(temporaryMeetingControlBarStyles, callControlsContainerStyles, controlBarContainerStyles)}
    >
      <Stack.Item grow>
        <CallAdapterProvider adapter={props.callAdapter}>
          <CallControls
            options={callControlOptions}
            increaseFlyoutItemSize={props.mobileView}
<<<<<<< HEAD
            splitButtonsForDeviceSelection={!props.mobileView}
=======
            controlBarStyles={!props.mobileView ? desktopControlBarStyles : undefined}
            commonButtonStyles={!props.mobileView ? desktopCommonButtonStyles : undefined}
            endCallButtonStyles={!props.mobileView ? desktopEndCallButtonStyles : undefined}
>>>>>>> 15fb8e95
          />
        </CallAdapterProvider>
      </Stack.Item>
      {meetingCallControlOptions !== false && (
        <Stack horizontal className={!props.mobileView ? mergeStyles(desktopButtonContainerStyle) : undefined}>
          {isEnabled(meetingCallControlOptions?.peopleButton) !== false && (
            <PeopleButton
              checked={props.peopleButtonChecked}
              showLabel={true}
              onClick={props.onPeopleButtonClicked}
              data-ui-id="meeting-composite-people-button"
              disabled={props.disableButtonsForLobbyPage}
              label={meetingStrings.peopleButtonLabel}
              styles={!props.mobileView ? desktopCommonButtonStyles : undefined}
            />
          )}
          {isEnabled(meetingCallControlOptions?.chatButton) !== false && (
            <ChatButton
              checked={props.chatButtonChecked}
              showLabel={true}
              onClick={props.onChatButtonClicked}
              data-ui-id="meeting-composite-chat-button"
              disabled={props.disableButtonsForLobbyPage}
              label={meetingStrings.chatButtonLabel}
              styles={!props.mobileView ? desktopCommonButtonStyles : undefined}
            />
          )}
        </Stack>
      )}
    </Stack>
  );
};

const desktopButtonContainerStyle: IStyle = {
  padding: '0.75rem',
  columnGap: '0.5rem'
};

const desktopControlBarStyles: BaseCustomStyles = {
  root: desktopButtonContainerStyle
};

const getDesktopCommonButtonStyles = (theme: ITheme): ControlBarButtonStyles => ({
  root: {
    border: `solid 1px ${theme.palette.neutralQuaternaryAlt}`,
    borderRadius: theme.effects.roundedCorner4,
    minHeight: '2.5rem'
  },
  flexContainer: {
    flexFlow: 'row nowrap'
  },
  textContainer: {
    // Override the default so that label doesn't introduce a new block.
    display: 'inline'
  },
  label: {
    // Override styling from ControlBarButton so that label doesn't introduce a new block.
    display: 'inline',
    fontSize: theme.fonts.medium.fontSize
  }
});

const getDesktopEndCallButtonStyles = (theme: ITheme): ControlBarButtonStyles => {
  const overrides: ControlBarButtonStyles = {
    root: {
      // Suppress border around the dark-red button.
      border: 'none'
    }
  };
  return concatStyleSets(getDesktopCommonButtonStyles(theme), overrides);
};<|MERGE_RESOLUTION|>--- conflicted
+++ resolved
@@ -101,13 +101,10 @@
           <CallControls
             options={callControlOptions}
             increaseFlyoutItemSize={props.mobileView}
-<<<<<<< HEAD
             splitButtonsForDeviceSelection={!props.mobileView}
-=======
             controlBarStyles={!props.mobileView ? desktopControlBarStyles : undefined}
             commonButtonStyles={!props.mobileView ? desktopCommonButtonStyles : undefined}
             endCallButtonStyles={!props.mobileView ? desktopEndCallButtonStyles : undefined}
->>>>>>> 15fb8e95
           />
         </CallAdapterProvider>
       </Stack.Item>
