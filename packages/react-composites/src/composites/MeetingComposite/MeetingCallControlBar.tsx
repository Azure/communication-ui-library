--- conflicted
+++ resolved
@@ -35,43 +35,15 @@
   chatAdapter: ChatAdapter;
 }
 
-<<<<<<< HEAD
 const inferCallAndChatControlOptions = (
-  callAndChatCallControls?: boolean | CallAndChatControlOptions
-): CallAndChatControlOptions | false | undefined => {
-  if (typeof callAndChatCallControls !== 'boolean') {
-    return callAndChatCallControls;
-  }
-  if (callAndChatCallControls === true) {
-    // return empty object so buttons in the callAndChatControlOptions set render in their defualt behaviors.
-    return undefined;
-  }
-  // callControls === false
-  return false;
-};
-
-const inferCallControlOptions = (
-  callControls?: boolean | CallControlOptions
-): CallControlOptions | false | undefined => {
-  if (typeof callControls !== 'boolean') {
-    callControls === undefined
-      ? (callControls = { participantsButton: false })
-      : (callControls.participantsButton = false);
-    return callControls;
-  }
-  if (callControls === true) {
-    // Return object with just participant button to false so that the default is that all the buttons will be present for call-and-chat composite.
-    return { participantsButton: false };
-=======
-const inferMeetingCallControlOptions = (
   mobileView: boolean,
-  meetingControls?: boolean | MeetingCallControlOptions
-): MeetingCallControlOptions | false => {
-  if (meetingControls === false) {
+  callAndChatControls?: boolean | CallAndChatControlOptions
+): CallAndChatControlOptions | false => {
+  if (callAndChatControls === false) {
     return false;
   }
 
-  const options = meetingControls === true || meetingControls === undefined ? {} : meetingControls;
+  const options = callAndChatControls === true || callAndChatControls === undefined ? {} : callAndChatControls;
   if (mobileView) {
     // Set to compressed mode when composite is optimized for mobile
     options.displayType = 'compact';
@@ -80,7 +52,6 @@
     if (options.screenShareButton !== true) {
       options.screenShareButton = false;
     }
->>>>>>> 2b672ce3
   }
   return options;
 };
@@ -90,39 +61,14 @@
  */
 export const CallAndChatCallControlBar = (props: CallAndChatCallControlBarProps): JSX.Element => {
   const theme = useTheme();
-<<<<<<< HEAD
-  console.log(theme);
-
   const callAndChatStrings = useCallAndChatCompositeStrings();
-  // Set the desired control buttons from the call-and-chat composite. participantsButton is always false since there is the peopleButton.
-  const callAndChatControlOptions = inferCallAndChatControlOptions(props.callControls);
-  let callControlOptions = inferCallControlOptions(props.callControls);
-
-  /**
-   * Helper function to determine if a call-and-chat control bar button is enabled or not.
-   * @private
-   */
-  const isEnabled = (option: boolean | undefined): boolean => !(option === false);
-
-  // Reduce the controls shown when mobile view is enabled.
-  if (props.mobileView) {
-    callControlOptions = reduceCallControlsForMobile(callControlOptions);
-  }
-=======
-  const meetingStrings = useMeetingCompositeStrings();
-  const options = inferMeetingCallControlOptions(props.mobileView, props.callControls);
->>>>>>> 2b672ce3
+  const options = inferCallAndChatControlOptions(props.mobileView, props.callControls);
 
   /**
    * Until mobile call-and-chat is worked on, statically set the width of the
    * control bar such that all controls can be accessed.
    */
-<<<<<<< HEAD
   const temporaryCallAndChatControlBarStyles = props.mobileView ? { width: '23.5rem' } : undefined;
-  const desktopCommonButtonStyles = useMemo(() => getDesktopCommonButtonStyles(theme), [theme]);
-  const desktopEndCallButtonStyles = useMemo(() => getDesktopEndCallButtonStyles(theme), [theme]);
-=======
-  const temporaryMeetingControlBarStyles = props.mobileView ? { width: '23.5rem' } : undefined;
   const centerContainerStyles = useMemo(
     () => (!props.mobileView ? desktopControlBarStyles : undefined),
     [props.mobileView]
@@ -140,7 +86,6 @@
   if (options === false) {
     return <></>;
   }
->>>>>>> 2b672ce3
 
   return (
     <Stack
@@ -202,44 +147,15 @@
           </Stack>
         </CallAdapterProvider>
       </Stack.Item>
-<<<<<<< HEAD
-      {callAndChatControlOptions !== false && (
-        <Stack horizontal className={!props.mobileView ? mergeStyles(desktopButtonContainerStyle) : undefined}>
-          {isEnabled(callAndChatControlOptions?.peopleButton) !== false && (
-            <PeopleButton
-              checked={props.peopleButtonChecked}
-              showLabel={true}
-              onClick={props.onPeopleButtonClicked}
-              data-ui-id="call-and-chat-composite-people-button"
-              disabled={props.disableButtonsForLobbyPage}
-              label={callAndChatStrings.peopleButtonLabel}
-              styles={!props.mobileView ? desktopCommonButtonStyles : undefined}
-            />
-          )}
-          {isEnabled(callAndChatControlOptions?.chatButton) !== false && (
-            <ChatButtonWithUnreadMessagesBadge
-              chatAdapter={props.chatAdapter}
-              checked={props.chatButtonChecked}
-              showLabel={true}
-              isChatPaneVisible={props.chatButtonChecked}
-              onClick={props.onChatButtonClicked}
-              disabled={props.disableButtonsForLobbyPage}
-              label={callAndChatStrings.chatButtonLabel}
-              styles={!props.mobileView ? desktopCommonButtonStyles : undefined}
-            />
-          )}
-        </Stack>
-      )}
-=======
       <Stack horizontal className={!props.mobileView ? mergeStyles(desktopButtonContainerStyle) : undefined}>
         {isEnabled(options?.peopleButton) !== false && (
           <PeopleButton
             checked={props.peopleButtonChecked}
             showLabel={true}
             onClick={props.onPeopleButtonClicked}
-            data-ui-id="meeting-composite-people-button"
+            data-ui-id="call-and-chat-composite-people-button"
             disabled={props.disableButtonsForLobbyPage}
-            label={meetingStrings.peopleButtonLabel}
+            label={callAndChatStrings.peopleButtonLabel}
             styles={commonButtonStyles}
           />
         )}
@@ -251,13 +167,12 @@
             isChatPaneVisible={props.chatButtonChecked}
             onClick={props.onChatButtonClicked}
             disabled={props.disableButtonsForLobbyPage}
-            label={meetingStrings.chatButtonLabel}
+            label={callAndChatStrings.chatButtonLabel}
             styles={commonButtonStyles}
-            newMessageLabel={meetingStrings.chatButtonNewMessageNotificationLabel}
+            newMessageLabel={callAndChatStrings.chatButtonNewMessageNotificationLabel}
           />
         )}
       </Stack>
->>>>>>> 2b672ce3
     </Stack>
   );
 };
