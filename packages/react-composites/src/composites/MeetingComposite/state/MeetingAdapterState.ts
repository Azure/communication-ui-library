--- conflicted
+++ resolved
@@ -5,19 +5,8 @@
 import { CallState } from '@internal/calling-stateful-client';
 import { ChatThreadClientState } from '@internal/chat-stateful-client';
 import { CallAdapter, CallAdapterClientState, CallAdapterState, CallAdapterUiState } from '../../CallComposite';
-<<<<<<< HEAD
 import { ChatAdapter, ChatAdapterState, ChatAdapterUiState } from '../../ChatComposite';
-=======
-import { ChatAdapter, ChatAdapterState } from '../../ChatComposite';
 import { AdapterErrors } from '../../common/adapters';
-import { callPageToCallAndChatPage, CallAndChatCompositePage } from './MeetingCompositePage';
-import {
-  meetingStateFromBackingStates,
-  MeetingState,
-  mergeCallStateIntoMeetingState,
-  mergeChatStateIntoMeetingState
-} from './MeetingState';
->>>>>>> f1a0083a
 
 /**
  * UI state pertaining to the {@link CallAndChatComposite}.
@@ -36,19 +25,14 @@
   userId: CommunicationIdentifierKind;
   /** Display name of the participant using this CallAndChatAdapter. */
   displayName: string | undefined;
-<<<<<<< HEAD
   /** State of the current call. */
   call?: CallState;
   /** State of the current chat. */
   chat?: ChatThreadClientState;
-=======
-  /** State of the current Meeting. */
-  meeting: MeetingState | undefined;
   /** Latest call error encountered for each operation performed via the adapter. */
   latestCallErrors: AdapterErrors;
   /** Latest chat error encountered for each operation performed via the adapter. */
   latestChatErrors: AdapterErrors;
->>>>>>> f1a0083a
 }
 
 /**
@@ -71,20 +55,17 @@
 
   return {
     call: callAdapterState.call,
+    chat: chatAdapterState.thread,
     userId: callAdapterState.userId,
     page: callAdapterState.page,
     displayName: callAdapterState.displayName,
     devices: callAdapterState.devices,
     isLocalPreviewMicrophoneEnabled: callAdapterState.isLocalPreviewMicrophoneEnabled,
     isTeamsCall: callAdapterState.isTeamsCall,
-<<<<<<< HEAD
-    chat: chatAdapterState.thread,
+    latestCallErrors: callAdapterState.latestErrors,
+    latestChatErrors: chatAdapterState.latestErrors,
     /* @conditional-compile-remove-from(stable): FILE_SHARING */
     fileUploads: chatAdapterState.fileUploads
-=======
-    latestCallErrors: callAdapterState.latestErrors,
-    latestChatErrors: chatAdapterState.latestErrors
->>>>>>> f1a0083a
   };
 }
 
@@ -98,6 +79,7 @@
   return {
     ...existingCallAndChatAdapterState,
     chat: chatAdapterState.thread,
+    latestChatErrors: chatAdapterState.latestErrors,
     /* @conditional-compile-remove-from(stable): FILE_SHARING */
     fileUploads: chatAdapterState.fileUploads
   };
@@ -119,7 +101,6 @@
     call: callAdapterState.call,
     isLocalPreviewMicrophoneEnabled: callAdapterState.isLocalPreviewMicrophoneEnabled,
     isTeamsCall: callAdapterState.isTeamsCall,
-    latestCallErrors: callAdapterState.latestErrors,
-    latestChatErrors: meetingAdapterState.latestChatErrors
+    latestCallErrors: callAdapterState.latestErrors
   };
 }