// Copyright (c) Microsoft Corporation.
// Licensed under the MIT license.

import React from 'react';
import { ControlBarButton, ControlBarButtonProps } from '@internal/react-components';
import { Chat20Filled, Chat20Regular } from '@fluentui/react-icons';
import { NotificationIcon } from './NotificationIcon';
import { IStackStyles, Stack } from '@fluentui/react';
import { ChatButtonContainerStyles } from './styles/MeetingCompositeStyles';

/**
 * @private
 */
export interface ChatButtonProps extends ControlBarButtonProps {
<<<<<<< HEAD
  chatButtonChecked: boolean | undefined;
  unreadMessageCount?: number;
=======
  unreadMessageCount: number;
>>>>>>> c8bddc6a
}
/**
 * @private
 */
export const ChatButton = (props: ChatButtonProps): JSX.Element => {
  const strings = { label: props.label, ...props.strings };
  const { unreadMessageCount } = props;

  const onRenderOnIcon = (): JSX.Element => <Chat20Filled key={'chatOnIconKey'} primaryFill="currentColor" />;
  const onRenderOffIcon = (): JSX.Element => {
    return (
      <Stack styles={chatNotificationContainerStyles}>
        {unreadMessageCount > 0 && <NotificationIcon chatMessagesCount={unreadMessageCount} />}
        <Chat20Regular key={'chatOffIconKey'} primaryFill="currentColor" />
      </Stack>
    );
  };

  return (
    <Stack styles={ChatButtonContainerStyles}>
      <ControlBarButton
        {...props}
        labelKey={'chatButtonLabelKey'}
        strings={strings}
        onRenderOnIcon={props.onRenderOnIcon ?? onRenderOnIcon}
        onRenderOffIcon={props.onRenderOffIcon ?? onRenderOffIcon}
        onClick={props.onClick}
      />
<<<<<<< HEAD
      {unreadMessageCount !== undefined && unreadMessageCount > 0 && (
        <NotificationIcon chatMessagesCount={unreadMessageCount} />
      )}
=======
      {}
>>>>>>> c8bddc6a
    </Stack>
  );
};

const chatNotificationContainerStyles: IStackStyles = {
  root: {
    display: 'inline',
    position: 'relative'
  }
};<|MERGE_RESOLUTION|>--- conflicted
+++ resolved
@@ -12,12 +12,8 @@
  * @private
  */
 export interface ChatButtonProps extends ControlBarButtonProps {
-<<<<<<< HEAD
   chatButtonChecked: boolean | undefined;
-  unreadMessageCount?: number;
-=======
   unreadMessageCount: number;
->>>>>>> c8bddc6a
 }
 /**
  * @private
@@ -37,23 +33,14 @@
   };
 
   return (
-    <Stack styles={ChatButtonContainerStyles}>
-      <ControlBarButton
-        {...props}
-        labelKey={'chatButtonLabelKey'}
-        strings={strings}
-        onRenderOnIcon={props.onRenderOnIcon ?? onRenderOnIcon}
-        onRenderOffIcon={props.onRenderOffIcon ?? onRenderOffIcon}
-        onClick={props.onClick}
-      />
-<<<<<<< HEAD
-      {unreadMessageCount !== undefined && unreadMessageCount > 0 && (
-        <NotificationIcon chatMessagesCount={unreadMessageCount} />
-      )}
-=======
-      {}
->>>>>>> c8bddc6a
-    </Stack>
+    <ControlBarButton
+      {...props}
+      labelKey={'chatButtonLabelKey'}
+      strings={strings}
+      onRenderOnIcon={props.onRenderOnIcon ?? onRenderOnIcon}
+      onRenderOffIcon={props.onRenderOffIcon ?? onRenderOffIcon}
+      onClick={props.onClick}
+    />
   );
 };
 
