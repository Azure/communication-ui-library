// Copyright (c) Microsoft Corporation.
// Licensed under the MIT license.

import React, { useCallback, useState, useMemo, useEffect } from 'react';
import { PartialTheme, Stack, Theme } from '@fluentui/react';
import { CallComposite, CallControlOptions } from '../CallComposite';
import { CallAdapterProvider } from '../CallComposite/adapter/CallAdapterProvider';
import { EmbeddedChatPane, EmbeddedPeoplePane } from './SidePane';
import { MeetingCallControlBar } from './MeetingCallControlBar';
import { CallState } from '@azure/communication-calling';
import { compositeOuterContainerStyles } from './styles/MeetingCompositeStyles';
import { MeetingAdapter } from './adapter/MeetingAdapter';
import { MeetingBackedCallAdapter } from './adapter/MeetingBackedCallAdapter';
import { MeetingBackedChatAdapter } from './adapter/MeetingBackedChatAdapter';
import { hasJoinedCall as hasJoinedCallFn, MeetingCompositePage } from './state/MeetingCompositePage';
import { CallAdapter } from '../CallComposite';
import { ChatCompositeProps } from '../ChatComposite';
import { BaseComposite, BaseCompositeProps } from '../common/BaseComposite';
import { CallCompositeIcons, ChatCompositeIcons } from '../common/icons';
import { AvatarPersonaDataCallback } from '../common/AvatarPersona';
import { ChatAdapterProvider } from '../ChatComposite/adapter/ChatAdapterProvider';
import { ChatMessage } from '@azure/communication-chat';

/**
 * Props required for the {@link MeetingComposite}
 *
 * @beta
 */
export interface MeetingCompositeProps extends BaseCompositeProps<CallCompositeIcons & ChatCompositeIcons> {
  meetingAdapter: MeetingAdapter;
  /**
   * Fluent theme for the composite.
   *
   * Defaults to a light theme if undefined.
   */
  fluentTheme?: PartialTheme | Theme;
  /**
   * Optimizes the composite form factor for either desktop or mobile.
   * @remarks `mobile` is currently only optimized for Portrait mode on mobile devices and does not support landscape.
   * @defaultValue 'desktop'
   * @beta
   */
  formFactor?: 'desktop' | 'mobile';
  /**
   * URL that can be used to copy a meeting invite to the Users clipboard.
   */
  meetingInvitationURL?: string;
  /**
   * Flags to enable/disable or customize UI elements of the {@link MeetingComposite}
   */
  options?: MeetingCompositeOptions;
}

/**
 * Optional features of the {@link MeetingComposite}.
 *
 * @beta
 */
export type MeetingCompositeOptions = {
  /**
   * Call control options to change what buttons show on the meeting composite control bar.
   * If using the boolean values, true will cause default behavior across the whole control bar. False hides the whole control bar.
   */
  callControls?: boolean | MeetingCallControlOptions;
};
/**
 * Meeting Call controls to show or hide buttons on the calling control bar.
 *
 * @beta
 */
export interface MeetingCallControlOptions
  extends Pick<
    CallControlOptions,
    'cameraButton' | 'microphoneButton' | 'screenShareButton' | 'devicesButton' | 'displayType'
  > {
  /**
   * Show or hide the chat button in the meeting control bar.
   * @defaultValue true
   */
  chatButton?: boolean;
  /**
   * Show or hide the people button in the meeting control bar.
   * @defaultValue true
   */
  peopleButton?: boolean;
}

type MeetingScreenProps = {
  meetingAdapter: MeetingAdapter;
  fluentTheme?: PartialTheme | Theme;
  formFactor?: 'desktop' | 'mobile';
  meetingInvitationURL?: string;
  callControls?: boolean | MeetingCallControlOptions;
  onFetchAvatarPersonaData?: AvatarPersonaDataCallback;
};

const MeetingScreen = (props: MeetingScreenProps): JSX.Element => {
  const { meetingAdapter, fluentTheme, formFactor = 'desktop' } = props;
  if (!meetingAdapter) {
    throw 'Meeting adapter is undefined';
  }

  const callAdapter: CallAdapter = useMemo(() => new MeetingBackedCallAdapter(meetingAdapter), [meetingAdapter]);

  const [currentMeetingState, setCurrentMeetingState] = useState<CallState>();
  const [currentPage, setCurrentPage] = useState<MeetingCompositePage>();
<<<<<<< HEAD
  const [unreadChatMessagesCount, setUnreadChatMessagesCount] = useState<number>(0);
  const [showChat, setShowChat] = useState(false);
  const [showPeople, setShowPeople] = useState(false);

  meetingAdapter.onStateChange((newState) => {
    setCurrentPage(newState.page);
    setCurrentMeetingState(newState.meeting?.state);
  });
=======

  useEffect(() => {
    const updateMeetingPage = (newState): void => {
      setCurrentPage(newState.page);
      setCurrentMeetingState(newState.meeting?.state);
    };
    meetingAdapter.onStateChange(updateMeetingPage);
    return () => {
      meetingAdapter.offStateChange(updateMeetingPage);
    };
  }, [meetingAdapter]);
>>>>>>> a6c7201d

  useEffect(() => {
    const incrementUnreadtChatMessagesCount = (event: { message: ChatMessage }): void => {
      if (!showChat && event.message.senderDisplayName !== '') {
        if (event.message.type === 'text' || event.message.type === 'html') {
          setUnreadChatMessagesCount(unreadChatMessagesCount + 1);
        }
      }
    };
    meetingAdapter.on('messageReceived', incrementUnreadtChatMessagesCount);

    return () => {
      meetingAdapter.off('messageReceived', incrementUnreadtChatMessagesCount);
    };
  }, [meetingAdapter, setUnreadChatMessagesCount, showChat, unreadChatMessagesCount]);

  const closePane = useCallback(() => {
    setShowChat(false);
    setShowPeople(false);
  }, []);

  const toggleChat = useCallback(() => {
    if (!showChat) {
      setUnreadChatMessagesCount(0);
    }
    setShowPeople(false);
    setShowChat(!showChat);
  }, [showChat]);

  const togglePeople = useCallback(() => {
    setShowChat(false);
    setShowPeople(!showPeople);
  }, [showPeople]);

  const chatProps: ChatCompositeProps = useMemo(() => {
    return {
      adapter: new MeetingBackedChatAdapter(meetingAdapter)
    };
  }, [meetingAdapter]);

  const isInLobbyOrConnecting = currentPage === 'lobby';
  const hasJoinedCall = !!(currentPage && hasJoinedCallFn(currentPage, currentMeetingState ?? 'None'));

  return (
    <Stack verticalFill grow styles={compositeOuterContainerStyles}>
      <Stack horizontal grow>
        <Stack.Item grow>
          <CallComposite
            {...props}
            formFactor={formFactor}
            options={{ callControls: false }}
            adapter={callAdapter}
            fluentTheme={fluentTheme}
          />
        </Stack.Item>
        {chatProps.adapter && hasJoinedCall && (
          <EmbeddedChatPane
            chatCompositeProps={chatProps}
            hidden={!showChat}
            chatAdapter={chatProps.adapter}
            fluentTheme={fluentTheme}
            onClose={closePane}
            onFetchAvatarPersonaData={props.onFetchAvatarPersonaData}
          />
        )}
        {callAdapter && chatProps.adapter && hasJoinedCall && (
          <CallAdapterProvider adapter={callAdapter}>
            <EmbeddedPeoplePane
              hidden={!showPeople}
              inviteLink={props.meetingInvitationURL}
              onClose={closePane}
              chatAdapter={chatProps.adapter}
              callAdapter={callAdapter}
              onFetchAvatarPersonaData={props.onFetchAvatarPersonaData}
            />
          </CallAdapterProvider>
        )}
      </Stack>
      {(isInLobbyOrConnecting || hasJoinedCall) && (
        <ChatAdapterProvider adapter={chatProps.adapter}>
          <MeetingCallControlBar
            callAdapter={callAdapter}
            chatButtonChecked={showChat}
            onChatButtonClicked={toggleChat}
            peopleButtonChecked={showPeople}
            onPeopleButtonClicked={togglePeople}
            mobileView={props.formFactor === 'mobile'}
            disableButtonsForLobbyPage={isInLobbyOrConnecting}
            callControls={props.callControls}
            numberOfUnreadMessages={unreadChatMessagesCount}
          />
        </ChatAdapterProvider>
      )}
    </Stack>
  );
};

/**
 * Meeting Composite brings together key components to provide a full meeting experience out of the box.
 *
 * @beta
 */
export const MeetingComposite = (props: MeetingCompositeProps): JSX.Element => {
  const { meetingAdapter, fluentTheme, formFactor, meetingInvitationURL, options } = props;
  return (
    <BaseComposite fluentTheme={fluentTheme} locale={props.locale} icons={props.icons}>
      <MeetingScreen
        {...props}
        meetingAdapter={meetingAdapter}
        formFactor={formFactor}
        callControls={options?.callControls}
        meetingInvitationURL={meetingInvitationURL}
        fluentTheme={fluentTheme}
      ></MeetingScreen>
    </BaseComposite>
  );
};<|MERGE_RESOLUTION|>--- conflicted
+++ resolved
@@ -104,16 +104,10 @@
 
   const [currentMeetingState, setCurrentMeetingState] = useState<CallState>();
   const [currentPage, setCurrentPage] = useState<MeetingCompositePage>();
-<<<<<<< HEAD
+
   const [unreadChatMessagesCount, setUnreadChatMessagesCount] = useState<number>(0);
   const [showChat, setShowChat] = useState(false);
   const [showPeople, setShowPeople] = useState(false);
-
-  meetingAdapter.onStateChange((newState) => {
-    setCurrentPage(newState.page);
-    setCurrentMeetingState(newState.meeting?.state);
-  });
-=======
 
   useEffect(() => {
     const updateMeetingPage = (newState): void => {
@@ -125,7 +119,6 @@
       meetingAdapter.offStateChange(updateMeetingPage);
     };
   }, [meetingAdapter]);
->>>>>>> a6c7201d
 
   useEffect(() => {
     const incrementUnreadtChatMessagesCount = (event: { message: ChatMessage }): void => {
