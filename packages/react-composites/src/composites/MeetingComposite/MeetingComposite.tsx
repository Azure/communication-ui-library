--- conflicted
+++ resolved
@@ -8,11 +8,8 @@
 import { ChatAdapter } from '../ChatComposite';
 import { EmbeddedChatPane, EmbeddedPeoplePane } from './SidePane';
 import { CommunicationParticipant } from '@internal/react-components';
-<<<<<<< HEAD
 import { MeetingCallControlBar } from './MeetingCallControlBar';
-=======
 import { CallState } from '@azure/communication-calling';
->>>>>>> 1d005fc7
 
 export type MeetingCompositeProps = {
   callAdapter: CallAdapter;
@@ -69,7 +66,6 @@
   };
 
   return (
-<<<<<<< HEAD
     <Stack styles={{ root: { width: '100%', height: '100%' } }}>
       <Stack styles={{ root: { width: '100%', height: '100%' } }} horizontal>
         <Stack.Item grow>
@@ -87,7 +83,7 @@
           />
         )}
       </Stack>
-      {showPaneControls && (
+      {hasJoinedCall && (
         <MeetingCallControlBar
           callAdapter={callAdapter}
           chatButtonChecked={showChat}
@@ -96,30 +92,6 @@
           onPeopleButtonClicked={togglePeople}
           onEndCallClick={endCallClick}
         />
-=======
-    <Stack styles={{ root: { width: '100%', height: '100%' } }} horizontal>
-      <CallComposite adapter={callAdapter} fluentTheme={fluentTheme} />
-      {hasJoinedCall && (
-        <Stack>
-          <Stack.Item grow>
-            {showChat && (
-              <EmbeddedChatPane chatAdapter={props.chatAdapter} fluentTheme={props.fluentTheme} onClose={closePane} />
-            )}
-            {showPeople && (
-              <EmbeddedPeoplePane
-                inviteLink={props.meetingInvitationURL}
-                myUserId={myUserId}
-                participants={participants}
-                onClose={closePane}
-              />
-            )}
-          </Stack.Item>
-          <Stack horizontal>
-            <ChatButton checked={showChat} showLabel={true} onClick={toggleChat} />
-            <PeopleButton checked={showPeople} showLabel={true} onClick={togglePeople} />
-          </Stack>
-        </Stack>
->>>>>>> 1d005fc7
       )}
     </Stack>
   );
