// Copyright (c) Microsoft Corporation.
// Licensed under the MIT license.

import React, { useCallback, useState, useMemo } from 'react';
import { PartialTheme, Stack, Theme } from '@fluentui/react';
import { CallComposite } from '../CallComposite';
import { CallAdapterProvider } from '../CallComposite/adapter/CallAdapterProvider';
import { EmbeddedChatPane, EmbeddedPeoplePane } from './SidePane';
import { MeetingCallControlBar } from './MeetingCallControlBar';
import { CallState } from '@azure/communication-calling';
import { compositeOuterContainerStyles } from './styles/MeetingCompositeStyles';
import { FluentThemeProvider } from '@internal/react-components';
import { MeetingAdapter } from './adapter/MeetingAdapter';
import { MeetingBackedCallAdapter } from './adapter/MeetingBackedCallAdapter';
import { MeetingBackedChatAdapter } from './adapter/MeetingBackedChatAdapter';
import { hasJoinedCall as hasJoinedCallFn, MeetingCompositePage } from './state/MeetingCompositePage';
import { CallAdapter } from '../CallComposite';
import { ChatAdapter } from '../ChatComposite';

/**
 * Props required for the {@link MeetingComposite}
 *
 * @alpha
 */
export type MeetingCompositeProps = {
  meetingAdapter: MeetingAdapter;
  /**
   * Fluent theme for the composite.
   *
   * Defaults to a light theme if undefined.
   */
  fluentTheme?: PartialTheme | Theme;
  /**
   * URL that can be used to copy a meeting invite to the Users clipboard.
   */
  meetingInvitationURL?: string;
  /**
   * Flags to enable/disable or customize UI elements of the {@link CallComposite}.
   */
  options?: MeetingCompositeOptions;
};

/**
 * Optional features of the {@link MeetingComposite}
 *
 * @alpha
 */
export type MeetingCompositeOptions = {
  /**
   * Choose to use the composite form optimized for use on a mobile device.
   * @remarks This is currently only optimized for Portrait mode on mobile devices and does not support landscape.
   * @defaultValue false
   * @alpha
   */
  mobileView?: boolean;
};

/**
 * Meeting Composite brings together key components to provide a full meeting experience out of the box.
 *
 * @alpha
 */
export const MeetingComposite = (props: MeetingCompositeProps): JSX.Element => {
  const { meetingAdapter, fluentTheme } = props;

  if (!meetingAdapter) {
    throw 'Meeting adapter is undefined';
  }

  const callAdapter: CallAdapter = useMemo(() => new MeetingBackedCallAdapter(meetingAdapter), [meetingAdapter]);
  const chatAdapter: ChatAdapter = useMemo(() => new MeetingBackedChatAdapter(meetingAdapter), [meetingAdapter]);

  const [currentMeetingState, setCurrentMeetingState] = useState<CallState>();
  const [currentPage, setCurrentPage] = useState<MeetingCompositePage>();
  meetingAdapter.onStateChange((newState) => {
    setCurrentPage(newState.page);
    setCurrentMeetingState(newState.meeting?.state);
  });

  const [showChat, setShowChat] = useState(false);
  const [showPeople, setShowPeople] = useState(false);

  const closePane = useCallback(() => {
    setShowChat(false);
    setShowPeople(false);
  }, []);

  const toggleChat = useCallback(() => {
    setShowPeople(false);
    setShowChat(!showChat);
  }, [showChat]);

  const togglePeople = useCallback(() => {
    setShowChat(false);
    setShowPeople(!showPeople);
  }, [showPeople]);

<<<<<<< HEAD
  const endCallClick = (): void => {
    // meetingAdapter.setPage('configuration'); // DISABLING setPage FOR API REVIEW, IMPLEMENTATION NOT COMPLETE YET
  };

  const isInLobbyOrConnecting = !!(currentPage && isInLobbyOrConnectingFn(currentPage));
=======
  const isInLobbyOrConnecting = currentPage === 'lobby';
>>>>>>> 2f0f94a1
  const hasJoinedCall = !!(currentPage && hasJoinedCallFn(currentPage, currentMeetingState ?? 'None'));
  return (
    <FluentThemeProvider fluentTheme={props.fluentTheme}>
      <Stack verticalFill grow styles={compositeOuterContainerStyles}>
        <Stack horizontal grow>
          <Stack.Item grow>
            <CallComposite
              options={{ callControls: false, mobileView: props.options?.mobileView }}
              adapter={callAdapter}
              fluentTheme={fluentTheme}
            />
          </Stack.Item>
          {chatAdapter && hasJoinedCall && (
            <EmbeddedChatPane
              hidden={!showChat}
              chatAdapter={chatAdapter}
              fluentTheme={props.fluentTheme}
              onClose={closePane}
            />
          )}
          {callAdapter && chatAdapter && hasJoinedCall && (
            <CallAdapterProvider adapter={callAdapter}>
              <EmbeddedPeoplePane
                hidden={!showPeople}
                inviteLink={props.meetingInvitationURL}
                onClose={closePane}
                chatAdapter={chatAdapter}
                callAdapter={callAdapter}
              />
            </CallAdapterProvider>
          )}
        </Stack>
        {(isInLobbyOrConnecting || hasJoinedCall) && (
          <MeetingCallControlBar
            callAdapter={callAdapter}
            chatButtonChecked={showChat}
            onChatButtonClicked={toggleChat}
            peopleButtonChecked={showPeople}
            onPeopleButtonClicked={togglePeople}
            mobileView={props.options?.mobileView}
            disableButtonsForLobbyPage={isInLobbyOrConnecting}
          />
        )}
      </Stack>
    </FluentThemeProvider>
  );
};<|MERGE_RESOLUTION|>--- conflicted
+++ resolved
@@ -95,15 +95,7 @@
     setShowPeople(!showPeople);
   }, [showPeople]);
 
-<<<<<<< HEAD
-  const endCallClick = (): void => {
-    // meetingAdapter.setPage('configuration'); // DISABLING setPage FOR API REVIEW, IMPLEMENTATION NOT COMPLETE YET
-  };
-
-  const isInLobbyOrConnecting = !!(currentPage && isInLobbyOrConnectingFn(currentPage));
-=======
   const isInLobbyOrConnecting = currentPage === 'lobby';
->>>>>>> 2f0f94a1
   const hasJoinedCall = !!(currentPage && hasJoinedCallFn(currentPage, currentMeetingState ?? 'None'));
   return (
     <FluentThemeProvider fluentTheme={props.fluentTheme}>
