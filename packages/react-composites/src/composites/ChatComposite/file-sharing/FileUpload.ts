--- conflicted
+++ resolved
@@ -4,8 +4,7 @@
 import { EventEmitter } from 'events';
 import { nanoid } from 'nanoid';
 import { _MAX_EVENT_LISTENERS } from '@internal/acs-ui-common';
-<<<<<<< HEAD
-import { AttachmentMetadata, FileMetadata } from '@internal/react-components';
+import { AttachmentMetadata } from '@internal/react-components';
 import { FileUploadHandler } from './FileUploadHandler';
 
 /**
@@ -32,9 +31,6 @@
    */
   handler: FileUploadHandler;
 }
-=======
-import { AttachmentMetadata } from '@internal/react-components';
->>>>>>> ad8a63e2
 
 /**
  * Contains the state attributes of a file upload like name, progress etc.
