// Copyright (c) Microsoft Corporation.
// Licensed under the MIT license.

import { CommunicationIdentifierKind } from '@azure/communication-common';
import { FileUploadManager } from './FileUpload';

/**
 * @beta
 * A callback function for handling file uploads.
 *
 * @param userId - The user ID of the user uploading the file.
<<<<<<< HEAD
 * @param uploadedFiles - The list of uploaded files. Each file is represented by an {@link UploadedFile} object.
=======
 * @param fileUploads - The list of uploaded files. Each file is represented by an {@link FileUpload} object.
>>>>>>> 15fb8e95
 */
export type FileUploadHandler = (userId: CommunicationIdentifierKind, fileUploads: FileUploadManager[]) => void;<|MERGE_RESOLUTION|>--- conflicted
+++ resolved
@@ -9,10 +9,6 @@
  * A callback function for handling file uploads.
  *
  * @param userId - The user ID of the user uploading the file.
-<<<<<<< HEAD
- * @param uploadedFiles - The list of uploaded files. Each file is represented by an {@link UploadedFile} object.
-=======
  * @param fileUploads - The list of uploaded files. Each file is represented by an {@link FileUpload} object.
->>>>>>> 15fb8e95
  */
 export type FileUploadHandler = (userId: CommunicationIdentifierKind, fileUploads: FileUploadManager[]) => void;