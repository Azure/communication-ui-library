// Copyright (c) Microsoft Corporation.
// Licensed under the MIT license.

<<<<<<< HEAD
import { ChatClientState, ChatErrors, ChatThreadClientState } from 'chat-stateful-client';
=======
/* eslint-disable @typescript-eslint/no-explicit-any */

import { ChatClientState, ChatThreadClientState } from 'chat-stateful-client';
>>>>>>> 2a0bb0fe
import { useState, useEffect, useRef, useMemo } from 'react';
import { ChatState } from '../adapter/ChatAdapter';
import { useAdapter } from '../adapter/ChatAdapterProvider';
import memoizeOne from 'memoize-one';
import { CommunicationIdentifierKind } from '@azure/communication-common';

// This function highly depends on chatClient.onChange event
// It will be moved into selector folder when the ChatClientProvide when refactor finished
export const useAdaptedSelector = <SelectorT extends (state: ChatClientState, props: any) => any>(
  selector: SelectorT,
  selectorProps?: Parameters<SelectorT>[1]
): ReturnType<SelectorT> => {
  return useSelectorWithAdaptation(selector, adaptCompositeState, selectorProps);
};

export const useSelectorWithAdaptation = <
  SelectorT extends (state: ReturnType<AdaptFuncT>, props: any) => any,
  AdaptFuncT extends (state: ChatState) => any
>(
  selector: SelectorT,
  adaptState: AdaptFuncT,
  selectorProps?: Parameters<SelectorT>[1]
): ReturnType<SelectorT> => {
  const adapter = useAdapter();

  // Keeps track of whether the current component is mounted or not. If it has unmounted, make sure we do not modify the
  // state or it will cause React warnings in the console. https://skype.visualstudio.com/SPOOL/_workitems/edit/2453212
  const mounted = useRef(false);

  useEffect(() => {
    mounted.current = true;
    return () => {
      mounted.current = false;
    };
  });

  const threadId = adapter.getState().thread.threadId;
  const threadConfigProps = useMemo(
    () => ({
      threadId
    }),
    [threadId]
  );

  const [props, setProps] = useState(selector(adaptState(adapter.getState()), selectorProps ?? threadConfigProps));
  const propRef = useRef(props);
  propRef.current = props;

  useEffect(() => {
    const onStateChange = (state: ChatState): void => {
      if (!mounted.current) {
        return;
      }
      const newProps = selector(adaptState(state), selectorProps ?? threadConfigProps);
      if (propRef.current !== newProps) {
        setProps(newProps);
      }
    };
    adapter.onStateChange(onStateChange);
    return () => {
      adapter.offStateChange(onStateChange);
    };
  }, [adaptState, adapter, selector, selectorProps, threadConfigProps]);
  return props;
};

const memoizeState = memoizeOne(
  (
    userId: CommunicationIdentifierKind,
    displayName: string,
    threads: { [key: string]: ChatThreadClientState },
    latestErrors: ChatErrors
  ) => ({
    userId,
    displayName,
    threads,
    latestErrors
  })
);

const memoizeThreads = memoizeOne((thread: ChatThreadClientState) => ({ [thread.threadId]: thread }));

const adaptCompositeState = (compositeState: ChatState): ChatClientState => {
  return memoizeState(
    { kind: 'communicationUser', communicationUserId: compositeState.userId },
    compositeState.displayName,
    memoizeThreads(compositeState.thread),
    // This is an unsafe type expansion.
    // compositeState.latestErrors can contain properties that are not valid in ChatErrors.
    //
    // But there is no way to check for valid property names at runtime:
    // - The set of valid property names is built from types in the @azure/communication-chat.
    //   Thus we don't have a literal array of allowed strings at runtime.
    // - Due to minification / uglification, the property names from the objects at runtime can't be used
    //   to compare against permissible values inferred from the types.
    //
    // This is not a huge problem -- it simply means that our adapted selector will include some extra operations
    // that are unknown to the UI component and data binding libraries. Generic handling of the errors (e.g.,
    // just displaying them in some UI surface) will continue to work for these operations. Handling of
    // specific operations (e.g., acting on errors related to permission issues) will ignore these operations.
    compositeState.latestErrors as ChatErrors
  );
};<|MERGE_RESOLUTION|>--- conflicted
+++ resolved
@@ -1,13 +1,9 @@
 // Copyright (c) Microsoft Corporation.
 // Licensed under the MIT license.
 
-<<<<<<< HEAD
-import { ChatClientState, ChatErrors, ChatThreadClientState } from 'chat-stateful-client';
-=======
 /* eslint-disable @typescript-eslint/no-explicit-any */
 
-import { ChatClientState, ChatThreadClientState } from 'chat-stateful-client';
->>>>>>> 2a0bb0fe
+import { ChatClientState, ChatErrors, ChatThreadClientState } from 'chat-stateful-client';
 import { useState, useEffect, useRef, useMemo } from 'react';
 import { ChatState } from '../adapter/ChatAdapter';
 import { useAdapter } from '../adapter/ChatAdapterProvider';
