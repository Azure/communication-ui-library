--- conflicted
+++ resolved
@@ -7,13 +7,6 @@
 import { useAdaptedSelector } from './useAdaptedSelector';
 import { Common } from 'acs-ui-common';
 
-<<<<<<< HEAD
-export const usePropsFor = <Component extends (props: any) => JSX.Element>(
-  component: Component
-): ReturnType<GetChatSelector<Component>> & Common<DefaultChatHandlers, Parameters<Component>[0]> => {
-  const selector = getChatSelector(component);
-  return { ...useAdaptedSelector(selector), ...useHandlers(component) };
-=======
 type Selector = (state: any, props: any) => any;
 
 export const usePropsFor = <Component extends (props: any) => JSX.Element>(
@@ -26,5 +19,4 @@
     throw new Error("Can't find the selector for component, please check supported component list");
   }
   return { ...useAdaptedSelector(selector as Selector), ...useHandlers(component) };
->>>>>>> c5131203
 };