// Copyright (c) Microsoft Corporation.
// Licensed under the MIT License.

import { CommonProperties } from '@internal/acs-ui-common';
import { ChatHandlers } from '@internal/chat-component-bindings';

import { ReactElement } from 'react';
import memoizeOne from 'memoize-one';
import { ChatAdapter } from '../adapter/ChatAdapter';
import { useAdapter } from '../adapter/ChatAdapterProvider';
/* @conditional-compile-remove(attachment-upload) */
import { AttachmentMetadata } from '@internal/react-components';

/**
 * @private
 */
// eslint-disable-next-line @typescript-eslint/explicit-module-boundary-types, @typescript-eslint/explicit-function-return-type
export const useHandlers = <PropsT>(
  // eslint-disable-next-line @typescript-eslint/no-unused-vars
  _component: (props: PropsT) => ReactElement | null
): Pick<ChatHandlers, CommonProperties<ChatHandlers, PropsT>> => {
  return createCompositeHandlers(useAdapter());
};

const createCompositeHandlers = memoizeOne(
  (adapter: ChatAdapter): ChatHandlers => ({
    onSendMessage: adapter.sendMessage,
    onLoadPreviousChatMessages: adapter.loadPreviousChatMessages,
    onMessageSeen: adapter.sendReadReceipt,
    onTyping: adapter.sendTypingIndicator,
    onRemoveParticipant: adapter.removeParticipant,
    updateThreadTopicName: adapter.setTopic,
    onUpdateMessage: (
      messageId: string,
      content: string,
      /* @conditional-compile-remove(attachment-upload) */
      options?: {
        metadata?: Record<string, string>;
        /* @conditional-compile-remove(attachment-upload) */
        attachmentMetadata?: AttachmentMetadata[];
      }
    ) => {
<<<<<<< HEAD
      let metadata = undefined;
      /* @conditional-compile-remove(attachment-download) @conditional-compile-remove(attachment-upload) */
      metadata = options?.metadata;
      /* @conditional-compile-remove(attachment-download) @conditional-compile-remove(attachment-upload) */
      const updatedOptions = {
        attachmentMetadata: options?.attachmentMetadata
      };
=======
      const metadata = options?.metadata;
      /* @conditional-compile-remove(attachment-upload) */
      const updatedOptions = options?.attachmentMetadata ? { ...options.attachmentMetadata } : {};
>>>>>>> 9cc1a210
      return adapter.updateMessage(
        messageId,
        content,
        metadata,
        /* @conditional-compile-remove(attachment-upload) */ updatedOptions
      );
    },
    onDeleteMessage: adapter.deleteMessage
  })
);<|MERGE_RESOLUTION|>--- conflicted
+++ resolved
@@ -40,19 +40,13 @@
         attachmentMetadata?: AttachmentMetadata[];
       }
     ) => {
-<<<<<<< HEAD
       let metadata = undefined;
-      /* @conditional-compile-remove(attachment-download) @conditional-compile-remove(attachment-upload) */
+      /* @conditional-compile-remove(attachment-upload) */
       metadata = options?.metadata;
-      /* @conditional-compile-remove(attachment-download) @conditional-compile-remove(attachment-upload) */
+      /* @conditional-compile-remove(attachment-upload) */
       const updatedOptions = {
         attachmentMetadata: options?.attachmentMetadata
       };
-=======
-      const metadata = options?.metadata;
-      /* @conditional-compile-remove(attachment-upload) */
-      const updatedOptions = options?.attachmentMetadata ? { ...options.attachmentMetadata } : {};
->>>>>>> 9cc1a210
       return adapter.updateMessage(
         messageId,
         content,
