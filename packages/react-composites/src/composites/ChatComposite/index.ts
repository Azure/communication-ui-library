--- conflicted
+++ resolved
@@ -9,10 +9,6 @@
 
 export type {
   ChatAdapter,
-<<<<<<< HEAD
-  ChatAdapterErrors,
-=======
->>>>>>> 79d91a14
   ChatAdapterSubscribers,
   ChatAdapterThreadManagement,
   ChatCompositeClientState,
