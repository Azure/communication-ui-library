--- conflicted
+++ resolved
@@ -155,17 +155,11 @@
     await this.handlers.onParticipantRemove(userId);
   }
 
-<<<<<<< HEAD
-  setTopic = async (topicName: string): Promise<void> => {
+  async setTopic(topicName: string): Promise<void> {
     await this.asyncTeeErrorToEventEmitter(async () => {
       await this.handlers.updateThreadTopicName(topicName);
     });
-  };
-=======
-  async setTopic(topicName: string): Promise<void> {
-    await this.handlers.updateThreadTopicName(topicName);
-  }
->>>>>>> 2a0bb0fe
+  }
 
   async loadPreviousChatMessages(messagesToLoad: number): Promise<boolean> {
     return await this.handlers.onLoadPreviousChatMessages(messagesToLoad);
@@ -224,13 +218,9 @@
   on(event: 'participantsAdded', listener: ParticipantsAddedListener): void;
   on(event: 'participantsRemoved', listener: ParticipantsRemovedListener): void;
   on(event: 'topicChanged', listener: TopicChangedListener): void;
-<<<<<<< HEAD
   on(event: 'error', listener: ChatErrorListener): void;
-=======
-  on(event: 'error', listener: (e: Error) => void): void;
 
   // eslint-disable-next-line @typescript-eslint/no-explicit-any
->>>>>>> 2a0bb0fe
   on(event: ChatEvent, listener: (e: any) => void): void {
     this.emitter.on(event, listener);
   }
@@ -241,13 +231,9 @@
   off(event: 'participantsAdded', listener: ParticipantsAddedListener): void;
   off(event: 'participantsRemoved', listener: ParticipantsRemovedListener): void;
   off(event: 'topicChanged', listener: TopicChangedListener): void;
-<<<<<<< HEAD
   off(event: 'error', listener: ChatErrorListener): void;
-=======
-  off(event: 'error', listener: (e: Error) => void): void;
 
   // eslint-disable-next-line @typescript-eslint/no-explicit-any
->>>>>>> 2a0bb0fe
   off(event: ChatEvent, listener: (e: any) => void): void {
     this.emitter.off(event, listener);
   }
