--- conflicted
+++ resolved
@@ -30,21 +30,15 @@
 } from './ChatAdapter';
 import { AdapterError } from '../../common/adapters';
 /* @conditional-compile-remove-from(stable): FILE_SHARING */
-<<<<<<< HEAD
-import { FileMetadata, FileUploadState, ACSFilesMetaData, FileUploadContext, FileUpload } from '../file-sharing';
-import { produce } from 'immer';
-=======
 import { FileSharingAdapter } from './FileSharingAdapter';
 /* @conditional-compile-remove-from(stable): FILE_SHARING */
 import { ObservableFileUpload } from '../file-sharing';
->>>>>>> 6ee3cac8
 
 /** Context of Chat, which is a centralized context for all state updates */
 export class ChatContext {
   private emitter: EventEmitter = new EventEmitter();
   private state: ChatAdapterState;
   private threadId: string;
-  private fileUploadContexts?: FileUploadContext[];
 
   constructor(clientState: ChatClientState, threadId: string) {
     const thread = clientState.threads[threadId];
@@ -79,48 +73,6 @@
 
   public setError(error: Error): void {
     this.setState({ ...this.state, error });
-  }
-
-  private fileUploadProgressListener(id: string, value: number): void {
-    const fileUpload = this.state.fileUploads?.[id];
-    if (fileUpload) {
-      fileUpload.progress = value;
-    }
-    produce(this.state, (draft: ChatAdapterState) => {
-      if (draft.fileUploads?.[id]) {
-        draft.fileUploads[id] = {
-          ...draft.fileUploads?.[id],
-          progress: value
-        };
-      }
-    });
-  }
-
-  /* @conditional-compile-remove-from(stable): FILE_SHARING */
-  public setFileUploads(fileUploads: FileUploadContext[]): void {
-    const fileUploadsMap = fileUploads.reduce((map: Record<string, FileUploadState>, fileUpload) => {
-      map[fileUpload.id] = {
-        id: fileUpload.id,
-        file: fileUpload.file,
-        progress: fileUpload.progress,
-        metadata: fileUpload.metadata
-      };
-      return map;
-    }, {});
-
-    this.setState({ ...this.state, fileUploads: fileUploadsMap });
-
-    fileUploads.forEach((fileUpload) => {
-      fileUpload.on('uploadProgressed', this.fileUploadProgressListener);
-    });
-  }
-
-  /* @conditional-compile-remove-from(stable): FILE_SHARING */
-  public clearFileUploads(): void {
-    this.setState({ ...this.state, fileUploads: {} });
-    this.fileUploadContexts?.forEach((fileUploadContext) => {
-      fileUploadContext.off('uploadProgressed', this.fileUploadProgressListener);
-    });
   }
 
   public updateClientState(clientState: ChatClientState): void {
@@ -195,13 +147,10 @@
     this.off = this.off.bind(this);
     /* @conditional-compile-remove-from(stable): FILE_SHARING */
     this.registerFileUploads = this.registerFileUploads.bind(this);
-<<<<<<< HEAD
-=======
     /* @conditional-compile-remove-from(stable): FILE_SHARING */
     this.clearFileUploads = this.clearFileUploads.bind(this);
     /* @conditional-compile-remove-from(stable): FILE_SHARING */
     this.cancelFileUpload = this.cancelFileUpload.bind(this);
->>>>>>> 6ee3cac8
   }
 
   dispose(): void {
@@ -242,20 +191,12 @@
   async sendMessage(content: string, options: SendMessageOptions = {}): Promise<void> {
     await this.asyncTeeErrorToEventEmitter(async () => {
       /* @conditional-compile-remove-from(stable): FILE_SHARING */
-<<<<<<< HEAD
-      options.metadata = { ...options.metadata, ...convertUploadedFilesToMetadata(this.getState().fileUploads) };
-=======
       options.metadata = { ...options.metadata, ...this.fileSharingAdapter.getFileSharingMetada() };
->>>>>>> 6ee3cac8
 
       await this.handlers.onSendMessage(content, options);
 
       /* @conditional-compile-remove-from(stable): FILE_SHARING */
-<<<<<<< HEAD
-      this.context.setFileUploads([]);
-=======
       this.fileSharingAdapter.clearFileUploads();
->>>>>>> 6ee3cac8
     });
   }
 
@@ -300,10 +241,6 @@
   }
 
   /* @conditional-compile-remove-from(stable): FILE_SHARING */
-<<<<<<< HEAD
-  registerFileUploads(fileUploads: FileUploadContext[]): void {
-    this.context.setFileUploads(fileUploads);
-=======
   registerFileUploads(fileUploads: ObservableFileUpload[]): void {
     this.fileSharingAdapter.registerFileUploads(fileUploads);
   }
@@ -316,7 +253,6 @@
   /* @conditional-compile-remove-from(stable): FILE_SHARING */
   cancelFileUpload(id: string): void {
     this.fileSharingAdapter.cancelFileUpload(id);
->>>>>>> 6ee3cac8
   }
 
   private messageReceivedListener(event: ChatMessageReceivedEvent): void {
@@ -425,24 +361,6 @@
   } else {
     return 'text';
   }
-};
-
-/* @conditional-compile-remove-from(stable): FILE_SHARING */
-/**
- * Generates metadata object for a chat message containing uploaded file information.
- * @internal
- */
-const convertUploadedFilesToMetadata = (uploadedFiles?: FileUploadState[]): ACSFilesMetaData => {
-  const fileMetadata: FileMetadata[] = [];
-  if (uploadedFiles) {
-    for (const file of uploadedFiles) {
-      if (file.metadata) {
-        fileMetadata.push(file.metadata);
-      }
-    }
-  }
-
-  return { acsfiles: JSON.stringify(fileMetadata) };
 };
 
 /**
