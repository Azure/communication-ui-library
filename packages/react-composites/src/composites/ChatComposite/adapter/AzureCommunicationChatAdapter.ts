// Copyright (c) Microsoft Corporation.
// Licensed under the MIT License.

import {
  _createStatefulChatClientInner,
  ChatClientState,
  ChatError,
  StatefulChatClient
} from '@internal/chat-stateful-client';
import { ChatHandlers, createDefaultChatHandlers } from '@internal/chat-component-bindings';
import { ChatMessage, ChatMessageType, ChatThreadClient, SendMessageOptions } from '@azure/communication-chat';
import { CommunicationTokenCredential, CommunicationUserIdentifier } from '@azure/communication-common';
import type {
  ChatMessageDeletedEvent,
  ChatMessageEditedEvent,
  ChatMessageReceivedEvent,
  ChatThreadCreatedEvent,
  ChatThreadPropertiesUpdatedEvent,
  ParticipantsAddedEvent,
  ParticipantsRemovedEvent,
  ReadReceiptReceivedEvent
} from '@azure/communication-chat';
/* @conditional-compile-remove(rich-text-editor-image-upload) */
import type { UploadChatImageResult } from '@internal/acs-ui-common';
import { toFlatCommunicationIdentifier, _TelemetryImplementationHint } from '@internal/acs-ui-common';
import EventEmitter from 'events';
import {
  ChatAdapter,
  ChatAdapterState,
  MessageDeletedListener,
  MessageEditedListener,
  MessageReadListener,
  MessageReceivedListener,
  ParticipantsAddedListener,
  ParticipantsRemovedListener,
  TopicChangedListener
} from './ChatAdapter';
import { ResourceDetails } from './ChatAdapter';
import { AdapterError } from '../../common/adapters';
import { useEffect, useRef, useState } from 'react';
import { _isValidIdentifier } from '@internal/acs-ui-common';
import { TEAMS_LIMITATION_LEARN_MORE, UNSUPPORTED_CHAT_THREAD_TYPE } from '../../common/constants';
/* @conditional-compile-remove(file-sharing-acs) */
import { MessageOptions } from '@internal/acs-ui-common';

/**
 * Context of Chat, which is a centralized context for all state updates
 * @private
 */
export class ChatContext {
  private emitter: EventEmitter = new EventEmitter();
  private state: ChatAdapterState;
  private threadId: string;

  constructor(clientState: ChatClientState, threadId: string) {
    const thread = clientState.threads[threadId];
    this.threadId = threadId;
    if (!thread) {
      throw 'Cannot find threadId, please initialize thread before use!';
    }
    this.state = {
      userId: clientState.userId,
      displayName: clientState.displayName,
      thread,
      latestErrors: clientState.latestErrors
    };
  }

  public onStateChange(handler: (_uiState: ChatAdapterState) => void): void {
    this.emitter.on('stateChanged', handler);
  }

  public offStateChange(handler: (_uiState: ChatAdapterState) => void): void {
    this.emitter.off('stateChanged', handler);
  }

  public setState(state: ChatAdapterState): void {
    this.state = state;
    this.emitter.emit('stateChanged', this.state);
  }

  public getState(): ChatAdapterState {
    return this.state;
  }

  public setError(error: Error): void {
    this.setState({ ...this.state, error });
  }

  public setThreadId(threadId: string): void {
    this.threadId = threadId;
  }

  public updateClientState(clientState: ChatClientState): void {
    const thread = clientState.threads[this.threadId];
    if (!thread) {
      throw 'Cannot find threadId, please make sure thread state is still in Stateful ChatClient.';
    }

    let updatedState: ChatAdapterState = {
      userId: clientState.userId,
      displayName: clientState.displayName,
      thread,
      latestErrors: clientState.latestErrors
    };

    /* @conditional-compile-remove(file-sharing-acs) */
    updatedState = { ...updatedState };

    this.setState(updatedState);
  }
}

/**
 * @private
 */
export class AzureCommunicationChatAdapter implements ChatAdapter {
  private chatClient: StatefulChatClient;
  private chatThreadClient: ChatThreadClient;
  private context: ChatContext;
  private handlers: ChatHandlers;
  private emitter: EventEmitter = new EventEmitter();

  constructor(chatClient: StatefulChatClient, chatThreadClient: ChatThreadClient) {
    this.bindAllPublicMethods();
    this.chatClient = chatClient;
    this.chatThreadClient = chatThreadClient;
    this.context = new ChatContext(chatClient.getState(), chatThreadClient.threadId);

    const onStateChange = (clientState: ChatClientState): void => {
      // unsubscribe when the instance gets disposed
      if (!this) {
        chatClient.offStateChange(onStateChange);
        return;
      }
      this.context.updateClientState(clientState);
    };

    this.handlers = createDefaultChatHandlers(chatClient, chatThreadClient);

    this.chatClient.onStateChange(onStateChange);
    this.subscribeAllEvents();
  }

  private bindAllPublicMethods(): void {
    this.onStateChange = this.onStateChange.bind(this);
    this.offStateChange = this.offStateChange.bind(this);
    this.getState = this.getState.bind(this);
    this.dispose = this.dispose.bind(this);
    this.fetchInitialData = this.fetchInitialData.bind(this);
    this.sendMessage = this.sendMessage.bind(this);
    /* @conditional-compile-remove(rich-text-editor-image-upload) */
    this.uploadImage = this.uploadImage.bind(this);
    /* @conditional-compile-remove(rich-text-editor-image-upload) */
    this.deleteImage = this.deleteImage.bind(this);
    this.sendReadReceipt = this.sendReadReceipt.bind(this);
    this.sendTypingIndicator = this.sendTypingIndicator.bind(this);
    this.updateMessage = this.updateMessage.bind(this);
    this.deleteMessage = this.deleteMessage.bind(this);
    this.removeParticipant = this.removeParticipant.bind(this);
    this.setTopic = this.setTopic.bind(this);
    this.loadPreviousChatMessages = this.loadPreviousChatMessages.bind(this);
    this.on = this.on.bind(this);
    this.off = this.off.bind(this);
    this.downloadResourceToCache = this.downloadResourceToCache.bind(this);
    this.removeResourceFromCache = this.removeResourceFromCache.bind(this);
  }

  dispose(): void {
    this.unsubscribeAllEvents();
    this.chatClient.dispose();
  }

  async fetchInitialData(): Promise<void> {
    // If get properties fails we dont want to try to get the participants after.
    await this.asyncTeeErrorToEventEmitter(async () => {
      await this.chatThreadClient.getProperties();
      // Fetch all participants who joined before the local user.
      for await (const _page of this.chatThreadClient.listParticipants().byPage({
        // Fetch 100 participants per page by default.
        maxPageSize: 100
        // eslint-disable-next-line curly
      }));
    });
  }

  getState(): ChatAdapterState {
    return this.context.getState();
  }

  onStateChange(handler: (state: ChatAdapterState) => void): void {
    this.context.onStateChange(handler);
  }

  offStateChange(handler: (state: ChatAdapterState) => void): void {
    this.context.offStateChange(handler);
  }

  async sendMessage(
    content: string,
    options?: SendMessageOptions | /* @conditional-compile-remove(file-sharing-acs) */ MessageOptions
  ): Promise<void> {
    await this.asyncTeeErrorToEventEmitter(async () => {
      return await this.handlers.onSendMessage(content, options);
    });
  }

<<<<<<< HEAD
  async switchChatThread(threadId: string): Promise<void> {
    let attempt = 0;
    while (++attempt <= 20) {
      const chatThreads = this.chatClient.getState().threads;
      console.log(
        `Finding thread Id ${threadId} in list of chat threads ${Object.keys(chatThreads)} on attempt #${attempt}...`
      );
      if (Object.keys(chatThreads).find((chatThread) => chatThread === threadId)) {
        try {
          const chatThreadClient = this.chatClient.getChatThreadClient(threadId);
          await chatThreadClient.listParticipants();
          await chatThreadClient.listMessages();
          await chatThreadClient.getProperties();
          break;
        } catch (e) {
          await new Promise((_) => setTimeout(_, 1000));
          continue;
        }
      }
      await new Promise((_) => setTimeout(_, 1000));
    }

    const chatThreadClient = this.chatClient.getChatThreadClient(threadId);
    if (chatThreadClient) {
      this.chatThreadClient = chatThreadClient;
      this.context.setThreadId(threadId);
      this.context.updateClientState(this.chatClient.getState());
      this.handlers = createDefaultChatHandlers(this.chatClient, this.chatThreadClient);
      this.subscribeAllEvents();
    }
=======
  /* @conditional-compile-remove(rich-text-editor-image-upload) */
  async uploadImage(image: Blob, imageFilename: string): Promise<UploadChatImageResult> {
    return await this.asyncTeeErrorToEventEmitter(async () => {
      return await this.handlers.onUploadImage(image, imageFilename);
    });
  }

  /* @conditional-compile-remove(rich-text-editor-image-upload) */
  async deleteImage(imageId: string): Promise<void> {
    return await this.asyncTeeErrorToEventEmitter(async () => {
      return await this.handlers.onDeleteImage(imageId);
    });
>>>>>>> 463abe12
  }

  async sendReadReceipt(chatMessageId: string): Promise<void> {
    await this.asyncTeeErrorToEventEmitter(async () => {
      await this.handlers.onMessageSeen(chatMessageId);
    });
  }

  async sendTypingIndicator(): Promise<void> {
    await this.asyncTeeErrorToEventEmitter(async () => {
      await this.handlers.onTyping();
    });
  }

  async removeParticipant(userId: string): Promise<void> {
    await this.asyncTeeErrorToEventEmitter(async () => {
      await this.handlers.onRemoveParticipant(userId);
    });
  }

  async setTopic(topicName: string): Promise<void> {
    await this.asyncTeeErrorToEventEmitter(async () => {
      await this.handlers.updateThreadTopicName(topicName);
    });
  }

  async loadPreviousChatMessages(messagesToLoad: number): Promise<boolean> {
    return await this.asyncTeeErrorToEventEmitter(async () => {
      return await this.handlers.onLoadPreviousChatMessages(messagesToLoad);
    });
  }

  async updateMessage(
    messageId: string,
    content: string,
    options?: Record<string, string> | /* @conditional-compile-remove(file-sharing-acs) */ MessageOptions
  ): Promise<void> {
    return await this.asyncTeeErrorToEventEmitter(async () => {
      /* @conditional-compile-remove(file-sharing-acs) */
      const messageOptions: MessageOptions = {};
      /* @conditional-compile-remove(file-sharing-acs) */
      if (
        options &&
        // if options.attachments is an array or undefined (for removal all attachments),
        // then given options is a MessageOptions
        (Array.isArray(options.attachments) || options.attachments === undefined)
      ) {
        messageOptions.attachments = options.attachments ?? [];
      }
      /* @conditional-compile-remove(file-sharing-acs) */
      if (
        options &&
        // if options.metadata is provided, we need to add it in MessageOptions
        options.metadata &&
        typeof options.metadata === 'object'
      ) {
        messageOptions.metadata = options.metadata;
      }
      /* @conditional-compile-remove(file-sharing-acs) */
      if (options && !('attachments' in options) && !('metadata' in options)) {
        // if options don't have attachments or metadata,
        // then it is a Record<string, string>
        /* @conditional-compile-remove(file-sharing-acs) */
        return await this.handlers.onUpdateMessage(messageId, content, options);
      }
      /* @conditional-compile-remove(file-sharing-acs) */
      return await this.handlers.onUpdateMessage(messageId, content, messageOptions);
      // metadata is never used in the current stable
      return await this.handlers.onUpdateMessage(messageId, content);
    });
  }

  async deleteMessage(messageId: string): Promise<void> {
    return await this.asyncTeeErrorToEventEmitter(async () => {
      return await this.handlers.onDeleteMessage(messageId);
    });
  }

  async downloadResourceToCache(resourceDetails: ResourceDetails): Promise<void> {
    this.chatClient.downloadResourceToCache(
      resourceDetails.threadId,
      resourceDetails.messageId,
      resourceDetails.resourceUrl
    );
  }

  removeResourceFromCache(resourceDetails: ResourceDetails): void {
    this.chatClient.removeResourceFromCache(
      resourceDetails.threadId,
      resourceDetails.messageId,
      resourceDetails.resourceUrl
    );
  }

  private messageReceivedListener(event: ChatMessageReceivedEvent): void {
    const isCurrentChatAdapterThread = event.threadId === this.chatThreadClient.threadId;

    if (!isCurrentChatAdapterThread) {
      return;
    }

    const message = convertEventToChatMessage(event);
    this.emitter.emit('messageReceived', { message });

    const currentUserId = toFlatCommunicationIdentifier(this.chatClient.getState().userId);
    if (message?.sender && toFlatCommunicationIdentifier(message.sender) === currentUserId) {
      this.emitter.emit('messageSent', { message });
    }
  }

  private messageEditedListener(event: ChatMessageEditedEvent): void {
    const isCurrentChatAdapterThread = event.threadId === this.chatThreadClient.threadId;
    if (!isCurrentChatAdapterThread) {
      return;
    }

    const message = convertEventToChatMessage(event);
    this.emitter.emit('messageEdited', { message });
  }

  private messageDeletedListener(event: ChatMessageDeletedEvent): void {
    const isCurrentChatAdapterThread = event.threadId === this.chatThreadClient.threadId;
    if (!isCurrentChatAdapterThread) {
      return;
    }

    const message = convertEventToChatMessage(event);
    this.emitter.emit('messageDeleted', { message });
  }

  private messageReadListener({ chatMessageId, recipient }: ReadReceiptReceivedEvent): void {
    const message = this.getState().thread.chatMessages[chatMessageId];
    if (message) {
      this.emitter.emit('messageRead', { message, readBy: recipient });
    }
  }

  private participantsAddedListener({ addedBy, participantsAdded }: ParticipantsAddedEvent): void {
    this.emitter.emit('participantsAdded', { addedBy, participantsAdded });
  }

  private participantsRemovedListener({ removedBy, participantsRemoved }: ParticipantsRemovedEvent): void {
    this.emitter.emit('participantsRemoved', { removedBy, participantsRemoved });
  }

  private chatThreadPropertiesUpdatedListener(event: ChatThreadPropertiesUpdatedEvent): void {
    this.emitter.emit('topicChanged', { topic: event.properties.topic });
  }

  private chatThreadCreatedListener(event: ChatThreadCreatedEvent): void {
    console.log('Chat adapter chatThreadCreated event emitted');
    this.emitter.emit('chatThreadCreated', event);
  }

  private subscribeAllEvents(): void {
    this.chatClient.on('chatThreadPropertiesUpdated', this.chatThreadPropertiesUpdatedListener.bind(this));
    this.chatClient.on('participantsAdded', this.participantsAddedListener.bind(this));
    this.chatClient.on('participantsRemoved', this.participantsRemovedListener.bind(this));
    this.chatClient.on('chatMessageReceived', this.messageReceivedListener.bind(this));
    this.chatClient.on('chatMessageEdited', this.messageEditedListener.bind(this));
    this.chatClient.on('chatMessageDeleted', this.messageDeletedListener.bind(this));
    this.chatClient.on('readReceiptReceived', this.messageReadListener.bind(this));
    this.chatClient.on('participantsRemoved', this.participantsRemovedListener.bind(this));
    this.chatClient.on('chatThreadCreated', this.chatThreadCreatedListener.bind(this));
  }

  private unsubscribeAllEvents(): void {
    this.chatClient.off('chatThreadPropertiesUpdated', this.chatThreadPropertiesUpdatedListener.bind(this));
    this.chatClient.off('participantsAdded', this.participantsAddedListener.bind(this));
    this.chatClient.off('participantsRemoved', this.participantsRemovedListener.bind(this));
    this.chatClient.off('chatMessageReceived', this.messageReceivedListener.bind(this));
    this.chatClient.off('chatMessageEdited', this.messageEditedListener.bind(this));
    this.chatClient.off('chatMessageDeleted', this.messageDeletedListener.bind(this));
    this.chatClient.off('readReceiptReceived', this.messageReadListener.bind(this));
    this.chatClient.off('participantsRemoved', this.participantsRemovedListener.bind(this));
    this.chatClient.off('chatThreadCreated', this.chatThreadCreatedListener.bind(this));
  }

  on(event: 'messageReceived', listener: MessageReceivedListener): void;
  on(event: 'messageEdited', listener: MessageEditedListener): void;
  on(event: 'messageDeleted', listener: MessageDeletedListener): void;
  on(event: 'messageSent', listener: MessageReceivedListener): void;
  on(event: 'messageRead', listener: MessageReadListener): void;
  on(event: 'participantsAdded', listener: ParticipantsAddedListener): void;
  on(event: 'participantsRemoved', listener: ParticipantsRemovedListener): void;
  on(event: 'topicChanged', listener: TopicChangedListener): void;
  on(event: 'chatThreadCreated', listener: (e: ChatThreadCreatedEvent) => void): void;
  on(event: 'error', listener: (e: AdapterError) => void): void;

  // eslint-disable-next-line @typescript-eslint/no-explicit-any
  on(event: string, listener: (e: any) => void): void {
    this.emitter.on(event, listener);
  }

  off(event: 'messageReceived', listener: MessageReceivedListener): void;
  off(event: 'messageEdited', listener: MessageEditedListener): void;
  off(event: 'messageDeleted', listener: MessageDeletedListener): void;
  off(event: 'messageSent', listener: MessageReceivedListener): void;
  off(event: 'messageRead', listener: MessageReadListener): void;
  off(event: 'participantsAdded', listener: ParticipantsAddedListener): void;
  off(event: 'participantsRemoved', listener: ParticipantsRemovedListener): void;
  off(event: 'topicChanged', listener: TopicChangedListener): void;
  off(event: 'chatThreadCreated', listener: (e: ChatThreadCreatedEvent) => void): void;
  off(event: 'error', listener: (e: AdapterError) => void): void;

  // eslint-disable-next-line @typescript-eslint/no-explicit-any
  off(event: string, listener: (e: any) => void): void {
    this.emitter.off(event, listener);
  }

  private async asyncTeeErrorToEventEmitter<T>(f: () => Promise<T>): Promise<T> {
    try {
      return await f();
    } catch (error) {
      if (isChatError(error as Error)) {
        this.emitter.emit('error', error as AdapterError);
      }
      throw error;
    }
  }
}

const convertEventToChatMessage = (
  event: ChatMessageReceivedEvent | ChatMessageEditedEvent | ChatMessageDeletedEvent
): ChatMessage => {
  return {
    id: event.id,
    version: event.version,
    content: isChatMessageDeletedEvent(event) ? undefined : { message: event.message },
    type: convertEventType(event.type),
    sender: event.sender,
    senderDisplayName: event.senderDisplayName,
    sequenceId: '',
    createdOn: new Date(event.createdOn),
    editedOn: isChatMessageEditedEvent(event) ? event.editedOn : undefined,
    deletedOn: isChatMessageDeletedEvent(event) ? event.deletedOn : undefined
  };
};

const isChatMessageEditedEvent = (
  event: ChatMessageReceivedEvent | ChatMessageEditedEvent | ChatMessageDeletedEvent
): event is ChatMessageEditedEvent => {
  return 'editedOn' in event;
};

const isChatMessageDeletedEvent = (
  event: ChatMessageReceivedEvent | ChatMessageEditedEvent | ChatMessageDeletedEvent
): event is ChatMessageDeletedEvent => {
  return 'deletedOn' in event;
};

// only text/html message type will be received from event
const convertEventType = (type: string): ChatMessageType => {
  const lowerCaseType = type.toLowerCase();
  if (lowerCaseType === 'richtext/html' || lowerCaseType === 'html') {
    return 'html';
  } else {
    return 'text';
  }
};

/**
 * Arguments for creating the Azure Communication Services implementation of {@link ChatAdapter}.
 *
 * @public
 */
export type AzureCommunicationChatAdapterArgs = {
  endpoint: string;
  userId: CommunicationUserIdentifier;
  displayName: string;
  credential: CommunicationTokenCredential;
  threadId: string;
};

/**
 * Create a {@link ChatAdapter} backed by Azure Communication Services.
 *
 * This is the default implementation of {@link ChatAdapter} provided by this library.
 *
 * @public
 */
export const createAzureCommunicationChatAdapter = async ({
  endpoint: endpointUrl,
  userId,
  displayName,
  credential,
  threadId
}: AzureCommunicationChatAdapterArgs): Promise<ChatAdapter> => {
  return _createAzureCommunicationChatAdapterInner(endpointUrl, userId, displayName, credential, threadId);
};

/**
 * This inner function is used to allow injection of TelemetryImplementationHint without changing the public API.
 *
 * @internal
 */
export const _createAzureCommunicationChatAdapterInner = async (
  endpoint: string,
  userId: CommunicationUserIdentifier,
  displayName: string,
  credential: CommunicationTokenCredential,
  threadId: string,
  telemetryImplementationHint: _TelemetryImplementationHint = 'Chat'
): Promise<ChatAdapter> => {
  if (!_isValidIdentifier(userId)) {
    throw new Error('Provided userId is invalid. Please provide valid identifier object.');
  }

  const chatClient = _createStatefulChatClientInner(
    {
      userId,
      displayName,
      endpoint,
      credential
    },
    undefined,
    telemetryImplementationHint
  );
  const chatThreadClient = await chatClient.getChatThreadClient(threadId);
  await chatClient.startRealtimeNotifications();

  const adapter = await createAzureCommunicationChatAdapterFromClient(chatClient, chatThreadClient);

  return adapter;
};

/**
 * This inner function to create ChatAdapterPromise in case when threadID is not avaialble.
 * ThreadId is a promise to allow for lazy initialization of the adapter.
 * @internal
 */
export const _createLazyAzureCommunicationChatAdapterInner = async (
  endpoint: string,
  userId: CommunicationUserIdentifier,
  displayName: string,
  credential: CommunicationTokenCredential,
  threadId: Promise<string>,
  telemetryImplementationHint: _TelemetryImplementationHint = 'Chat'
): Promise<ChatAdapter> => {
  if (!_isValidIdentifier(userId)) {
    throw new Error('Provided userId is invalid. Please provide valid identifier object.');
  }

  const chatClient = _createStatefulChatClientInner(
    {
      userId,
      displayName,
      endpoint,
      credential
    },
    undefined,
    telemetryImplementationHint
  );
  return threadId.then(async (threadId) => {
    if (UNSUPPORTED_CHAT_THREAD_TYPE.some((t) => threadId.includes(t))) {
      console.error(
        `Invalid Chat ThreadId: ${threadId}. Please note with Teams Channel Meetings, only Calling is supported and Chat is not currently supported. Read more: ${TEAMS_LIMITATION_LEARN_MORE}.`
      );
    }

    const chatThreadClient = await chatClient.getChatThreadClient(threadId);
    await chatClient.startRealtimeNotifications();

    const adapter = await createAzureCommunicationChatAdapterFromClient(chatClient, chatThreadClient);

    return adapter;
  });
};

/**
 * A custom React hook to simplify the creation of {@link ChatAdapter}.
 *
 * Similar to {@link createAzureCommunicationChatAdapter}, but takes care of asynchronous
 * creation of the adapter internally.
 *
 * Allows arguments to be undefined so that you can respect the rule-of-hooks and pass in arguments
 * as they are created. The adapter is only created when all arguments are defined.
 *
 * Note that you must memoize the arguments to avoid recreating adapter on each render.
 * See storybook for typical usage examples.
 *
 * @public
 */
export const useAzureCommunicationChatAdapter = (
  /**
   * Arguments to be passed to {@link createAzureCommunicationChatAdapter}.
   *
   * Allows arguments to be undefined so that you can respect the rule-of-hooks and pass in arguments
   * as they are created. The adapter is only created when all arguments are defined.
   */
  args: Partial<AzureCommunicationChatAdapterArgs>,
  /**
   * Optional callback to modify the adapter once it is created.
   *
   * If set, must return the modified adapter.
   */
  afterCreate?: (adapter: ChatAdapter) => Promise<ChatAdapter>,
  /**
   * Optional callback called before the adapter is disposed.
   *
   * This is useful for clean up tasks, e.g., leaving any ongoing calls.
   */
  beforeDispose?: (adapter: ChatAdapter) => Promise<void>
): ChatAdapter | undefined => {
  const { credential, displayName, endpoint, threadId, userId } = args;

  // State update needed to rerender the parent component when a new adapter is created.
  const [adapter, setAdapter] = useState<ChatAdapter | undefined>(undefined);
  // Ref needed for cleanup to access the old adapter created asynchronously.
  const adapterRef = useRef<ChatAdapter | undefined>(undefined);

  const afterCreateRef = useRef<((adapter: ChatAdapter) => Promise<ChatAdapter>) | undefined>(undefined);
  const beforeDisposeRef = useRef<((adapter: ChatAdapter) => Promise<void>) | undefined>(undefined);
  // These refs are updated on *each* render, so that the latest values
  // are used in the `useEffect` closures below.
  // Using a Ref ensures that new values for the callbacks do not trigger the
  // useEffect blocks, and a new adapter creation / distruction is not triggered.
  afterCreateRef.current = afterCreate;
  beforeDisposeRef.current = beforeDispose;

  useEffect(
    () => {
      if (!credential || !displayName || !endpoint || !threadId || !userId) {
        return;
      }
      (async () => {
        if (adapterRef.current) {
          // Dispose the old adapter when a new one is created.
          //
          // This clean up function uses `adapterRef` because `adapter` can not be added to the dependency array of
          // this `useEffect` -- we do not want to trigger a new adapter creation because of the first adapter
          // creation.
          if (beforeDisposeRef.current) {
            await beforeDisposeRef.current(adapterRef.current);
          }
          adapterRef.current.dispose();
          adapterRef.current = undefined;
        }

        let newAdapter = await createAzureCommunicationChatAdapter({
          credential,
          displayName,
          endpoint,
          threadId,
          userId
        });
        if (afterCreateRef.current) {
          newAdapter = await afterCreateRef.current(newAdapter);
        }
        adapterRef.current = newAdapter;
        setAdapter(newAdapter);
      })();
    },
    // Explicitly list all arguments so that caller doesn't have to memoize the `args` object.
    [adapterRef, afterCreateRef, beforeDisposeRef, credential, displayName, endpoint, threadId, userId]
  );

  // Dispose any existing adapter when the component unmounts.
  useEffect(() => {
    return () => {
      (async () => {
        if (adapterRef.current) {
          if (beforeDisposeRef.current) {
            await beforeDisposeRef.current(adapterRef.current);
          }
          adapterRef.current.dispose();
          adapterRef.current = undefined;
        }
      })();
    };
  }, []);

  return adapter;
};

/**
 * Create a {@link ChatAdapter} using the provided {@link StatefulChatClient}.
 *
 * Useful if you want to keep a reference to {@link StatefulChatClient}.
 * Consider using {@link createAzureCommunicationChatAdapter} for a simpler API.
 *
 * @public
 */
export async function createAzureCommunicationChatAdapterFromClient(
  chatClient: StatefulChatClient,
  chatThreadClient: ChatThreadClient
): Promise<ChatAdapter> {
  return new AzureCommunicationChatAdapter(chatClient, chatThreadClient);
}

const isChatError = (e: Error): e is ChatError => {
  return 'target' in e && e['target'] !== undefined && 'innerError' in e && e['innerError'] !== undefined;
};<|MERGE_RESOLUTION|>--- conflicted
+++ resolved
@@ -205,7 +205,6 @@
     });
   }
 
-<<<<<<< HEAD
   async switchChatThread(threadId: string): Promise<void> {
     let attempt = 0;
     while (++attempt <= 20) {
@@ -236,7 +235,7 @@
       this.handlers = createDefaultChatHandlers(this.chatClient, this.chatThreadClient);
       this.subscribeAllEvents();
     }
-=======
+  }
   /* @conditional-compile-remove(rich-text-editor-image-upload) */
   async uploadImage(image: Blob, imageFilename: string): Promise<UploadChatImageResult> {
     return await this.asyncTeeErrorToEventEmitter(async () => {
@@ -249,7 +248,6 @@
     return await this.asyncTeeErrorToEventEmitter(async () => {
       return await this.handlers.onDeleteImage(imageId);
     });
->>>>>>> 463abe12
   }
 
   async sendReadReceipt(chatMessageId: string): Promise<void> {
