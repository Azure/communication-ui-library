--- conflicted
+++ resolved
@@ -173,18 +173,8 @@
   AdapterState<ChatAdapterState> &
   Disposable &
   ChatAdapterSubscribers &
-<<<<<<< HEAD
-  {
-    /* @conditional-compile-remove-from(stable): FILE_SHARING */
-    /**
-     * @TODO: Extend FileUploadAdapter directly once we have a stable version of the adapter.
-     */
-    [property in keyof FileUploadAdapter]: FileUploadAdapter[property];
-  };
-=======
   /* @conditional-compile-remove-from(stable): FILE_SHARING */
   FileUploadAdapter;
->>>>>>> d8f0172c
 
 /**
  * Callback for {@link ChatAdapterSubscribers} 'messageReceived' event.
