--- conflicted
+++ resolved
@@ -1,18 +1,14 @@
 // Copyright (c) Microsoft Corporation.
 // Licensed under the MIT License.
 
-<<<<<<< HEAD
 import type {
   ChatMessage,
   ChatParticipant,
   ChatThreadCreatedEvent,
   SendMessageOptions
 } from '@azure/communication-chat';
-=======
-import type { ChatMessage, ChatParticipant, SendMessageOptions } from '@azure/communication-chat';
 /* @conditional-compile-remove(rich-text-editor-image-upload) */
 import type { UploadChatImageResult } from '@internal/acs-ui-common';
->>>>>>> 463abe12
 import type { CommunicationIdentifierKind, CommunicationUserKind } from '@azure/communication-common';
 import { ChatThreadClientState } from '@internal/chat-stateful-client';
 import type { AdapterError, AdapterErrors, AdapterState, Disposable } from '../../common/adapters';
