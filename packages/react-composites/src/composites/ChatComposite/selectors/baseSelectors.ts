// Copyright (c) Microsoft Corporation.
// Licensed under the MIT license.
import { CommunicationIdentifierKind } from '@azure/communication-common';
import { ChatAdapterState } from '../adapter/ChatAdapter';
/* @conditional-compile-remove-from(stable): FILE_SHARING */
import { FileUploadState } from '../file-sharing';

/**
 * @private
 */
export const getUserId = (state: ChatAdapterState): CommunicationIdentifierKind => state.userId;

/* @conditional-compile-remove-from(stable): FILE_SHARING */
/**
 * @private
 */
<<<<<<< HEAD
export const getFileUploads = (state: ChatAdapterState): FileUploadState[] | undefined => state.fileUploads;
=======
export const getFileUploads = (state: ChatAdapterState): FileUploadState[] | undefined => {
  const fileUploads = state?.fileUploads;
  if (!fileUploads) {
    return undefined;
  }
  return Object.keys(fileUploads).map((key) => fileUploads[key]);
};
>>>>>>> 6ee3cac8

/* @conditional-compile-remove-from(stable): FILE_SHARING */
/**
 * @private
 */
<<<<<<< HEAD
export const getFileUploadsCompleted = (state: ChatAdapterState): boolean | undefined =>
  state?.fileUploads?.map((file) => !!file.metadata).reduce((a, b) => a && b);
=======
export const getFileUploadsCompleted = (state: ChatAdapterState): boolean | undefined => {
  const fileUploads = state?.fileUploads;
  if (!fileUploads) {
    return undefined;
  }
  return Object.keys(fileUploads).every((key) => !!fileUploads[key].metadata);
};
>>>>>>> 6ee3cac8
<|MERGE_RESOLUTION|>--- conflicted
+++ resolved
@@ -14,9 +14,6 @@
 /**
  * @private
  */
-<<<<<<< HEAD
-export const getFileUploads = (state: ChatAdapterState): FileUploadState[] | undefined => state.fileUploads;
-=======
 export const getFileUploads = (state: ChatAdapterState): FileUploadState[] | undefined => {
   const fileUploads = state?.fileUploads;
   if (!fileUploads) {
@@ -24,21 +21,15 @@
   }
   return Object.keys(fileUploads).map((key) => fileUploads[key]);
 };
->>>>>>> 6ee3cac8
 
 /* @conditional-compile-remove-from(stable): FILE_SHARING */
 /**
  * @private
  */
-<<<<<<< HEAD
-export const getFileUploadsCompleted = (state: ChatAdapterState): boolean | undefined =>
-  state?.fileUploads?.map((file) => !!file.metadata).reduce((a, b) => a && b);
-=======
 export const getFileUploadsCompleted = (state: ChatAdapterState): boolean | undefined => {
   const fileUploads = state?.fileUploads;
   if (!fileUploads) {
     return undefined;
   }
   return Object.keys(fileUploads).every((key) => !!fileUploads[key].metadata);
-};
->>>>>>> 6ee3cac8
+};