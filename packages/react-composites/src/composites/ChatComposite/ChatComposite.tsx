// Copyright (c) Microsoft Corporation.
// Licensed under the MIT license.

import React from 'react';
import { ChatScreen } from './ChatScreen';
import { ChatAdapterProvider } from './adapter/ChatAdapterProvider';
import { ChatAdapter } from './adapter/ChatAdapter';
import { Theme, PartialTheme } from '@fluentui/react';
import {
  CommunicationParticipant,
  DefaultMessageRendererType,
  FluentThemeProvider,
  MessageProps,
  IdentifierProvider,
  Identifiers
} from '@internal/react-components';

export type ChatCompositeProps = {
  adapter: ChatAdapter;
  /**
   * Fluent theme for the composite.
   *
   * Defaults to a light theme if undefined.
   */
  fluentTheme?: PartialTheme | Theme;
  onRenderAvatar?: (userId: string, avatarType?: 'chatThread' | 'participantList') => JSX.Element;
  onRenderMessage?: (messageProps: MessageProps, defaultOnRender?: DefaultMessageRendererType) => JSX.Element;
  onRenderTypingIndicator?: (typingUsers: CommunicationParticipant[]) => JSX.Element;
  options?: ChatOptions;
  identifiers?: Identifiers;
};

/**
 * Additional customizations for the chat composite
 */
export type ChatOptions = {
  /**
   * Choose to show the participant pane
   * @defaultValue false
   */
  showParticipantPane?: boolean;
<<<<<<< HEAD
  /**
   * Choose to show the topic at the top of the chat
   * @defaultValue true
   */
  showTopic?: boolean;
  /** Set a max width of the send box */ // TODO: we should remove this.
  sendBoxMaxLength?: number;
=======
>>>>>>> 36a95412
};

export const ChatComposite = (props: ChatCompositeProps): JSX.Element => {
  const { adapter, fluentTheme, options, identifiers, onRenderAvatar, onRenderTypingIndicator, onRenderMessage } =
    props;

  return (
    <FluentThemeProvider fluentTheme={fluentTheme}>
      <IdentifierProvider identifiers={identifiers}>
        <ChatAdapterProvider adapter={adapter}>
          <meta name="viewport" content="width=device-width, initial-scale=1, maximum-scale=1, user-scalable=0" />
          <ChatScreen
            showParticipantPane={options?.showParticipantPane}
<<<<<<< HEAD
            showTopic={options?.showTopic}
            sendBoxMaxLength={options?.sendBoxMaxLength}
=======
>>>>>>> 36a95412
            onRenderAvatar={onRenderAvatar}
            onRenderTypingIndicator={onRenderTypingIndicator}
            onRenderMessage={onRenderMessage}
          />
        </ChatAdapterProvider>
      </IdentifierProvider>
    </FluentThemeProvider>
  );
};<|MERGE_RESOLUTION|>--- conflicted
+++ resolved
@@ -39,16 +39,11 @@
    * @defaultValue false
    */
   showParticipantPane?: boolean;
-<<<<<<< HEAD
   /**
    * Choose to show the topic at the top of the chat
-   * @defaultValue true
+   * @defaultValue false
    */
   showTopic?: boolean;
-  /** Set a max width of the send box */ // TODO: we should remove this.
-  sendBoxMaxLength?: number;
-=======
->>>>>>> 36a95412
 };
 
 export const ChatComposite = (props: ChatCompositeProps): JSX.Element => {
@@ -62,11 +57,7 @@
           <meta name="viewport" content="width=device-width, initial-scale=1, maximum-scale=1, user-scalable=0" />
           <ChatScreen
             showParticipantPane={options?.showParticipantPane}
-<<<<<<< HEAD
             showTopic={options?.showTopic}
-            sendBoxMaxLength={options?.sendBoxMaxLength}
-=======
->>>>>>> 36a95412
             onRenderAvatar={onRenderAvatar}
             onRenderTypingIndicator={onRenderTypingIndicator}
             onRenderMessage={onRenderMessage}
