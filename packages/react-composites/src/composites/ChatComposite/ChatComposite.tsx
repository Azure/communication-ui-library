// Copyright (c) Microsoft Corporation.
// Licensed under the MIT license.

import React from 'react';
import { ChatScreen } from './ChatScreen';
import { ChatAdapterProvider } from './adapter/ChatAdapterProvider';
import { ChatAdapter } from './adapter/ChatAdapter';
import { Theme, PartialTheme } from '@fluentui/react-theme-provider';
import { FluentThemeProvider } from 'react-components';

export type ChatCompositeProps = {
  adapter: ChatAdapter;
  /**
   * Fluent theme for the composite.
   *
   * Defaults to a light theme if undefined.
   */
  fluentTheme?: PartialTheme | Theme;
  onRenderAvatar?: (userId: string) => JSX.Element;
  options?: ChatOptions;
};

export type ChatOptions = {
  sendBoxMaxLength?: number; // Limit max send box length, when change viewport size
  // messagesPerPage?: number; // Number of messages per page - smaller for better perf
  // supportNewline: boolean; // Whether to support new line (shift+enter) in textArea, disable until ACS backend supports line switch
};

<<<<<<< HEAD
export const ChatComposite = (props: ChatCompositeProps): JSX.Element => {
  const { adapter, options, onRenderAvatar } = props;
=======
export const ChatComposite = (props: ChatProps): JSX.Element => {
  const { adapter, fluentTheme, options, onRenderAvatar } = props;
>>>>>>> a2437d86

  return (
    <FluentThemeProvider fluentTheme={fluentTheme}>
      <ChatAdapterProvider adapter={adapter}>
        <meta name="viewport" content="width=device-width, initial-scale=1, maximum-scale=1, user-scalable=0" />
        <ChatScreen sendBoxMaxLength={options?.sendBoxMaxLength} onRenderAvatar={onRenderAvatar} />
      </ChatAdapterProvider>
    </FluentThemeProvider>
  );
};<|MERGE_RESOLUTION|>--- conflicted
+++ resolved
@@ -26,13 +26,8 @@
   // supportNewline: boolean; // Whether to support new line (shift+enter) in textArea, disable until ACS backend supports line switch
 };
 
-<<<<<<< HEAD
 export const ChatComposite = (props: ChatCompositeProps): JSX.Element => {
-  const { adapter, options, onRenderAvatar } = props;
-=======
-export const ChatComposite = (props: ChatProps): JSX.Element => {
   const { adapter, fluentTheme, options, onRenderAvatar } = props;
->>>>>>> a2437d86
 
   return (
     <FluentThemeProvider fluentTheme={fluentTheme}>
