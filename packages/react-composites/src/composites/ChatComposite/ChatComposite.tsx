// Copyright (c) Microsoft Corporation.
// Licensed under the MIT License.

import { CommunicationParticipant, MessageRenderer, MessageProps } from '@internal/react-components';
import React from 'react';
import { BaseProvider, BaseCompositeProps } from '../common/BaseComposite';
import { ChatCompositeIcons } from '../common/icons';
import { ChatAdapter } from './adapter/ChatAdapter';
import { ChatAdapterProvider } from './adapter/ChatAdapterProvider';
import { chatScreenContainerStyle } from './styles/Chat.styles';
import { ChatScreen } from './ChatScreen';
/* @conditional-compile-remove(file-sharing) */
import { FileSharingOptions } from './ChatScreen';

/**
 * Props for {@link ChatComposite}.
 *
 * @public
 */
export interface ChatCompositeProps extends BaseCompositeProps<ChatCompositeIcons> {
  /**
   * An adapter provides logic and data to the composite.
   * Composite can also be controlled using the adapter.
   */
  adapter: ChatAdapter;
  /**
   * `(messageProps: MessageProps, defaultOnRender?: MessageRenderer) => JSX.Element`
   * A callback for customizing the message renderer.
   */
  onRenderMessage?: (messageProps: MessageProps, defaultOnRender?: MessageRenderer) => JSX.Element;
  /**
   * `(typingUsers: CommunicationParticipant[]) => JSX.Element`
   * A callback for customizing the typing indicator renderer.
   */
  onRenderTypingIndicator?: (typingUsers: CommunicationParticipant[]) => JSX.Element;
  /**
   * Flags to enable/disable visual elements of the {@link ChatComposite}.
   */
  options?: ChatCompositeOptions;
  /* @conditional-compile-remove(file-sharing) */
  /**
   * Optimizes the composite form factor for either desktop or mobile.
   * @remarks `mobile` is currently only optimized for Portrait mode on mobile devices and does not support landscape.
   * @defaultValue 'desktop'
   */
  formFactor?: 'desktop' | 'mobile';
}

/**
 * Optional features of the {@link ChatComposite}.
 *
 * @public
 */
export type ChatCompositeOptions = {
  /**
   * Surface Azure Communication Services backend errors in the UI with {@link @azure/communication-react#ErrorBar}.
   * Hide or show the error bar.
   * @defaultValue true
   */
  errorBar?: boolean;
  /* @conditional-compile-remove(chat-composite-participant-pane) */
  /**
   * Show or hide the participant pane. This feature is in beta and not supported on mobile or narrow screen views.
   * @defaultValue false
   *
   * @beta
   */
  participantPane?: boolean;
  /**
   * Show or hide the topic at the top of the chat. Hidden if set to `false`
   * @defaultValue true
   */
  topic?: boolean;
  /**
   * enumerable to determine if the input box has focus on render or not.
   * When undefined nothing has focus on render
   */
  autoFocus?: 'sendBoxTextField';

  /* @conditional-compile-remove(file-sharing) */
  /**
   * Properties for configuring the File Sharing feature.
   * If undefined, file sharing feature will be disabled.
   * @beta
   */
<<<<<<< HEAD
  fileSharingOptions?: FileSharingOptions;
=======
  fileSharing?: FileSharingOptions;

  /* @conditional-compile-remove(rich-text-editor) */
  /**
   * Properties for configuring the richTextEditor feature.
   * @defaultValue false
   *
   * @beta
   */
  richTextEditor?: boolean | RichTextEditorOptions;
>>>>>>> ad8a63e2
};

/* @conditional-compile-remove(rich-text-editor) */
/**
 * Options for configuring the rich text editor.
 *
 * @beta
 */
export interface RichTextEditorOptions {}

/**
 * A customizable UI composite for the chat experience.
 *
 * @remarks Chat composite min width and height are respectively 17.5rem and 20rem (280px and 320px, with default rem at 16px)
 *
 * @public
 */
export const ChatComposite = (props: ChatCompositeProps): JSX.Element => {
  const {
    adapter,
    options,
    onFetchAvatarPersonaData,
    onRenderTypingIndicator,
    onRenderMessage,
    onFetchParticipantMenuItems
  } = props;

  /* @conditional-compile-remove(file-sharing) */
  const formFactor = props['formFactor'] || 'desktop';

  return (
    <div className={chatScreenContainerStyle}>
      <BaseProvider {...props}>
        <ChatAdapterProvider adapter={adapter}>
          <ChatScreen
            /* @conditional-compile-remove(file-sharing) */
            formFactor={formFactor}
            options={options}
            onFetchAvatarPersonaData={onFetchAvatarPersonaData}
            onRenderTypingIndicator={onRenderTypingIndicator}
            onRenderMessage={onRenderMessage}
            onFetchParticipantMenuItems={onFetchParticipantMenuItems}
            /* @conditional-compile-remove(file-sharing) */
            fileSharingOptions={options?.fileSharingOptions}
          />
        </ChatAdapterProvider>
      </BaseProvider>
    </div>
  );
};<|MERGE_RESOLUTION|>--- conflicted
+++ resolved
@@ -83,11 +83,7 @@
    * If undefined, file sharing feature will be disabled.
    * @beta
    */
-<<<<<<< HEAD
   fileSharingOptions?: FileSharingOptions;
-=======
-  fileSharing?: FileSharingOptions;
-
   /* @conditional-compile-remove(rich-text-editor) */
   /**
    * Properties for configuring the richTextEditor feature.
@@ -96,7 +92,6 @@
    * @beta
    */
   richTextEditor?: boolean | RichTextEditorOptions;
->>>>>>> ad8a63e2
 };
 
 /* @conditional-compile-remove(rich-text-editor) */
