--- conflicted
+++ resolved
@@ -1,26 +1,22 @@
 // Copyright (c) Microsoft Corporation.
 // Licensed under the MIT license.
 
-import React from 'react';
-import { ChatScreen } from './ChatScreen';
-import { ChatAdapterProvider } from './adapter/ChatAdapterProvider';
-import { ChatAdapter } from './adapter/ChatAdapter';
-<<<<<<< HEAD
-import { Theme, PartialTheme, registerIcons } from '@fluentui/react';
-=======
-import { CompositeLocale, LocalizationProvider } from '../localization';
-import { Theme, PartialTheme } from '@fluentui/react';
->>>>>>> afc47cd7
+import { PartialTheme, registerIcons, Theme } from '@fluentui/react';
 import {
   CommunicationParticipant,
   DefaultMessageRendererType,
   FluentThemeProvider,
-  MessageProps,
   IdentifierProvider,
-  Identifiers
+  Identifiers,
+  MessageProps
 } from '@internal/react-components';
+import React from 'react';
 import { AvatarPersonaDataCallback } from '../common/AvatarPersona';
 import { defaultCompositeIcons, DefaultCompositeIcons } from '../common/icons';
+import { CompositeLocale, LocalizationProvider } from '../localization';
+import { ChatAdapter } from './adapter/ChatAdapter';
+import { ChatAdapterProvider } from './adapter/ChatAdapterProvider';
+import { ChatScreen } from './ChatScreen';
 
 export type ChatCompositeProps = {
   adapter: ChatAdapter;
