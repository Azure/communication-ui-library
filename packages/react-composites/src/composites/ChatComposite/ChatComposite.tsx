--- conflicted
+++ resolved
@@ -28,20 +28,8 @@
   /**
    * Flags to enable/disable visual elements of the {@link ChatComposite}.
    */
-<<<<<<< HEAD
-  onFetchAvatarPersonaData?: AvatarPersonaDataCallback;
-  onRenderMessage?: (messageProps: MessageProps, defaultOnRender?: DefaultMessageRendererType) => JSX.Element;
-  onRenderTypingIndicator?: (typingUsers: CommunicationParticipant[]) => JSX.Element;
-  /**
-   * Flags to control optional features of ChatComposite.
-   */
-  featureFlags?: ChatCompositeFeatureFlags;
-  identifiers?: Identifiers;
-};
-=======
   visualElements?: ChatCompositeVisualElements;
 }
->>>>>>> 1a2df195
 
 /**
  * Optional features of the {@linnk ChatComposite}
