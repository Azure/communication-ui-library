// Copyright (c) Microsoft Corporation.
// Licensed under the MIT license.

import { CommunicationParticipant, DefaultMessageRendererType, MessageProps } from '@internal/react-components';
import React from 'react';
import { BaseComposite, BaseCompositeProps } from '../common/Composite';
import { ChatAdapter } from './adapter/ChatAdapter';
<<<<<<< HEAD
import { CompositeLocale, LocalizationProvider } from '../localization';
import { Theme, PartialTheme } from '@fluentui/react';
import {
  CommunicationParticipant,
  DefaultMessageRendererType,
  FluentThemeProvider,
  MessageProps
} from '@internal/react-components';
import { AvatarPersonaDataCallback } from '../common/AvatarPersona';
=======
import { ChatAdapterProvider } from './adapter/ChatAdapterProvider';
import { ChatScreen } from './ChatScreen';
>>>>>>> a311b0f8

export interface ChatCompositeProps extends BaseCompositeProps {
  /**
   * An adapter provides logic and data to the composite.
   * Composite can also be controlled using the adapter.
   */
  adapter: ChatAdapter;
  /**
   * `(messageProps: MessageProps, defaultOnRender?: DefaultMessageRendererType) => JSX.Element`
   * A callback for customizing the message renderer.
   */
  onRenderMessage?: (messageProps: MessageProps, defaultOnRender?: DefaultMessageRendererType) => JSX.Element;
  /**
   * `(typingUsers: CommunicationParticipant[]) => JSX.Element`
   * A callback for customizing the typing indicator renderer.
   */
  onRenderTypingIndicator?: (typingUsers: CommunicationParticipant[]) => JSX.Element;
  /**
   * Additional customizations for the chat composite
   */
  options?: ChatOptions;
<<<<<<< HEAD
};
=======
}
>>>>>>> a311b0f8

/**
 * Additional customizations for the chat composite
 */
export type ChatOptions = {
  /**
   * UNSTABLE: Feature flag to enable ErrorBar.
   *
   * This option will be removed once ErrorBar is stable.
   * @experimental
   *
   * @defaultValue false
   */
  showErrorBar?: boolean;
  /**
   * Choose to show the participant pane
   * @defaultValue false
   */
  showParticipantPane?: boolean;
  /**
   * Choose to show the topic at the top of the chat
   * @defaultValue false
   */
  showTopic?: boolean;
};

export const ChatComposite = (props: ChatCompositeProps): JSX.Element => {
<<<<<<< HEAD
  const {
    adapter,
    fluentTheme,
    rtl,
    locale,
    options,
    onFetchAvatarPersonaData,
    onRenderTypingIndicator,
    onRenderMessage
  } = props;

  const chatElement = (
    <FluentThemeProvider fluentTheme={fluentTheme} rtl={rtl}>
      <ChatAdapterProvider adapter={adapter}>
        <meta name="viewport" content="width=device-width, initial-scale=1, maximum-scale=1, user-scalable=0" />
=======
  const { adapter, options, onFetchAvatarPersonaData, onRenderTypingIndicator, onRenderMessage } = props;

  return (
    <BaseComposite {...props}>
      <ChatAdapterProvider adapter={adapter}>
>>>>>>> a311b0f8
        <ChatScreen
          showErrorBar={options?.showErrorBar}
          showParticipantPane={options?.showParticipantPane}
          showTopic={options?.showTopic}
          onFetchAvatarPersonaData={onFetchAvatarPersonaData}
          onRenderTypingIndicator={onRenderTypingIndicator}
          onRenderMessage={onRenderMessage}
        />
      </ChatAdapterProvider>
<<<<<<< HEAD
    </FluentThemeProvider>
=======
    </BaseComposite>
>>>>>>> a311b0f8
  );
};<|MERGE_RESOLUTION|>--- conflicted
+++ resolved
@@ -5,20 +5,8 @@
 import React from 'react';
 import { BaseComposite, BaseCompositeProps } from '../common/Composite';
 import { ChatAdapter } from './adapter/ChatAdapter';
-<<<<<<< HEAD
-import { CompositeLocale, LocalizationProvider } from '../localization';
-import { Theme, PartialTheme } from '@fluentui/react';
-import {
-  CommunicationParticipant,
-  DefaultMessageRendererType,
-  FluentThemeProvider,
-  MessageProps
-} from '@internal/react-components';
-import { AvatarPersonaDataCallback } from '../common/AvatarPersona';
-=======
 import { ChatAdapterProvider } from './adapter/ChatAdapterProvider';
 import { ChatScreen } from './ChatScreen';
->>>>>>> a311b0f8
 
 export interface ChatCompositeProps extends BaseCompositeProps {
   /**
@@ -40,11 +28,7 @@
    * Additional customizations for the chat composite
    */
   options?: ChatOptions;
-<<<<<<< HEAD
-};
-=======
 }
->>>>>>> a311b0f8
 
 /**
  * Additional customizations for the chat composite
@@ -72,29 +56,11 @@
 };
 
 export const ChatComposite = (props: ChatCompositeProps): JSX.Element => {
-<<<<<<< HEAD
-  const {
-    adapter,
-    fluentTheme,
-    rtl,
-    locale,
-    options,
-    onFetchAvatarPersonaData,
-    onRenderTypingIndicator,
-    onRenderMessage
-  } = props;
-
-  const chatElement = (
-    <FluentThemeProvider fluentTheme={fluentTheme} rtl={rtl}>
-      <ChatAdapterProvider adapter={adapter}>
-        <meta name="viewport" content="width=device-width, initial-scale=1, maximum-scale=1, user-scalable=0" />
-=======
   const { adapter, options, onFetchAvatarPersonaData, onRenderTypingIndicator, onRenderMessage } = props;
 
   return (
     <BaseComposite {...props}>
       <ChatAdapterProvider adapter={adapter}>
->>>>>>> a311b0f8
         <ChatScreen
           showErrorBar={options?.showErrorBar}
           showParticipantPane={options?.showParticipantPane}
@@ -104,10 +70,6 @@
           onRenderMessage={onRenderMessage}
         />
       </ChatAdapterProvider>
-<<<<<<< HEAD
-    </FluentThemeProvider>
-=======
     </BaseComposite>
->>>>>>> a311b0f8
   );
 };