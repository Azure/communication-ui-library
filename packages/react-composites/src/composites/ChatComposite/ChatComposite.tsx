// Copyright (c) Microsoft Corporation.
// Licensed under the MIT license.

import React from 'react';
import { ChatScreen } from './ChatScreen';
import { ChatAdapterProvider } from './adapter/ChatAdapterProvider';
import { ChatAdapter } from './adapter/ChatAdapter';
import { Theme, PartialTheme } from '@fluentui/react';
import {
  CommunicationParticipant,
  DefaultMessageRendererType,
  FluentThemeProvider,
  MessageProps
} from '@internal/react-components';

export type ChatCompositeProps = {
  adapter: ChatAdapter;
  /**
   * Fluent theme for the composite.
   *
   * Defaults to a light theme if undefined.
   */
  fluentTheme?: PartialTheme | Theme;
  onRenderAvatar?: (userId: string, avatarType?: 'chatThread' | 'participantList') => JSX.Element;
  onRenderMessage?: (messageProps: MessageProps, defaultOnRender?: DefaultMessageRendererType) => JSX.Element;
  onRenderTypingIndicator?: (typingUsers: CommunicationParticipant[]) => JSX.Element;
  options?: ChatOptions;
};

/**
 * Additional customizations for the chat composite
 */
export type ChatOptions = {
<<<<<<< HEAD
  sendBoxMaxLength?: number; // Limit max send box length, when change viewport size
  hideParticipants?: boolean;
  hideGroupTopic?: boolean;
  // messagesPerPage?: number; // Number of messages per page - smaller for better perf
  // supportNewline: boolean; // Whether to support new line (shift+enter) in textArea, disable until ACS backend supports line switch
=======
  /** Choose to show the participant pane */
  showParticipantPane?: boolean;
  /** Set a max width of the send box */ // TODO: we should remove this.
  sendBoxMaxLength?: number;
>>>>>>> 93ad9624
};

export const ChatComposite = (props: ChatCompositeProps): JSX.Element => {
  const { adapter, fluentTheme, options, onRenderAvatar, onRenderTypingIndicator, onRenderMessage } = props;

  return (
    <FluentThemeProvider fluentTheme={fluentTheme}>
      <ChatAdapterProvider adapter={adapter}>
        <meta name="viewport" content="width=device-width, initial-scale=1, maximum-scale=1, user-scalable=0" />
        <ChatScreen
<<<<<<< HEAD
          hideParticipants={options?.hideParticipants}
          hideTopic={options?.hideGroupTopic}
=======
          showParticipantPane={options?.showParticipantPane}
>>>>>>> 93ad9624
          sendBoxMaxLength={options?.sendBoxMaxLength}
          onRenderAvatar={onRenderAvatar}
          onRenderTypingIndicator={onRenderTypingIndicator}
          onRenderMessage={onRenderMessage}
        />
      </ChatAdapterProvider>
    </FluentThemeProvider>
  );
};<|MERGE_RESOLUTION|>--- conflicted
+++ resolved
@@ -31,18 +31,12 @@
  * Additional customizations for the chat composite
  */
 export type ChatOptions = {
-<<<<<<< HEAD
+  /** Choose to show the participant pane */
+  showParticipantPane?: boolean;
+  showGroupTopicHeader?: boolean;
   sendBoxMaxLength?: number; // Limit max send box length, when change viewport size
-  hideParticipants?: boolean;
-  hideGroupTopic?: boolean;
   // messagesPerPage?: number; // Number of messages per page - smaller for better perf
   // supportNewline: boolean; // Whether to support new line (shift+enter) in textArea, disable until ACS backend supports line switch
-=======
-  /** Choose to show the participant pane */
-  showParticipantPane?: boolean;
-  /** Set a max width of the send box */ // TODO: we should remove this.
-  sendBoxMaxLength?: number;
->>>>>>> 93ad9624
 };
 
 export const ChatComposite = (props: ChatCompositeProps): JSX.Element => {
@@ -53,12 +47,8 @@
       <ChatAdapterProvider adapter={adapter}>
         <meta name="viewport" content="width=device-width, initial-scale=1, maximum-scale=1, user-scalable=0" />
         <ChatScreen
-<<<<<<< HEAD
-          hideParticipants={options?.hideParticipants}
-          hideTopic={options?.hideGroupTopic}
-=======
           showParticipantPane={options?.showParticipantPane}
->>>>>>> 93ad9624
+          showTopicHeader={options?.showGroupTopicHeader}
           sendBoxMaxLength={options?.sendBoxMaxLength}
           onRenderAvatar={onRenderAvatar}
           onRenderTypingIndicator={onRenderTypingIndicator}
