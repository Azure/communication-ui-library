--- conflicted
+++ resolved
@@ -83,20 +83,7 @@
    * If undefined, file sharing feature will be disabled.
    * @beta
    */
-<<<<<<< HEAD
-  fileSharing?: FileSharingOptions;
-=======
   attachmentOptions?: AttachmentOptions;
-
-  /* @conditional-compile-remove(rich-text-editor) */
-  /**
-   * Properties for configuring the richTextEditor feature.
-   * @defaultValue false
-   *
-   * @beta
-   */
-  richTextEditor?: boolean | RichTextEditorOptions;
->>>>>>> cc21a608
 };
 
 /**
