// Copyright (c) Microsoft Corporation.
// Licensed under the MIT license.

import { IStyle, mergeStyles } from '@fluentui/react';
import { MessageThreadStyles } from '@internal/react-components';

const MESSAGE_THREAD_WIDTH = '41.25rem';

/**
 * @private
 */
export const chatScreenContainerStyle = mergeStyles({
  height: '100%',
  width: '100%',
  minHeight: '20rem',
  minWidth: '19.5rem'
});

/**
 * @private
 */
export const chatContainer = mergeStyles({
  height: '100%',
  width: '100%',
  overflow: 'hidden',

  '*::-webkit-scrollbar': {
    width: '0.3rem',
    height: '0.3rem'
  },
  '.scroll::-webkit-scrollbar-track': {
    background: 'rgba(150, 150, 150)',
    borderRadius: '0.3rem'
  },
  '*::-webkit-scrollbar-thumb': {
    borderRadius: '10px',
    background: 'rgba(150, 150, 150)'
  }
});

/**
 * @private
 */
export const chatArea = mergeStyles({
  height: '100%',
  width: '100%',
  overflow: 'hidden'
});

/**
 * @private
 */
export const chatWrapper = mergeStyles({
  height: '100%',
  width: '100%',
  overflow: 'auto'
});

/**
 * @private
 */
export const chatHeaderContainerStyle = mergeStyles({
  width: '100%',
  paddingLeft: '1.5rem',
  paddingRight: '1.5rem',
  '@media screen and (max-width: 25rem)': {
    paddingLeft: '5%',
    paddingRight: '5%'
  },
  borderBottom: '0.063rem solid #DDDDDD'
});

/**
 * @private
 */
export const topicNameLabelStyle = mergeStyles({
  fontSize: '1.1rem',
  lineHeight: '2.5rem',
  fontWeight: 600,
  marginRight: '0.125rem',
  textOverflow: 'ellipsis',
  overflowY: 'hidden'
});

/**
 * @private
 */
export const messageThreadChatCompositeStyles: MessageThreadStyles = { root: { maxWidth: MESSAGE_THREAD_WIDTH } };

/**
 * @private
 */
export const typingIndicatorContainerStyles: IStyle = {
<<<<<<< HEAD
  padding: '0rem 0.5rem'
=======
  padding: '0rem 0.25rem'
>>>>>>> 60d648d0
};

/**
 * @private
 */
export const sendboxContainerStyles: IStyle = {
  maxWidth: MESSAGE_THREAD_WIDTH,
  width: '100%',
  alignSelf: 'center'
};<|MERGE_RESOLUTION|>--- conflicted
+++ resolved
@@ -91,11 +91,7 @@
  * @private
  */
 export const typingIndicatorContainerStyles: IStyle = {
-<<<<<<< HEAD
-  padding: '0rem 0.5rem'
-=======
   padding: '0rem 0.25rem'
->>>>>>> 60d648d0
 };
 
 /**
