--- conflicted
+++ resolved
@@ -9,6 +9,7 @@
   MessageRenderer,
   MessageThread,
   MessageThreadStyles,
+  ParticipantList,
   ParticipantMenuItemsCallback,
   SendBox,
   SendBoxStylesProps,
@@ -17,6 +18,8 @@
 } from '@internal/react-components';
 import React, { useCallback, useEffect } from 'react';
 import { AvatarPersona, AvatarPersonaDataCallback } from '../common/AvatarPersona';
+/* @conditional-compile-remove-from(stable) */
+import { useLocale } from '../localization';
 import { useAdapter } from './adapter/ChatAdapterProvider';
 import { ChatCompositeOptions } from './ChatComposite';
 import { ChatHeader, getHeaderProps } from './ChatHeader';
@@ -32,27 +35,11 @@
   chatContainer,
   chatWrapper,
   messageThreadChatCompositeStyles,
-<<<<<<< HEAD
   participantListContainerPadding,
   sendboxContainerStyles,
   typingIndicatorContainerStyles
 } from './styles/Chat.styles';
 
-=======
-  sendBoxChatCompositeStyles,
-  typingIndicatorChatCompositeStyles,
-  typingIndicatorContainerStyles
-} from './styles/Chat.styles';
-
-/* @conditional-compile-remove-from(stable) */
-import { ParticipantContainer } from '../common/ParticipantContainer';
-/* @conditional-compile-remove-from(stable) */
-import { useLocale } from '../localization';
-import { participantListContainerPadding } from '../common/styles/ParticipantContainer.styles';
-/* @conditional-compile-remove-from(stable) */
-import { ParticipantList } from '@internal/react-components';
-
->>>>>>> cf149e82
 /**
  * @private
  */
@@ -99,12 +86,9 @@
   const typingIndicatorProps = usePropsFor(TypingIndicator);
   const headerProps = useAdaptedSelector(getHeaderProps);
   const errorBarProps = usePropsFor(ErrorBar);
-<<<<<<< HEAD
   const fileUploadButtonProps = useSelector(fileUploadButtonSelector);
-=======
   /* @conditional-compile-remove-from(stable) */
   const participantListProps = usePropsFor(ParticipantList);
->>>>>>> cf149e82
 
   const onRenderAvatarCallback = useCallback(
     (userId, defaultOptions) => {
