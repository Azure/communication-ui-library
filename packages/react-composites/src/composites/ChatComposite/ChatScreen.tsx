// Copyright (c) Microsoft Corporation.
// Licensed under the MIT license.

import { mergeStyles, Stack } from '@fluentui/react';
import React, { useEffect, useMemo } from 'react';
import {
  CommunicationParticipant,
  DefaultMessageRendererType,
  MessageProps,
  MessageThread,
  ParticipantList,
  SendBox,
  TypingIndicator
} from 'react-components';
import { useAdapter } from './adapter/ChatAdapterProvider';
import { useAdaptedSelector } from './hooks/useAdaptedSelector';
import { usePropsFor } from './hooks/usePropsFor';
import { ChatHeader, getHeaderProps } from './ChatHeader';
import { ThreadStatus, getThreadStatusProps } from './ThreadStatus';
import {
  chatContainer,
  chatWrapper,
  chatArea,
  participantListWrapper,
  listHeader,
  participantListStack,
  participantListStyle
} from './styles/Chat.styles';

export type ChatScreenProps = {
  sendBoxMaxLength?: number;
  onRenderAvatar?: (userId: string, avatarType?: 'chatThread' | 'participantList') => JSX.Element;
  onRenderMessage?: (messageProps: MessageProps, defaultOnRender?: DefaultMessageRendererType) => JSX.Element;
  onRenderTypingIndicator?: (typingUsers: CommunicationParticipant[]) => JSX.Element;
};

export const ChatScreen = (props: ChatScreenProps): JSX.Element => {
  const { onRenderAvatar, sendBoxMaxLength, onRenderMessage, onRenderTypingIndicator } = props;

  const pixelToRemConvertRatio = 16;
  const defaultNumberOfChatMessagesToReload = 5;
  const sendBoxParentStyle = mergeStyles({
    maxWidth: sendBoxMaxLength ? `${sendBoxMaxLength / pixelToRemConvertRatio}rem` : 'unset',
    width: '100%'
  });

  const adapter = useAdapter();

  useEffect(() => {
    adapter.fetchInitialData();
  }, [adapter]);

  const messageThreadProps = usePropsFor(MessageThread);
  const participantListProps = usePropsFor(ParticipantList);
  const sendBoxProps = usePropsFor(SendBox);
  const typingIndicatorProps = usePropsFor(TypingIndicator);
  const headerProps = useAdaptedSelector(getHeaderProps);
  const threadStatusProps = useAdaptedSelector(getThreadStatusProps);

  const onRenderMessageAvatar = useMemo(
    () => onRenderAvatar && ((userId: string) => onRenderAvatar(userId, 'chatThread')),
    [onRenderAvatar]
  );

  const onRenderParticipantAvatar = useMemo(
    () =>
<<<<<<< HEAD
      onRenderAvatar && ((participant: CommunicationParticipant) => onRenderAvatar(participant.userId, 'chatThread')),
=======
      onRenderAvatar &&
      ((participant: CommunicationParticipant) => onRenderAvatar(participant.userId, 'participantList')),
>>>>>>> c5131203
    [onRenderAvatar]
  );

  return (
    <Stack className={chatContainer} grow>
      <ChatHeader {...headerProps} />
      <Stack className={chatArea} horizontal grow>
        <Stack className={chatWrapper} grow>
          <ThreadStatus {...threadStatusProps} />
          <MessageThread
            {...messageThreadProps}
            onRenderAvatar={onRenderMessageAvatar}
            onRenderMessage={onRenderMessage}
            numberOfChatMessagesToReload={defaultNumberOfChatMessagesToReload}
          />
          <Stack.Item align="center" className={sendBoxParentStyle}>
            <div style={{ paddingLeft: '0.5rem', paddingRight: '0.5rem' }}>
              {onRenderTypingIndicator ? (
                onRenderTypingIndicator(typingIndicatorProps.typingUsers)
              ) : (
                <TypingIndicator {...typingIndicatorProps} />
              )}
            </div>
            <SendBox {...sendBoxProps} />
          </Stack.Item>
        </Stack>
        <Stack.Item className={participantListWrapper}>
          <Stack className={participantListStack}>
            <Stack.Item className={listHeader}>In this chat</Stack.Item>
            <Stack.Item className={participantListStyle}>
              <ParticipantList {...participantListProps} onRenderAvatar={onRenderParticipantAvatar} />
            </Stack.Item>
          </Stack>
        </Stack.Item>
      </Stack>
    </Stack>
  );
};<|MERGE_RESOLUTION|>--- conflicted
+++ resolved
@@ -64,12 +64,8 @@
 
   const onRenderParticipantAvatar = useMemo(
     () =>
-<<<<<<< HEAD
-      onRenderAvatar && ((participant: CommunicationParticipant) => onRenderAvatar(participant.userId, 'chatThread')),
-=======
       onRenderAvatar &&
       ((participant: CommunicationParticipant) => onRenderAvatar(participant.userId, 'participantList')),
->>>>>>> c5131203
     [onRenderAvatar]
   );
 
