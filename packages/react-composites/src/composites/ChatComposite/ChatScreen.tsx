--- conflicted
+++ resolved
@@ -43,17 +43,14 @@
 import { participantListContainerPadding } from '../common/styles/ParticipantContainer.styles';
 /* @conditional-compile-remove-from(stable) */
 import { ParticipantList } from '@internal/react-components';
-<<<<<<< HEAD
 /* @conditional-compile-remove-from(stable): FILE_SHARING */
 import { fileUploadsSelector } from './selectors/fileUploadsSelector';
 /* @conditional-compile-remove-from(stable): FILE_SHARING */
 import { useSelector } from './hooks/useSelector';
 /* @conditional-compile-remove-from(stable): FILE_SHARING */
 import { Icon } from '@fluentui/react';
-=======
-import { FileDownloadHandler, FileUpload, FileUploadHandler } from './file-sharing';
+import { FileDownloadHandler } from './file-sharing';
 import { toFlatCommunicationIdentifier } from '@internal/acs-ui-common';
->>>>>>> 2b672ce3
 
 /**
  * @private
@@ -191,12 +188,7 @@
     const fileUploads = Array.from(files).map((file) => new FileUpload(file));
     /* @conditional-compile-remove-from(stable): FILE_SHARING */
     adapter.registerFileUploads && adapter.registerFileUploads(fileUploads);
-<<<<<<< HEAD
-    /* @conditional-compile-remove-from(stable): FILE_SHARING */
-    fileSharing?.uploadHandler(adapter.getState().userId, fileUploads);
-=======
     fileSharing?.uploadHandler(userId, fileUploads);
->>>>>>> 2b672ce3
   };
 
   return (
