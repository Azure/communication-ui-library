// Copyright (c) Microsoft Corporation.
// Licensed under the MIT License.

import { isIOS } from '@fluentui/react';
import { mergeStyles, Stack } from '@fluentui/react';
import { PersonaSize } from '@fluentui/react';
/* @conditional-compile-remove(attachment-download) @conditional-compile-remove(attachment-upload) */
import { AttachmentMetadata } from '@internal/react-components';
import {
  CommunicationParticipant,
  ErrorBar,
  MessageProps,
  MessageRenderer,
  MessageThread,
  MessageThreadStyles,
  ParticipantMenuItemsCallback,
  SendBoxStylesProps,
  TypingIndicator,
  TypingIndicatorStylesProps,
  useTheme
} from '@internal/react-components';
/* @conditional-compile-remove(attachment-download) @conditional-compile-remove(attachment-upload) */
import { AttachmentMenuAction, ChatMessage } from '@internal/react-components';
import React, { useCallback, useEffect, useMemo } from 'react';
import { useState } from 'react';
import { AvatarPersona, AvatarPersonaDataCallback, AvatarPersonaProps } from '../common/AvatarPersona';
import { useAdapter } from './adapter/ChatAdapterProvider';
import { ChatCompositeOptions } from './ChatComposite';
import { ChatHeader, getHeaderProps } from './ChatHeader';
import { FileUploadHandler } from '@internal/react-components';
import { FileUploadButtonWrapper as FileUploadButton } from './file-sharing';
import { useAdaptedSelector } from './hooks/useAdaptedSelector';
import { usePropsFor } from './hooks/usePropsFor';

import {
  chatArea,
  chatContainer,
  chatWrapper,
  messageThreadChatCompositeStyles,
  sendboxContainerStyles,
  typingIndicatorContainerStyles
} from './styles/Chat.styles';
import { participantListContainerPadding } from '../common/styles/ParticipantContainer.styles';
/* @conditional-compile-remove(chat-composite-participant-pane) */
import { ChatScreenPeoplePane } from './ChatScreenPeoplePane';
import { toFlatCommunicationIdentifier } from '@internal/acs-ui-common';
/* @conditional-compile-remove(attachment-download) @conditional-compile-remove(attachment-upload) */
import { AttachmentDownloadErrorBar } from './AttachmentDownloadErrorBar';
import { _AttachmentDownloadCards } from '@internal/react-components';
import { ImageOverlay } from '@internal/react-components';
import { InlineImage } from '@internal/react-components';
import { SendBox } from '../common/SendBox';
import { ResourceFetchResult } from '@internal/chat-stateful-client';

/**
 * @private
 */
export type ChatScreenProps = {
  options?: ChatCompositeOptions;
  onFetchAvatarPersonaData?: AvatarPersonaDataCallback;
  onRenderMessage?: (messageProps: MessageProps, defaultOnRender?: MessageRenderer) => JSX.Element;
  onRenderTypingIndicator?: (typingUsers: CommunicationParticipant[]) => JSX.Element;
  onFetchParticipantMenuItems?: ParticipantMenuItemsCallback;
  styles?: ChatScreenStyles;
  fileSharing?: FileSharingOptions;
  formFactor?: 'desktop' | 'mobile';
};

/**
 * @private
 */
export type ChatScreenStyles = {
  messageThread?: MessageThreadStyles;
  sendBox?: SendBoxStylesProps;
  typingIndicator?: TypingIndicatorStylesProps;
};

/**
 * Properties for configuring the File Sharing feature.
 * @beta
 */
export interface FileSharingOptions {
  /**
   * A string containing the comma separated list of accepted file types.
   * Similar to the `accept` attribute of the `<input type="file" />` element.
   * Accepts any type of file if not specified.
   * @beta
   */
  accept?: string;
  /**
   * Allows multiple files to be selected if set to `true`.
   * Similar to the `multiple` attribute of the `<input type="file" />` element.
   * @defaultValue false
   * @beta
   */
  multiple?: boolean;
  /**
   * A function of type {@link FileUploadHandler} for handling file uploads.
   * @beta
   */
  uploadHandler: FileUploadHandler;
  /* @conditional-compile-remove(attachment-download) @conditional-compile-remove(attachment-upload) */
  /**
   * A temp function until this interface is deprecated
   */
  actionsForAttachment?: (attachment: AttachmentMetadata, message?: ChatMessage) => AttachmentMenuAction[];
}

/**
 * @private
 */
interface OverlayImageItem {
  imageSrc: string;
  title: string;
  titleIcon: JSX.Element;
  attachmentId: string;
  messageId: string;
  imageUrl: string;
}

/**
 * @private
 */
export const ChatScreen = (props: ChatScreenProps): JSX.Element => {
  const {
    onFetchAvatarPersonaData,
    onRenderMessage,
    onRenderTypingIndicator,
    options,
    styles,
    fileSharing,
    formFactor
  } = props;

  const defaultNumberOfChatMessagesToReload = 5;
  /* @conditional-compile-remove(attachment-download) @conditional-compile-remove(attachment-upload) */
  const [downloadErrorMessage, setDownloadErrorMessage] = React.useState('');
  const [overlayImageItem, setOverlayImageItem] = useState<OverlayImageItem>();
  const [isImageOverlayOpen, setIsImageOverlayOpen] = useState<boolean>(false);

  const adapter = useAdapter();
  const theme = useTheme();

  useEffect(() => {
    // Initial data should be always fetched by the composite(or external caller) instead of the adapter
    const fetchData: () => Promise<void> = async () => {
      // Fetch initial data for adapter
      await adapter.fetchInitialData();
      // Fetch initial set of messages. Without fetching messages here, if the Composite's adapter is changed the message thread does not load new messages.
      await adapter.loadPreviousChatMessages(defaultNumberOfChatMessagesToReload);
    };
    fetchData();
  }, [adapter]);

  const messageThreadProps = usePropsFor(MessageThread);
  const typingIndicatorProps = usePropsFor(TypingIndicator);
  const headerProps = useAdaptedSelector(getHeaderProps);
  const errorBarProps = usePropsFor(ErrorBar);

  useEffect(() => {
    if (overlayImageItem === undefined) {
      return;
    }
    const message = adapter.getState().thread.chatMessages[overlayImageItem.messageId];
    if (message === undefined) {
      return;
    }
    const resourceCache = message.resourceCache;
    if (overlayImageItem.imageSrc === '' && resourceCache && resourceCache[overlayImageItem.imageUrl]) {
      const fullSizeImageSrc = getResourceSourceUrl(resourceCache[overlayImageItem.imageUrl]);
      if (fullSizeImageSrc === undefined || fullSizeImageSrc === '' || overlayImageItem.imageSrc === fullSizeImageSrc) {
        return;
      }
      setOverlayImageItem({
        ...overlayImageItem,
        imageSrc: fullSizeImageSrc
      });
    }
    // Disable eslint because we are using the overlayImageItem in this effect but don't want to have it as a dependency, as it will cause an infinite loop.
    // eslint-disable-next-line react-hooks/exhaustive-deps
  }, [messageThreadProps.messages]);

  const getResourceSourceUrl = (result: ResourceFetchResult): string => {
    let src = '';
    if (result.error || !result.sourceUrl) {
      src = 'blob://';
    } else {
      src = result.sourceUrl;
    }

    return src;
  };

  const onRenderAvatarCallback = useCallback(
    (userId?: string, defaultOptions?: AvatarPersonaProps) => {
      return (
        <AvatarPersona
          userId={userId}
          hidePersonaDetails={true}
          {...defaultOptions}
          dataProvider={onFetchAvatarPersonaData}
        />
      );
    },
    [onFetchAvatarPersonaData]
  );

  const messageThreadStyles = useMemo(() => {
    return Object.assign(
      {},
      messageThreadChatCompositeStyles(theme.semanticColors.bodyBackground),
      styles?.messageThread
    );
  }, [styles?.messageThread, theme.semanticColors.bodyBackground]);

  const typingIndicatorStyles = useMemo(() => {
    return Object.assign({}, styles?.typingIndicator);
  }, [styles?.typingIndicator]);

  const userId = toFlatCommunicationIdentifier(adapter.getState().userId);

  const fileUploadButtonOnChange = useCallback(
    (files: FileList | null): void => {
      if (!files) {
        return;
      }

      /* @conditional-compile-remove(attachment-download) @conditional-compile-remove(attachment-upload) */
      const fileUploads = adapter.registerActiveFileUploads(Array.from(files));
      /* @conditional-compile-remove(attachment-download) @conditional-compile-remove(attachment-upload) */
      fileSharing?.uploadHandler(userId, fileUploads);
    },
    [adapter, fileSharing, userId]
  );

  /* @conditional-compile-remove(attachment-download) @conditional-compile-remove(attachment-upload) */
  const onRenderAttachmentDownloads = useCallback(
    (userId: string, message: ChatMessage) => (
      <_AttachmentDownloadCards
        attachments={message.files}
        message={message}
        // temp walkaround until upload is refactored
        actionsForAttachment={fileSharing?.actionsForAttachment}
<<<<<<< HEAD
        onDownloadErrorMessage={(errorMessage: string) => {
=======
        onActionHandlerFailed={(errorMessage: string) => {
>>>>>>> c5ac9f43
          setDownloadErrorMessage(errorMessage);
        }}
      />
    ),
    [fileSharing?.actionsForAttachment]
  );

  const onInlineImageClicked = useCallback(
    (attachmentId: string, messageId: string) => {
      const message = adapter.getState().thread.chatMessages[messageId];
      const inlinedImages = message.content?.attachments?.filter((attachment) => {
        return attachment.attachmentType === 'image' && attachment.id === attachmentId;
      });

      if (!inlinedImages || inlinedImages.length <= 0) {
        return;
      }

      const attachment = inlinedImages[0];

      const resourceCache = message.resourceCache;
      let imageSrc = '';

      if (attachment.url) {
        if (resourceCache && resourceCache[attachment.url]) {
          imageSrc = getResourceSourceUrl(resourceCache[attachment.url]);
        } else {
          adapter.downloadResourceToCache({
            threadId: adapter.getState().thread.threadId,
            messageId: messageId,
            resourceUrl: attachment.url
          });
        }
      }

      const titleIconRenderOptions = {
        text: message.senderDisplayName,
        size: PersonaSize.size32,
        showOverflowTooltip: false,
        imageAlt: message.senderDisplayName
      };

      const messageSenderId = message.sender !== undefined ? toFlatCommunicationIdentifier(message.sender) : userId;
      const titleIcon = onRenderAvatarCallback && onRenderAvatarCallback(messageSenderId, titleIconRenderOptions);
      const overlayImage: OverlayImageItem = {
        title: message.senderDisplayName || '',
        titleIcon: titleIcon,
        attachmentId: attachment.id,
        imageSrc: imageSrc,
        messageId: messageId,
        imageUrl: attachment.url || ''
      };

      setIsImageOverlayOpen(true);
      setOverlayImageItem(overlayImage);
    },
    [adapter, onRenderAvatarCallback, userId]
  );

  const inlineImageOptions = {
    onRenderInlineImage: (
      inlineImage: InlineImage,
      defaultOnRender: (inlineImage: InlineImage) => JSX.Element
    ): JSX.Element => {
      const message = adapter.getState().thread.chatMessages[inlineImage.messageId];
      const attachment = message?.content?.attachments?.find(
        (attachment) => attachment.id === inlineImage.imageAttributes.id
      );

      if (attachment === undefined) {
        return defaultOnRender(inlineImage);
      }

      let pointerEvents: 'none' | 'auto' = inlineImage.imageAttributes.src === '' ? 'none' : 'auto';
      const resourceCache = message.resourceCache;
      if (
        resourceCache &&
        attachment.previewUrl &&
        resourceCache[attachment.previewUrl] &&
        resourceCache[attachment.previewUrl].error
      ) {
        pointerEvents = 'none';
      }

      return (
        <span
          key={inlineImage.imageAttributes.id}
          onClick={() => onInlineImageClicked(inlineImage.imageAttributes.id || '', inlineImage.messageId)}
          tabIndex={0}
          role="button"
          onKeyDown={(e) => {
            if (e.key === 'Enter') {
              onInlineImageClicked(inlineImage.imageAttributes.id || '', inlineImage.messageId);
            }
          }}
          style={{ cursor: 'pointer', pointerEvents }}
        >
          {defaultOnRender(inlineImage)}
        </span>
      );
    }
  };

  const onDownloadButtonClicked = useCallback(
    (imageSrc: string): void => {
      if (imageSrc === '') {
        return;
      }
      if (isIOS()) {
        window.open(imageSrc, '_blank');
      } else {
        // Create a new anchor element
        const a = document.createElement('a');
        // Set the href and download attributes for the anchor element
        a.href = imageSrc;
        a.download = overlayImageItem?.attachmentId || '';
        a.rel = 'noopener noreferrer';
        a.target = '_blank';

        // Programmatically click the anchor element to trigger the download
        document.body.appendChild(a);
        a.click();
        document.body.removeChild(a);
      }
    },
    [overlayImageItem?.attachmentId]
  );

  const AttachFileButton = useCallback(() => {
    if (!fileSharing?.uploadHandler) {
      return null;
    }
    return (
      <FileUploadButton
        accept={fileSharing?.accept ?? '*'}
        multiple={fileSharing?.multiple ?? true}
        onChange={fileUploadButtonOnChange}
      />
    );
  }, [fileSharing?.accept, fileSharing?.multiple, fileSharing?.uploadHandler, fileUploadButtonOnChange]);

  return (
    <Stack className={chatContainer} grow>
      {options?.topic !== false && <ChatHeader {...headerProps} />}
      <Stack className={chatArea} tokens={participantListContainerPadding} horizontal grow>
        <Stack className={chatWrapper} grow>
          {options?.errorBar !== false && <ErrorBar {...errorBarProps} />}
          {
            /* @conditional-compile-remove(attachment-download) @conditional-compile-remove(attachment-upload) */
            <AttachmentDownloadErrorBar
              onDismissDownloadErrorMessage={useCallback(() => {
                setDownloadErrorMessage('');
              }, [])}
              attachmentDownloadErrorMessage={downloadErrorMessage || ''}
            />
          }
          <MessageThread
            {...messageThreadProps}
            onRenderAvatar={onRenderAvatarCallback}
            onRenderMessage={onRenderMessage}
            /* @conditional-compile-remove(attachment-download) @conditional-compile-remove(attachment-upload) */
            onRenderAttachmentDownloads={onRenderAttachmentDownloads}
            inlineImageOptions={inlineImageOptions}
            numberOfChatMessagesToReload={defaultNumberOfChatMessagesToReload}
            styles={messageThreadStyles}
          />
          <Stack className={mergeStyles(sendboxContainerStyles)}>
            <div className={mergeStyles(typingIndicatorContainerStyles)}>
              {onRenderTypingIndicator ? (
                onRenderTypingIndicator(typingIndicatorProps.typingUsers)
              ) : (
                <TypingIndicator {...typingIndicatorProps} styles={typingIndicatorStyles} />
              )}
            </div>
            <Stack horizontal={formFactor === 'mobile'}>
              {formFactor === 'mobile' && (
                <Stack verticalAlign="center">
                  <AttachFileButton />
                </Stack>
              )}
              <Stack grow>
                <SendBox
                  options={options}
                  styles={styles?.sendBox}
                  /* @conditional-compile-remove(attachment-download) @conditional-compile-remove(attachment-upload) */
                  adapter={adapter}
                />
              </Stack>
              {formFactor !== 'mobile' && <AttachFileButton />}
            </Stack>
          </Stack>
        </Stack>
        {
          /* @conditional-compile-remove(chat-composite-participant-pane) */
          options?.participantPane === true && (
            <ChatScreenPeoplePane
              onFetchAvatarPersonaData={onFetchAvatarPersonaData}
              onFetchParticipantMenuItems={props.onFetchParticipantMenuItems}
              isMobile={formFactor === 'mobile'}
            />
          )
        }
      </Stack>
      {overlayImageItem && (
        <ImageOverlay
          {...overlayImageItem}
          isOpen={isImageOverlayOpen}
          onDismiss={() => {
            setOverlayImageItem(undefined);
            setIsImageOverlayOpen(false);
            adapter.removeResourceFromCache({
              threadId: adapter.getState().thread.threadId,
              messageId: overlayImageItem.messageId,
              resourceUrl: overlayImageItem.imageUrl
            });
          }}
          onDownloadButtonClicked={onDownloadButtonClicked}
        />
      )}
    </Stack>
  );
};<|MERGE_RESOLUTION|>--- conflicted
+++ resolved
@@ -241,11 +241,7 @@
         message={message}
         // temp walkaround until upload is refactored
         actionsForAttachment={fileSharing?.actionsForAttachment}
-<<<<<<< HEAD
-        onDownloadErrorMessage={(errorMessage: string) => {
-=======
         onActionHandlerFailed={(errorMessage: string) => {
->>>>>>> c5ac9f43
           setDownloadErrorMessage(errorMessage);
         }}
       />
