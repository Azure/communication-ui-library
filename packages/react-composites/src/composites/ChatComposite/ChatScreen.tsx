--- conflicted
+++ resolved
@@ -543,23 +543,18 @@
   );
 
   const onUpdateMessageHandler = useCallback(
-<<<<<<< HEAD
-    async (messageId: string, content: string) => {
-      /* @conditional-compile-remove(rich-text-editor-image-upload) */
-      content = updateContentStringWithUploadedInlineImages(content, editBoxInlineImageUploads, messageId);
-      await messageThreadProps.onUpdateMessage(messageId, content);
-=======
     async function (
       messageId: string,
       content: string,
       /* @conditional-compile-remove(file-sharing-acs) */ options?: MessageOptions
     ) {
+      /* @conditional-compile-remove(rich-text-editor-image-upload) */
+      content = updateContentStringWithUploadedInlineImages(content, editBoxInlineImageUploads, messageId);
       await messageThreadProps.onUpdateMessage(
         messageId,
         content,
         /* @conditional-compile-remove(file-sharing-acs) */ options
       );
->>>>>>> 66d2b002
       /* @conditional-compile-remove(rich-text-editor-image-upload) */
       handleEditBoxInlineImageUploadAction({ type: AttachmentUploadActionType.Clear, messageId });
     },
