// Copyright (c) Microsoft Corporation.
// Licensed under the MIT License.

/* @conditional-compile-remove(image-overlay) */
import { isIOS } from '@fluentui/react';
import { mergeStyles, Stack } from '@fluentui/react';
/* @conditional-compile-remove(image-overlay) */
import { PersonaSize } from '@fluentui/react';
import {
  CommunicationParticipant,
  ErrorBar,
  MessageProps,
  MessageRenderer,
  MessageThread,
  MessageThreadStyles,
  ParticipantMenuItemsCallback,
  SendBoxStylesProps,
  TypingIndicator,
  TypingIndicatorStylesProps,
  useTheme
} from '@internal/react-components';
/* @conditional-compile-remove(file-sharing) */
import { ChatMessage } from '@internal/react-components';
import React, { useCallback, useEffect, useMemo } from 'react';
/* @conditional-compile-remove(image-overlay) */
import { useState } from 'react';
import { AvatarPersona, AvatarPersonaDataCallback, AvatarPersonaProps } from '../common/AvatarPersona';
import { useAdapter } from './adapter/ChatAdapterProvider';
import { ChatCompositeOptions } from './ChatComposite';
import { ChatHeader, getHeaderProps } from './ChatHeader';
import { FileDownloadHandler } from '@internal/react-components';
import { FileUploadButtonWrapper as FileUploadButton, FileUploadHandler } from './file-sharing';
import { useAdaptedSelector } from './hooks/useAdaptedSelector';
import { usePropsFor } from './hooks/usePropsFor';

import {
  chatArea,
  chatContainer,
  chatWrapper,
  messageThreadChatCompositeStyles,
  sendboxContainerStyles,
  typingIndicatorContainerStyles
} from './styles/Chat.styles';
import { participantListContainerPadding } from '../common/styles/ParticipantContainer.styles';
/* @conditional-compile-remove(chat-composite-participant-pane) */
import { ChatScreenPeoplePane } from './ChatScreenPeoplePane';
import { toFlatCommunicationIdentifier } from '@internal/acs-ui-common';
/* @conditional-compile-remove(file-sharing) */
import { FileDownloadErrorBar } from './FileDownloadErrorBar';
/* @conditional-compile-remove(file-sharing) */
import { _FileDownloadCards } from '@internal/react-components';
/* @conditional-compile-remove(image-overlay) */
import { ImageOverlay } from '@internal/react-components';
/* @conditional-compile-remove(image-overlay) */
import { InlineImage } from '@internal/react-components';
import { SendBox } from '../common/SendBox';
import { ResourceFetchResult } from '@internal/chat-stateful-client';

/**
 * @private
 */
export type ChatScreenProps = {
  options?: ChatCompositeOptions;
  onFetchAvatarPersonaData?: AvatarPersonaDataCallback;
  onRenderMessage?: (messageProps: MessageProps, defaultOnRender?: MessageRenderer) => JSX.Element;
  onRenderTypingIndicator?: (typingUsers: CommunicationParticipant[]) => JSX.Element;
  onFetchParticipantMenuItems?: ParticipantMenuItemsCallback;
  styles?: ChatScreenStyles;
  fileSharing?: FileSharingOptions;
  formFactor?: 'desktop' | 'mobile';
};

/**
 * @private
 */
export type ChatScreenStyles = {
  messageThread?: MessageThreadStyles;
  sendBox?: SendBoxStylesProps;
  typingIndicator?: TypingIndicatorStylesProps;
};

/**
 * Properties for configuring the File Sharing feature.
 * @beta
 */
export interface FileSharingOptions {
  /**
   * A string containing the comma separated list of accepted file types.
   * Similar to the `accept` attribute of the `<input type="file" />` element.
   * Accepts any type of file if not specified.
   * @beta
   */
  accept?: string;
  /**
   * Allows multiple files to be selected if set to `true`.
   * Similar to the `multiple` attribute of the `<input type="file" />` element.
   * @defaultValue false
   * @beta
   */
  multiple?: boolean;
  /**
   * A function of type {@link FileUploadHandler} for handling file uploads.
   * @beta
   */
  uploadHandler: FileUploadHandler;
  /**
   * A function of type {@link FileDownloadHandler} for handling file downloads.
   * If the function is not specified, the file's `url` will be opened in a new tab to
   * initiate the download.
   */
  downloadHandler?: FileDownloadHandler;
}

/**
 * @private
 */
/* @conditional-compile-remove(image-overlay) */
interface OverlayImageItem {
  imageSrc: string;
  title: string;
  titleIcon: JSX.Element;
  attachmentId: string;
  messageId: string;
  imageUrl: string;
}

/**
 * @private
 */
export const ChatScreen = (props: ChatScreenProps): JSX.Element => {
  const {
    onFetchAvatarPersonaData,
    onRenderMessage,
    onRenderTypingIndicator,
    options,
    styles,
    fileSharing,
    formFactor
  } = props;

  const defaultNumberOfChatMessagesToReload = 5;
  /* @conditional-compile-remove(file-sharing) */
  const [downloadErrorMessage, setDownloadErrorMessage] = React.useState('');
  /* @conditional-compile-remove(image-overlay) */
  const [overlayImageItem, setOverlayImageItem] = useState<OverlayImageItem>();
  /* @conditional-compile-remove(image-overlay) */
  const [isImageOverlayOpen, setIsImageOverlayOpen] = useState<boolean>(false);

  const adapter = useAdapter();
  const theme = useTheme();

  useEffect(() => {
    // Initial data should be always fetched by the composite(or external caller) instead of the adapter
    const fetchData: () => Promise<void> = async () => {
      // Fetch initial data for adapter
      await adapter.fetchInitialData();
      // Fetch initial set of messages. Without fetching messages here, if the Composite's adapter is changed the message thread does not load new messages.
      await adapter.loadPreviousChatMessages(defaultNumberOfChatMessagesToReload);
    };
    fetchData();
  }, [adapter]);

  const messageThreadProps = usePropsFor(MessageThread);
  const typingIndicatorProps = usePropsFor(TypingIndicator);
  const headerProps = useAdaptedSelector(getHeaderProps);
  const errorBarProps = usePropsFor(ErrorBar);

  /* @conditional-compile-remove(image-overlay) */
  useEffect(() => {
    if (overlayImageItem === undefined) {
      return;
    }
    const message = adapter.getState().thread.chatMessages[overlayImageItem.messageId];
    if (message === undefined) {
      return;
    }
    const resourceCache = message.resourceCache;
    if (overlayImageItem.imageSrc === '' && resourceCache && resourceCache[overlayImageItem.imageUrl]) {
      const fullSizeImageSrc = getResourceSourceUrl(resourceCache[overlayImageItem.imageUrl]);
      if (fullSizeImageSrc === undefined || fullSizeImageSrc === '' || overlayImageItem.imageSrc === fullSizeImageSrc) {
        return;
      }
      setOverlayImageItem({
        ...overlayImageItem,
        imageSrc: fullSizeImageSrc
      });
    }
    // Disable eslint because we are using the overlayImageItem in this effect but don't want to have it as a dependency, as it will cause an infinite loop.
    // eslint-disable-next-line react-hooks/exhaustive-deps
  }, [messageThreadProps.messages]);

  const getResourceSourceUrl = (result: ResourceFetchResult): string => {
    let src = '';
    if (result.error || !result.sourceUrl) {
      src = 'blob://';
    } else {
      src = result.sourceUrl;
    }

    return src;
  };

  const onRenderAvatarCallback = useCallback(
    (userId?: string, defaultOptions?: AvatarPersonaProps) => {
      return (
        <AvatarPersona
          userId={userId}
          hidePersonaDetails={true}
          {...defaultOptions}
          dataProvider={onFetchAvatarPersonaData}
        />
      );
    },
    [onFetchAvatarPersonaData]
  );

  const messageThreadStyles = useMemo(() => {
    return Object.assign(
      {},
      messageThreadChatCompositeStyles(theme.semanticColors.bodyBackground),
      styles?.messageThread
    );
  }, [styles?.messageThread, theme.semanticColors.bodyBackground]);

  const typingIndicatorStyles = useMemo(() => {
    return Object.assign({}, styles?.typingIndicator);
  }, [styles?.typingIndicator]);

  const userId = toFlatCommunicationIdentifier(adapter.getState().userId);

  const fileUploadButtonOnChange = useCallback(
    (files: FileList | null): void => {
      if (!files) {
        return;
      }

      /* @conditional-compile-remove(file-sharing) */
      const fileUploads = adapter.registerActiveFileUploads(Array.from(files));
      /* @conditional-compile-remove(file-sharing) */
      fileSharing?.uploadHandler(userId, fileUploads);
    },
    [adapter, fileSharing, userId]
  );

  /* @conditional-compile-remove(file-sharing) */
  const onRenderFileDownloads = useCallback(
    (userId: string, message: ChatMessage) => (
      <_FileDownloadCards
        userId={userId}
        fileMetadata={message.files || []}
        downloadHandler={fileSharing?.downloadHandler}
        onDownloadErrorMessage={(errorMessage: string) => {
          setDownloadErrorMessage(errorMessage);
        }}
      />
    ),
    [fileSharing?.downloadHandler]
  );

  /* @conditional-compile-remove(image-overlay) */
  const onInlineImageClicked = useCallback(
    (attachmentId: string, messageId: string) => {
      const message = adapter.getState().thread.chatMessages[messageId];
      const inlinedImages = message.content?.attachments?.filter((attachment) => {
        return attachment.attachmentType === 'image' && attachment.id === attachmentId;
      });

      if (!inlinedImages || inlinedImages.length <= 0) {
        return;
      }

      const attachment = inlinedImages[0];

      const resourceCache = message.resourceCache;
      let imageSrc = '';

      if (attachment.url) {
        if (resourceCache && resourceCache[attachment.url]) {
          imageSrc = getResourceSourceUrl(resourceCache[attachment.url]);
        } else {
          adapter.downloadResourceToCache({
            threadId: adapter.getState().thread.threadId,
            messageId: messageId,
            resourceUrl: attachment.url
          });
        }
      }

      const titleIconRenderOptions = {
        text: message.senderDisplayName,
        size: PersonaSize.size32,
        showOverflowTooltip: false,
        imageAlt: message.senderDisplayName
      };

      const messageSenderId = message.sender !== undefined ? toFlatCommunicationIdentifier(message.sender) : userId;
      const titleIcon = onRenderAvatarCallback && onRenderAvatarCallback(messageSenderId, titleIconRenderOptions);
      const overlayImage: OverlayImageItem = {
        title: message.senderDisplayName || '',
        titleIcon: titleIcon,
        attachmentId: attachment.id,
        imageSrc: imageSrc,
        messageId: messageId,
        imageUrl: attachment.url || ''
      };

      setIsImageOverlayOpen(true);
      setOverlayImageItem(overlayImage);
    },
    [adapter, onRenderAvatarCallback, userId]
  );

  /* @conditional-compile-remove(image-overlay) */
  const inlineImageOptions = {
    onRenderInlineImage: (
      inlineImage: InlineImage,
      defaultOnRender: (inlineImage: InlineImage) => JSX.Element
    ): JSX.Element => {
      const message = adapter.getState().thread.chatMessages[inlineImage.messageId];
<<<<<<< HEAD
      const attachments = message?.content?.attachments?.find(
        (attachment) => attachment.id === inlineImage.imageAttributes.id
      );

      if (attachments === undefined) {
        return defaultOnRender(inlineImage);
      }

=======
      const attachment = message?.content?.attachments?.find(
        (attachment) => attachment.id === inlineImage.imageAttributes.id
      );

      if (attachment === undefined) {
        return defaultOnRender(inlineImage);
      }

      let pointerEvents: 'none' | 'auto' = inlineImage.imageAttributes.src === '' ? 'none' : 'auto';
      const resourceCache = message.resourceCache;
      if (
        resourceCache &&
        attachment.previewUrl &&
        resourceCache[attachment.previewUrl] &&
        resourceCache[attachment.previewUrl].error
      ) {
        pointerEvents = 'none';
      }

>>>>>>> 74c40c31
      return (
        <span
          key={inlineImage.imageAttributes.id}
          onClick={() => onInlineImageClicked(inlineImage.imageAttributes.id || '', inlineImage.messageId)}
          tabIndex={0}
          role="button"
          onKeyDown={(e) => {
            if (e.key === 'Enter') {
              onInlineImageClicked(inlineImage.imageAttributes.id || '', inlineImage.messageId);
            }
          }}
          style={{ cursor: 'pointer', pointerEvents }}
        >
          {defaultOnRender(inlineImage)}
        </span>
      );
    }
  };

  /* @conditional-compile-remove(image-overlay) */
  const onDownloadButtonClicked = useCallback(
    (imageSrc: string): void => {
      if (imageSrc === '') {
        return;
      }
      if (isIOS()) {
        window.open(imageSrc, '_blank');
      } else {
        // Create a new anchor element
        const a = document.createElement('a');
        // Set the href and download attributes for the anchor element
        a.href = imageSrc;
        a.download = overlayImageItem?.attachmentId || '';
        a.rel = 'noopener noreferrer';
        a.target = '_blank';

        // Programmatically click the anchor element to trigger the download
        document.body.appendChild(a);
        a.click();
        document.body.removeChild(a);
      }
    },
    [overlayImageItem?.attachmentId]
  );

  const AttachFileButton = useCallback(() => {
    if (!fileSharing?.uploadHandler) {
      return null;
    }
    return (
      <FileUploadButton
        accept={fileSharing?.accept}
        multiple={fileSharing?.multiple}
        onChange={fileUploadButtonOnChange}
      />
    );
  }, [fileSharing?.accept, fileSharing?.multiple, fileSharing?.uploadHandler, fileUploadButtonOnChange]);

  return (
    <Stack className={chatContainer} grow>
      {options?.topic !== false && <ChatHeader {...headerProps} />}
      <Stack className={chatArea} tokens={participantListContainerPadding} horizontal grow>
        <Stack className={chatWrapper} grow>
          {options?.errorBar !== false && <ErrorBar {...errorBarProps} />}
          {
            /* @conditional-compile-remove(file-sharing) */
            <FileDownloadErrorBar
              onDismissDownloadErrorMessage={useCallback(() => {
                setDownloadErrorMessage('');
              }, [])}
              fileDownloadErrorMessage={downloadErrorMessage || ''}
            />
          }
          <MessageThread
            {...messageThreadProps}
            onRenderAvatar={onRenderAvatarCallback}
            onRenderMessage={onRenderMessage}
            /* @conditional-compile-remove(file-sharing) */
            onRenderFileDownloads={onRenderFileDownloads}
            /* @conditional-compile-remove(image-overlay) */
            inlineImageOptions={inlineImageOptions}
            numberOfChatMessagesToReload={defaultNumberOfChatMessagesToReload}
            styles={messageThreadStyles}
          />
          <Stack className={mergeStyles(sendboxContainerStyles)}>
            <div className={mergeStyles(typingIndicatorContainerStyles)}>
              {onRenderTypingIndicator ? (
                onRenderTypingIndicator(typingIndicatorProps.typingUsers)
              ) : (
                <TypingIndicator {...typingIndicatorProps} styles={typingIndicatorStyles} />
              )}
            </div>
            <Stack horizontal={formFactor === 'mobile'}>
              {formFactor === 'mobile' && (
                <Stack verticalAlign="center">
                  <AttachFileButton />
                </Stack>
              )}
              <Stack grow>
                <SendBox
                  options={options}
                  styles={styles?.sendBox}
                  /* @conditional-compile-remove(file-sharing) */
                  adapter={adapter}
                />
              </Stack>
              {formFactor !== 'mobile' && <AttachFileButton />}
            </Stack>
          </Stack>
        </Stack>
        {
          /* @conditional-compile-remove(chat-composite-participant-pane) */
          options?.participantPane === true && (
            <ChatScreenPeoplePane
              onFetchAvatarPersonaData={onFetchAvatarPersonaData}
              onFetchParticipantMenuItems={props.onFetchParticipantMenuItems}
              isMobile={formFactor === 'mobile'}
            />
          )
        }
      </Stack>
      {
        /* @conditional-compile-remove(image-overlay) */
        overlayImageItem && (
          <ImageOverlay
            {...overlayImageItem}
            isOpen={isImageOverlayOpen}
            onDismiss={() => {
              setOverlayImageItem(undefined);
              setIsImageOverlayOpen(false);
              adapter.removeResourceFromCache({
                threadId: adapter.getState().thread.threadId,
                messageId: overlayImageItem.messageId,
                resourceUrl: overlayImageItem.imageUrl
              });
            }}
            onDownloadButtonClicked={onDownloadButtonClicked}
          />
        )
      }
    </Stack>
  );
};<|MERGE_RESOLUTION|>--- conflicted
+++ resolved
@@ -317,16 +317,6 @@
       defaultOnRender: (inlineImage: InlineImage) => JSX.Element
     ): JSX.Element => {
       const message = adapter.getState().thread.chatMessages[inlineImage.messageId];
-<<<<<<< HEAD
-      const attachments = message?.content?.attachments?.find(
-        (attachment) => attachment.id === inlineImage.imageAttributes.id
-      );
-
-      if (attachments === undefined) {
-        return defaultOnRender(inlineImage);
-      }
-
-=======
       const attachment = message?.content?.attachments?.find(
         (attachment) => attachment.id === inlineImage.imageAttributes.id
       );
@@ -346,7 +336,6 @@
         pointerEvents = 'none';
       }
 
->>>>>>> 74c40c31
       return (
         <span
           key={inlineImage.imageAttributes.id}
