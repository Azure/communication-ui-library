--- conflicted
+++ resolved
@@ -65,12 +65,7 @@
   onRenderTypingIndicator?: (typingUsers: CommunicationParticipant[]) => JSX.Element;
   onFetchParticipantMenuItems?: ParticipantMenuItemsCallback;
   styles?: ChatScreenStyles;
-<<<<<<< HEAD
-  hasFocusOnMount?: 'sendBoxTextField';
   fileSharingOptions?: FileSharingOptions;
-=======
-  fileSharing?: FileSharingOptions;
->>>>>>> ad8a63e2
   formFactor?: 'desktop' | 'mobile';
 };
 
@@ -212,8 +207,7 @@
   const onRenderFileDownloads = useCallback(
     (userId: string, message: ChatMessage) => (
       <_FileDownloadCards
-        userId={userId}
-        fileMetadata={message.files || []}
+        attachment={message.files || []}
         menuActions={fileSharingOptions?.downloadOptions?.menuActions}
         onDownloadErrorMessage={(errorMessage: string) => {
           setDownloadErrorMessage(errorMessage);
@@ -347,17 +341,12 @@
         onChange={fileUploadButtonOnChange}
       />
     );
-<<<<<<< HEAD
   }, [
     fileSharingOptions?.uploadOptions?.accept,
     fileSharingOptions?.uploadOptions?.multiple,
     fileSharingOptions?.uploadOptions?.handler,
     fileUploadButtonOnChange
   ]);
-=======
-  }, [fileSharing?.accept, fileSharing?.multiple, fileSharing?.uploadHandler, fileUploadButtonOnChange]);
-
->>>>>>> ad8a63e2
   return (
     <Stack className={chatContainer} grow>
       {options?.topic !== false && <ChatHeader {...headerProps} />}
