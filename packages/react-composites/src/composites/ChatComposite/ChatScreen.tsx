--- conflicted
+++ resolved
@@ -63,15 +63,11 @@
 /* @conditional-compile-remove(rich-text-editor-composite-support) */
 import { loadRichTextSendBox } from '../common/SendBoxPicker';
 /* @conditional-compile-remove(rich-text-editor-image-upload) */
-<<<<<<< HEAD
 import { useImageUpload } from './ImageUpload/useImageUpload';
 /* @conditional-compile-remove(rich-text-editor-image-upload) */
 import { removeImageTags } from './ImageUpload/ImageUploadUtils';
-=======
-import { useImageUpload } from './image-upload/useImageUpload';
 /* @conditional-compile-remove(rich-text-editor-image-upload) */
 import type { ChatAdapterState } from './adapter/ChatAdapter';
->>>>>>> 5acc80f7
 
 /**
  * @private
@@ -523,7 +519,7 @@
   const onPasteHandler = useCallback(
     (event: { content: DocumentFragment }) => {
       const threadCreatedBy = adapter.getState().thread?.properties?.createdBy;
-      if (threadCreatedBy?.kind !== 'microsoftTeamsUser') {
+      if (threadCreatedBy?.kind !== 'microsoftTeamsUser' || textOnlyChat) {
         removeImageTags(event);
       }
     },
@@ -548,13 +544,7 @@
   const richTextEditorOptions = useMemo(() => {
     return options?.richTextEditor
       ? {
-<<<<<<< HEAD
           /* @conditional-compile-remove(rich-text-editor-image-upload) */ onPaste: onPasteHandler,
-=======
-          /* @conditional-compile-remove(rich-text-editor-image-upload) */ onPaste: textOnlyChat
-            ? removeImageTags
-            : undefined,
->>>>>>> 5acc80f7
           /* @conditional-compile-remove(rich-text-editor-image-upload) */
           onUploadInlineImage: onUploadInlineImage,
           /* @conditional-compile-remove(rich-text-editor-image-upload) */
@@ -570,15 +560,9 @@
     onCancelInlineImageUploadHandler,
     /* @conditional-compile-remove(rich-text-editor-image-upload) */
     onUploadInlineImage,
-<<<<<<< HEAD
     /* @conditional-compile-remove(rich-text-editor-image-upload) */
     onPasteHandler,
     options?.richTextEditor
-=======
-    options?.richTextEditor,
-    /* @conditional-compile-remove(rich-text-editor-image-upload) */
-    textOnlyChat
->>>>>>> 5acc80f7
   ]);
 
   return (
@@ -674,19 +658,4 @@
       )}
     </Stack>
   );
-};
-
-// TODO-vhuseinova: delete after the function is added to utils
-/* @conditional-compile-remove(rich-text-editor-image-upload) */
-const removeImageTags = (event: { content: DocumentFragment }): void => {
-  event.content.querySelectorAll('img').forEach((image) => {
-    // If the image is the only child of its parent, remove all the parents of this img element.
-    let parentNode: HTMLElement | null = image.parentElement;
-    let currentNode: HTMLElement = image;
-    while (parentNode?.childNodes.length === 1) {
-      currentNode = parentNode;
-      parentNode = parentNode.parentElement;
-    }
-    currentNode?.remove();
-  });
 };