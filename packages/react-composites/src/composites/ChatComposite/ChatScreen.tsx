// Copyright (c) Microsoft Corporation.
// Licensed under the MIT license.

import { mergeStyles, Stack, Icon } from '@fluentui/react';
import {
  CommunicationParticipant,
  ErrorBar,
  MessageProps,
  MessageRenderer,
  MessageThread,
  MessageThreadStyles,
  ParticipantMenuItemsCallback,
  SendBox,
  SendBoxStylesProps,
  TypingIndicator,
  TypingIndicatorStylesProps
} from '@internal/react-components';
import React, { useCallback, useEffect } from 'react';
import { AvatarPersona, AvatarPersonaDataCallback } from '../common/AvatarPersona';

import { useAdapter } from './adapter/ChatAdapterProvider';
import { ChatCompositeOptions } from './ChatComposite';
import { ChatHeader, getHeaderProps } from './ChatHeader';
import { FileUploadButtonWrapper as FileUploadButton } from './file-sharing/FileUploadButton';
import { FileCard } from './file-sharing/FileCard';
import { FileCardGroup } from './file-sharing/FileCardGroup';
import { useAdaptedSelector } from './hooks/useAdaptedSelector';
import { usePropsFor } from './hooks/usePropsFor';

import {
  chatArea,
  chatContainer,
  chatWrapper,
  messageThreadChatCompositeStyles,
  sendboxContainerStyles,
  typingIndicatorContainerStyles
} from './styles/Chat.styles';

/* @conditional-compile-remove-from(stable) */
import { ParticipantContainer } from '../common/ParticipantContainer';
/* @conditional-compile-remove-from(stable) */
import { useLocale } from '../localization';
import { participantListContainerPadding } from '../common/styles/ParticipantContainer.styles';
/* @conditional-compile-remove-from(stable) */
import { ParticipantList } from '@internal/react-components';
import { FileUpload, FileUploadHandler } from './file-sharing';
<<<<<<< HEAD
import { fileUploadsSelector } from './selectors/fileUploadsSelector';
import { useSelector } from './hooks/useSelector';
=======

>>>>>>> d8f0172c
/**
 * @private
 */
export type ChatScreenProps = {
  options?: ChatCompositeOptions;
  onFetchAvatarPersonaData?: AvatarPersonaDataCallback;
  onRenderMessage?: (messageProps: MessageProps, defaultOnRender?: MessageRenderer) => JSX.Element;
  onRenderTypingIndicator?: (typingUsers: CommunicationParticipant[]) => JSX.Element;
  onFetchParticipantMenuItems?: ParticipantMenuItemsCallback;
  styles?: ChatScreenStyles;
  hasFocusOnMount?: 'sendBoxTextField' | false;
  fileSharing?: FileSharingOptions;
};

/**
 * @private
 */
export type ChatScreenStyles = {
  messageThread?: MessageThreadStyles;
  sendBox?: SendBoxStylesProps;
  typingIndicator?: TypingIndicatorStylesProps;
};

/**
 * Properties for configuring the File Sharing feature.
 * @beta
 */
export interface FileSharingOptions {
  /**
   * A string containing the comma separated list of accepted file types.
   * Similar to the `accept` attribute of the `<input type="file" />` element.
   * Accepts any type of file if not specified.
   * @beta
   */
  accept?: string;
  /**
   * Allows multiple files to be selected if set to `true`.
   * Similar to the `multiple` attribute of the `<input type="file" />` element.
   * @defaultValue false
   * @beta
   */
  multiple?: boolean;
  /**
   * A function of type {@link FileUploadHandler} for handling file uploads.
   * @beta
   */
  uploadHandler: FileUploadHandler;
}

/**
 * @private
 */
export const ChatScreen = (props: ChatScreenProps): JSX.Element => {
  const { onFetchAvatarPersonaData, onRenderMessage, onRenderTypingIndicator, options, styles, fileSharing } = props;

  const defaultNumberOfChatMessagesToReload = 5;

  const adapter = useAdapter();

  /* @conditional-compile-remove-from(stable) */
  const locale = useLocale();
  /* @conditional-compile-remove-from(stable) */
  const chatListHeader = locale.strings.chat.chatListHeader;

  useEffect(() => {
    adapter.fetchInitialData();
  }, [adapter]);

  const messageThreadProps = usePropsFor(MessageThread);
  const sendBoxProps = usePropsFor(SendBox);
  const typingIndicatorProps = usePropsFor(TypingIndicator);
  const headerProps = useAdaptedSelector(getHeaderProps);
  const errorBarProps = usePropsFor(ErrorBar);
  /* @conditional-compile-remove-from(stable) */
  const participantListProps = usePropsFor(ParticipantList);

  const onRenderAvatarCallback = useCallback(
    (userId, defaultOptions) => {
      return (
        <AvatarPersona
          userId={userId}
          hidePersonaDetails={true}
          {...defaultOptions}
          dataProvider={onFetchAvatarPersonaData}
        />
      );
    },
    [onFetchAvatarPersonaData]
  );

  const uploadedFilesSelector = useSelector(fileUploadsSelector);

  const onRenderAttachedFiles = () => {
    const uploadedFiles = uploadedFilesSelector.files;
    const files: FileUpload[] = [];
    files.push(new FileUpload(new File([], 'abc.pdf')));
    return (
      <FileCardGroup>
        {uploadedFiles &&
          uploadedFiles.map((file) => (
            <FileCard
              fileName={file.filename}
              progress={file.progress}
              key={file.id}
              fileExtension={file.filename}
              actionIcon={<Icon iconName="Cancel" />}
            />
          ))}
      </FileCardGroup>
    );
  };

  const messageThreadStyles = Object.assign({}, messageThreadChatCompositeStyles, styles?.messageThread);
  const typingIndicatorStyles = Object.assign({}, styles?.typingIndicator);
  const sendBoxStyles = Object.assign({}, styles?.sendBox);

  const fileUploadButtonOnChange = (files: FileList | null): void => {
    if (!files) {
      return;
    }
    const fileUploads = Array.from(files).map((file) => new FileUpload(file));
<<<<<<< HEAD
=======
    /* @conditional-compile-remove-from(stable): FILE_SHARING */
>>>>>>> d8f0172c
    adapter.registerFileUploads && adapter.registerFileUploads(fileUploads);
    fileSharing?.uploadHandler(adapter.getState().userId, fileUploads);
  };

  return (
    <Stack className={chatContainer} grow>
      {options?.topic !== false && <ChatHeader {...headerProps} />}
      <Stack className={chatArea} tokens={participantListContainerPadding} horizontal grow>
        <Stack className={chatWrapper} grow>
          {options?.errorBar !== false && <ErrorBar {...errorBarProps} />}
          <MessageThread
            {...messageThreadProps}
            onRenderAvatar={onRenderAvatarCallback}
            onRenderMessage={onRenderMessage}
            numberOfChatMessagesToReload={defaultNumberOfChatMessagesToReload}
            styles={messageThreadStyles}
          />
          <Stack className={mergeStyles(sendboxContainerStyles)}>
            <div className={mergeStyles(typingIndicatorContainerStyles)}>
              {onRenderTypingIndicator ? (
                onRenderTypingIndicator(typingIndicatorProps.typingUsers)
              ) : (
                <TypingIndicator {...typingIndicatorProps} styles={typingIndicatorStyles} />
              )}
            </div>
            <SendBox
              {...sendBoxProps}
              onRenderAttachedFiles={onRenderAttachedFiles}
              autoFocus={options?.autoFocus}
              styles={sendBoxStyles}
            />

            <FileUploadButton
              accept={fileSharing?.accept}
              multiple={fileSharing?.multiple}
              onChange={fileUploadButtonOnChange}
            />
          </Stack>
        </Stack>
        {
          /* @conditional-compile-remove-from(stable) */
          options?.participantPane === true && (
            <ParticipantContainer
              participantListProps={participantListProps}
              onFetchAvatarPersonaData={onFetchAvatarPersonaData}
              onFetchParticipantMenuItems={props.onFetchParticipantMenuItems}
              title={chatListHeader}
            />
          )
        }
      </Stack>
    </Stack>
  );
};<|MERGE_RESOLUTION|>--- conflicted
+++ resolved
@@ -44,12 +44,8 @@
 /* @conditional-compile-remove-from(stable) */
 import { ParticipantList } from '@internal/react-components';
 import { FileUpload, FileUploadHandler } from './file-sharing';
-<<<<<<< HEAD
 import { fileUploadsSelector } from './selectors/fileUploadsSelector';
 import { useSelector } from './hooks/useSelector';
-=======
-
->>>>>>> d8f0172c
 /**
  * @private
  */
@@ -171,10 +167,7 @@
       return;
     }
     const fileUploads = Array.from(files).map((file) => new FileUpload(file));
-<<<<<<< HEAD
-=======
     /* @conditional-compile-remove-from(stable): FILE_SHARING */
->>>>>>> d8f0172c
     adapter.registerFileUploads && adapter.registerFileUploads(fileUploads);
     fileSharing?.uploadHandler(adapter.getState().userId, fileUploads);
   };
