// Copyright (c) Microsoft Corporation.
// Licensed under the MIT license.

import { mergeStyles, Stack } from '@fluentui/react';
import {
  CommunicationParticipant,
  ErrorBar,
  MessageProps,
  MessageRenderer,
  MessageThread,
  MessageThreadStyles,
  ParticipantMenuItemsCallback,
  SendBox,
  SendBoxStylesProps,
  TypingIndicator,
  TypingIndicatorStylesProps,
  useTheme
} from '@internal/react-components';
import React, { useCallback, useEffect } from 'react';
import { AvatarPersona, AvatarPersonaDataCallback } from '../common/AvatarPersona';

import { useAdapter } from './adapter/ChatAdapterProvider';
import { ChatCompositeOptions } from './ChatComposite';
import { ChatHeader, getHeaderProps } from './ChatHeader';
import { FileDownloadHandler } from '@internal/react-components';
import { FileUploadButtonWrapper as FileUploadButton, FileUploadHandler } from './file-sharing';
import { useAdaptedSelector } from './hooks/useAdaptedSelector';
import { usePropsFor } from './hooks/usePropsFor';

import {
  chatArea,
  chatContainer,
  chatWrapper,
  messageThreadChatCompositeStyles,
  sendboxContainerStyles,
  typingIndicatorContainerStyles
} from './styles/Chat.styles';
import { participantListContainerPadding } from '../common/styles/ParticipantContainer.styles';
/* @conditional-compile-remove(chat-composite-participant-pane) */
import { ChatScreenPeoplePane } from './ChatScreenPeoplePane';
import { toFlatCommunicationIdentifier } from '@internal/acs-ui-common';
/* @conditional-compile-remove(file-sharing) */
import { fileUploadsSelector } from './selectors/fileUploadsSelector';
/* @conditional-compile-remove(file-sharing) */
import { useSelector } from './hooks/useSelector';
/* @conditional-compile-remove(file-sharing) */
import { FileDownloadErrorBar } from './FileDownloadErrorBar';
/* @conditional-compile-remove(file-sharing) */
import { _FileDownloadCards } from '@internal/react-components';
/* @conditional-compile-remove(teams-inline-images) */
import { AttachmentDownloadResult, FileMetadata } from '@internal/react-components';

/**
 * @private
 */
export type ChatScreenProps = {
  options?: ChatCompositeOptions;
  onFetchAvatarPersonaData?: AvatarPersonaDataCallback;
  onRenderMessage?: (messageProps: MessageProps, defaultOnRender?: MessageRenderer) => JSX.Element;
  onRenderTypingIndicator?: (typingUsers: CommunicationParticipant[]) => JSX.Element;
  onFetchParticipantMenuItems?: ParticipantMenuItemsCallback;
  styles?: ChatScreenStyles;
  hasFocusOnMount?: 'sendBoxTextField';
  fileSharing?: FileSharingOptions;
  formFactor?: 'desktop' | 'mobile';
};

/**
 * @private
 */
export type ChatScreenStyles = {
  messageThread?: MessageThreadStyles;
  sendBox?: SendBoxStylesProps;
  typingIndicator?: TypingIndicatorStylesProps;
};

/**
 * Properties for configuring the File Sharing feature.
 * @beta
 */
export interface FileSharingOptions {
  /**
   * A string containing the comma separated list of accepted file types.
   * Similar to the `accept` attribute of the `<input type="file" />` element.
   * Accepts any type of file if not specified.
   * @beta
   */
  accept?: string;
  /**
   * Allows multiple files to be selected if set to `true`.
   * Similar to the `multiple` attribute of the `<input type="file" />` element.
   * @defaultValue false
   * @beta
   */
  multiple?: boolean;
  /**
   * A function of type {@link FileUploadHandler} for handling file uploads.
   * @beta
   */
  uploadHandler: FileUploadHandler;
  /**
   * A function of type {@link FileDownloadHandler} for handling file downloads.
   * If the function is not specified, the file's `url` will be opened in a new tab to
   * initiate the download.
   */
  downloadHandler?: FileDownloadHandler;
}

/**
 * @private
 */
export const ChatScreen = (props: ChatScreenProps): JSX.Element => {
  const {
    onFetchAvatarPersonaData,
    onRenderMessage,
    onRenderTypingIndicator,
    options,
    styles,
    fileSharing,
    formFactor
  } = props;

  const defaultNumberOfChatMessagesToReload = 5;
  /* @conditional-compile-remove(file-sharing) */
  const [downloadErrorMessage, setDownloadErrorMessage] = React.useState('');

  const adapter = useAdapter();
  const theme = useTheme();

  useEffect(() => {
    // Initial data should be always fetched by the composite(or external caller) instead of the adapter
    const fetchData: () => Promise<void> = async () => {
      // Fetch initial data for adapter
      await adapter.fetchInitialData();
      // Fetch initial set of messages. Without fetching messages here, if the Composite's adapter is changed the message thread does not load new messages.
      await adapter.loadPreviousChatMessages(defaultNumberOfChatMessagesToReload);
    };
    fetchData();
  }, [adapter]);

  const messageThreadProps = usePropsFor(MessageThread);
  const sendBoxProps = usePropsFor(SendBox);
  const typingIndicatorProps = usePropsFor(TypingIndicator);
  const headerProps = useAdaptedSelector(getHeaderProps);
  const errorBarProps = usePropsFor(ErrorBar);

  const onRenderAvatarCallback = useCallback(
    (userId, defaultOptions) => {
      return (
        <AvatarPersona
          userId={userId}
          hidePersonaDetails={true}
          {...defaultOptions}
          dataProvider={onFetchAvatarPersonaData}
        />
      );
    },
    [onFetchAvatarPersonaData]
  );

  const messageThreadStyles = Object.assign(
    {},
    messageThreadChatCompositeStyles(theme.semanticColors.bodyBackground),
    styles?.messageThread
  );
  const typingIndicatorStyles = Object.assign({}, styles?.typingIndicator);
  const sendBoxStyles = Object.assign({}, styles?.sendBox);
  const userId = toFlatCommunicationIdentifier(adapter.getState().userId);

  const fileUploadButtonOnChange = useCallback(
    (files: FileList | null): void => {
      if (!files) {
        return;
      }

      /* @conditional-compile-remove(file-sharing) */
      const fileUploads = adapter.registerActiveFileUploads(Array.from(files));
      /* @conditional-compile-remove(file-sharing) */
      fileSharing?.uploadHandler(userId, fileUploads);
    },
    [adapter, fileSharing, userId]
  );

  /* @conditional-compile-remove(file-sharing) */
  const onRenderFileDownloads = useCallback(
    (userId, message) => (
      <_FileDownloadCards
        userId={userId}
        fileMetadata={message.attachedFilesMetadata || []}
        downloadHandler={fileSharing?.downloadHandler}
        onDownloadErrorMessage={(errorMessage: string) => {
          setDownloadErrorMessage(errorMessage);
        }}
      />
    ),
    [fileSharing?.downloadHandler]
  );

  /* @conditional-compile-remove(teams-inline-images) */
  const onRenderInlineAttachment = useCallback(
<<<<<<< HEAD
    async (attachment: FileMetadata): Promise<AttachmentDownloadResult | undefined> => {
      if (adapter.downloadAuthenticatedAttachment && attachment.previewUrl) {
        const blob = await adapter.downloadAuthenticatedAttachment(attachment.previewUrl);
        return blob;
      }
      return undefined;
=======
    async (attachment: FileMetadata): Promise<AttachmentDownloadResult[]> => {
      if (attachment.previewUrl) {
        const blob = await adapter.downloadAttachments({ attachmentUrls: [attachment.previewUrl] });
        return blob;
      }
      return [{ blobUrl: '' }];
>>>>>>> e60445a0
    },
    [adapter]
  );

  const AttachFileButton = useCallback(() => {
    if (!fileSharing?.uploadHandler) {
      return null;
    }
    return (
      <FileUploadButton
        accept={fileSharing?.accept}
        multiple={fileSharing?.multiple}
        onChange={fileUploadButtonOnChange}
      />
    );
  }, [fileSharing?.accept, fileSharing?.multiple, fileSharing?.uploadHandler, fileUploadButtonOnChange]);
  return (
    <Stack className={chatContainer} grow>
      {options?.topic !== false && <ChatHeader {...headerProps} />}
      <Stack className={chatArea} tokens={participantListContainerPadding} horizontal grow>
        <Stack className={chatWrapper} grow>
          {options?.errorBar !== false && <ErrorBar {...errorBarProps} />}
          {
            /* @conditional-compile-remove(file-sharing) */
            <FileDownloadErrorBar
              onDismissDownloadErrorMessage={useCallback(() => {
                setDownloadErrorMessage('');
              }, [])}
              fileDownloadErrorMessage={downloadErrorMessage || ''}
            />
          }
          <MessageThread
            {...messageThreadProps}
            onRenderAvatar={onRenderAvatarCallback}
            onRenderMessage={onRenderMessage}
            /* @conditional-compile-remove(file-sharing) */
            onRenderFileDownloads={onRenderFileDownloads}
            /* @conditional-compile-remove(teams-inline-images) */
            onFetchAttachments={onRenderInlineAttachment}
            numberOfChatMessagesToReload={defaultNumberOfChatMessagesToReload}
            styles={messageThreadStyles}
          />
          <Stack className={mergeStyles(sendboxContainerStyles)}>
            <div className={mergeStyles(typingIndicatorContainerStyles)}>
              {onRenderTypingIndicator ? (
                onRenderTypingIndicator(typingIndicatorProps.typingUsers)
              ) : (
                <TypingIndicator {...typingIndicatorProps} styles={typingIndicatorStyles} />
              )}
            </div>
            <Stack horizontal={formFactor === 'mobile'}>
              {formFactor === 'mobile' && (
                <Stack verticalAlign="center">
                  <AttachFileButton />
                </Stack>
              )}
              <Stack grow>
                <SendBox
                  {...sendBoxProps}
                  autoFocus={options?.autoFocus}
                  styles={sendBoxStyles}
                  /* @conditional-compile-remove(file-sharing) */
                  activeFileUploads={useSelector(fileUploadsSelector).files}
                  /* @conditional-compile-remove(file-sharing) */
                  onCancelFileUpload={adapter.cancelFileUpload}
                />
              </Stack>
              {formFactor !== 'mobile' && <AttachFileButton />}
            </Stack>
          </Stack>
        </Stack>
        {
          /* @conditional-compile-remove(chat-composite-participant-pane) */
          options?.participantPane === true && (
            <ChatScreenPeoplePane
              onFetchAvatarPersonaData={onFetchAvatarPersonaData}
              onFetchParticipantMenuItems={props.onFetchParticipantMenuItems}
              isMobile={formFactor === 'mobile'}
            />
          )
        }
      </Stack>
    </Stack>
  );
};<|MERGE_RESOLUTION|>--- conflicted
+++ resolved
@@ -198,21 +198,12 @@
 
   /* @conditional-compile-remove(teams-inline-images) */
   const onRenderInlineAttachment = useCallback(
-<<<<<<< HEAD
-    async (attachment: FileMetadata): Promise<AttachmentDownloadResult | undefined> => {
-      if (adapter.downloadAuthenticatedAttachment && attachment.previewUrl) {
-        const blob = await adapter.downloadAuthenticatedAttachment(attachment.previewUrl);
-        return blob;
-      }
-      return undefined;
-=======
     async (attachment: FileMetadata): Promise<AttachmentDownloadResult[]> => {
       if (attachment.previewUrl) {
         const blob = await adapter.downloadAttachments({ attachmentUrls: [attachment.previewUrl] });
         return blob;
       }
       return [{ blobUrl: '' }];
->>>>>>> e60445a0
     },
     [adapter]
   );
