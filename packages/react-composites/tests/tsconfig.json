{
  "extends": "../tsconfig.json",
  "compilerOptions": {
    "baseUrl": "./",
    "paths": {
      "@internal/react-components": ["../../react-components/src"],
      "@internal/acs-ui-common": ["../../acs-ui-common/src"]
    }
  },
<<<<<<< HEAD
  "include": ["browser/**/*.ts"]
=======
  "include": ["browser/**/*.ts", "server/**/*.ts"]
>>>>>>> 06d11c71
}<|MERGE_RESOLUTION|>--- conflicted
+++ resolved
@@ -7,9 +7,5 @@
       "@internal/acs-ui-common": ["../../acs-ui-common/src"]
     }
   },
-<<<<<<< HEAD
   "include": ["browser/**/*.ts"]
-=======
-  "include": ["browser/**/*.ts", "server/**/*.ts"]
->>>>>>> 06d11c71
 }