--- conflicted
+++ resolved
@@ -5,9 +5,5 @@
     // Required for playwright to correctly interpret *test internal* imports.
     "paths": {}
   },
-<<<<<<< HEAD
-  "include": ["browser/**/*.ts", "app/**/*.ts", "app/**/*.tsx"]
-=======
   "include": ["browser/**/*.ts", "browser/**/*.tsx"]
->>>>>>> 8f743030
 }