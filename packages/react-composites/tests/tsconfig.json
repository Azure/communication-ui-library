--- conflicted
+++ resolved
@@ -7,9 +7,5 @@
       "@internal/acs-ui-common": ["../../acs-ui-common/src"]
     }
   },
-<<<<<<< HEAD
-  "include": ["/browser/**/*.ts", "/app/**/*.ts", "/app/**/*.tsx"]
-=======
-  "include": ["browser/**/*.ts"]
->>>>>>> 831e8d8a
+  "include": ["browser/**/*.ts", "app/**/*.ts", "app/**/*.tsx"]
 }