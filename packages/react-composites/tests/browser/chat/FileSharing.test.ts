--- conflicted
+++ resolved
@@ -173,7 +173,26 @@
     await stubMessageTimestamps(page);
     expect(await page.screenshot()).toMatchSnapshot('filesharing-sendbox-file-upload-error.png');
   });
-<<<<<<< HEAD
+
+  test('shows file upload in progress error', async ({ serverUrl, users, page }) => {
+    await page.goto(
+      buildUrl(serverUrl, users[0], {
+        useFileSharing: 'true',
+        uploadedFiles: JSON.stringify([
+          {
+            name: 'SampleFile.pdf',
+            extension: 'pdf',
+            url: 'https://sample.com/SampleFile.pdf',
+            progress: 0.5
+          }
+        ])
+      })
+    );
+    await waitForChatCompositeToLoad(page);
+    await sendMessage(page, 'Hi');
+    await stubMessageTimestamps(page);
+    expect(await page.screenshot()).toMatchSnapshot('filesharing-sendbox-file-upload-in-progress-error.png');
+  });
 });
 
 test.describe('Filesharing Message Thread', async () => {
@@ -184,26 +203,15 @@
   });
 
   test('contains File Download Card', async ({ serverUrl, users, page }) => {
-=======
-
-  test('shows file upload in progress error', async ({ serverUrl, users, page }) => {
->>>>>>> 1ed7e6f7
-    await page.goto(
-      buildUrl(serverUrl, users[0], {
-        useFileSharing: 'true',
-        uploadedFiles: JSON.stringify([
-          {
-<<<<<<< HEAD
+    await page.goto(
+      buildUrl(serverUrl, users[0], {
+        useFileSharing: 'true',
+        uploadedFiles: JSON.stringify([
+          {
             name: 'SampleFile1.pdf',
             extension: 'pdf',
             url: 'https://sample.com/SampleFile.pdf',
             uploadComplete: true
-=======
-            name: 'SampleFile.pdf',
-            extension: 'pdf',
-            url: 'https://sample.com/SampleFile.pdf',
-            progress: 0.5
->>>>>>> 1ed7e6f7
           }
         ])
       })
@@ -211,10 +219,6 @@
     await waitForChatCompositeToLoad(page);
     await sendMessage(page, 'Hi');
     await stubMessageTimestamps(page);
-<<<<<<< HEAD
     expect(await page.screenshot()).toMatchSnapshot('filesharing-file-download-card.png');
-=======
-    expect(await page.screenshot()).toMatchSnapshot('filesharing-sendbox-file-upload-in-progress-error.png');
->>>>>>> 1ed7e6f7
   });
 });