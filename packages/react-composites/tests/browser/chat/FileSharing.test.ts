// Copyright (c) Microsoft Corporation.
// Licensed under the MIT license.
import {
  waitForChatCompositeToLoad,
  buildUrl,
  isTestProfileStableFlavor,
  stubMessageTimestamps,
<<<<<<< HEAD
  dataUiId,
  waitForSelector
} from '../common/utils';
import { chatTestSetup, sendMessage, waitForMessageDelivered } from '../common/chatTestHelpers';
=======
  dataUiId
} from '../common/utils';
import {
  chatTestSetup,
  chatTestSetupWithPerUserArgs,
  sendMessage,
  waitForMessageDelivered,
  waitForTypingIndicatorHidden
} from '../common/chatTestHelpers';
>>>>>>> a4d2c97c
import { test } from './fixture';
import { expect } from '@playwright/test';

test.describe('Filesharing Attach file icon', async () => {
  test.skip(isTestProfileStableFlavor());

  test.beforeEach(async ({ pages, users, serverUrl }) => {
    await chatTestSetup({ pages, users, serverUrl });
  });

  test('is not visible if filesharing options are undefined', async ({ serverUrl, users, page }) => {
    await page.goto(buildUrl(serverUrl, users[0]));
    await waitForChatCompositeToLoad(page);
    await stubMessageTimestamps(page);
    expect(await page.screenshot()).toMatchSnapshot('filesharing-attach-file-icon-not-visible.png');
  });

  test('is visible if filesharing options are defined', async ({ serverUrl, users, page }) => {
    await page.goto(buildUrl(serverUrl, users[0], { useFileSharing: 'true' }));
    await waitForChatCompositeToLoad(page);
    await stubMessageTimestamps(page);
    expect(await page.screenshot()).toMatchSnapshot('filesharing-attach-file-icon-visible.png');
  });
});

test.describe('Filesharing SendBox', async () => {
  test.skip(isTestProfileStableFlavor());

  test.beforeEach(async ({ pages, users, serverUrl }) => {
    await chatTestSetup({ pages, users, serverUrl });
  });

  test('shows file cards for uploaded files', async ({ serverUrl, users, page }) => {
    await page.goto(
      buildUrl(serverUrl, users[0], {
        useFileSharing: 'true',
        uploadedFiles: JSON.stringify([
          {
            name: 'SampleFile.pdf',
            extension: 'pdf',
            url: 'https://sample.com/SampleFile.pdf'
          },
          {
            name: 'SampleXlsLoooongName.xlsx',
            extension: 'xslx',
            url: 'https://sample.com/SampleXls.xlsx'
          }
        ])
      })
    );
    await waitForChatCompositeToLoad(page);
    await stubMessageTimestamps(page);
    expect(await page.screenshot()).toMatchSnapshot('filesharing-sendbox-filecards.png');
  });
});

test.describe('Filesharing ProgressBar', async () => {
  test.skip(isTestProfileStableFlavor());

  test.beforeEach(async ({ pages, users, serverUrl }) => {
    await chatTestSetup({ pages, users, serverUrl });
  });

  test('is visible if progress is between 0 and 1', async ({ serverUrl, users, page }) => {
    await page.goto(
      buildUrl(serverUrl, users[0], {
        useFileSharing: 'true',
        uploadedFiles: JSON.stringify([
          {
            name: 'SampleFile.pdf',
            extension: 'pdf',
            url: 'https://sample.com/SampleFile.pdf',
            progress: 0.5
          },
          {
            name: 'SampleXlsLoooongName.xlsx',
            extension: 'xslx',
            url: 'https://sample.com/SampleXls.xlsx',
            progress: 0.8
          }
        ])
      })
    );
    await waitForChatCompositeToLoad(page);
    await stubMessageTimestamps(page);
    expect(await page.screenshot()).toMatchSnapshot('filesharing-progress-bar-visible.png');
  });

  test('is not visible if progress is 0 or less than 0', async ({ serverUrl, users, page }) => {
    await page.goto(
      buildUrl(serverUrl, users[0], {
        useFileSharing: 'true',
        uploadedFiles: JSON.stringify([
          {
            name: 'SampleFile.pdf',
            extension: 'pdf',
            url: 'https://sample.com/SampleFile.pdf',
            progress: 0
          },
          {
            name: 'SampleXlsLoooongName.xlsx',
            extension: 'xslx',
            url: 'https://sample.com/SampleXls.xlsx',
            progress: -1
          }
        ])
      })
    );
    await waitForChatCompositeToLoad(page);
    await stubMessageTimestamps(page);
    expect(await page.screenshot()).toMatchSnapshot('filesharing-progress-bar-not-visible-progress-less-than-zero.png');
  });

  test('is not visible if progress is 1 or greater than 1', async ({ serverUrl, users, page }) => {
    await page.goto(
      buildUrl(serverUrl, users[0], {
        useFileSharing: 'true',
        uploadedFiles: JSON.stringify([
          {
            name: 'SampleFile.pdf',
            extension: 'pdf',
            url: 'https://sample.com/SampleFile.pdf',
            progress: 1
          },
          {
            name: 'SampleXlsLoooongName.xlsx',
            extension: 'xslx',
            url: 'https://sample.com/SampleXls.xlsx',
            progress: 10
          }
        ])
      })
    );
    await waitForChatCompositeToLoad(page);
    await stubMessageTimestamps(page);
    expect(await page.screenshot()).toMatchSnapshot(
      'filesharing-progress-bar-not-visible-progress-greater-than-one.png'
    );
  });
});

test.describe('Filesharing SendBox Errorbar', async () => {
  test.skip(isTestProfileStableFlavor());

  test.beforeEach(async ({ pages, users, serverUrl }) => {
    await chatTestSetup({ pages, users, serverUrl });
  });

  test('shows file upload error', async ({ serverUrl, users, page }) => {
    await page.goto(
      buildUrl(serverUrl, users[0], {
        useFileSharing: 'true',
        uploadedFiles: JSON.stringify([
          {
            name: 'SampleFile.pdf',
            extension: 'pdf',
            url: 'https://sample.com/SampleFile.pdf',
            error: 'File too big. Select a file under 99 MB.'
          }
        ])
      })
    );
    await waitForChatCompositeToLoad(page);
    await stubMessageTimestamps(page);
    expect(await page.screenshot()).toMatchSnapshot('filesharing-sendbox-file-upload-error.png');
  });

  test('shows file upload in progress error', async ({ serverUrl, users, page }) => {
    await page.goto(
      buildUrl(serverUrl, users[0], {
        useFileSharing: 'true',
        uploadedFiles: JSON.stringify([
          {
            name: 'SampleFile.pdf',
            extension: 'pdf',
            url: 'https://sample.com/SampleFile.pdf',
            progress: 0.5
          }
        ])
      })
    );
    await waitForChatCompositeToLoad(page);
    await sendMessage(page, 'Hi');
    await stubMessageTimestamps(page);
    expect(await page.screenshot()).toMatchSnapshot('filesharing-sendbox-file-upload-in-progress-error.png');
  });
});

<<<<<<< HEAD
test.describe('Filesharing Global Errorbar', async () => {
  test.skip(isTestProfileStableFlavor());

  test.beforeEach(async ({ pages, users, serverUrl }) => {
    await chatTestSetup({ pages, users, serverUrl });
  });

  test('shows file download error', async ({ serverUrl, users, page }) => {
    await page.goto(
      buildUrl(serverUrl, users[0], {
        useFileSharing: 'true',
        uploadedFiles: JSON.stringify([
          {
            name: 'Unauthorized.pdf',
            extension: 'pdf',
            url: 'https://sample.com/SampleFile.pdf'
          }
        ])
      })
    );
    await waitForChatCompositeToLoad(page);
    const testMessageText = 'Hello!';
    await sendMessage(page, testMessageText);
    await waitForMessageDelivered(page);
    await waitForSelector(page, dataUiId('file-download-card-group'));
    await stubMessageTimestamps(page);

    await page.locator(dataUiId('file-download-card-download-icon')).click();
    expect(await page.screenshot()).toMatchSnapshot('filesharing-download-error.png');
=======
test.describe('Filesharing Message Thread', async () => {
  test.skip(isTestProfileStableFlavor());

  test.beforeEach(async ({ pages, users, serverUrl }) => {
    const firstUserArgs = {
      user: users[0],
      qArgs: {
        useFileSharing: 'true',
        uploadedFiles: JSON.stringify([
          {
            name: 'SampleFile1.pdf',
            extension: 'pdf',
            url: 'https://sample.com/SampleFile.pdf',
            uploadComplete: true
          }
        ])
      }
    };
    const otherUsersArgs = users.slice(1).map((user) => ({
      user,
      qArgs: {
        useFileSharing: 'true'
      }
    }));
    const usersWithArgs = [firstUserArgs, ...otherUsersArgs];
    await chatTestSetupWithPerUserArgs({
      pages,
      usersWithArgs,
      serverUrl
    });
  });
  test('contains File Download Card', async ({ pages }) => {
    const testMessageText = 'Hello!';
    const page0 = pages[0];

    await waitForChatCompositeToLoad(page0);
    await sendMessage(page0, testMessageText);
    await waitForMessageDelivered(page0);
    await page0.waitForSelector(dataUiId('file-download-card-group'));

    await stubMessageTimestamps(page0);
    expect(await page0.screenshot()).toMatchSnapshot('filesharing-file-download-card-in-sent-messages.png');

    const page1 = pages[1];
    await waitForTypingIndicatorHidden(page1);

    await stubMessageTimestamps(page1);
    expect(await page1.screenshot()).toMatchSnapshot('filesharing-file-download-card-in-received-messages.png');
>>>>>>> a4d2c97c
  });
});<|MERGE_RESOLUTION|>--- conflicted
+++ resolved
@@ -5,13 +5,8 @@
   buildUrl,
   isTestProfileStableFlavor,
   stubMessageTimestamps,
-<<<<<<< HEAD
   dataUiId,
   waitForSelector
-} from '../common/utils';
-import { chatTestSetup, sendMessage, waitForMessageDelivered } from '../common/chatTestHelpers';
-=======
-  dataUiId
 } from '../common/utils';
 import {
   chatTestSetup,
@@ -20,7 +15,6 @@
   waitForMessageDelivered,
   waitForTypingIndicatorHidden
 } from '../common/chatTestHelpers';
->>>>>>> a4d2c97c
 import { test } from './fixture';
 import { expect } from '@playwright/test';
 
@@ -209,7 +203,6 @@
   });
 });
 
-<<<<<<< HEAD
 test.describe('Filesharing Global Errorbar', async () => {
   test.skip(isTestProfileStableFlavor());
 
@@ -239,7 +232,9 @@
 
     await page.locator(dataUiId('file-download-card-download-icon')).click();
     expect(await page.screenshot()).toMatchSnapshot('filesharing-download-error.png');
-=======
+  });
+});
+
 test.describe('Filesharing Message Thread', async () => {
   test.skip(isTestProfileStableFlavor());
 
@@ -288,6 +283,5 @@
 
     await stubMessageTimestamps(page1);
     expect(await page1.screenshot()).toMatchSnapshot('filesharing-file-download-card-in-received-messages.png');
->>>>>>> a4d2c97c
   });
 });