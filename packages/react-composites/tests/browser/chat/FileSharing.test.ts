--- conflicted
+++ resolved
@@ -7,12 +7,8 @@
   stubMessageTimestamps,
   dataUiId,
   waitForSelector,
-<<<<<<< HEAD
-  stableScreenshot
-=======
-  clickOutsideOfPage,
+  stableScreenshot,
   waitForParticipants
->>>>>>> 5aa3953f
 } from '../common/utils';
 import {
   chatTestSetup,
@@ -246,15 +242,10 @@
     await stubMessageTimestamps(page);
 
     await page.locator(dataUiId('file-download-card-download-icon')).click();
-<<<<<<< HEAD
+    await waitForParticipants(page, users.length);
     expect(await stableScreenshot(page, { dismissChatMessageActions: true })).toMatchSnapshot(
       'filesharing-download-error.png'
     );
-=======
-    await clickOutsideOfPage(page);
-    await waitForParticipants(page, users.length);
-    expect(await page.screenshot()).toMatchSnapshot('filesharing-download-error.png');
->>>>>>> 5aa3953f
   });
 });
 
