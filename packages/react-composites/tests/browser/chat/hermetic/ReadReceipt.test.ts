--- conflicted
+++ resolved
@@ -4,9 +4,6 @@
 import { expect } from '@playwright/test';
 import { temporarilyShowHiddenChatComposite } from '../../common/hermeticChatTestHelpers';
 import { sendMessage, waitForMessageDelivered, waitForMessageSeen } from '../../common/chatTestHelpers';
-<<<<<<< HEAD
-import { dataUiId, pageClick, screenshotOnFailure, stableScreenshot, waitForSelector } from '../../common/utils';
-=======
 import {
   dataUiId,
   perStepLocalTimeout,
@@ -14,7 +11,6 @@
   stableScreenshot,
   waitForSelector
 } from '../../common/utils';
->>>>>>> 5ddb307d
 import { buildUrlForChatAppUsingFakeAdapter, DEFAULT_FAKE_CHAT_ADAPTER_ARGS, test } from './fixture';
 
 test.describe('Chat Composite E2E Tests', () => {
@@ -34,16 +30,12 @@
     await temporarilyShowHiddenChatComposite(page, messageReader);
     await waitForMessageSeen(page);
 
-<<<<<<< HEAD
-    await pageClick(page, dataUiId('chat-composite-message-status-icon'));
-=======
     // Can't use `pageClick()` here because we want the tooltips to be shown.
     // `pageClick()` moves the mouse away explicitly to dismiss the tooltips.
     await screenshotOnFailure(
       page,
       async () => await page.click(dataUiId('chat-composite-message-status-icon'), { timeout: perStepLocalTimeout() })
     );
->>>>>>> 5ddb307d
     await waitForSelector(page, dataUiId('chat-composite-message-tooltip'));
     expect(await stableScreenshot(page, { stubMessageTimestamps: true, dismissTooltips: false })).toMatchSnapshot(
       'read-message-tooltip-text.png'
