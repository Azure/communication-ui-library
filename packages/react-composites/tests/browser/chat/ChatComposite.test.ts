--- conflicted
+++ resolved
@@ -1,11 +1,7 @@
 // Copyright (c) Microsoft Corporation.
 // Licensed under the MIT license.
 import { IDS } from '../config';
-<<<<<<< HEAD
-import { dataUiId, stubMessageTimestamps, waitForCompositeToLoad } from '../utils';
-=======
 import { dataUiId, loadPage, stubMessageTimestamps, waitForCompositeToLoad } from '../utils';
->>>>>>> 3e49190c
 import { test } from './fixture';
 import { expect } from '@playwright/test';
 
