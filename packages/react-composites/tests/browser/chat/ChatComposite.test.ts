// Copyright (c) Microsoft Corporation.
// Licensed under the MIT license.
import { IDS } from '../common/constants';
import {
  dataUiId,
  stubMessageTimestamps,
  waitForChatCompositeToLoad,
  buildUrl,
  waitForFunction,
  waitForSelector
} from '../common/utils';
import { test } from './fixture';
import { createChatThreadAndUsers, loadNewPage } from '../common/fixtureHelpers';
import { expect } from '@playwright/test';

const PARTICIPANTS = ['Dorian Gutmann', 'Poppy Bjørgen'];

// All tests in this suite *must be run sequentially*.
// The tests are not isolated, each test depends on the final-state of the chat thread after previous tests.
//
// We cannot use isolated tests because these are live tests -- the ACS chat service throttles our attempt to create
// many threads using the same connection string in a short span of time.
test.describe('Chat Composite E2E Tests', () => {
  test.beforeEach(async ({ pages, serverUrl }) => {
    const users = await createChatThreadAndUsers(PARTICIPANTS);
    const pageLoadPromises: Promise<unknown>[] = [];
    for (const idx in pages) {
      const page = pages[idx];
      const user = users[idx];
      await page.goto(buildUrl(serverUrl, user));
      pageLoadPromises.push(waitForChatCompositeToLoad(page));
      await stubMessageTimestamps(pages[idx]);
    }
    await Promise.all(pageLoadPromises);
  });

  test('composite pages load completely', async ({ pages }) => {
    expect(await pages[0].screenshot()).toMatchSnapshot(`chat-screen.png`);
  });

  test('page[1] can receive message and send readReceipt when page[0] send message', async ({ pages }) => {
    const page0 = pages[0];
    await page0.bringToFront();
    await page0.type(dataUiId(IDS.sendboxTextField), 'How the turn tables');
    await page0.keyboard.press('Enter');
    await waitForSelector(page0, `[data-ui-status="delivered"]`);
    await stubMessageTimestamps(page0);
    expect(await page0.screenshot()).toMatchSnapshot('sent-messages.png');

    const page1 = pages[1];
    await page1.bringToFront();
    await waitForSelector(page1, `[data-ui-status="delivered"]`);
    await stubMessageTimestamps(page1);

    // It could be too slow to get typing indicator here, which makes the test flakey
    // so wait for typing indicator disappearing, @Todo: stub out typing indicator instead.
    await page1.waitForTimeout(1000); // ensure typing indicator has had time to appear
    const typingIndicator = await page1.$(dataUiId(IDS.typingIndicator));
    typingIndicator && (await typingIndicator.waitForElementState('hidden')); // ensure typing indicator has now disappeared

    expect(await page1.screenshot()).toMatchSnapshot('received-messages.png');

    await page0.bringToFront();
    await waitForSelector(page0, `[data-ui-status="seen"]`);
    await stubMessageTimestamps(page0);
    expect(await page0.screenshot()).toMatchSnapshot('read-message-status.png');
  });

  test('page[0] can view typing indicator within 10s', async ({ pages, users }) => {
    const page0 = pages[0];
    const page1 = pages[1];

    await page1.bringToFront();
    await page1.type(dataUiId(IDS.sendboxTextField), 'I am not superstitious. Just a little stitious.');
    await page0.bringToFront();
    await waitForSelector(page0, dataUiId(IDS.typingIndicator));
    const indicator0 = await page0.$(dataUiId(IDS.typingIndicator));

    expect(await indicator0?.innerHTML()).toContain(users[1].displayName);
    expect(await pages[0].screenshot()).toMatchSnapshot('typing-indicator.png');

    await page0.bringToFront();
    // Advance time by 10 seconds to make typingindicator go away
    await page0.evaluate(() => {
      const currentDate = new Date();
      currentDate.setSeconds(currentDate.getSeconds() + 10);
      Date.now = () => currentDate.getTime();
    });
    await page0.waitForTimeout(1000);
    const indicator1 = await page0.$(dataUiId(IDS.typingIndicator));
    expect(await indicator1?.innerHTML()).toBeFalsy();
    expect(await page0.screenshot()).toMatchSnapshot('typing-indicator-disappears.png');
  });

  test('page[1] can rejoin the chat', async ({ pages }) => {
    const page1 = pages[1];
    await page1.bringToFront();
    await page1.type(dataUiId(IDS.sendboxTextField), 'How the turn tables');
    await page1.keyboard.press('Enter');
    // Read the message to generate stable result
    await pages[0].bringToFront();
    await waitForSelector(pages[0], `[data-ui-status="delivered"]`);

    await page1.bringToFront();
    await waitForSelector(page1, `[data-ui-status="seen"]`);
    await page1.reload({ waitUntil: 'networkidle' });
    await waitForChatCompositeToLoad(page1);
    // Fixme: We don't pull readReceipt when initial the chat again, this should be fixed in composite
    await waitForSelector(page1, `[data-ui-status="delivered"]`);
    await stubMessageTimestamps(page1);
    expect(await page1.screenshot()).toMatchSnapshot('rejoin-thread.png');
  });
});

test.describe('Chat Composite custom data model', () => {
  test('can be viewed by user[1]', async ({ browser, serverUrl }) => {
    const user = (await createChatThreadAndUsers(PARTICIPANTS))[1];
    const url = buildUrl(serverUrl, user, { customDataModel: 'true' });
    const page = await loadNewPage(browser, url);
    await page.bringToFront();
    await page.type(dataUiId(IDS.sendboxTextField), 'How the turn tables');
    await page.keyboard.press('Enter');
<<<<<<< HEAD
    await waitForSelector(page, `[data-ui-status="delivered"]`);
    await waitForFunction(page, () => {
      return document.querySelectorAll('[data-ui-id="chat-composite-participant-custom-avatar"]').length === 2;
    });
    await waitForSelector(page, '#custom-data-model-typing-indicator');
    await waitForSelector(page, '#custom-data-model-message');
=======
    await page.waitForSelector(`[data-ui-status="delivered"]`);
    await page.waitForSelector('#custom-data-model-typing-indicator');
    await page.waitForSelector('#custom-data-model-message');
>>>>>>> 79b7ebe1
    await stubMessageTimestamps(page);
    expect(await page.screenshot()).toMatchSnapshot('custom-data-model.png');
  });
});<|MERGE_RESOLUTION|>--- conflicted
+++ resolved
@@ -120,18 +120,9 @@
     await page.bringToFront();
     await page.type(dataUiId(IDS.sendboxTextField), 'How the turn tables');
     await page.keyboard.press('Enter');
-<<<<<<< HEAD
     await waitForSelector(page, `[data-ui-status="delivered"]`);
-    await waitForFunction(page, () => {
-      return document.querySelectorAll('[data-ui-id="chat-composite-participant-custom-avatar"]').length === 2;
-    });
     await waitForSelector(page, '#custom-data-model-typing-indicator');
     await waitForSelector(page, '#custom-data-model-message');
-=======
-    await page.waitForSelector(`[data-ui-status="delivered"]`);
-    await page.waitForSelector('#custom-data-model-typing-indicator');
-    await page.waitForSelector('#custom-data-model-message');
->>>>>>> 79b7ebe1
     await stubMessageTimestamps(page);
     expect(await page.screenshot()).toMatchSnapshot('custom-data-model.png');
   });
