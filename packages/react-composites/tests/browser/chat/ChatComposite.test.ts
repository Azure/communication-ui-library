// Copyright (c) Microsoft Corporation.
// Licensed under the MIT license.

import { IDS } from '../common/constants';
<<<<<<< HEAD
import {
  dataUiId,
  stubMessageTimestamps,
  waitForChatCompositeToLoad,
  buildUrl,
  waitForSelector,
  waitForFunction
} from '../common/utils';
import { test } from './fixture';
import { createChatThreadAndUsers, loadNewPage } from '../common/fixtureHelpers';
import { expect, Page } from '@playwright/test';

const PARTICIPANTS = ['Dorian Gutmann', 'Poppy Bjørgen'];

// All chat tests *must be run sequentially*.
// As such they must all be located in this file to guarantee they run sequentially.
// The tests are not isolated, each test depends on the final-state of the chat thread after previous tests.
//
// We cannot use isolated tests because these are live tests -- the ACS chat service throttles our attempt to create
// many threads using the same connection string in a short span of time.
=======
import { dataUiId, stubMessageTimestamps, waitForChatCompositeToLoad, waitForSelector } from '../common/utils';
import { test } from './fixture';
import { expect } from '@playwright/test';
import {
  chatTestSetup,
  sendMessage,
  waitForMessageDelivered,
  waitForMessageSeen,
  waitForMessageWithContent
} from './chatTestHelpers';

>>>>>>> cd505848
test.describe('Chat Composite E2E Tests', () => {
  test.beforeEach(async ({ pages, users, serverUrl }) => {
    await chatTestSetup({ pages, users, serverUrl });
  });

  test('composite pages load completely', async ({ pages }) => {
    expect(await pages[0].screenshot()).toMatchSnapshot(`chat-screen.png`);
  });

  test('page[1] can receive message and send readReceipt when page[0] send message', async ({ pages }) => {
    const testMessageText = 'How the turn tables';
    const page0 = pages[0];
    await page0.bringToFront();
<<<<<<< HEAD
    await page0.type(dataUiId(IDS.sendboxTextField), 'How the turn tables');
    await page0.keyboard.press('Enter');
    await waitForSelector(page0, `[data-ui-status="delivered"]`);
=======
    await sendMessage(page0, testMessageText);
    await waitForMessageDelivered(page0);
>>>>>>> cd505848
    await stubMessageTimestamps(page0);
    expect(await page0.screenshot()).toMatchSnapshot('sent-messages.png');

    const page1 = pages[1];
    await page1.bringToFront();
<<<<<<< HEAD
    await waitForSelector(page1, `[data-ui-status="delivered"]`);
    await stubMessageTimestamps(page1);
=======
    await waitForMessageWithContent(page1, testMessageText);
>>>>>>> cd505848

    // It could be too slow to get typing indicator here, which makes the test flakey
    // so wait for typing indicator disappearing, @Todo: stub out typing indicator instead.
    await page1.waitForTimeout(1000); // ensure typing indicator has had time to appear
    const typingIndicator = await page1.$(dataUiId(IDS.typingIndicator));
    typingIndicator && (await typingIndicator.waitForElementState('hidden')); // ensure typing indicator has now disappeared

    await stubMessageTimestamps(page1);
    expect(await page1.screenshot()).toMatchSnapshot('received-messages.png');

    await page0.bringToFront();
<<<<<<< HEAD
    await waitForSelector(page0, `[data-ui-status="seen"]`);
=======
    await waitForMessageSeen(page0);
>>>>>>> cd505848
    await stubMessageTimestamps(page0);
    expect(await page0.screenshot()).toMatchSnapshot('read-message-status.png');
  });

  test('page[0] can view typing indicator within 10s', async ({ pages, users }) => {
    const page0 = pages[0];
    const page1 = pages[1];

    await page1.bringToFront();
    await page1.type(dataUiId(IDS.sendboxTextField), 'I am not superstitious. Just a little stitious.');
    await page0.bringToFront();
    await waitForSelector(page0, dataUiId(IDS.typingIndicator));
    const indicator0 = await page0.$(dataUiId(IDS.typingIndicator));

    expect(await indicator0?.innerHTML()).toContain(users[1].displayName);
    expect(await pages[0].screenshot()).toMatchSnapshot('typing-indicator.png');

    await page0.bringToFront();
    // Advance time by 10 seconds to make typingindicator go away
    await page0.evaluate(() => {
      const currentDate = new Date();
      currentDate.setSeconds(currentDate.getSeconds() + 10);
      Date.now = () => currentDate.getTime();
    });
    await page0.waitForTimeout(1000);
    const indicator1 = await page0.$(dataUiId(IDS.typingIndicator));
    expect(await indicator1?.innerHTML()).toBeFalsy();
    expect(await page0.screenshot()).toMatchSnapshot('typing-indicator-disappears.png');
  });

  test('page[1] can rejoin the chat', async ({ pages }) => {
    const testMessageText = 'How the turn tables';
    const page1 = pages[1];
    await page1.bringToFront();
    await sendMessage(page1, testMessageText);

    // Read the message to generate stable result
    await pages[0].bringToFront();
<<<<<<< HEAD
    await waitForSelector(pages[0], `[data-ui-status="delivered"]`);
=======
    await waitForMessageWithContent(page1, testMessageText);
>>>>>>> cd505848

    // Ensure message has been marked as seen
    await page1.bringToFront();
<<<<<<< HEAD
    await waitForSelector(page1, `[data-ui-status="seen"]`);
    await page1.reload({ waitUntil: 'networkidle' });
    await waitForChatCompositeToLoad(page1);
    // Fixme: We don't pull readReceipt when initial the chat again, this should be fixed in composite
    await waitForSelector(page1, `[data-ui-status="delivered"]`);
=======
    await waitForMessageSeen(page1);

    await page1.reload({ waitUntil: 'networkidle' });
    await waitForChatCompositeToLoad(page1);
    // Fixme: We don't pull readReceipt when initial the chat again, this should be fixed in composite
    // await waitForSelector(page1, `[data-ui-status="seen"]`);
    await waitForMessageWithContent(page1, testMessageText);
>>>>>>> cd505848
    await stubMessageTimestamps(page1);
    expect(await page1.screenshot()).toMatchSnapshot('rejoin-thread.png');
  });
});

test.describe('Chat Composite custom data model', () => {
  test.beforeEach(async ({ pages, users, serverUrl }) => {
    await chatTestSetup({ pages, users, serverUrl, qArgs: { customDataModel: 'true' } });
  });

  test('can be viewed by user[1]', async ({ pages }) => {
    const testMessageText = 'How the turn tables';
    const page = pages[0];
    await page.bringToFront();
<<<<<<< HEAD
    await page.type(dataUiId(IDS.sendboxTextField), 'How the turn tables');
    await page.keyboard.press('Enter');
    await waitForSelector(page, `[data-ui-status="delivered"]`);
    await waitForFunction(page, () => {
      return document.querySelectorAll('[data-ui-id="chat-composite-participant-custom-avatar"]').length === 2;
    });
=======
    await sendMessage(page, testMessageText);
    await waitForMessageDelivered(page);
>>>>>>> cd505848
    await waitForSelector(page, '#custom-data-model-typing-indicator');
    await waitForSelector(page, '#custom-data-model-message');
    await stubMessageTimestamps(page);
    expect(await page.screenshot()).toMatchSnapshot('custom-data-model.png');
  });
});

test.describe('Localization tests', async () => {
  test('Participants list header should be localized', async ({ serverUrl, users, page }) => {
    await page.goto(buildUrl(serverUrl, users[0], { useFrLocale: 'true' }));
    await page.bringToFront();
    await waitForChatCompositeToLoad(page);
    await stubMessageTimestamps(page);
    expect(await page.screenshot()).toMatchSnapshot('localized-chat.png');
  });
});

test.describe('ErrorBar is shown correctly', async () => {
  test('not shown when nothing is wrong', async ({ serverUrl, users, page }) => {
    await page.goto(buildUrl(serverUrl, users[0]));
    await page.bringToFront();
    await waitForChatCompositeToLoad(page);
    await stubMessageTimestamps(page);
    expect(await page.screenshot()).toMatchSnapshot('no-error-bar-for-valid-user.png');

    await sendAMessage(page);
    await waitForSendSuccess(page);
    await stubMessageTimestamps(page);
    expect(await page.screenshot()).toMatchSnapshot('no-error-bar-for-send-message-with-valid-user.png');
  });

  test('with wrong thread ID', async ({ page, serverUrl, users }) => {
    const user = users[0];
    user.threadId = 'INCORRECT_VALUE';
    await page.goto(buildUrl(serverUrl, users[0]));
    await waitForChatCompositeToLoad(page);
    await stubMessageTimestamps(page);
    expect(await page.screenshot()).toMatchSnapshot('error-bar-wrong-thread-id.png');

    await sendAMessage(page);
    await waitForSendFailure(page);
    await stubMessageTimestamps(page);
    expect(await page.screenshot()).toMatchSnapshot('error-bar-send-message-with-wrong-thread-id.png');
  });

  test('with expired token', async ({ page, serverUrl, users }) => {
    const user = users[0];
    user.token = 'INCORRECT_VALUE' + user.token;
    await page.goto(buildUrl(serverUrl, users[0]));
    await waitForChatCompositeToLoad(page);
    await stubMessageTimestamps(page);
    expect(await page.screenshot()).toMatchSnapshot('error-bar-expired-token.png');

    await sendAMessage(page);
    await waitForSendFailure(page);
    await stubMessageTimestamps(page);
    expect(await page.screenshot()).toMatchSnapshot('error-bar-send-message-with-expired-token.png');
  });

  test('with wrong endpoint', async ({ page, serverUrl, users }) => {
    const user = users[0];
    user.endpointUrl = 'https://INCORRECT.VALUE';
    await page.goto(buildUrl(serverUrl, users[0]));
    await waitForChatCompositeToLoad(page);
    await stubMessageTimestamps(page);
    expect(await page.screenshot()).toMatchSnapshot('error-bar-wrong-endpoint-url.png');

    await sendAMessage(page);
    await waitForSendFailure(page);
    await stubMessageTimestamps(page);
    expect(await page.screenshot()).toMatchSnapshot('error-bar-send-message-with-wrong-endpoint-url.png');
  });
});

const sendAMessage = async (page: Page): Promise<void> => {
  await page.type(dataUiId(IDS.sendboxTextField), 'No, sir, this will not do.');
  await page.keyboard.press('Enter');
};

const waitForSendFailure = async (page: Page): Promise<void> => {
  await waitForSelector(page, `[data-ui-status="failed"]`);
};

const waitForSendSuccess = async (page: Page): Promise<void> => {
  await waitForSelector(page, `[data-ui-status="delivered"]`);
};<|MERGE_RESOLUTION|>--- conflicted
+++ resolved
@@ -2,28 +2,6 @@
 // Licensed under the MIT license.
 
 import { IDS } from '../common/constants';
-<<<<<<< HEAD
-import {
-  dataUiId,
-  stubMessageTimestamps,
-  waitForChatCompositeToLoad,
-  buildUrl,
-  waitForSelector,
-  waitForFunction
-} from '../common/utils';
-import { test } from './fixture';
-import { createChatThreadAndUsers, loadNewPage } from '../common/fixtureHelpers';
-import { expect, Page } from '@playwright/test';
-
-const PARTICIPANTS = ['Dorian Gutmann', 'Poppy Bjørgen'];
-
-// All chat tests *must be run sequentially*.
-// As such they must all be located in this file to guarantee they run sequentially.
-// The tests are not isolated, each test depends on the final-state of the chat thread after previous tests.
-//
-// We cannot use isolated tests because these are live tests -- the ACS chat service throttles our attempt to create
-// many threads using the same connection string in a short span of time.
-=======
 import { dataUiId, stubMessageTimestamps, waitForChatCompositeToLoad, waitForSelector } from '../common/utils';
 import { test } from './fixture';
 import { expect } from '@playwright/test';
@@ -35,7 +13,6 @@
   waitForMessageWithContent
 } from './chatTestHelpers';
 
->>>>>>> cd505848
 test.describe('Chat Composite E2E Tests', () => {
   test.beforeEach(async ({ pages, users, serverUrl }) => {
     await chatTestSetup({ pages, users, serverUrl });
@@ -49,25 +26,14 @@
     const testMessageText = 'How the turn tables';
     const page0 = pages[0];
     await page0.bringToFront();
-<<<<<<< HEAD
-    await page0.type(dataUiId(IDS.sendboxTextField), 'How the turn tables');
-    await page0.keyboard.press('Enter');
-    await waitForSelector(page0, `[data-ui-status="delivered"]`);
-=======
     await sendMessage(page0, testMessageText);
     await waitForMessageDelivered(page0);
->>>>>>> cd505848
     await stubMessageTimestamps(page0);
     expect(await page0.screenshot()).toMatchSnapshot('sent-messages.png');
 
     const page1 = pages[1];
     await page1.bringToFront();
-<<<<<<< HEAD
-    await waitForSelector(page1, `[data-ui-status="delivered"]`);
-    await stubMessageTimestamps(page1);
-=======
     await waitForMessageWithContent(page1, testMessageText);
->>>>>>> cd505848
 
     // It could be too slow to get typing indicator here, which makes the test flakey
     // so wait for typing indicator disappearing, @Todo: stub out typing indicator instead.
@@ -79,11 +45,7 @@
     expect(await page1.screenshot()).toMatchSnapshot('received-messages.png');
 
     await page0.bringToFront();
-<<<<<<< HEAD
-    await waitForSelector(page0, `[data-ui-status="seen"]`);
-=======
     await waitForMessageSeen(page0);
->>>>>>> cd505848
     await stubMessageTimestamps(page0);
     expect(await page0.screenshot()).toMatchSnapshot('read-message-status.png');
   });
@@ -122,21 +84,10 @@
 
     // Read the message to generate stable result
     await pages[0].bringToFront();
-<<<<<<< HEAD
-    await waitForSelector(pages[0], `[data-ui-status="delivered"]`);
-=======
     await waitForMessageWithContent(page1, testMessageText);
->>>>>>> cd505848
 
     // Ensure message has been marked as seen
     await page1.bringToFront();
-<<<<<<< HEAD
-    await waitForSelector(page1, `[data-ui-status="seen"]`);
-    await page1.reload({ waitUntil: 'networkidle' });
-    await waitForChatCompositeToLoad(page1);
-    // Fixme: We don't pull readReceipt when initial the chat again, this should be fixed in composite
-    await waitForSelector(page1, `[data-ui-status="delivered"]`);
-=======
     await waitForMessageSeen(page1);
 
     await page1.reload({ waitUntil: 'networkidle' });
@@ -144,7 +95,6 @@
     // Fixme: We don't pull readReceipt when initial the chat again, this should be fixed in composite
     // await waitForSelector(page1, `[data-ui-status="seen"]`);
     await waitForMessageWithContent(page1, testMessageText);
->>>>>>> cd505848
     await stubMessageTimestamps(page1);
     expect(await page1.screenshot()).toMatchSnapshot('rejoin-thread.png');
   });
@@ -159,17 +109,11 @@
     const testMessageText = 'How the turn tables';
     const page = pages[0];
     await page.bringToFront();
-<<<<<<< HEAD
-    await page.type(dataUiId(IDS.sendboxTextField), 'How the turn tables');
-    await page.keyboard.press('Enter');
-    await waitForSelector(page, `[data-ui-status="delivered"]`);
+    await sendMessage(page, testMessageText);
+    await waitForMessageDelivered(page);
     await waitForFunction(page, () => {
       return document.querySelectorAll('[data-ui-id="chat-composite-participant-custom-avatar"]').length === 2;
     });
-=======
-    await sendMessage(page, testMessageText);
-    await waitForMessageDelivered(page);
->>>>>>> cd505848
     await waitForSelector(page, '#custom-data-model-typing-indicator');
     await waitForSelector(page, '#custom-data-model-message');
     await stubMessageTimestamps(page);
