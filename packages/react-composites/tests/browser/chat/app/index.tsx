--- conflicted
+++ resolved
@@ -2,26 +2,20 @@
 // Licensed under the MIT license.
 
 import { AzureCommunicationTokenCredential, CommunicationUserIdentifier } from '@azure/communication-common';
+import { Stack } from '@fluentui/react';
+import { initializeFileTypeIcons } from '@fluentui/react-file-type-icons';
+import { fromFlatCommunicationIdentifier } from '@internal/acs-ui-common';
+import { MessageProps, _IdentifierProvider } from '@internal/react-components';
 import React, { useMemo } from 'react';
 import ReactDOM from 'react-dom';
-
-import { MessageProps, _IdentifierProvider } from '@internal/react-components';
-<<<<<<< HEAD
 import {
-  ChatAdapter,
-  createAzureCommunicationChatAdapter,
   ChatComposite,
   COMPOSITE_LOCALE_FR_FR,
-  createCompletedFileUpload
+  createCompletedFileUpload,
+  useAzureCommunicationChatAdapter
 } from '../../../../src';
-=======
-import { ChatComposite, COMPOSITE_LOCALE_FR_FR, useAzureCommunicationChatAdapter } from '../../../../src';
->>>>>>> 0e8d8a0e
 import { IDS } from '../../common/constants';
 import { initializeIconsForUITests, verifyParamExists } from '../../common/testAppUtils';
-import { fromFlatCommunicationIdentifier } from '@internal/acs-ui-common';
-import { Stack } from '@fluentui/react';
-import { initializeFileTypeIcons } from '@fluentui/react-file-type-icons';
 
 const urlSearchParams = new URLSearchParams(window.location.search);
 const params = Object.fromEntries(urlSearchParams.entries());
@@ -56,12 +50,12 @@
   );
   const adapter = useAzureCommunicationChatAdapter(args);
 
-  useEffect(() => {
-    if (chatAdapter && uploadedFiles.length) {
+  React.useEffect(() => {
+    if (adapter && uploadedFiles.length) {
       const files = uploadedFiles.map((file) => createCompletedFileUpload(file));
-      chatAdapter.registerFileUploads(files);
+      adapter.registerFileUploads(files);
     }
-  }, [chatAdapter]);
+  }, [adapter]);
 
   return (
     <>
