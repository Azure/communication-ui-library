--- conflicted
+++ resolved
@@ -6,18 +6,13 @@
 import ReactDOM from 'react-dom';
 
 import { IdentifierProvider } from '@internal/react-components';
-<<<<<<< HEAD
-import { ChatAdapter, createAzureCommunicationChatAdapter, ChatComposite } from '../../../../src';
-import { IDS } from '../../common/config';
-=======
 import {
   ChatAdapter,
   createAzureCommunicationChatAdapter,
   ChatComposite,
   COMPOSITE_LOCALE_FR_FR
 } from '../../../../src';
-import { IDS } from '../../config';
->>>>>>> 27077071
+import { IDS } from '../../common/config';
 
 const urlSearchParams = new URLSearchParams(window.location.search);
 const params = Object.fromEntries(urlSearchParams.entries());
