// Copyright (c) Microsoft Corporation.
// Licensed under the MIT license.

import { AzureCommunicationTokenCredential } from '@azure/communication-common';
import React, { useState, useEffect } from 'react';
import ReactDOM from 'react-dom';

<<<<<<< HEAD
import { ChatMessage, CustomMessage, IdentifierProvider } from '@internal/react-components';
=======
import { _IdentifierProvider } from '@internal/react-components';
>>>>>>> 54d3d33f
import {
  ChatAdapter,
  createAzureCommunicationChatAdapter,
  ChatComposite,
  COMPOSITE_LOCALE_FR_FR
} from '../../../../src';
import { IDS } from '../../common/config';

const urlSearchParams = new URLSearchParams(window.location.search);
const params = Object.fromEntries(urlSearchParams.entries());

const displayName = params.displayName;
const token = params.token;
const endpointUrl = params.endpointUrl;
const threadId = params.threadId;
const userId = params.userId;
const useFrlocale = Boolean(params.useFrLocale);
const customDataModel = params.customDataModel;

// Map UserID to a consistant name for testing custom data model
const names = ['Alice', 'Bob', 'Charles', 'Dimitri', 'Emily', 'Francis', 'Heather', 'Ingrid', 'James'];
const customDataModelUserMap = new Map<string, string>();
const getCustomDisplayName = (userId: string): string => {
  if (customDataModelUserMap.has(userId)) {
    return customDataModelUserMap.get(userId);
  }

  const newName = names[customDataModelUserMap.size];
  customDataModelUserMap.set(userId, names[customDataModelUserMap.size]);
  return newName;
};

function App(): JSX.Element {
  const [chatAdapter, setChatAdapter] = useState<ChatAdapter | undefined>(undefined);

  useEffect(() => {
    const initialize = async (): Promise<void> => {
      setChatAdapter(
        await createAzureCommunicationChatAdapter({
          endpointUrl,
          userId: { kind: 'communicationUser', communicationUserId: userId },
          displayName,
          credential: new AzureCommunicationTokenCredential(token),
          threadId
        })
      );
    };

    initialize();

    return () => chatAdapter && chatAdapter.dispose();
    // eslint-disable-next-line react-hooks/exhaustive-deps
  }, []);

  return (
    <_IdentifierProvider identifiers={IDS}>
      {chatAdapter && (
        <ChatComposite
          adapter={chatAdapter}
          onRenderTypingIndicator={
            customDataModel
              ? () => <text id="custom-data-model-typing-indicator">SOMEONE IS TYPING...</text>
              : undefined
          }
          onRenderMessage={
            customDataModel
              ? (messageProps) => (
                  <text
                    data-ui-status={messageProps.message.type === 'chat' ? messageProps.message.payload.status : ''}
                    id="custom-data-model-message"
                  >
                    {messageProps.message.type === 'chat' || messageProps.message.type === 'custom'
                      ? (messageProps.message as ChatMessage | CustomMessage).payload.content.toLocaleUpperCase()
                      : messageProps.message.type === 'system'
                      ? 'SYSTEM MESSAGE'
                      : 'MESSAGE'}
                  </text>
                )
              : undefined
          }
          onFetchAvatarPersonaData={
            customDataModel
              ? (userId) =>
                  new Promise((resolve) =>
                    resolve({
                      imageInitials: getCustomDisplayName(userId)[0],
                      text: getCustomDisplayName(userId)
                    })
                  )
              : undefined
          }
          locale={useFrlocale ? COMPOSITE_LOCALE_FR_FR : undefined}
        />
      )}
    </_IdentifierProvider>
  );
}

ReactDOM.render(<App />, document.getElementById('root'));<|MERGE_RESOLUTION|>--- conflicted
+++ resolved
@@ -5,11 +5,7 @@
 import React, { useState, useEffect } from 'react';
 import ReactDOM from 'react-dom';
 
-<<<<<<< HEAD
-import { ChatMessage, CustomMessage, IdentifierProvider } from '@internal/react-components';
-=======
-import { _IdentifierProvider } from '@internal/react-components';
->>>>>>> 54d3d33f
+import { ChatMessage, CustomMessage, _IdentifierProvider } from '@internal/react-components';
 import {
   ChatAdapter,
   createAzureCommunicationChatAdapter,
