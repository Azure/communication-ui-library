// Copyright (c) Microsoft Corporation.
// Licensed under the MIT license.

import { AzureCommunicationTokenCredential } from '@azure/communication-common';
import React, { useState, useEffect } from 'react';
import ReactDOM from 'react-dom';

import { IdentifierProvider } from '@internal/react-components';
<<<<<<< HEAD
import { ChatAdapter, createAzureCommunicationChatAdapter, ChatComposite } from '../../../../src';
=======
import {
  ChatAdapter,
  createAzureCommunicationChatAdapter,
  ChatComposite,
  COMPOSITE_LOCALE_FR_FR
} from '../../../../src';
>>>>>>> f83254dc
import { IDS } from '../../common/config';

const urlSearchParams = new URLSearchParams(window.location.search);
const params = Object.fromEntries(urlSearchParams.entries());

const displayName = params.displayName;
const token = params.token;
const endpointUrl = params.endpointUrl;
const threadId = params.threadId;
const userId = params.userId;
const useFrlocale = Boolean(params.useFrLocale);
const customDataModel = params.customDataModel;

function App(): JSX.Element {
  const [chatAdapter, setChatAdapter] = useState<ChatAdapter | undefined>(undefined);

  useEffect(() => {
    const initialize = async (): Promise<void> => {
      setChatAdapter(
        await createAzureCommunicationChatAdapter({
          endpointUrl,
          userId: { kind: 'communicationUser', communicationUserId: userId },
          displayName,
          credential: new AzureCommunicationTokenCredential(token),
          threadId
        })
      );
    };

    initialize();

    return () => chatAdapter && chatAdapter.dispose();
    // eslint-disable-next-line react-hooks/exhaustive-deps
  }, []);

  return (
    <IdentifierProvider identifiers={IDS}>
      {chatAdapter && (
        <ChatComposite
          adapter={chatAdapter}
          onRenderTypingIndicator={
            customDataModel
              ? () => <text id="custom-data-model-typing-indicator">Someone is typing...</text>
              : undefined
          }
          onRenderMessage={
            customDataModel
              ? (messageProps) => (
                  <text
                    data-ui-status={messageProps.message.type === 'chat' ? messageProps.message.payload.status : ''}
                    id="custom-data-model-message"
                  >
                    Custom Message
                  </text>
                )
              : undefined
          }
          onFetchAvatarPersonaData={
            customDataModel
              ? (userId) =>
                  new Promise((resolve) =>
                    resolve({
                      imageInitials: 'CI',
                      text: 'Custom Name'
                    })
                  )
              : undefined
          }
          locale={useFrlocale ? COMPOSITE_LOCALE_FR_FR : undefined}
        />
      )}
    </IdentifierProvider>
  );
}

ReactDOM.render(<App />, document.getElementById('root'));<|MERGE_RESOLUTION|>--- conflicted
+++ resolved
@@ -6,16 +6,12 @@
 import ReactDOM from 'react-dom';
 
 import { IdentifierProvider } from '@internal/react-components';
-<<<<<<< HEAD
-import { ChatAdapter, createAzureCommunicationChatAdapter, ChatComposite } from '../../../../src';
-=======
 import {
   ChatAdapter,
   createAzureCommunicationChatAdapter,
   ChatComposite,
   COMPOSITE_LOCALE_FR_FR
 } from '../../../../src';
->>>>>>> f83254dc
 import { IDS } from '../../common/config';
 
 const urlSearchParams = new URLSearchParams(window.location.search);
