// Copyright (c) Microsoft Corporation.
// Licensed under the MIT license.

import { AzureCommunicationTokenCredential, CommunicationUserIdentifier } from '@azure/communication-common';
import { Stack } from '@fluentui/react';
import { initializeFileTypeIcons } from '@fluentui/react-file-type-icons';
import { fromFlatCommunicationIdentifier } from '@internal/acs-ui-common';
import { MessageProps, _IdentifierProvider } from '@internal/react-components';
import React, { useMemo } from 'react';
import ReactDOM from 'react-dom';
import { ChatComposite, COMPOSITE_LOCALE_FR_FR, useAzureCommunicationChatAdapter } from '../../../../src';
// eslint-disable-next-line no-restricted-imports
import { IDS } from '../../common/constants';
import { initializeIconsForUITests, verifyParamExists } from '../../common/testAppUtils';

const urlSearchParams = new URLSearchParams(window.location.search);
const params = Object.fromEntries(urlSearchParams.entries());

// Required params
const displayName = verifyParamExists(params.displayName, 'displayName');
const token = verifyParamExists(params.token, 'token');
const endpoint = verifyParamExists(params.endpointUrl, 'endpointUrl');
const threadId = verifyParamExists(params.threadId, 'threadId');
const userId = verifyParamExists(params.userId, 'userId');

// Optional params
const useFrLocale = Boolean(params.useFrLocale);
const customDataModel = params.customDataModel;
const useFileSharing = Boolean(params.useFileSharing);
const uploadedFiles = params.uploadedFiles ? JSON.parse(params.uploadedFiles) : [];

// Needed to initialize default icons used by Fluent components.
initializeFileTypeIcons();
initializeIconsForUITests();

function App(): JSX.Element {
  const args = useMemo(
    () => ({
      endpoint,
      userId: fromFlatCommunicationIdentifier(userId) as CommunicationUserIdentifier,
      displayName,
      credential: new AzureCommunicationTokenCredential(token),
      threadId
    }),
    []
  );
  const adapter = useAzureCommunicationChatAdapter(args, async (adapter) => {
    // fetch initial data before we render the component to avoid flaky test (time gap between header and participant list)
    await adapter.fetchInitialData();
    return adapter;
  });

  React.useEffect(() => {
    if (adapter && uploadedFiles.length) {
      uploadedFiles.forEach((file) => {
<<<<<<< HEAD
        if (file.progress) {
          const fileUploads = adapter.registerActiveFileUploads([new File([], file.name)]);
          fileUploads[0].notifyUploadProgressChanged(file.progress);
=======
        if (file.error) {
          const fileUpload = new FileUpload(new File([], file.name));
          adapter.registerFileUploads([fileUpload]);
          fileUpload.notifyUploadFailed(file.error);
        } else if (file.progress) {
          const fileUpload = new FileUpload(new File([], file.name));
          adapter.registerFileUploads([fileUpload]);
          fileUpload.notifyUploadProgressChanged(file.progress);
>>>>>>> 5e6c90f7
        } else {
          adapter.registerCompletedFileUploads([file]);
        }
      });
    }
  }, [adapter]);

  return (
    <>
      {!adapter && 'Initializing chat adapter...'}
      {adapter && (
        <_IdentifierProvider identifiers={IDS}>
          <ChatComposite
            adapter={adapter}
            onRenderTypingIndicator={
              customDataModel
                ? (typingUsers) => (
                    <Stack style={{ width: '100%' }}>
                      <text id="custom-data-model-typing-indicator">
                        {typingUsers.length > 0
                          ? `${typingUsers.map((user) => user.displayName).join(',')} is typing...`.toUpperCase()
                          : 'No one is currently typing.'}
                      </text>
                    </Stack>
                  )
                : undefined
            }
            onRenderMessage={
              customDataModel
                ? (messageProps) => (
                    <text
                      data-ui-status={messageProps.message.messageType === 'chat' ? messageProps.message.status : ''}
                      id="custom-data-model-message"
                    >
                      {getMessageContentInUppercase(messageProps)}
                    </text>
                  )
                : undefined
            }
            onFetchAvatarPersonaData={
              customDataModel
                ? () =>
                    new Promise((resolve) =>
                      resolve({
                        imageInitials: 'CI',
                        text: 'Custom Name'
                      })
                    )
                : undefined
            }
            locale={useFrLocale ? COMPOSITE_LOCALE_FR_FR : undefined}
            options={{
              participantPane: true,
              fileSharing: useFileSharing
                ? {
                    uploadHandler: () => {
                      //noop
                    },
                    multiple: true
                  }
                : undefined
            }}
          />
        </_IdentifierProvider>
      )}
    </>
  );
}

ReactDOM.render(<App />, document.getElementById('root'));

function getMessageContentInUppercase(messageProps: MessageProps): string {
  const message = messageProps.message;
  switch (message.messageType) {
    case 'chat':
    case 'custom':
      return message.content.toUpperCase();
    case 'system':
      switch (message.systemMessageType) {
        case 'content':
          return message.content.toUpperCase();
        case 'topicUpdated':
          return message.topic.toUpperCase();
        case 'participantAdded':
          return `Participants Added: ${message.participants.map((p) => p.displayName).join(',')}`.toUpperCase();
        case 'participantRemoved':
          return `Participants Removed: ${message.participants.map((p) => p.displayName).join(',')}`.toUpperCase();
        default:
          return 'CUSTOM MESSAGE';
      }
    default:
      'CUSTOM MESSAGE';
  }
}<|MERGE_RESOLUTION|>--- conflicted
+++ resolved
@@ -53,20 +53,12 @@
   React.useEffect(() => {
     if (adapter && uploadedFiles.length) {
       uploadedFiles.forEach((file) => {
-<<<<<<< HEAD
-        if (file.progress) {
+        if (file.error) {
+          const fileUploads = adapter.registerActiveFileUploads([new File([], file.name)]);
+          fileUploads[0].notifyUploadFailed(file.error);
+        } else if (file.progress) {
           const fileUploads = adapter.registerActiveFileUploads([new File([], file.name)]);
           fileUploads[0].notifyUploadProgressChanged(file.progress);
-=======
-        if (file.error) {
-          const fileUpload = new FileUpload(new File([], file.name));
-          adapter.registerFileUploads([fileUpload]);
-          fileUpload.notifyUploadFailed(file.error);
-        } else if (file.progress) {
-          const fileUpload = new FileUpload(new File([], file.name));
-          adapter.registerFileUploads([fileUpload]);
-          fileUpload.notifyUploadProgressChanged(file.progress);
->>>>>>> 5e6c90f7
         } else {
           adapter.registerCompletedFileUploads([file]);
         }
