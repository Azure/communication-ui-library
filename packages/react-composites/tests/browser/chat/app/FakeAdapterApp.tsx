--- conflicted
+++ resolved
@@ -88,14 +88,11 @@
       }
     });
   };
-<<<<<<< HEAD
-=======
 
   if (!adapter) {
     return <>{'Initializing chat adapter...'}</>;
   }
 
->>>>>>> c868bae9
   return (
     <>
       {adapter && (
