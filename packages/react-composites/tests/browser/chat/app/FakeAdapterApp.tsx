// Copyright (c) Microsoft Corporation.
// Licensed under the MIT license.

import { ChatClient, ChatParticipant, ChatThreadClient } from '@azure/communication-chat';
import { CommunicationTokenCredential, CommunicationUserIdentifier } from '@azure/communication-common';
import { CommunicationIdentifier } from '@azure/communication-signaling';
import { _createStatefulChatClientWithDeps } from '@internal/chat-stateful-client';
import { _IdentifierProvider } from '@internal/react-components';
import React, { useEffect, useState } from 'react';
import {
  ChatAdapter,
  ChatComposite,
  COMPOSITE_LOCALE_FR_FR,
  createAzureCommunicationChatAdapterFromClient,
  FileDownloadError,
  FileDownloadHandler
} from '../../../../src';
// eslint-disable-next-line no-restricted-imports
import { IDS } from '../../common/constants';
import { verifyParamExists } from '../../common/testAppUtils';
<<<<<<< HEAD
import { ChatAdapterModel } from '../fake-adapter/fixture';
import { Model } from './fake-back-end/Model';
import { FakeChatClient } from './fake-back-end/FakeChatClient';
=======
import { FakeChatAdapterArgs, FileUpload } from './FakeChatAdapterArgs';
import { FakeChatClient } from './fake-back-end/FakeChatClient';
import { Model } from './fake-back-end/Model';
>>>>>>> b5b3c959
import { IChatClient } from './fake-back-end/types';

const urlSearchParams = new URLSearchParams(window.location.search);
const params = Object.fromEntries(urlSearchParams.entries());

/**
 * App with chat composite using a fake Chat adapter
 */
export const FakeAdapterApp = (): JSX.Element => {
  // Required params
<<<<<<< HEAD
  const fakeChatAdapterModel = JSON.parse(
    verifyParamExists(params.fakeChatAdapterModel, 'fakeChatAdapterModel')
  ) as ChatAdapterModel;

  // Optional params
  const useFrLocale = Boolean(params.useFrLocale);
  const typingParticipants = JSON.parse(params.typingParticipants) as ChatParticipant[];
=======
  const fakeChatAdapterArgs = JSON.parse(
    verifyParamExists(params.fakeChatAdapterArgs, 'fakeChatAdapterArgs')
  ) as FakeChatAdapterArgs;
>>>>>>> b5b3c959

  const [adapter, setAdapter] = useState<ChatAdapter | undefined>(undefined);
  useEffect(() => {
    const initialize = async (): Promise<void> => {
<<<<<<< HEAD
      setAdapter(await createFakeChatAdapter(fakeChatAdapterModel, typingParticipants));
=======
      const chatClientModel = new Model({ asyncDelivery: false });
      const participants = orderParticipants(
        fakeChatAdapterArgs.localParticipant,
        fakeChatAdapterArgs.remoteParticipants,
        fakeChatAdapterArgs.localParticipantPosition
      );
      const chatClient = new FakeChatClient(chatClientModel, fakeChatAdapterArgs.localParticipant.id);
      const thread = await chatClient.createChatThread({ topic: 'Cowabunga' }, { participants });
      const adapter = await initializeAdapter({
        userId: fakeChatAdapterArgs.localParticipant.id,
        displayName: fakeChatAdapterArgs.localParticipant.displayName,
        chatClient: chatClient as IChatClient as ChatClient,
        chatThreadClient: chatClient.getChatThreadClient(thread.chatThread?.id ?? 'INVALID_THREAD_ID')
      });
      setAdapter(adapter);
      if (fakeChatAdapterArgs.fileUploads) {
        handleFileUploads(adapter, fakeChatAdapterArgs.fileUploads);
      }
      if (
        fakeChatAdapterArgs.sendRemoteFileSharingMessage &&
        thread.chatThread &&
        fakeChatAdapterArgs.remoteParticipants.length > 0
      ) {
        sendRemoteFileSharingMessage(chatClientModel, fakeChatAdapterArgs.remoteParticipants[0], thread);
      }
>>>>>>> b5b3c959
    };

    initialize();
    return () => adapter && adapter.dispose();
    // eslint-disable-next-line react-hooks/exhaustive-deps
  }, []);

  const fileDownloadHandler: FileDownloadHandler = (fileData): Promise<URL | FileDownloadError> => {
    return new Promise((resolve) => {
      if (fakeChatAdapterArgs.failFileDownload) {
        resolve({ errorMessage: 'You don’t have permission to download this file.' });
      } else {
        resolve(new URL(fileData.url));
      }
    });
  };

  return (
    <>
      {!adapter && 'Initializing chat adapter...'}
      {adapter && (
        <_IdentifierProvider identifiers={IDS}>
          <ChatComposite
            adapter={adapter}
            locale={fakeChatAdapterArgs.frenchLocaleEnabled ? COMPOSITE_LOCALE_FR_FR : undefined}
            options={{
              participantPane: true,
              fileSharing: fakeChatAdapterArgs.fileSharingEnabled
                ? {
                    downloadHandler: fileDownloadHandler,
                    uploadHandler: () => {
                      //noop
                    },
                    multiple: true
                  }
                : undefined
            }}
          />
        </_IdentifierProvider>
      )}
    </>
  );
};

<<<<<<< HEAD
async function createFakeChatAdapter(
  model: ChatAdapterModel,
  typingParticipants?: ChatParticipant[]
): Promise<ChatAdapter> {
  const m = new Model({ asyncDelivery: false });
  const chatClient = new FakeChatClient(m, model.localParticipant.id);
  const thread = await chatClient.createChatThread(
    {
      topic: 'Cowabunga'
    },
    {
      participants: [model.localParticipant, ...model.remoteParticipants]
    }
  );
  const participantHandle = {
    userId: model.localParticipant.id,
    displayName: model.localParticipant.displayName,
    chatClient: chatClient as IChatClient as ChatClient,
    chatThreadClient: chatClient.getChatThreadClient(thread.chatThread.id ?? 'INVALID_THREAD_ID')
  };
  const fakeAdapter = await initializeAdapter(participantHandle);
  if (typingParticipants) {
    chatClient.getChatThreadClient(thread.chatThread.id);
    typingParticipants.forEach((indicator) => {
      chatClient.initializeTypingNotification(thread.chatThread.id, indicator.id, indicator.displayName);
    });
  }
  return fakeAdapter;
}

const initializeAdapter = async (participant: AdapterInfo): Promise<ChatAdapter> => {
  const statefulChatClient = _createStatefulChatClientWithDeps(participant.chatClient, {
    userId: participant.userId as CommunicationUserIdentifier,
    displayName: participant.displayName,
    endpoint: 'FAKE_ENDPIONT',
=======
const initializeAdapter = async (adapterInfo: AdapterInfo): Promise<ChatAdapter> => {
  const statefulChatClient = _createStatefulChatClientWithDeps(adapterInfo.chatClient, {
    userId: adapterInfo.userId as CommunicationUserIdentifier,
    displayName: adapterInfo.displayName,
    endpoint: 'FAKE_ENDPOINT',
>>>>>>> b5b3c959
    credential: fakeToken
  });
  statefulChatClient.startRealtimeNotifications();
  return await createAzureCommunicationChatAdapterFromClient(
    statefulChatClient,
    await statefulChatClient.getChatThreadClient(adapterInfo.chatThreadClient.threadId)
  );
};

interface AdapterInfo {
  userId: CommunicationIdentifier;
  displayName: string;
  chatClient: ChatClient;
  chatThreadClient: ChatThreadClient;
}

const fakeToken: CommunicationTokenCredential = {
  // eslint-disable-next-line @typescript-eslint/no-explicit-any, @typescript-eslint/no-empty-function
  getToken(): any {},
  // eslint-disable-next-line @typescript-eslint/no-explicit-any, @typescript-eslint/no-empty-function
  dispose(): any {}
};

const orderParticipants = (
  localUser: ChatParticipant,
  remoteParticipants: ChatParticipant[],
  localPosition?: number
): ChatParticipant[] => {
  const participants = remoteParticipants;
  const splicePosition = localPosition && localPosition < participants.length ? localPosition : 0;
  participants.splice(splicePosition, 0, localUser);
  return participants;
};

const handleFileUploads = (adapter: ChatAdapter, fileUploads: FileUpload[]): void => {
  fileUploads.forEach((file) => {
    if (file.uploadComplete) {
      const fileUploads = adapter.registerActiveFileUploads([new File([], file.name)]);
      fileUploads[0].notifyUploadCompleted({
        name: file.name,
        extension: file.extension,
        url: file.url
      });
    } else if (file.error) {
      const fileUploads = adapter.registerActiveFileUploads([new File([], file.name)]);
      fileUploads[0].notifyUploadFailed(file.error);
    } else if (file.progress) {
      const fileUploads = adapter.registerActiveFileUploads([new File([], file.name)]);
      fileUploads[0].notifyUploadProgressChanged(file.progress);
    } else {
      adapter.registerCompletedFileUploads([file]);
    }
  });
};

const sendRemoteFileSharingMessage = (chatClientModel: Model, remoteParticipant: ChatParticipant, thread): void => {
  const chatClient = new FakeChatClient(chatClientModel, remoteParticipant.id);
  chatClient.getChatThreadClient(thread.chatThread.id).sendMessage(
    { content: 'Hello!' },
    {
      senderDisplayName: remoteParticipant.displayName,
      type: 'text',
      metadata: {
        fileSharingMetadata: JSON.stringify([{ name: 'SampleFile1.pdf', extension: 'pdf' }])
      }
    }
  );
};<|MERGE_RESOLUTION|>--- conflicted
+++ resolved
@@ -18,15 +18,9 @@
 // eslint-disable-next-line no-restricted-imports
 import { IDS } from '../../common/constants';
 import { verifyParamExists } from '../../common/testAppUtils';
-<<<<<<< HEAD
-import { ChatAdapterModel } from '../fake-adapter/fixture';
-import { Model } from './fake-back-end/Model';
-import { FakeChatClient } from './fake-back-end/FakeChatClient';
-=======
 import { FakeChatAdapterArgs, FileUpload } from './FakeChatAdapterArgs';
 import { FakeChatClient } from './fake-back-end/FakeChatClient';
 import { Model } from './fake-back-end/Model';
->>>>>>> b5b3c959
 import { IChatClient } from './fake-back-end/types';
 
 const urlSearchParams = new URLSearchParams(window.location.search);
@@ -37,26 +31,13 @@
  */
 export const FakeAdapterApp = (): JSX.Element => {
   // Required params
-<<<<<<< HEAD
-  const fakeChatAdapterModel = JSON.parse(
-    verifyParamExists(params.fakeChatAdapterModel, 'fakeChatAdapterModel')
-  ) as ChatAdapterModel;
-
-  // Optional params
-  const useFrLocale = Boolean(params.useFrLocale);
-  const typingParticipants = JSON.parse(params.typingParticipants) as ChatParticipant[];
-=======
   const fakeChatAdapterArgs = JSON.parse(
     verifyParamExists(params.fakeChatAdapterArgs, 'fakeChatAdapterArgs')
   ) as FakeChatAdapterArgs;
->>>>>>> b5b3c959
 
   const [adapter, setAdapter] = useState<ChatAdapter | undefined>(undefined);
   useEffect(() => {
     const initialize = async (): Promise<void> => {
-<<<<<<< HEAD
-      setAdapter(await createFakeChatAdapter(fakeChatAdapterModel, typingParticipants));
-=======
       const chatClientModel = new Model({ asyncDelivery: false });
       const participants = orderParticipants(
         fakeChatAdapterArgs.localParticipant,
@@ -82,7 +63,11 @@
       ) {
         sendRemoteFileSharingMessage(chatClientModel, fakeChatAdapterArgs.remoteParticipants[0], thread);
       }
->>>>>>> b5b3c959
+      if (fakeChatAdapterArgs.typingParticipants) {
+        fakeChatAdapterArgs.typingParticipants.forEach((typingParticipant) => {
+          chatClient.receiveTypingNotification(thread.chatThread.id, typingParticipant);
+        });
+      }
     };
 
     initialize();
@@ -127,49 +112,11 @@
   );
 };
 
-<<<<<<< HEAD
-async function createFakeChatAdapter(
-  model: ChatAdapterModel,
-  typingParticipants?: ChatParticipant[]
-): Promise<ChatAdapter> {
-  const m = new Model({ asyncDelivery: false });
-  const chatClient = new FakeChatClient(m, model.localParticipant.id);
-  const thread = await chatClient.createChatThread(
-    {
-      topic: 'Cowabunga'
-    },
-    {
-      participants: [model.localParticipant, ...model.remoteParticipants]
-    }
-  );
-  const participantHandle = {
-    userId: model.localParticipant.id,
-    displayName: model.localParticipant.displayName,
-    chatClient: chatClient as IChatClient as ChatClient,
-    chatThreadClient: chatClient.getChatThreadClient(thread.chatThread.id ?? 'INVALID_THREAD_ID')
-  };
-  const fakeAdapter = await initializeAdapter(participantHandle);
-  if (typingParticipants) {
-    chatClient.getChatThreadClient(thread.chatThread.id);
-    typingParticipants.forEach((indicator) => {
-      chatClient.initializeTypingNotification(thread.chatThread.id, indicator.id, indicator.displayName);
-    });
-  }
-  return fakeAdapter;
-}
-
-const initializeAdapter = async (participant: AdapterInfo): Promise<ChatAdapter> => {
-  const statefulChatClient = _createStatefulChatClientWithDeps(participant.chatClient, {
-    userId: participant.userId as CommunicationUserIdentifier,
-    displayName: participant.displayName,
-    endpoint: 'FAKE_ENDPIONT',
-=======
 const initializeAdapter = async (adapterInfo: AdapterInfo): Promise<ChatAdapter> => {
   const statefulChatClient = _createStatefulChatClientWithDeps(adapterInfo.chatClient, {
     userId: adapterInfo.userId as CommunicationUserIdentifier,
     displayName: adapterInfo.displayName,
     endpoint: 'FAKE_ENDPOINT',
->>>>>>> b5b3c959
     credential: fakeToken
   });
   statefulChatClient.startRealtimeNotifications();
