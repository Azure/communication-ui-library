// Copyright (c) Microsoft Corporation.
// Licensed under the MIT license.

import { TEST_PARTICIPANTS_CHAT } from '../common/constants';
import { createChatUsers, usePagePerParticipant } from '../common/fixtureHelpers';
import { WorkerFixture, ChatUserType } from '../common/fixtureTypes';
import { createTestServer } from '../../server';
import { test as base } from '@playwright/test';
import path from 'path';

const SERVER_URL = 'http://localhost:3000';
const APP_DIR = path.join(__dirname, 'app');

type ChatWorkerFixture = WorkerFixture<ChatUserType>;

/**
 * A test-scoped test fixture for ChatComposite browser tests.
 *
 * The @returns values are available to reference in tests.
 */
export const test = base.extend<ChatWorkerFixture>({
  /** @returns string URL for the server. */
  serverUrl: [createTestServer({ appDir: APP_DIR, serverUrl: SERVER_URL }), { scope: 'test' }],

  /** @returns the created users' identities. */
<<<<<<< HEAD
  users: [createChatUsers(TEST_PARTICIPANTS), { scope: 'test' }],
=======
  users: [createChatUsers(TEST_PARTICIPANTS_CHAT), { scope: 'worker' }],
>>>>>>> 6ae837e4

  /** @returns Array of Page's loaded. In our case: one for each participant. */
  pages: [usePagePerParticipant, { scope: 'test' }]
});<|MERGE_RESOLUTION|>--- conflicted
+++ resolved
@@ -23,11 +23,7 @@
   serverUrl: [createTestServer({ appDir: APP_DIR, serverUrl: SERVER_URL }), { scope: 'test' }],
 
   /** @returns the created users' identities. */
-<<<<<<< HEAD
-  users: [createChatUsers(TEST_PARTICIPANTS), { scope: 'test' }],
-=======
-  users: [createChatUsers(TEST_PARTICIPANTS_CHAT), { scope: 'worker' }],
->>>>>>> 6ae837e4
+  users: [createChatUsers(TEST_PARTICIPANTS_CHAT), { scope: 'test' }],
 
   /** @returns Array of Page's loaded. In our case: one for each participant. */
   pages: [usePagePerParticipant, { scope: 'test' }]
