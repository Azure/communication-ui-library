// Copyright (c) Microsoft Corporation.
// Licensed under the MIT license.

import {
  addDefaultMockLocalVideoStreamState,
  addVideoStream,
  buildUrlWithMockAdapter,
  defaultMockCallAdapterState,
  defaultMockRemoteParticipant,
  test
} from './fixture';
import { expect } from '@playwright/test';
import {
  dataUiId,
  isTestProfileDesktop,
  isTestProfileStableFlavor,
  pageClick,
  perStepLocalTimeout,
  stableScreenshot,
  waitForPiPiPToHaveLoaded,
  waitForSelector
} from '../../common/utils';
import { IDS } from '../../common/constants';

const flavor = process.env?.['COMMUNICATION_REACT_FLAVOR'];

// TODO(prprabhu): Merge the two tests below in a single `describe`
// after metrics show that the tests have been stabilized.
test.describe('Call Composite E2E CallPage Tests', () => {
  // TODO: Split this test into multiple tests: one for beta/desktop, beta/mobile, stable each.
  // Do this after the test has been stabilized. Keep the same name for flakiness analysis.
  test('participant list loads correctly', async ({ page, serverUrl }, testInfo) => {
    const paul = defaultMockRemoteParticipant('Paul Bridges');
    addVideoStream(paul, true);
    paul.isSpeaking = true;
    const participants = [
      paul,
      defaultMockRemoteParticipant('Eryka Klein'),
      defaultMockRemoteParticipant('Fiona Harper')
    ];

    const initialState = defaultMockCallAdapterState(participants);
    addDefaultMockLocalVideoStreamState(initialState);

    await page.goto(buildUrlWithMockAdapter(serverUrl, initialState));

<<<<<<< HEAD
    if (!isTestProfileDesktop(testInfo) && isTestProfileStableFlavor()) {
=======
    if (!isTestProfileDesktop(testInfo) && !isTestProfileStableFlavor()) {
>>>>>>> 13496417
      await pageClick(page, dataUiId('call-with-chat-composite-more-button'));
      const drawerPeopleMenuDiv = await page.$('div[role="menu"] >> text=People');
      await drawerPeopleMenuDiv?.click();
    } else {
      await pageClick(page, dataUiId('call-composite-participants-button'));
    }
    if (flavor === 'stable') {
      const buttonCallOut = await waitForSelector(page, '.ms-Callout');
      // This will ensure no animation is happening for the callout
      await buttonCallOut.waitForElementState('stable');
    } else {
      await waitForSelector(page, dataUiId('call-composite-people-pane'));
      if (!isTestProfileDesktop(testInfo)) {
        await waitForPiPiPToHaveLoaded(page, { skipVideoCheck: true });
      }
    }
    expect(await stableScreenshot(page)).toMatchSnapshot(`video-gallery-page-participants-flyout.png`);
  });
});

test.describe('Call composite participant menu items injection tests', async () => {
  // TODO: Split this test into multiple tests: one for beta/desktop, beta/mobile, stable each.
  // Do this after the test has been stabilized. Keep the same name for flakiness analysis.
  test('injected menu items appear', async ({ page, serverUrl }, testInfo) => {
    const paul = defaultMockRemoteParticipant('Paul Bridges');
    addVideoStream(paul, true);
    paul.isSpeaking = true;
    const fiona = defaultMockRemoteParticipant('Fiona Harper');
    addVideoStream(fiona, true);
    const participants = [paul, defaultMockRemoteParticipant('Eryka Klein'), fiona];
    const initialState = defaultMockCallAdapterState(participants);

    await page.goto(
      buildUrlWithMockAdapter(serverUrl, initialState, {
        injectParticipantMenuItems: 'true'
      })
    );
    await waitForSelector(page, dataUiId(IDS.videoGallery));

    // Open participants flyout.
    if (!isTestProfileDesktop(testInfo) && !isTestProfileStableFlavor()) {
      await pageClick(page, dataUiId('call-with-chat-composite-more-button'));
      const drawerPeopleMenuDiv = await page.$('div[role="menu"] >> text=People');
      await drawerPeopleMenuDiv?.click();
    } else {
      await pageClick(page, dataUiId('call-composite-participants-button'));
    }
    if (flavor === 'beta') {
      if (!isTestProfileDesktop(testInfo)) {
        await pageClick(page, '[role="menuitem"]');
      } else {
        await pageClick(page, dataUiId(IDS.participantItemMenuButton));
      }
      await waitForSelector(page, '.ms-ContextualMenu-itemText');
    } else {
      // Open participant list flyout
      await pageClick(page, dataUiId(IDS.participantButtonPeopleMenuItem));
      // There should be at least one participant. Just click on the first.
      await pageClick(page, dataUiId(IDS.participantItemMenuButton) + ' >> nth=0');

      const injectedMenuItem = await waitForSelector(page, dataUiId('test-app-participant-menu-item'));
      await injectedMenuItem.waitForElementState('stable', { timeout: perStepLocalTimeout() });
    }
    expect(await stableScreenshot(page)).toMatchSnapshot(`participant-menu-item-flyout.png`);
  });
});<|MERGE_RESOLUTION|>--- conflicted
+++ resolved
@@ -44,11 +44,7 @@
 
     await page.goto(buildUrlWithMockAdapter(serverUrl, initialState));
 
-<<<<<<< HEAD
-    if (!isTestProfileDesktop(testInfo) && isTestProfileStableFlavor()) {
-=======
     if (!isTestProfileDesktop(testInfo) && !isTestProfileStableFlavor()) {
->>>>>>> 13496417
       await pageClick(page, dataUiId('call-with-chat-composite-more-button'));
       const drawerPeopleMenuDiv = await page.$('div[role="menu"] >> text=People');
       await drawerPeopleMenuDiv?.click();
