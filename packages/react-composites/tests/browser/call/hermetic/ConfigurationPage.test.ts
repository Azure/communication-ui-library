// Copyright (c) Microsoft Corporation.
// Licensed under the MIT license.

<<<<<<< HEAD
import { buildUrlWithMockAdapter, defaultMockConfigurationPageState, stubLocalCameraName, test } from './fixture';
import { expect } from '@playwright/test';
import { dataUiId, stableScreenshot, waitForCallCompositeToLoad, waitForSelector } from '../../common/utils';
=======
import { buildUrlWithMockAdapter, defaultMockCallAdapterState, test } from './fixture';
import { expect, Page } from '@playwright/test';
import {
  dataUiId,
  isTestProfileDesktop,
  isTestProfileMobile,
  stableScreenshot,
  waitForCallCompositeToLoad,
  waitForSelector
} from '../../common/utils';
import { IDS } from '../../common/constants';
import type { MockCallAdapterState } from '../../../common';
import type { DeviceManagerState } from '@internal/calling-stateful-client';
>>>>>>> bc1c17d2

test.describe('Call Composite E2E Configuration Screen Tests', () => {
  test('composite pages load completely', async ({ page, serverUrl }) => {
    await page.goto(buildUrlWithMockAdapter(serverUrl, defaultMockConfigurationPageState()));
    await waitForCallCompositeToLoad(page);
    await stubLocalCameraName(page);
    expect(await stableScreenshot(page)).toMatchSnapshot(`call-configuration-page.png`);
  });

  test('local device buttons should show tooltips on hover', async ({ page, serverUrl }) => {
    await page.goto(buildUrlWithMockAdapter(serverUrl, defaultMockConfigurationPageState()));
    await waitForCallCompositeToLoad(page);
    await page.hover(dataUiId('call-composite-local-device-settings-microphone-button'));
    await waitForSelector(page, dataUiId('microphoneButtonLabel-tooltip'));
    await stubLocalCameraName(page);
    expect(await stableScreenshot(page, { dismissTooltips: false })).toMatchSnapshot(
      `call-configuration-page-unmute-tooltip.png`
    );
  });

  test('Configuration screen should display call details', async ({ page, serverUrl }) => {
    await page.goto(
      buildUrlWithMockAdapter(serverUrl, defaultMockConfigurationPageState(), { showCallDescription: 'true' })
    );
    await waitForCallCompositeToLoad(page);
    expect(await stableScreenshot(page)).toMatchSnapshot('call-configuration-page-with-call-details.png');
  });
<<<<<<< HEAD
});
=======

  test('Configuration screen desktop should show no devices available', async ({ page, serverUrl }, testInfo) => {
    test.skip(isTestProfileMobile(testInfo));
    const state = defaultMockConfigurationPageState();
    state.devices = deviceManagerWithNoDevicesState();
    await page.goto(buildUrlWithMockAdapter(serverUrl, state));
    expect(await stableScreenshot(page)).toMatchSnapshot(`desktop-call-configuration-page-no-devices.png`);
  });

  test('Configuration screen mobile buttons disabled because no devices', async ({ page, serverUrl }, testInfo) => {
    test.skip(isTestProfileDesktop(testInfo));
    const state = defaultMockConfigurationPageState();
    state.devices = deviceManagerWithNoDevicesState();

    await page.goto(buildUrlWithMockAdapter(serverUrl, state));

    await waitForSelector(page, dataUiId(IDS.configurationScreenDevicesButton));

    expect(await stableScreenshot(page)).toMatchSnapshot(`mobile-call-configuration-page-no-devices.png`);
  });
});

function defaultMockConfigurationPageState(): MockCallAdapterState {
  const state = defaultMockCallAdapterState();
  state.page = 'configuration';
  state.call = undefined;
  return state;
}

/**
 * Since we are providing a .y4m video to act as a fake video stream, chrome
 * uses it's file path as the camera name. This file location can differ on
 * every device causing a diff error in test screenshot comparisons.
 * To avoid this error, we replace the unique file path with a custom string.
 */
const stubLocalCameraName = async (page: Page): Promise<void> => {
  await page.evaluate(() => {
    const element = document.querySelector('[data-ui-id="call-composite-local-camera-settings"]');
    if (element) {
      element.innerHTML = element.innerHTML.replace(/C:.*?y4m/g, 'Fake Camera');
    }
  });
};

const deviceManagerWithNoDevicesState = (): DeviceManagerState => {
  return {
    cameras: [],
    microphones: [],
    speakers: [],
    isSpeakerSelectionAvailable: true,
    unparentedViews: [],
    deviceAccess: { audio: true, video: true }
  };
};
>>>>>>> bc1c17d2
<|MERGE_RESOLUTION|>--- conflicted
+++ resolved
@@ -1,11 +1,6 @@
 // Copyright (c) Microsoft Corporation.
 // Licensed under the MIT license.
 
-<<<<<<< HEAD
-import { buildUrlWithMockAdapter, defaultMockConfigurationPageState, stubLocalCameraName, test } from './fixture';
-import { expect } from '@playwright/test';
-import { dataUiId, stableScreenshot, waitForCallCompositeToLoad, waitForSelector } from '../../common/utils';
-=======
 import { buildUrlWithMockAdapter, defaultMockCallAdapterState, test } from './fixture';
 import { expect, Page } from '@playwright/test';
 import {
@@ -19,7 +14,6 @@
 import { IDS } from '../../common/constants';
 import type { MockCallAdapterState } from '../../../common';
 import type { DeviceManagerState } from '@internal/calling-stateful-client';
->>>>>>> bc1c17d2
 
 test.describe('Call Composite E2E Configuration Screen Tests', () => {
   test('composite pages load completely', async ({ page, serverUrl }) => {
@@ -47,9 +41,6 @@
     await waitForCallCompositeToLoad(page);
     expect(await stableScreenshot(page)).toMatchSnapshot('call-configuration-page-with-call-details.png');
   });
-<<<<<<< HEAD
-});
-=======
 
   test('Configuration screen desktop should show no devices available', async ({ page, serverUrl }, testInfo) => {
     test.skip(isTestProfileMobile(testInfo));
@@ -103,5 +94,4 @@
     unparentedViews: [],
     deviceAccess: { audio: true, video: true }
   };
-};
->>>>>>> bc1c17d2
+};