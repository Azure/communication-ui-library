// Copyright (c) Microsoft Corporation.
// Licensed under the MIT license.

import { expect } from '@playwright/test';
import { IDS } from '../../common/constants';
import {
  dataUiId,
  hidePiPiP,
  isTestProfileDesktop,
  pageClick,
  stableScreenshot,
  waitForSelector
} from '../../common/utils';
import { buildUrlWithMockAdapter, defaultMockCallAdapterState, defaultMockRemoteParticipant, test } from './fixture';

test.describe('Participant pane tests', async () => {
<<<<<<< HEAD
  /* @conditional-compile-remove(one-to-n-calling) */
=======
  /* @conditional-compile-remove(one-to-n-calling) @conditional-compile-remove(PSTN-calls) */
>>>>>>> 1b9e2747
  test('People pane opens and displays correctly', async ({ page, serverUrl }, testInfo) => {
    const initialState = defaultMockCallAdapterState();
    await page.goto(buildUrlWithMockAdapter(serverUrl, initialState, { callInvitationUrl: 'testUrl' }));

    await waitForSelector(page, dataUiId(IDS.videoGallery));

    if (!isTestProfileDesktop(testInfo)) {
      await pageClick(page, dataUiId('call-with-chat-composite-more-button'));
      const drawerPeopleMenuDiv = await page.$('div[role="menu"] >> text=People');
      await drawerPeopleMenuDiv?.click();
    } else {
      await pageClick(page, dataUiId('call-composite-participants-button'));
    }

    await waitForSelector(page, dataUiId('call-composite-people-pane'));
    expect(await stableScreenshot(page)).toMatchSnapshot('call-screen-with-people-pane.png');
  });

  /* @conditional-compile-remove(PSTN-calls) */
  test('Add people button should be hidden for ACS group call when there is no alternate call id and callInvitationUrl', async ({
    page,
    serverUrl
  }, testInfo) => {
    const initialState = defaultMockCallAdapterState();
    await page.goto(buildUrlWithMockAdapter(serverUrl, initialState));

    await waitForSelector(page, dataUiId(IDS.videoGallery));

    if (!isTestProfileDesktop(testInfo)) {
      await pageClick(page, dataUiId('call-with-chat-composite-more-button'));
      const drawerPeopleMenuDiv = await page.$('div[role="menu"] >> text=People');
      await drawerPeopleMenuDiv?.click();
    } else {
      await pageClick(page, dataUiId('call-composite-participants-button'));
    }

    await waitForSelector(page, dataUiId('call-composite-people-pane'));

    expect(await stableScreenshot(page)).toMatchSnapshot(`ACS-group-call-screen-with-no-add-people-button.png`);
  });

  /* @conditional-compile-remove(PSTN-calls) */
  test('click on add people button will show dialpad option for PSTN call', async ({ page, serverUrl }, testInfo) => {
    const initialState = defaultMockCallAdapterState();
    //PSTN call has alternate caller id
    initialState.alternateCallerId = '+1676568678999';
    await page.goto(buildUrlWithMockAdapter(serverUrl, initialState));

    await waitForSelector(page, dataUiId(IDS.videoGallery));

    if (!isTestProfileDesktop(testInfo)) {
      await pageClick(page, dataUiId('call-with-chat-composite-more-button'));
      const drawerPeopleMenuDiv = await page.$('div[role="menu"] >> text=People');
      await drawerPeopleMenuDiv?.click();
    } else {
      await pageClick(page, dataUiId('call-composite-participants-button'));
    }

    await waitForSelector(page, dataUiId('call-composite-people-pane'));

    await pageClick(page, dataUiId('call-add-people-button'));

    expect(await stableScreenshot(page)).toMatchSnapshot(`PSTN-call-screen-with-dialpad-dropdown.png`);
  });

  /* @conditional-compile-remove(PSTN-calls) */
  test('click on dial phone number will open dialpad in PTSN call', async ({ page, serverUrl }, testInfo) => {
    const initialState = defaultMockCallAdapterState();
    //PSTN call has alternate caller id
    initialState.alternateCallerId = '+1676568678999';
    await page.goto(buildUrlWithMockAdapter(serverUrl, initialState));

    await waitForSelector(page, dataUiId(IDS.videoGallery));

    if (!isTestProfileDesktop(testInfo)) {
      await pageClick(page, dataUiId('call-with-chat-composite-more-button'));
      const drawerPeopleMenuDiv = await page.$('div[role="menu"] >> text=People');
      await drawerPeopleMenuDiv?.click();
    } else {
      await pageClick(page, dataUiId('call-composite-participants-button'));
    }

    await waitForSelector(page, dataUiId('call-composite-people-pane'));

    await pageClick(page, dataUiId('call-add-people-button'));

    if (isTestProfileDesktop(testInfo)) {
      await waitForSelector(page, dataUiId('call-dial-phone-number-button'));
      await pageClick(page, dataUiId('call-dial-phone-number-button'));
    } else {
      await waitForSelector(page, dataUiId('call-add-people-dropdown'));
      const drawerDialPhoneNumberDiv = await page.$('div[role="menu"] >> text=Dial phone number');
      await drawerDialPhoneNumberDiv?.click();
    }

    expect(await stableScreenshot(page)).toMatchSnapshot(`PSTN-call-screen-with-dialpad.png`);
  });

  /* @conditional-compile-remove(PSTN-calls) */
  test('callee participant is displayed with connection state', async ({ page, serverUrl }, testInfo) => {
    const paul = defaultMockRemoteParticipant('Paul Bridges');
    paul.state = 'Connecting';
    const participants = [paul];
    const initialState = defaultMockCallAdapterState(participants);
    //PSTN call has alternate caller id
    initialState.alternateCallerId = '+1676568678999';
    await page.goto(buildUrlWithMockAdapter(serverUrl, initialState));
    await waitForSelector(page, dataUiId(IDS.videoGallery));
    if (!isTestProfileDesktop(testInfo)) {
      await pageClick(page, dataUiId('call-with-chat-composite-more-button'));
      const drawerPeopleMenuDiv = await page.$('div[role="menu"] >> text=People');
      await drawerPeopleMenuDiv?.click();
    } else {
      await pageClick(page, dataUiId('call-composite-participants-button'));
    }
    await waitForSelector(page, dataUiId('call-composite-people-pane'));
    await hidePiPiP(page);
    expect(await stableScreenshot(page)).toMatchSnapshot('PSTN-participant-pane-connecting-participant.png');
  });

  /* @conditional-compile-remove(PSTN-calls) */
  test('callee participant name and connection state are truncated', async ({ page, serverUrl }, testInfo) => {
    const longPaul = defaultMockRemoteParticipant(
      'I have a really really really really long name. Trust me you dont wanna know.'
    );
    longPaul.state = 'Connecting';
    const participants = [longPaul];
    const initialState = defaultMockCallAdapterState(participants);
    //PSTN call has alternate caller id
    initialState.alternateCallerId = '+1676568678999';
    await page.goto(buildUrlWithMockAdapter(serverUrl, initialState));
    await waitForSelector(page, dataUiId(IDS.videoGallery));
    if (!isTestProfileDesktop(testInfo)) {
      await pageClick(page, dataUiId('call-with-chat-composite-more-button'));
      const drawerPeopleMenuDiv = await page.$('div[role="menu"] >> text=People');
      await drawerPeopleMenuDiv?.click();
    } else {
      await pageClick(page, dataUiId('call-composite-participants-button'));
    }
    await waitForSelector(page, dataUiId('call-composite-people-pane'));
    await hidePiPiP(page);
    const participantStringId = dataUiId('participant-item-state-string');
    await page.evaluate((participantStringId) => {
      const el = document.querySelector(participantStringId);
      if (el) {
        el.textContent = 'Long Calling String...';
      }
    }, participantStringId);
    expect(await stableScreenshot(page)).toMatchSnapshot('PSTN-participant-pane-callee-name-truncation.png');
  });
});<|MERGE_RESOLUTION|>--- conflicted
+++ resolved
@@ -14,11 +14,7 @@
 import { buildUrlWithMockAdapter, defaultMockCallAdapterState, defaultMockRemoteParticipant, test } from './fixture';
 
 test.describe('Participant pane tests', async () => {
-<<<<<<< HEAD
-  /* @conditional-compile-remove(one-to-n-calling) */
-=======
   /* @conditional-compile-remove(one-to-n-calling) @conditional-compile-remove(PSTN-calls) */
->>>>>>> 1b9e2747
   test('People pane opens and displays correctly', async ({ page, serverUrl }, testInfo) => {
     const initialState = defaultMockCallAdapterState();
     await page.goto(buildUrlWithMockAdapter(serverUrl, initialState, { callInvitationUrl: 'testUrl' }));
