--- conflicted
+++ resolved
@@ -63,12 +63,43 @@
 });
 
 /* @conditional-compile-remove(video-background-effects) */
-<<<<<<< HEAD
+test.describe('Video background effects tests in config screen', async () => {
+  test('blur video effect is not enabled when camera if off', async ({ page, serverUrl }, testInfo) => {
+    test.skip(isTestProfileMobile(testInfo));
+    await page.goto(buildUrlWithMockAdapter(serverUrl, defaultMockConfigurationPageState()));
+    await waitForCallCompositeToLoad(page);
+    await waitForSelector(page, dataUiId('call-config-video-effects-button'));
+    await pageClick(page, dataUiId('call-config-video-effects-button'));
+    expect(await stableScreenshot(page)).toMatchSnapshot('video-effects-config-screen-pane-none-selected.png');
+    await waitForSelector(page, dataUiId('video-effects-item') + ` >> nth=1`);
+    await pageClick(page, dataUiId('video-effects-item') + ` >> nth=1`);
+    expect(await stableScreenshot(page)).toMatchSnapshot('video-effects-config-screen-warning-camera-off.png');
+  });
+
+  test('blur video effect is enabled when camera is on', async ({ page, serverUrl }, testInfo) => {
+    test.skip(isTestProfileMobile(testInfo));
+    const state = defaultMockConfigurationPageState();
+    state.devices.unparentedViews = deviceManagerWithUnparentedView();
+    await page.goto(buildUrlWithMockAdapter(serverUrl, state));
+    await waitForCallCompositeToLoad(page);
+    await waitForSelector(page, dataUiId('call-config-video-effects-button'));
+    await pageClick(page, dataUiId('call-config-video-effects-button'));
+    await waitForSelector(page, dataUiId('video-effects-item') + ` >> nth=1`);
+    await pageClick(page, dataUiId('video-effects-item') + ` >> nth=1`);
+    expect(
+      await stableScreenshot(page, {
+        maskVideos: false
+      })
+    ).toMatchSnapshot('video-effects-config-screen-blur-camera-on.png');
+  });
+});
+
+/* @conditional-compile-remove(video-background-effects) */
 test.describe('Custom video background effects tests in call screen', async () => {
   test('custom video effect is not enabled when camera is off', async ({ page, serverUrl }, testInfo) => {
     test.skip(isTestProfileMobile(testInfo));
 
-    const initialState = videoBackgeoundImagesInitialState();
+    const initialState = videoBackgroundImagesInitialState();
     await page.goto(buildUrlWithMockAdapter(serverUrl, initialState, { newControlBarExperience: 'true' }));
 
     await waitForSelector(page, '.camera-split-button');
@@ -83,7 +114,7 @@
 
   test('custom video effect is enabled when camera is on', async ({ page, serverUrl }, testInfo) => {
     test.skip(isTestProfileMobile(testInfo));
-    const initialState = videoBackgeoundImagesInitialState();
+    const initialState = videoBackgroundImagesInitialState();
     addDefaultMockLocalVideoStreamState(initialState);
     await page.goto(buildUrlWithMockAdapter(serverUrl, initialState, { newControlBarExperience: 'true' }));
     await waitForSelector(page, '.camera-split-button');
@@ -128,30 +159,10 @@
     const state = defaultMockConfigurationPageState();
     state.devices.unparentedViews = deviceManagerWithUnparentedView();
     state.videoBackgroundImages = videoBackgroundImages;
-=======
-test.describe('Video background effects tests in config screen', async () => {
-  test('blur video effect is not enabled when camera if off', async ({ page, serverUrl }, testInfo) => {
-    test.skip(isTestProfileMobile(testInfo));
-    await page.goto(buildUrlWithMockAdapter(serverUrl, defaultMockConfigurationPageState()));
-    await waitForCallCompositeToLoad(page);
-    await waitForSelector(page, dataUiId('call-config-video-effects-button'));
-    await pageClick(page, dataUiId('call-config-video-effects-button'));
-    expect(await stableScreenshot(page)).toMatchSnapshot('video-effects-config-screen-pane-none-selected.png');
-    await waitForSelector(page, dataUiId('video-effects-item') + ` >> nth=1`);
-    await pageClick(page, dataUiId('video-effects-item') + ` >> nth=1`);
-    expect(await stableScreenshot(page)).toMatchSnapshot('video-effects-config-screen-warning-camera-off.png');
-  });
-
-  test('blur video effect is enabled when camera is on', async ({ page, serverUrl }, testInfo) => {
-    test.skip(isTestProfileMobile(testInfo));
-    const state = defaultMockConfigurationPageState();
-    state.devices.unparentedViews = deviceManagerWithUnparentedView();
->>>>>>> af0dd559
     await page.goto(buildUrlWithMockAdapter(serverUrl, state));
     await waitForCallCompositeToLoad(page);
     await waitForSelector(page, dataUiId('call-config-video-effects-button'));
     await pageClick(page, dataUiId('call-config-video-effects-button'));
-<<<<<<< HEAD
     await waitForSelector(page, dataUiId('video-effects-item') + ` >> nth=4`);
     await pageClick(page, dataUiId('video-effects-item') + ` >> nth=4`);
     expect(
@@ -161,15 +172,10 @@
     ).toMatchSnapshot('video-effects-config-screen-camera-on-custom-background-1.png');
     await waitForSelector(page, dataUiId('video-effects-item') + ` >> nth=7`);
     await pageClick(page, dataUiId('video-effects-item') + ` >> nth=7`);
-=======
-    await waitForSelector(page, dataUiId('video-effects-item') + ` >> nth=1`);
-    await pageClick(page, dataUiId('video-effects-item') + ` >> nth=1`);
->>>>>>> af0dd559
-    expect(
-      await stableScreenshot(page, {
-        maskVideos: false
-      })
-<<<<<<< HEAD
+    expect(
+      await stableScreenshot(page, {
+        maskVideos: false
+      })
     ).toMatchSnapshot('video-effects-config-screen-camera-on-custom-background-2.png');
   });
 });
@@ -210,12 +216,6 @@
     tooltipText: 'Custom Background'
   }
 ];
-=======
-    ).toMatchSnapshot('video-effects-config-screen-blur-camera-on.png');
-  });
-});
-
->>>>>>> af0dd559
 const videoEnabledInitialState = (): MockCallAdapterState => {
   const paul = defaultMockRemoteParticipant('Paul Bridges');
   const initialState = defaultMockCallAdapterState([paul]);
@@ -234,14 +234,11 @@
       mediaStreamType: 'Video'
     }
   ];
-<<<<<<< HEAD
 };
 
-const videoBackgeoundImagesInitialState = (): MockCallAdapterState => {
+const videoBackgroundImagesInitialState = (): MockCallAdapterState => {
   const paul = defaultMockRemoteParticipant('Paul Bridges');
   const initialState = defaultMockCallAdapterState([paul]);
   initialState.videoBackgroundImages = videoBackgroundImages;
   return initialState;
-=======
->>>>>>> af0dd559
 };