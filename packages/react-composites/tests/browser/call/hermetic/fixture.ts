--- conflicted
+++ resolved
@@ -80,11 +80,8 @@
       isScreenSharingOn: false,
       remoteParticipants,
       remoteParticipantsEnded: {},
-<<<<<<< HEAD
       role,
-=======
       totalParticipantCount: Object.values(remoteParticipants).length + 1,
->>>>>>> 203af3e6
       captionsFeature: {
         captions: [],
         supportedSpokenLanguages: [],
