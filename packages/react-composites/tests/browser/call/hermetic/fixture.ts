--- conflicted
+++ resolved
@@ -80,12 +80,9 @@
       isScreenSharingOn: false,
       remoteParticipants,
       remoteParticipantsEnded: {},
-<<<<<<< HEAD
       /** @conditional-compile-remove(raise-hand) */
       raiseHand: { raisedHands: [] },
-=======
       role: role ?? 'Unknown',
->>>>>>> 048c56cb
       totalParticipantCount: Object.values(remoteParticipants).length + 1,
       captionsFeature: {
         captions: [],
