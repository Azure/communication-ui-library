--- conflicted
+++ resolved
@@ -76,12 +76,9 @@
       isScreenSharingOn: false,
       remoteParticipants,
       remoteParticipantsEnded: {},
-<<<<<<< HEAD
       /** @conditional-compile-remove(raise-hand) */
       raiseHand: { raisedHands: [] },
-=======
       totalParticipantCount: Object.values(remoteParticipants).length + 1,
->>>>>>> 887d4023
       captionsFeature: {
         captions: [],
         supportedSpokenLanguages: [],
