// Copyright (c) Microsoft Corporation.
// Licensed under the MIT license.
import {
  buildUrl,
  dataUiId,
  loadCallPageWithParticipantVideos,
  pageClick,
  isTestProfileDesktop,
  waitForCallCompositeToLoad,
  waitForFunction,
  waitForSelector,
<<<<<<< HEAD
  stableScreenshot
=======
  stableScreenshot,
  waitForPiPiPToHaveLoaded,
  waitForCallPageParticipantVideos
>>>>>>> 74c433ec
} from '../../common/utils';
import { test } from './fixture';
import { expect, Page } from '@playwright/test';
import { v1 as generateGUID } from 'uuid';

/**
 * Since we are providing a .y4m video to act as a fake video stream, chrome
 * uses it's file path as the camera name. This file location can differ on
 * every device causing a diff error in test screenshot comparisons.
 * To avoid this error, we replace the unique file path with a custom string.
 */
const stubLocalCameraName = async (page: Page): Promise<void> => {
  await page.evaluate(() => {
    const element = document.querySelector('[data-ui-id="call-composite-local-camera-settings"]');
    if (element) {
      element.innerHTML = element.innerHTML.replace(/C:.*?y4m/g, 'Fake Camera');
    }
  });
};

const flavor = process.env?.['COMMUNICATION_REACT_FLAVOR'];

test.describe('Call Composite E2E Configuration Screen Tests', () => {
  test.beforeEach(async ({ pages, serverUrl, users }) => {
    // Each test *must* join a new call to prevent test flakiness.
    // We hit a Calling SDK service 500 error if we do not.
    // An issue has been filed with the calling team.
    const newTestGuid = generateGUID();
    for (let i = 0; i < pages.length; i++) {
      const page = pages[i];
      const user = users[i];
      user.groupId = newTestGuid;

      await page.goto(buildUrl(serverUrl, user));
      await waitForCallCompositeToLoad(page);
    }
  });

  // This is a smoke live test for configuration screen.
  //
  // Updating local video streams before joinging a call is a non-trivial operation.
  // TODO(prprabhu) Rename this test once metrics show that it has been stabilized.
  test('local device settings can toggle camera & audio', async ({ pages }) => {
    const page = pages[0];
    await pageClick(page, dataUiId('call-composite-local-device-settings-microphone-button'));
    await pageClick(page, dataUiId('call-composite-local-device-settings-camera-button'));
    await waitForFunction(page, () => {
      const videoNode = document.querySelector<HTMLVideoElement>(`video`);
      return !!videoNode && videoNode.readyState === 4 && !videoNode.paused && videoNode;
    });
    await stubLocalCameraName(page);
    expect(await stableScreenshot(page, { dismissTooltips: true })).toMatchSnapshot(
      `call-configuration-page-camera-enabled.png`
    );
  });
});

test.describe('Call Composite E2E CallPage Tests', () => {
  // Make sure tests can still run well after retries
  test.beforeEach(async ({ pages, users, serverUrl }) => {
    // Each test *must* join a new call to prevent test flakiness.
    // We hit a Calling SDK service 500 error if we do not.
    // An issue has been filed with the calling team.
    const newTestGuid = generateGUID();
    for (let i = 0; i < pages.length; i++) {
      const page = pages[i];
      const user = users[i];
      user.groupId = newTestGuid;

      await page.goto(buildUrl(serverUrl, user));
      await waitForCallCompositeToLoad(page);
    }

    await loadCallPageWithParticipantVideos(pages);
  });

<<<<<<< HEAD
  test('video gallery renders for all pages', async ({ pages }) => {
    for (const idx in pages) {
      const page = pages[idx];
      await page.bringToFront();
      expect(await stableScreenshot(page, { dismissTooltips: true })).toMatchSnapshot(`video-gallery-page-${idx}.png`);
    }
  });

=======
  test('participant list loads correctly', async ({ pages }, testInfo) => {
    for (const idx in pages) {
      const page = pages[idx];
      await pageClick(page, dataUiId('call-composite-participants-button'));
      if (flavor === 'stable') {
        const buttonCallOut = await waitForSelector(page, '.ms-Callout');
        // This will ensure no animation is happening for the callout
        await buttonCallOut.waitForElementState('stable');
      } else {
        await waitForSelector(page, dataUiId('call-composite-people-pane'));
        if (!isTestProfileDesktop(testInfo)) {
          await waitForPiPiPToHaveLoaded(page, 2);
        }
      }
      expect(await stableScreenshot(page)).toMatchSnapshot(`video-gallery-page-participants-flyout-${idx}.png`);
    }
  });

  // This is a live smoke test.
  // Rendering and un-rendering video streams involves complex logic spread across
  // the UI components, bindings and the headless SDK layers.
  //
  // Neither unit-tests nor hemertic tests can provide adequate coverage for this flow.
  //
  // This test capture mulitple snapshots / asserts multiple conditions to minimize the number of live tests
  // and hence the flakiness introduced in CI due to dependence on live services.
  //
  // TODO(prprabhu) Rename this test to better reflect the intent once metrics show that this test is stable.
>>>>>>> 74c433ec
  test('can turn off local video', async ({ pages }) => {
    // First, ensure all pages' videos load correctly.
    for (const idx in pages) {
      const page = pages[idx];
      await page.bringToFront();
      expect(await stableScreenshot(page, { dismissTooltips: true })).toMatchSnapshot(`video-gallery-page-${idx}.png`);
    }

    // Then turn off video and check again.
    const page = pages[0];
    await pageClick(page, dataUiId('call-composite-camera-button'));

    // We turned off 1 video.
    await waitForCallPageParticipantVideos(pages, pages.length - 1);

    for (const idx in pages) {
      const page = pages[idx];
      await page.bringToFront();
      expect(await stableScreenshot(page, { dismissTooltips: true })).toMatchSnapshot(
        `video-gallery-camera-off-page-${idx}.png`
      );
    }
  });
});

test.describe('Call composite custom button injection tests', () => {
  test.beforeEach(async ({ pages, users, serverUrl }) => {
    // Each test *must* join a new call to prevent test flakiness.
    // We hit a Calling SDK service 500 error if we do not.
    // An issue has been filed with the calling team.
    const newTestGuid = generateGUID();
    for (let i = 0; i < pages.length; i++) {
      const page = pages[i];
      const user = users[i];
      user.groupId = newTestGuid;

      await page.goto(
        buildUrl(serverUrl, user, {
          injectCustomButtons: 'true'
        })
      );
      await waitForCallCompositeToLoad(page);
    }
    await loadCallPageWithParticipantVideos(pages);
  });

  test('injected buttons appear', async ({ pages }) => {
    const page = pages[0];
    expect(await stableScreenshot(page)).toMatchSnapshot(`custom-buttons.png`);
  });
});<|MERGE_RESOLUTION|>--- conflicted
+++ resolved
@@ -9,13 +9,8 @@
   waitForCallCompositeToLoad,
   waitForFunction,
   waitForSelector,
-<<<<<<< HEAD
-  stableScreenshot
-=======
   stableScreenshot,
-  waitForPiPiPToHaveLoaded,
-  waitForCallPageParticipantVideos
->>>>>>> 74c433ec
+  waitForPiPiPToHaveLoaded
 } from '../../common/utils';
 import { test } from './fixture';
 import { expect, Page } from '@playwright/test';
@@ -92,34 +87,6 @@
     await loadCallPageWithParticipantVideos(pages);
   });
 
-<<<<<<< HEAD
-  test('video gallery renders for all pages', async ({ pages }) => {
-    for (const idx in pages) {
-      const page = pages[idx];
-      await page.bringToFront();
-      expect(await stableScreenshot(page, { dismissTooltips: true })).toMatchSnapshot(`video-gallery-page-${idx}.png`);
-    }
-  });
-
-=======
-  test('participant list loads correctly', async ({ pages }, testInfo) => {
-    for (const idx in pages) {
-      const page = pages[idx];
-      await pageClick(page, dataUiId('call-composite-participants-button'));
-      if (flavor === 'stable') {
-        const buttonCallOut = await waitForSelector(page, '.ms-Callout');
-        // This will ensure no animation is happening for the callout
-        await buttonCallOut.waitForElementState('stable');
-      } else {
-        await waitForSelector(page, dataUiId('call-composite-people-pane'));
-        if (!isTestProfileDesktop(testInfo)) {
-          await waitForPiPiPToHaveLoaded(page, 2);
-        }
-      }
-      expect(await stableScreenshot(page)).toMatchSnapshot(`video-gallery-page-participants-flyout-${idx}.png`);
-    }
-  });
-
   // This is a live smoke test.
   // Rendering and un-rendering video streams involves complex logic spread across
   // the UI components, bindings and the headless SDK layers.
@@ -130,7 +97,6 @@
   // and hence the flakiness introduced in CI due to dependence on live services.
   //
   // TODO(prprabhu) Rename this test to better reflect the intent once metrics show that this test is stable.
->>>>>>> 74c433ec
   test('can turn off local video', async ({ pages }) => {
     // First, ensure all pages' videos load correctly.
     for (const idx in pages) {
