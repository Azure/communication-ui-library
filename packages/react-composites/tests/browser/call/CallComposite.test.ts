// Copyright (c) Microsoft Corporation.
// Licensed under the MIT license.
<<<<<<< HEAD
import { waitForCallCompositeToLoad, dataUiId, disableAnimation } from '../common/utils';
=======
import { waitForCallCompositeToLoad, dataUiId, disableAnimation, loadCallScreenWithParticipantVideos } from '../utils';
>>>>>>> 27077071
import { test } from './fixture';
import { expect, Page } from '@playwright/test';

/**
 * Since we are providing a .y4m video to act as a fake video stream, chrome
 * uses it's file path as the camera name. This file location can differ on
 * every device causing a diff error in test screenshot comparisons.
 * To avoid this error, we replace the unique file path with a custom string.
 */
const stubLocalCameraName = async (page: Page): Promise<void> => {
  await page.evaluate(() => {
    const element = document.querySelector('[data-ui-id="call-composite-local-camera-settings"]');
    if (element) {
      element.innerHTML = element.innerHTML.replace(/C:.*?y4m/g, 'Fake Camera');
    }
  });
};

test.describe('Call Composite E2E Tests', () => {
  test('composite pages load completely', async ({ pages }) => {
    for (const idx in pages) {
      await waitForCallCompositeToLoad(pages[idx]);
      await pages[idx].waitForSelector(dataUiId('call-composite-device-settings'));
      await pages[idx].waitForSelector(dataUiId('call-composite-local-preview'));
      await pages[idx].waitForSelector(`${dataUiId('call-composite-start-call-button')}[data-is-focusable="true"]`);
      await stubLocalCameraName(pages[idx]);
      expect(await pages[idx].screenshot()).toMatchSnapshot(`page-${idx}-call-screen.png`, { threshold: 0.5 });
    }
  });

  test('local device settings can toggle camera & audio', async ({ pages }) => {
    for (const idx in pages) {
      const page = pages[idx];
      await stubLocalCameraName(page);
      await page.waitForSelector(dataUiId('call-composite-device-settings'));
      await page.waitForSelector(dataUiId('call-composite-local-preview'));
      await pages[idx].waitForSelector(`${dataUiId('call-composite-start-call-button')}[data-is-focusable="true"]`);
      expect(await page.screenshot()).toMatchSnapshot(`page-${idx}-local-device-settings-camera-disabled.png`);
      await page.click(dataUiId('call-composite-local-device-settings-microphone-button'));
      await page.click(dataUiId('call-composite-local-device-settings-camera-button'));
      await page.waitForFunction(() => {
        const videoNode = document.querySelector('video');
        const videoLoaded = videoNode?.readyState === 4;
        return !!videoNode && videoLoaded;
      });
      expect(await page.screenshot()).toMatchSnapshot(`page-${idx}-local-device-settings-camera-enabled.png`);
    }
  });
});

test.describe('Call Composite E2E CallScreen Tests', () => {
  // Make sure tests can still run well after retries
  test.beforeEach(async ({ pages }) => {
    // In case it is retry logic
    for (const page of pages) {
      await page.reload();
      await waitForCallCompositeToLoad(page);
    }
    await loadCallScreenWithParticipantVideos(pages);
  });

  test('video gallery renders for all pages', async ({ pages }) => {
    for (const idx in pages) {
      const page = pages[idx];
      await page.bringToFront();

      expect(await page.screenshot()).toMatchSnapshot(`page-${idx}-video-gallery.png`);
    }
  });

  test('participant list loads correctly', async ({ pages }) => {
    // TODO: Remove this function when we fix unstable contextual menu bug
    // Bug link: https://skype.visualstudio.com/SPOOL/_workitems/edit/2558377/?triage=true
    await turnOffAllVideos(pages);

    for (const idx in pages) {
      const page = pages[idx];
      await page.bringToFront();

      // waitForElementState('stable') is not working for opacity animation https://github.com/microsoft/playwright/issues/4055#issuecomment-777697079
      // this is for disable transition/animation of participant list
      await disableAnimation(page);

      await page.click(dataUiId('call-composite-participants-button'));
      const buttonCallOut = await page.waitForSelector('.ms-Callout');
      // This will ensure no animation is happening for the callout
      await buttonCallOut.waitForElementState('stable');

      expect(await page.screenshot()).toMatchSnapshot(`page-${idx}-participants.png`);
    }
  });

  test('can turn off local video', async ({ pages }) => {
    const page = pages[0];

    await page.bringToFront();
    await page.click(dataUiId('call-composite-camera-button'));
    await page.waitForFunction(() => {
      return document.querySelectorAll('video').length === 1;
    });
    expect(await page.screenshot()).toMatchSnapshot(`camera-toggled.png`);
  });
});

const turnOffAllVideos = async (pages: Page[]): Promise<void> => {
  for (const page of pages) {
    await page.click(dataUiId('call-composite-camera-button'));
  }
  for (const page of pages) {
    await page.bringToFront();
    await page.waitForFunction(() => {
      return document.querySelectorAll('video').length === 0;
    });
  }
};<|MERGE_RESOLUTION|>--- conflicted
+++ resolved
@@ -1,10 +1,11 @@
 // Copyright (c) Microsoft Corporation.
 // Licensed under the MIT license.
-<<<<<<< HEAD
-import { waitForCallCompositeToLoad, dataUiId, disableAnimation } from '../common/utils';
-=======
-import { waitForCallCompositeToLoad, dataUiId, disableAnimation, loadCallScreenWithParticipantVideos } from '../utils';
->>>>>>> 27077071
+import {
+  waitForCallCompositeToLoad,
+  dataUiId,
+  disableAnimation,
+  loadCallScreenWithParticipantVideos
+} from '../common/utils';
 import { test } from './fixture';
 import { expect, Page } from '@playwright/test';
 
