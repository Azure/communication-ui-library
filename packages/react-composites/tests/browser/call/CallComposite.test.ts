--- conflicted
+++ resolved
@@ -146,11 +146,7 @@
   });
 });
 
-<<<<<<< HEAD
-test.describe('Call composite participant menu items injection tests', () => {
-=======
 test.describe('Call Composite E2E Call Ended Pages', () => {
->>>>>>> 533b227a
   // Make sure tests can still run well after retries
   test.beforeEach(async ({ pages, users, serverUrl }) => {
     // Each test *must* join a new call to prevent test flakiness.
@@ -162,56 +158,13 @@
       const user = users[i];
       user.groupId = newTestGuid;
 
-<<<<<<< HEAD
-      await page.goto(
-        buildUrl(serverUrl, user, {
-          injectParticipantMenuItems: 'true'
-        })
-      );
-=======
       await page.goto(buildUrl(serverUrl, user));
->>>>>>> 533b227a
       await waitForCallCompositeToLoad(page);
     }
 
     await loadCallPageWithParticipantVideos(pages);
   });
 
-<<<<<<< HEAD
-  test('injected menu items appear', async ({ pages }) => {
-    // TODO: Remove this function when we fix unstable contextual menu bug
-    // Bug link: https://skype.visualstudio.com/SPOOL/_workitems/edit/2558377/?triage=true
-    await turnOffAllVideos(pages, PER_STEP_TIMEOUT_MS);
-
-    const page = pages[0];
-    await page.bringToFront();
-
-    // waitForElementState('stable') does not work for opacity animation https://github.com/microsoft/playwright/issues/4055#issuecomment-777697079
-    // this is for disable transition/animation of participant list
-    await disableAnimation(page);
-
-    // Open participants flyout.
-    await page.click(dataUiId('call-composite-participants-button'), { timeout: PER_STEP_TIMEOUT_MS });
-    // Open participant list flyout
-    await page.click(dataUiId('participants-button-participants-list'), { timeout: PER_STEP_TIMEOUT_MS });
-    // There shouldbe at least one participant. Just click on the first.
-    await page.click(dataUiId('participants-list-participant-item') + ' >> nth=0', {
-      timeout: PER_STEP_TIMEOUT_MS
-    });
-
-    const injectedMenuItem = await page.waitForSelector(dataUiId('test-app-participant-menu-item'), {
-      timeout: PER_STEP_TIMEOUT_MS
-    });
-    await injectedMenuItem.waitForElementState('stable', { timeout: PER_STEP_TIMEOUT_MS });
-
-    expect(await page.screenshot()).toMatchSnapshot(`participant-menu-item-flyout.png`);
-  });
-});
-
-// `timeout` is applied to each individual step that waits for a condition.
-const turnOffAllVideos = async (pages: Page[], timeout?: number): Promise<void> => {
-  const options = timeout ? { timeout } : undefined;
-=======
   test('Left call page should show when end call button clicked', async ({ pages }) => {
     const page = pages[0];
     await page.bringToFront();
@@ -240,8 +193,61 @@
   });
 });
 
-const turnOffAllVideos = async (pages: Page[]): Promise<void> => {
->>>>>>> 533b227a
+test.describe('Call composite participant menu items injection tests', () => {
+  // Make sure tests can still run well after retries
+  test.beforeEach(async ({ pages, users, serverUrl }) => {
+    // Each test *must* join a new call to prevent test flakiness.
+    // We hit a Calling SDK service 500 error if we do not.
+    // An issue has been filed with the calling team.
+    const newTestGuid = generateGUID();
+    for (let i = 0; i < pages.length; i++) {
+      const page = pages[i];
+      const user = users[i];
+      user.groupId = newTestGuid;
+
+      await page.goto(
+        buildUrl(serverUrl, user, {
+          injectParticipantMenuItems: 'true'
+        })
+      );
+      await waitForCallCompositeToLoad(page);
+    }
+    await loadCallPageWithParticipantVideos(pages);
+  });
+
+  test('injected menu items appear', async ({ pages }) => {
+    // TODO: Remove this function when we fix unstable contextual menu bug
+    // Bug link: https://skype.visualstudio.com/SPOOL/_workitems/edit/2558377/?triage=true
+    await turnOffAllVideos(pages, PER_STEP_TIMEOUT_MS);
+
+    const page = pages[0];
+    await page.bringToFront();
+
+    // waitForElementState('stable') does not work for opacity animation https://github.com/microsoft/playwright/issues/4055#issuecomment-777697079
+    // this is for disable transition/animation of participant list
+    await disableAnimation(page);
+
+    // Open participants flyout.
+    await page.click(dataUiId('call-composite-participants-button'), { timeout: PER_STEP_TIMEOUT_MS });
+    // Open participant list flyout
+    await page.click(dataUiId('participants-button-participants-list'), { timeout: PER_STEP_TIMEOUT_MS });
+    // There shouldbe at least one participant. Just click on the first.
+    await page.click(dataUiId('participants-list-participant-item') + ' >> nth=0', {
+      timeout: PER_STEP_TIMEOUT_MS
+    });
+
+    const injectedMenuItem = await page.waitForSelector(dataUiId('test-app-participant-menu-item'), {
+      timeout: PER_STEP_TIMEOUT_MS
+    });
+    await injectedMenuItem.waitForElementState('stable', { timeout: PER_STEP_TIMEOUT_MS });
+
+    expect(await page.screenshot()).toMatchSnapshot(`participant-menu-item-flyout.png`);
+  });
+});
+
+// `timeout` is applied to each individual step that waits for a condition.
+const turnOffAllVideos = async (pages: Page[], timeout?: number): Promise<void> => {
+  const options = timeout ? { timeout } : undefined;
   for (const page of pages) {
     await page.click(dataUiId('call-composite-camera-button'), options);
   }
