--- conflicted
+++ resolved
@@ -6,16 +6,12 @@
 import ReactDOM from 'react-dom';
 
 import { IdentifierProvider } from '@internal/react-components';
-<<<<<<< HEAD
-import { CallAdapter, createAzureCommunicationCallAdapter, CallComposite } from '../../../../src';
-=======
 import {
   CallAdapter,
   createAzureCommunicationCallAdapter,
   CallComposite,
   COMPOSITE_LOCALE_FR_FR
 } from '../../../../src';
->>>>>>> f83254dc
 import { IDS } from '../../common/config';
 
 const urlSearchParams = new URLSearchParams(window.location.search);
