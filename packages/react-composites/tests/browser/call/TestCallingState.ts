// Copyright (c) Microsoft Corporation.
// Licensed under the MIT license.

/**
 * Calling state passed as as a query argument to set up MockCallingAdapter in playwright test
 */
export type TestCallingState = {
  remoteParticipants?: TestRemoteParticipant[];
  isScreenSharing?: boolean;
  page?: TestPageState;
<<<<<<< HEAD
  latestErrors?: AdapterErrors;
=======
  diagnostics?: TestDiagnostics;
>>>>>>> 546ce200
};

/**
 * Remote participant state used in {@link TestCallingState}
 */
export type TestRemoteParticipant = {
  displayName: string;
  isMuted?: boolean;
  isSpeaking?: boolean;
  isVideoStreamAvailable?: boolean;
  isScreenSharing?: boolean;
};

/**
 * Page state used in {@link TestCallingState}
 */
export type TestPageState =
  | 'accessDeniedTeamsMeeting'
  | 'call'
  | 'configuration'
  | 'joinCallFailedDueToNoNetwork'
  | 'leftCall'
  | 'lobby'
  | 'removedFromCall';

/**
<<<<<<< HEAD
 * Map of errors to represent latest errors state used in {@link TestCallingState}
 */
export type AdapterErrors = {
  [target: string]: AdapterError;
};

/**
 * Error value used in {@link AdapterErrors}
 */
export interface AdapterError extends Error {
  /**
   * The operation that failed.
   */
  target: string;
  /**
   * Error thrown by the failed operation.
   */
  innerError: Error;
  /**
   * Timestamp added to the error in the adapter implementation.
   */
  timestamp: Date;
}
=======
 * Diagnostics state used in {@link TestCallingState}
 */
export type TestDiagnostics = {
  /**
   * Stores diagnostics related to network conditions.
   */
  network?: { networkReconnect?: DiagnosticValue };
  /**
   * Stores diagnostics related to media quality.
   */
  media?: { speakingWhileMicrophoneIsMuted?: DiagnosticValue; cameraFreeze?: DiagnosticValue };
};

/**
 * Diagnostic value used for a child property in {@link TestDiagnostics}
 */
export type DiagnosticValue = {
  value: DiagnosticQuality | boolean;
  valueType: DiagnosticValueType;
};

/**
 * Enum for value in {@link DiagnosticValue}
 */
export enum DiagnosticQuality {
  Good = 1,
  Poor = 2,
  Bad = 3
}

/**
 * Value types for {@link DiagnosticValue}
 */
export type DiagnosticValueType = 'DiagnosticQuality' | 'DiagnosticFlag';
>>>>>>> 546ce200
<|MERGE_RESOLUTION|>--- conflicted
+++ resolved
@@ -8,11 +8,8 @@
   remoteParticipants?: TestRemoteParticipant[];
   isScreenSharing?: boolean;
   page?: TestPageState;
-<<<<<<< HEAD
+  diagnostics?: TestDiagnostics;
   latestErrors?: AdapterErrors;
-=======
-  diagnostics?: TestDiagnostics;
->>>>>>> 546ce200
 };
 
 /**
@@ -39,31 +36,6 @@
   | 'removedFromCall';
 
 /**
-<<<<<<< HEAD
- * Map of errors to represent latest errors state used in {@link TestCallingState}
- */
-export type AdapterErrors = {
-  [target: string]: AdapterError;
-};
-
-/**
- * Error value used in {@link AdapterErrors}
- */
-export interface AdapterError extends Error {
-  /**
-   * The operation that failed.
-   */
-  target: string;
-  /**
-   * Error thrown by the failed operation.
-   */
-  innerError: Error;
-  /**
-   * Timestamp added to the error in the adapter implementation.
-   */
-  timestamp: Date;
-}
-=======
  * Diagnostics state used in {@link TestCallingState}
  */
 export type TestDiagnostics = {
@@ -98,4 +70,28 @@
  * Value types for {@link DiagnosticValue}
  */
 export type DiagnosticValueType = 'DiagnosticQuality' | 'DiagnosticFlag';
->>>>>>> 546ce200
+
+/**
+ * Record of errors to represent latest errors state in {@link TestCallingState}
+ */
+export type AdapterErrors = {
+  [target: string]: AdapterError;
+};
+
+/**
+ * Error value used in {@link AdapterErrors}
+ */
+export interface AdapterError extends Error {
+  /**
+   * The operation that failed.
+   */
+  target: string;
+  /**
+   * Error thrown by the failed operation.
+   */
+  innerError: Error;
+  /**
+   * Timestamp added to the error in the adapter implementation.
+   */
+  timestamp: Date;
+}