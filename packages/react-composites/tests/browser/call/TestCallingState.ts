--- conflicted
+++ resolved
@@ -7,11 +7,8 @@
 export type TestCallingState = {
   remoteParticipants?: TestRemoteParticipant[];
   isScreenSharing?: boolean;
-<<<<<<< HEAD
+  page?: TestPageState;
   diagnostics?: TestDiagnostics;
-=======
-  page?: TestPageState;
->>>>>>> e76c6222
 };
 
 /**
@@ -26,7 +23,18 @@
 };
 
 /**
-<<<<<<< HEAD
+ * Page state used in {@link TestCallingState}
+ */
+export type TestPageState =
+  | 'accessDeniedTeamsMeeting'
+  | 'call'
+  | 'configuration'
+  | 'joinCallFailedDueToNoNetwork'
+  | 'leftCall'
+  | 'lobby'
+  | 'removedFromCall';
+
+/**
  * Diagnostics state used in {@link TestCallingState}
  */
 export type TestDiagnostics = {
@@ -60,16 +68,4 @@
 /**
  * Value types for {@link DiagnosticValue}
  */
-export type DiagnosticValueType = 'DiagnosticQuality' | 'DiagnosticFlag';
-=======
- * Page state used in {@link TestCallingState}
- */
-export type TestPageState =
-  | 'accessDeniedTeamsMeeting'
-  | 'call'
-  | 'configuration'
-  | 'joinCallFailedDueToNoNetwork'
-  | 'leftCall'
-  | 'lobby'
-  | 'removedFromCall';
->>>>>>> e76c6222
+export type DiagnosticValueType = 'DiagnosticQuality' | 'DiagnosticFlag';