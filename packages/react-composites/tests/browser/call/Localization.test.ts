--- conflicted
+++ resolved
@@ -27,12 +27,7 @@
     await waitForCallCompositeToLoad(page);
     expect(await page.screenshot()).toMatchSnapshot('localized-call-configuration-page.png');
 
-<<<<<<< HEAD
-    await loadCallScreenWithParticipantVideos([page]);
+    await loadCallScreen([page]);
     expect(await page.screenshot()).toMatchSnapshot('localized-call-screen.png');
-=======
-    await loadCallScreen([page]);
-    expect(await page.screenshot()).toMatchSnapshot('localized-call-screen.png', { threshold: 0.5 });
->>>>>>> d7b00102
   });
 });