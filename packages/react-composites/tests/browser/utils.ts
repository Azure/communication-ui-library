// Copyright (c) Microsoft Corporation.
// Licensed under the MIT license.

import { IDS } from './config';
import { ChatClient } from '@azure/communication-chat';
import { CommunicationIdentityClient, CommunicationUserToken } from '@azure/communication-identity';
import { AzureCommunicationTokenCredential } from '@azure/communication-common';
import { Browser, Page } from '@playwright/test';

export const dataUiId = (v: string): string => `[${DATA_UI_ID}="${v}"]`;
const DATA_UI_ID = 'data-ui-id';
const CONNECTION_STRING = process.env.CONNECTION_STRING ?? '';
const PAGE_VIEWPORT = {
  width: 1200,
  height: 768
};
const TOPIC_NAME = 'Cowabunga';

/**
 * Wait for the ChatComposite on a page to fully load.
 */
export const waitForCompositeToLoad = async (page: Page): Promise<void> => {
  await page.waitForLoadState('load');
  await page.waitForSelector(dataUiId(IDS.sendboxTextfield));
  // The participant list can be empty when there are no participants to load.
  // For example, this happens when incorrect credentials are used in the ErroBar tests.
  //
  // Only waiting for the element to be attached to the DOM is enough, especially given
  // that we wait for 1 second after this step. Reconsider this when we remove that 1 second
  // wait.
  await page.waitForSelector(dataUiId(IDS.participantList), { state: 'attached' });
  // @TODO
  // We wait 1 sec here to work around a bug.
  // If page[0] sends a message to page[1] as soon as the composite is loaded
  // in the DOM, page[1] doesn't receive the message.
  // Only when page[1] is refreshed is when it will see the message sent by p[1]
  // By waiting 1 sec before sending a message, page[1] is able to recieve that message.
  await page.waitForTimeout(1000);
};

/**
<<<<<<< HEAD
=======
 * Wait for the ChatComposite on a page to fully load.
 */
export const waitForCompositeToLoad = async (page: Page): Promise<void> => {
  await page.waitForLoadState('load');
  await page.waitForSelector(dataUiId(IDS.sendboxTextfield));
  // The participant list can be empty when there are no participants to load.
  // For example, this happens when incorrect credentials are used in the ErroBar tests.
  //
  // Only waiting for the element to be attached to the DOM is enough, especially given
  // that we wait for 1 second after this step. Reconsider this when we remove that 1 second
  // wait.
  await page.waitForSelector(dataUiId(IDS.participantList), { state: 'attached' });
  // @TODO
  // We wait 1 sec here to work around a bug.
  // If page[0] sends a message to page[1] as soon as the composite is loaded
  // in the DOM, page[1] doesn't receive the message.
  // Only when page[1] is refreshed is when it will see the message sent by p[1]
  // By waiting 1 sec before sending a message, page[1] is able to recieve that message.
  await page.waitForTimeout(1000);
};

/**
>>>>>>> 3e49190c
 * Stub out timestamps on the page to avoid spurious diffs in snapshot tests.
 */
export const stubMessageTimestamps = (page: Page): void => {
  page.evaluate((messageTimestampId) => {
    Array.from(document.querySelectorAll(messageTimestampId)).forEach((i) => (i.innerHTML = 'timestamp'));
  }, messageTimestampId);
};

const messageTimestampId: string = dataUiId(IDS.messageTimestamp);

export type IdentityType = {
  userId: string;
  token: string;
  endpointUrl: string;
  displayName: string;
  threadId: string;
  topic: string;
};

export const createChatThreadAndUsers = async (displayNames: string[]): Promise<Array<IdentityType>> => {
  const endpointUrl = new URL(CONNECTION_STRING.replace('endpoint=', '').split(';')[0]).toString();
  const tokenClient = new CommunicationIdentityClient(CONNECTION_STRING);
  const userAndTokens: CommunicationUserToken[] = [];
  for (let i = 0; i < displayNames.length; i++) {
    userAndTokens.push(await tokenClient.createUserAndToken(['chat']));
  }

  const chatClient = new ChatClient(endpointUrl, new AzureCommunicationTokenCredential(userAndTokens[0].token));
  const threadId = (await chatClient.createChatThread({ topic: TOPIC_NAME })).chatThread?.id ?? '';
  await chatClient.getChatThreadClient(threadId).addParticipants({
    participants: displayNames.map((displayName, i) => ({ id: userAndTokens[i].user, displayName: displayName }))
  });

  return displayNames.map((displayName, i) => ({
    userId: userAndTokens[i].user.communicationUserId,
    token: userAndTokens[i].token,
    endpointUrl,
    displayName,
    threadId,
    topic: TOPIC_NAME
  }));
};

<<<<<<< HEAD
export const loadPage = async (browser: Browser, serverUrl: string, user: IdentityType): Promise<Page> => {
  const qs = encodeQueryData(user);
=======
/**
 * Load a Page with ChatComposite app.
 * @param browser Browser to create Page in.
 * @param serverUrl URL to a running test app.
 * @param user IdentityType for the user to load ChatComposite for.
 * @param qArgs Extra quary arguments.
 * @returns
 */
export const loadPage = async (
  browser: Browser,
  serverUrl: string,
  user: IdentityType,
  qArgs?: { [key: string]: string }
): Promise<Page> => {
  const qs = encodeQueryData(user, qArgs);
>>>>>>> 3e49190c
  const page = await browser.newPage();
  await page.setViewportSize(PAGE_VIEWPORT);
  const url = `${serverUrl}?${qs}`;
  console.log(`Loading Chat app for ${user.displayName} at ${url}`);
  await page.goto(url, { waitUntil: 'networkidle' });
  // Important: For ensuring that blinking cursor doesn't get captured in
  // snapshots and cause a diff in subsequent tests.
  page.addStyleTag({ content: `* { caret-color: transparent !important; }` });
  return page;
};

<<<<<<< HEAD
const encodeQueryData = (data: IdentityType): string => {
  const qs: Array<string> = [];
  for (const d in data) {
    qs.push(encodeURIComponent(d) + '=' + encodeURIComponent(data[d]));
  }
  return qs.join('&');
};

const CONNECTION_STRING = process.env.CONNECTION_STRING ?? '';
const TOPIC_NAME = 'Cowabunga';

const PAGE_VIEWPORT = {
  width: 1200,
  height: 768
=======
const encodeQueryData = (user: IdentityType, qArgs?: { [key: string]: string }): string => {
  const qs: Array<string> = [];
  for (const d in user) {
    qs.push(encodeURIComponent(d) + '=' + encodeURIComponent(user[d]));
  }
  if (qArgs !== undefined) {
    Object.entries(qArgs).forEach(([key, value]) => qs.push(encodeURIComponent(key) + '=' + encodeURIComponent(value)));
  }
  return qs.join('&');
>>>>>>> 3e49190c
};<|MERGE_RESOLUTION|>--- conflicted
+++ resolved
@@ -39,31 +39,6 @@
 };
 
 /**
-<<<<<<< HEAD
-=======
- * Wait for the ChatComposite on a page to fully load.
- */
-export const waitForCompositeToLoad = async (page: Page): Promise<void> => {
-  await page.waitForLoadState('load');
-  await page.waitForSelector(dataUiId(IDS.sendboxTextfield));
-  // The participant list can be empty when there are no participants to load.
-  // For example, this happens when incorrect credentials are used in the ErroBar tests.
-  //
-  // Only waiting for the element to be attached to the DOM is enough, especially given
-  // that we wait for 1 second after this step. Reconsider this when we remove that 1 second
-  // wait.
-  await page.waitForSelector(dataUiId(IDS.participantList), { state: 'attached' });
-  // @TODO
-  // We wait 1 sec here to work around a bug.
-  // If page[0] sends a message to page[1] as soon as the composite is loaded
-  // in the DOM, page[1] doesn't receive the message.
-  // Only when page[1] is refreshed is when it will see the message sent by p[1]
-  // By waiting 1 sec before sending a message, page[1] is able to recieve that message.
-  await page.waitForTimeout(1000);
-};
-
-/**
->>>>>>> 3e49190c
  * Stub out timestamps on the page to avoid spurious diffs in snapshot tests.
  */
 export const stubMessageTimestamps = (page: Page): void => {
@@ -107,10 +82,6 @@
   }));
 };
 
-<<<<<<< HEAD
-export const loadPage = async (browser: Browser, serverUrl: string, user: IdentityType): Promise<Page> => {
-  const qs = encodeQueryData(user);
-=======
 /**
  * Load a Page with ChatComposite app.
  * @param browser Browser to create Page in.
@@ -126,7 +97,6 @@
   qArgs?: { [key: string]: string }
 ): Promise<Page> => {
   const qs = encodeQueryData(user, qArgs);
->>>>>>> 3e49190c
   const page = await browser.newPage();
   await page.setViewportSize(PAGE_VIEWPORT);
   const url = `${serverUrl}?${qs}`;
@@ -138,22 +108,6 @@
   return page;
 };
 
-<<<<<<< HEAD
-const encodeQueryData = (data: IdentityType): string => {
-  const qs: Array<string> = [];
-  for (const d in data) {
-    qs.push(encodeURIComponent(d) + '=' + encodeURIComponent(data[d]));
-  }
-  return qs.join('&');
-};
-
-const CONNECTION_STRING = process.env.CONNECTION_STRING ?? '';
-const TOPIC_NAME = 'Cowabunga';
-
-const PAGE_VIEWPORT = {
-  width: 1200,
-  height: 768
-=======
 const encodeQueryData = (user: IdentityType, qArgs?: { [key: string]: string }): string => {
   const qs: Array<string> = [];
   for (const d in user) {
@@ -163,5 +117,4 @@
     Object.entries(qArgs).forEach(([key, value]) => qs.push(encodeURIComponent(key) + '=' + encodeURIComponent(value)));
   }
   return qs.join('&');
->>>>>>> 3e49190c
 };