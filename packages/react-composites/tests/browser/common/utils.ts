// Copyright (c) Microsoft Corporation.
// Licensed under the MIT license.

import { IDS } from './constants';
import { ElementHandle, JSHandle, Page } from '@playwright/test';
import { ChatUserType, CallUserType, MeetingUserType } from './fixtureTypes';
import { v1 as generateGUID } from 'uuid';

// This timeout must be less than the global timeout
export const PER_STEP_TIMEOUT_MS = 5000;

/** Selector string to get element by data-ui-id property */
export const dataUiId = (id: string): string => `[data-ui-id="${id}"]`;

async function screenshotOnFailure<T>(page: Page, fn: () => Promise<T>): Promise<T> {
  try {
    return await fn();
  } catch (e) {
    await page.screenshot({ path: `test-results/failure-screenshot-${generateGUID()}.png` });
    throw e;
  }
}

/**
 * Page click helper function - USE INSTEAD OF PAGE.CLICK
 *
 * This functions clicks the elements then moves the mouse away to prevent
 * hover behavior appearing non-deterministically in snapshots.
 * Examples of this are tooltips for control bar buttons would show, as well
 * as buttons would show their onHover state.
 *
 * This function will also take a screenshot if the page.click fails for any reason.
 */
export const pageClick = async (page: Page, selector: string): Promise<void> => {
  await screenshotOnFailure(page, async () => await page.click(selector, { timeout: PER_STEP_TIMEOUT_MS }));

  // Move the mouse off the screen
  await page.mouse.move(-1, -1);
};

/**
 * Page wait for selector helper function - USE INSTEAD OF PAGE.WAITFORSELECTOR
 * Using this, when the wait for selector fails, we get a screenshot showing why it failed.
 */
export const waitForSelector = async (
  page: Page,
  selector: string
): Promise<ElementHandle<SVGElement | HTMLElement>> => {
  return await screenshotOnFailure(
    page,
    async () => await page.waitForSelector(selector, { timeout: PER_STEP_TIMEOUT_MS })
  );
};

/**
 * Page wait for function helper function - USE INSTEAD OF PAGE.WAITFORFUNCTION
 * Using this, when the wait for function fails, we get a screenshot showing why it failed.
 */
export async function waitForFunction<R>(
  page: Page,
  pageFunction: PageFunction<R>,
  arg?: unknown
): Promise<SmartHandle<R>> {
  return await screenshotOnFailure(
    page,
    async () => await page.waitForFunction(pageFunction, arg, { timeout: PER_STEP_TIMEOUT_MS })
  );
}

/**
<<<<<<< HEAD
=======
 * Wait for page fonts to have loaded. This is because we sometimes see test failures due to
 * font differences where it looks like the Segoe UI font has not yet loaded.
 */
const waitForPageFontsLoaded = async (page: Page): Promise<void> => {
  await waitForFunction(page, async () => {
    await document.fonts.ready;
  });
};

/**
>>>>>>> d2d2838d
 * Wait for the ChatComposite on a page to fully load.
 */
export const waitForChatCompositeToLoad = async (page: Page): Promise<void> => {
  await page.waitForLoadState('networkidle');
<<<<<<< HEAD
=======
  await waitForPageFontsLoaded(page);
>>>>>>> d2d2838d
  await waitForSelector(page, dataUiId(IDS.sendboxTextField));

  // @TODO
  // We wait 3 sec here to work around a bug.
  // If page[0] sends a message to page[1] as soon as the composite is loaded
  // in the DOM, page[1] doesn't receive the message.
  // Only when page[1] is refreshed is when it will see the message sent by p[1]
  // By waiting 3 sec before sending a message, page[1] is able to recieve that message.
  await page.waitForTimeout(3000);
};

/**
 * Wait for the CallComposite on a page to fully load.
 */
export const waitForCallCompositeToLoad = async (page: Page): Promise<void> => {
  await page.bringToFront();
  await page.waitForLoadState('load');
<<<<<<< HEAD
=======
  await waitForPageFontsLoaded(page);
>>>>>>> d2d2838d
  const startCallButton = await waitForSelector(page, dataUiId('call-composite-start-call-button'));
  await startCallButton.waitForElementState('enabled');
};

/**
 * Wait for the MeetingComposite on a page to fully load.
 */
export const waitForMeetingCompositeToLoad = async (page: Page): Promise<void> => {
  // Meeting composite initial page is the same as call composite
  await waitForCallCompositeToLoad(page);
};

/**
 * Wait for the Composite CallPage page to fully load.
 */
export const loadCallPage = async (pages: Page[]): Promise<void> => {
  for (const page of pages) {
    await page.bringToFront();
    await pageClick(page, dataUiId('call-composite-start-call-button'));

    // Wait for call page to load (i.e. wait for connecting screen to have passed)
    await waitForSelector(page, dataUiId('call-page'));
  }

  // Wait for all participants tiles to have loaded
  for (const page of pages) {
    await page.bringToFront();
    await waitForFunction(
      page,
      // eslint-disable-next-line @typescript-eslint/no-explicit-any
      (args: any) => {
        const tileNodes = document.querySelectorAll(args.participantTileSelector);
        const correctNoOfTiles = tileNodes.length === args.expectedTileCount;
        return correctNoOfTiles;
      },
      { participantTileSelector: dataUiId('video-tile'), expectedTileCount: pages.length }
    );
  }
};

/**
 * Wait for the Composite CallPage page to fully load with video participant video feeds enabled.
 */
export const loadCallPageWithParticipantVideos = async (pages: Page[]): Promise<void> => {
  // Start local camera and start the call
  for (const page of pages) {
    await page.bringToFront();
    await pageClick(page, dataUiId('call-composite-local-device-settings-camera-button'));
    await pageClick(page, dataUiId('call-composite-start-call-button'));

    // Wait for call page to load (i.e. wait for connecting screen to have passed)
    await waitForSelector(page, dataUiId('call-page'));
  }

  // Wait for all participants cameras to have loaded
  for (const page of pages) {
    await page.bringToFront();
    await waitForFunction(
      page,
      // eslint-disable-next-line @typescript-eslint/no-explicit-any
      (args: any) => {
        const videoNodes = document.querySelectorAll('video');
        const correctNoOfVideos = videoNodes.length === args.expectedVideoCount;
        const allVideosLoaded = Array.from(videoNodes).every((videoNode) => videoNode.readyState === 4);
        return correctNoOfVideos && allVideosLoaded;
      },
      {
        expectedVideoCount: pages.length
      }
    );
  }
};

/**
 * Stub out timestamps on the page to avoid spurious diffs in snapshot tests.
 */
export const stubMessageTimestamps = async (page: Page): Promise<void> => {
  const messageTimestampId: string = dataUiId(IDS.messageTimestamp);
  await page.evaluate((messageTimestampId) => {
    Array.from(document.querySelectorAll(messageTimestampId)).forEach((i) => (i.innerHTML = 'timestamp'));
  }, messageTimestampId);
};

const encodeQueryData = (qArgs?: { [key: string]: string }): string => {
  const qs: Array<string> = [];
  for (const key in qArgs) {
    qs.push(encodeURIComponent(key) + '=' + encodeURIComponent(qArgs[key]));
  }
  return qs.join('&');
};

/**
 * Create the test URL.
 * @param serverUrl - URL of webpage to test, this is typically https://localhost:3000
 * @param user - Test user the props of which populate query search parameters
 * @param qArgs - Optional args to add to the query search parameters of the URL.
 * @returns URL string
 */
export const buildUrl = (
  serverUrl: string,
  user: ChatUserType | CallUserType | MeetingUserType,
  qArgs?: { [key: string]: string }
): string => `${serverUrl}?${encodeQueryData({ ...user, ...qArgs })}`;

// Unexported types from @playwright/tests package we need
type PageFunction<R> = string | ((arg: unknown) => R | Promise<R>);
type SmartHandle<T> = T extends Node ? ElementHandle<T> : JSHandle<T>;<|MERGE_RESOLUTION|>--- conflicted
+++ resolved
@@ -68,8 +68,6 @@
 }
 
 /**
-<<<<<<< HEAD
-=======
  * Wait for page fonts to have loaded. This is because we sometimes see test failures due to
  * font differences where it looks like the Segoe UI font has not yet loaded.
  */
@@ -80,15 +78,11 @@
 };
 
 /**
->>>>>>> d2d2838d
  * Wait for the ChatComposite on a page to fully load.
  */
 export const waitForChatCompositeToLoad = async (page: Page): Promise<void> => {
   await page.waitForLoadState('networkidle');
-<<<<<<< HEAD
-=======
   await waitForPageFontsLoaded(page);
->>>>>>> d2d2838d
   await waitForSelector(page, dataUiId(IDS.sendboxTextField));
 
   // @TODO
@@ -106,10 +100,7 @@
 export const waitForCallCompositeToLoad = async (page: Page): Promise<void> => {
   await page.bringToFront();
   await page.waitForLoadState('load');
-<<<<<<< HEAD
-=======
   await waitForPageFontsLoaded(page);
->>>>>>> d2d2838d
   const startCallButton = await waitForSelector(page, dataUiId('call-composite-start-call-button'));
   await startCallButton.waitForElementState('enabled');
 };
