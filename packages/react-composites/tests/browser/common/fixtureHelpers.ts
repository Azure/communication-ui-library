--- conflicted
+++ resolved
@@ -22,11 +22,7 @@
  */
 // eslint-disable-next-line no-empty-pattern, @typescript-eslint/explicit-module-boundary-types, @typescript-eslint/explicit-function-return-type
 export const usePagePerParticipant = async ({ serverUrl, testBrowser, users }, use) => {
-<<<<<<< HEAD
-  const pages = await Promise.all(users.map(async (user) => loadNewPage(testBrowser, buildUrl(serverUrl, user))));
-=======
-  const pages = await Promise.all(users.map(async (user) => await loadPage(testBrowser, serverUrl, user)));
->>>>>>> 50f17914
+  const pages = await Promise.all(users.map(async (user) => await loadNewPage(testBrowser, buildUrl(serverUrl, user))));
   await use(pages);
 };
 
@@ -37,11 +33,8 @@
 // eslint-disable-next-line no-empty-pattern, @typescript-eslint/explicit-module-boundary-types, @typescript-eslint/explicit-function-return-type
 export const usePagePerParticipantWithCallPermissions = async ({ serverUrl, testBrowser, users }, use) => {
   const pages = await Promise.all(
-<<<<<<< HEAD
-    users.map(async (user) => loadNewPageWithPermissionsForCalls(testBrowser, buildUrl(serverUrl, user)))
-=======
     users.map(async (user) => {
-      const page = await loadPageWithPermissionsForCalls(testBrowser, serverUrl, user);
+      const page = await loadNewPageWithPermissionsForCalls(testBrowser, buildUrl(serverUrl, user));
       page.on('console', (msg) => {
         if (msg.type() === 'error') {
           console.log(`CONSOLE ERROR >> "${msg.text()}"`, msg.args(), msg.location());
@@ -49,7 +42,6 @@
       });
       return page;
     })
->>>>>>> 50f17914
   );
   await use(pages);
 };
@@ -191,21 +183,4 @@
   await page.setViewportSize(PAGE_VIEWPORT);
   await page.goto(url);
   return page;
-};
-
-/**
- * Helper function to load composite in a new page
- * @param page - page to load the composite in
- * @param serverUrl - url of the test server
- * @param user - user for which to load the page for
- */
-export const loadPageForUser = async (
-  page: Page,
-  serverUrl: string,
-  user: ChatUserType | CallUserType,
-  qArgs?: { [key: string]: string }
-): Promise<void> => {
-  const url = buildUrl(serverUrl, user, qArgs);
-  await page.setViewportSize(PAGE_VIEWPORT);
-  await page.goto(url);
 };