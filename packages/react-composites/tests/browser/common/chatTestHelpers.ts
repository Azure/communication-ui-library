--- conflicted
+++ resolved
@@ -1,11 +1,7 @@
 // Copyright (c) Microsoft Corporation.
 // Licensed under the MIT license.
 
-<<<<<<< HEAD
 import { IDS } from './constants';
-=======
-import { IDS, TEST_PARTICIPANTS_CHAT } from './constants';
->>>>>>> 6ae837e4
 import { dataUiId, stubMessageTimestamps, waitForChatCompositeToLoad, buildUrl, waitForSelector } from './utils';
 import { Page } from '@playwright/test';
 import { ChatUserType } from './fixtureTypes';
@@ -26,7 +22,6 @@
   /** optional query parameters for the page url */
   qArgs?: { [key: string]: string };
 }): Promise<void> => {
-<<<<<<< HEAD
   const usersWithArgs = users.map((user) => ({
     user,
     qArgs
@@ -43,9 +38,6 @@
   usersWithArgs: { user: ChatUserType; qArgs?: { [key: string]: string } }[];
   serverUrl: string;
 }): Promise<void> => {
-=======
-  users = await createChatThreadAndUsers(TEST_PARTICIPANTS_CHAT);
->>>>>>> 6ae837e4
   const pageLoadPromises: Promise<unknown>[] = [];
   for (const idx in pages) {
     const page = pages[idx];
