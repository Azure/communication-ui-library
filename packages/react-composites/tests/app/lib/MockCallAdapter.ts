--- conflicted
+++ resolved
@@ -1,18 +1,14 @@
 // Copyright (c) Microsoft Corporation.
 // Licensed under the MIT license.
-<<<<<<< HEAD
-import { AudioDeviceInfo, Call, EnvironmentInfo, IncomingCall, VideoDeviceInfo } from '@azure/communication-calling';
-import type { CallAdapter, CallAdapterState } from '../../../src';
-=======
 import {
   AudioDeviceInfo,
   BackgroundReplacementConfig,
   Call,
+  IncomingCall,
   EnvironmentInfo,
   VideoDeviceInfo
 } from '@azure/communication-calling';
 import type { CallAdapter, CallAdapterState, SelectedVideoBackgroundEffect } from '../../../src';
->>>>>>> 66c73088
 import type { MockCallAdapterState } from '../../common';
 import { produce } from 'immer';
 import EventEmitter from 'events';
