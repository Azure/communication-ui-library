// Copyright (c) Microsoft Corporation.
// Licensed under the MIT License.

import { AzureCommunicationTokenCredential, CommunicationUserIdentifier } from '@azure/communication-common';
import { Stack } from '@fluentui/react';
import { fromFlatCommunicationIdentifier } from '@internal/acs-ui-common';
import { _IdentifierProvider, defaultAttachmentMenuAction, MessageProps } from '@internal/react-components';
import React, { useMemo } from 'react';
import { ChatComposite, COMPOSITE_LOCALE_FR_FR, useAzureCommunicationChatAdapter } from '../../../src';
// eslint-disable-next-line no-restricted-imports
import { IDS } from '../../browser/common/constants';
import { verifyParamExists } from '../lib/utils';
import { AttachmentMenuAction } from '@internal/react-components';

const urlSearchParams = new URLSearchParams(window.location.search);
const params = Object.fromEntries(urlSearchParams.entries());

/**
 * App with chat composite using an ACS chat adapter
 */
export const LiveTestApp = (): JSX.Element => {
  // Required params
  const displayName = verifyParamExists(params.displayName, 'displayName');
  const token = verifyParamExists(params.token, 'token');
  const endpoint = verifyParamExists(params.endpointUrl, 'endpointUrl');
  const threadId = verifyParamExists(params.threadId, 'threadId');
  const userId = verifyParamExists(params.userId, 'userId');

  // Optional params
  const useFrLocale = Boolean(params.useFrLocale);
  const customDataModel = params.customDataModel;
  const useFileSharing = Boolean(params.useFileSharing);
  const failAttachmentDownload = Boolean(params.failDownload);
  const uploadedFiles = React.useMemo(() => (params.uploadedFiles ? JSON.parse(params.uploadedFiles) : []), []);
  const showParticipantPane = params.showParticipantPane === 'true' ? true : false;

  const args = useMemo(
    () => ({
      endpoint,
      userId: fromFlatCommunicationIdentifier(userId) as CommunicationUserIdentifier,
      displayName,
      credential: new AzureCommunicationTokenCredential(token),
      threadId
    }),
    [displayName, endpoint, token, threadId, userId]
  );
  const adapter = useAzureCommunicationChatAdapter(args, async (adapter) => {
    // fetch initial data before we render the component to avoid flaky test (time gap between header and participant list)
    try {
      await adapter.fetchInitialData();
      return adapter;
    } catch {
      // If we fail on fetching the initial data we still want to return just the adapter.
      return adapter;
    }
  });

  React.useEffect(() => {
    if (adapter && uploadedFiles.length) {
      // eslint-disable-next-line @typescript-eslint/no-explicit-any
<<<<<<< HEAD
      uploadedFiles.forEach((attachment: any) => {
        if (attachment.uploadComplete) {
          const attachmentUploads = adapter.registerActiveUploads([new File([], attachment.name)]);
          attachmentUploads[0].notifyCompleted({
            name: attachment.name,
            extension: attachment.extension,
            url: attachment.url,
            id: ''
          });
        } else if (attachment.error) {
          const attachmentUploads = adapter.registerActiveUploads([new File([], attachment.name)]);
          attachmentUploads[0].notifyFailed(attachment.error);
        } else if (attachment.progress) {
          const attachmentUploads = adapter.registerActiveUploads([new File([], attachment.name)]);
          attachmentUploads[0].notifyProgressChanged(attachment.progress);
        } else {
          adapter.registerCompletedUploads([attachment]);
=======
      uploadedFiles.forEach((file: any) => {
        if (file.uploadComplete) {
          const attachmentUploads = adapter.registerActiveUploads([new File([], file.name)]);
          attachmentUploads[0].notifyCompleted({
            name: file.name,
            extension: file.extension,
            url: file.url,
            progress: 1,
            id: ''
          });
        } else if (file.error) {
          const attachmentUploads = adapter.registerActiveUploads([new File([], file.name)]);
          attachmentUploads[0].notifyFailed(file.error);
        } else if (file.progress) {
          const attachmentUploads = adapter.registerActiveUploads([new File([], file.name)]);
          attachmentUploads[0].notifyProgressChanged(file.progress);
        } else {
          adapter.registerCompletedUploads([file]);
>>>>>>> ba4e96ca
        }
      });
    }
  }, [adapter, uploadedFiles]);

  const actionsForAttachment = (): AttachmentMenuAction[] => {
    if (failAttachmentDownload) {
      return [
        {
          ...defaultAttachmentMenuAction,
          onClick: () => {
            throw Error('You don’t have permission to download this attachment.');
          }
        }
      ];
    }
    return [defaultAttachmentMenuAction];
  };

  return (
    <>
      {!adapter && 'Initializing chat adapter...'}
      {adapter && (
        <_IdentifierProvider identifiers={IDS}>
          <ChatComposite
            adapter={adapter}
            onRenderTypingIndicator={
              customDataModel
                ? (typingUsers) => (
                    <Stack style={{ width: '100%' }}>
                      <text id="custom-data-model-typing-indicator">
                        {typingUsers.length > 0
                          ? `${typingUsers.map((user) => user.displayName).join(',')} is typing...`.toUpperCase()
                          : 'No one is currently typing.'}
                      </text>
                    </Stack>
                  )
                : undefined
            }
            onRenderMessage={
              customDataModel
                ? (messageProps) => (
                    <text
                      data-ui-status={messageProps.message.messageType === 'chat' ? messageProps.message.status : ''}
                      id="custom-data-model-message"
                    >
                      {getMessageContentInUppercase(messageProps)}
                    </text>
                  )
                : undefined
            }
            onFetchAvatarPersonaData={
              customDataModel
                ? () =>
                    new Promise((resolve) =>
                      resolve({
                        imageInitials: 'CI',
                        text: 'Custom Name'
                      })
                    )
                : undefined
            }
            locale={useFrLocale ? COMPOSITE_LOCALE_FR_FR : undefined}
            options={{
              participantPane: showParticipantPane,
              attachmentOptions: useFileSharing
                ? {
                    downloadOptions: {
                      actionsForAttachment: actionsForAttachment
                    },
                    uploadOptions: {
                      handler: () => {
                        // noop
                      }
                    }
                  }
                : undefined
            }}
          />
        </_IdentifierProvider>
      )}
    </>
  );
};

function getMessageContentInUppercase(messageProps: MessageProps): string {
  const message = messageProps.message;
  switch (message.messageType) {
    case 'chat':
    case 'custom':
      return (message.content ?? '').toUpperCase();
    case 'system':
      switch (message.systemMessageType) {
        case 'content':
          return message.content.toUpperCase();
        case 'topicUpdated':
          return message.topic.toUpperCase();
        case 'participantAdded':
          return `Participants Added: ${message.participants.map((p) => p.displayName).join(',')}`.toUpperCase();
        case 'participantRemoved':
          return `Participants Removed: ${message.participants.map((p) => p.displayName).join(',')}`.toUpperCase();
        default:
          return 'CUSTOM MESSAGE';
      }
    default:
      'CUSTOM MESSAGE';
  }
  throw new Error('unreachable code');
}<|MERGE_RESOLUTION|>--- conflicted
+++ resolved
@@ -58,7 +58,6 @@
   React.useEffect(() => {
     if (adapter && uploadedFiles.length) {
       // eslint-disable-next-line @typescript-eslint/no-explicit-any
-<<<<<<< HEAD
       uploadedFiles.forEach((attachment: any) => {
         if (attachment.uploadComplete) {
           const attachmentUploads = adapter.registerActiveUploads([new File([], attachment.name)]);
@@ -66,6 +65,7 @@
             name: attachment.name,
             extension: attachment.extension,
             url: attachment.url,
+            progress: 1,
             id: ''
           });
         } else if (attachment.error) {
@@ -76,26 +76,6 @@
           attachmentUploads[0].notifyProgressChanged(attachment.progress);
         } else {
           adapter.registerCompletedUploads([attachment]);
-=======
-      uploadedFiles.forEach((file: any) => {
-        if (file.uploadComplete) {
-          const attachmentUploads = adapter.registerActiveUploads([new File([], file.name)]);
-          attachmentUploads[0].notifyCompleted({
-            name: file.name,
-            extension: file.extension,
-            url: file.url,
-            progress: 1,
-            id: ''
-          });
-        } else if (file.error) {
-          const attachmentUploads = adapter.registerActiveUploads([new File([], file.name)]);
-          attachmentUploads[0].notifyFailed(file.error);
-        } else if (file.progress) {
-          const attachmentUploads = adapter.registerActiveUploads([new File([], file.name)]);
-          attachmentUploads[0].notifyProgressChanged(file.progress);
-        } else {
-          adapter.registerCompletedUploads([file]);
->>>>>>> ba4e96ca
         }
       });
     }
