--- conflicted
+++ resolved
@@ -130,7 +130,6 @@
 };
 
 const handleAttachmentUploads = (adapter: ChatAdapter, attachmentUploads: _MockAttachmentUpload[]): void => {
-<<<<<<< HEAD
   attachmentUploads.forEach((attachment) => {
     if (attachment.uploadComplete) {
       const attachmentUploads = adapter.registerActiveUploads([new File([], attachment.name)]);
@@ -138,20 +137,9 @@
         name: attachment.name,
         extension: attachment.extension,
         url: attachment.url,
-=======
-  attachmentUploads.forEach((file) => {
-    if (file.uploadComplete) {
-      const attachmentUploads = adapter.registerActiveUploads([new File([], file.name)]);
-      attachmentUploads[0].notifyCompleted({
-        name: file.name,
-        extension: file.extension,
         progress: 1,
-        url: file.url,
->>>>>>> ba4e96ca
-        /* @conditional-compile-remove(attachment-download) @conditional-compile-remove(attachment-upload) */
         id: attachment.id
       });
-<<<<<<< HEAD
     } else if (attachment.error) {
       const attachmentUploads = adapter.registerActiveUploads([new File([], attachment.name)]);
       attachmentUploads[0].notifyFailed(attachment.error);
@@ -160,16 +148,6 @@
       attachmentUploads[0].notifyProgressChanged(attachment.progress);
     } else {
       adapter.registerCompletedUploads([attachment]);
-=======
-    } else if (file.error) {
-      const attachmentUploads = adapter.registerActiveUploads([new File([], file.name)]);
-      attachmentUploads[0].notifyFailed(file.error);
-    } else if (file.progress) {
-      const attachmentUploads = adapter.registerActiveUploads([new File([], file.name)]);
-      attachmentUploads[0].notifyProgressChanged(file.progress);
-    } else {
-      adapter.registerCompletedUploads([file]);
->>>>>>> ba4e96ca
     }
   });
 };
@@ -186,7 +164,7 @@
       senderDisplayName: remoteParticipant.displayName,
       type: 'text',
       metadata: {
-        attachmentHandlingMetadata: JSON.stringify([
+        fileSharingMetadata: JSON.stringify([
           { name: 'SampleFile1.pdf', extension: 'pdf', attachmentType: 'file', id: uuidv4() }
         ])
       }
