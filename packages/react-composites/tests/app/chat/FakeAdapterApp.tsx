// Copyright (c) Microsoft Corporation.
// Licensed under the MIT License.

import { ChatParticipant, ChatMessage } from '@azure/communication-chat';
import { getIdentifierKind } from '@azure/communication-common';
import { _createStatefulChatClientWithDeps } from '@internal/chat-stateful-client';
import {
  _IdentifierProvider,
  FileDownloadError,
  FileDownloadHandler,
  lightTheme,
  darkTheme
} from '@internal/react-components';
import React, { useEffect } from 'react';
import { v4 as uuidv4 } from 'uuid';
import {
  ChatAdapter,
  ChatComposite,
  COMPOSITE_LOCALE_FR_FR,
  _FakeChatAdapterArgs,
  _useFakeChatAdapters,
  _MockFileUpload
} from '../../../src';
// eslint-disable-next-line no-restricted-imports
import { IDS } from '../../browser/common/constants';
import {
  customOnFetchAvatarPersonaData,
  customOnRenderMessage,
  customOnRenderTypingIndicator
} from './CustomDataModel';
import { FakeChatClient, Model, Thread } from '@internal/fake-backends';
import { HiddenChatComposites } from '../lib/HiddenChatComposites';

const urlSearchParams = new URLSearchParams(window.location.search);
const params = Object.fromEntries(urlSearchParams.entries());
const fakeChatAdapterArgs = params.fakeChatAdapterArgs
  ? (JSON.parse(params.fakeChatAdapterArgs) as _FakeChatAdapterArgs)
  : undefined;

/**
 * App with chat composite using a fake Chat adapter
 */
export const FakeAdapterApp = (): JSX.Element => {
  if (!fakeChatAdapterArgs) {
    throw new Error('fakeChatAdapterArgs not set');
  }

  const fakeAdapters = _useFakeChatAdapters(fakeChatAdapterArgs);

  useEffect(() => {
    (async (): Promise<void> => {
      if (!fakeAdapters) {
        return;
      }

      if (fakeChatAdapterArgs.fileUploads) {
        handleFileUploads(fakeAdapters.local, fakeChatAdapterArgs.fileUploads);
      }

      if (fakeChatAdapterArgs.sendRemoteFileSharingMessage && fakeChatAdapterArgs.remoteParticipants.length > 0) {
        sendRemoteFileSharingMessage(
          fakeAdapters.service.model,
          fakeChatAdapterArgs.remoteParticipants[0],
          fakeAdapters.service.threadId
        );
      }

      if (fakeChatAdapterArgs.sendRemoteInlineImageMessage && fakeChatAdapterArgs.remoteParticipants.length > 0) {
        sendRemoteInlineImageMessage(
          fakeAdapters.service.model,
          fakeChatAdapterArgs.localParticipant,
          fakeChatAdapterArgs.remoteParticipants[0],
          fakeAdapters.service.threadId,
          fakeChatAdapterArgs.inlineImageUrl
        );
      }
    })();
  }, [fakeAdapters]);

  const fileDownloadHandler: FileDownloadHandler = (_userId, fileData): Promise<URL | FileDownloadError> => {
    return new Promise((resolve) => {
      if (fakeChatAdapterArgs.failFileDownload) {
        resolve({ errorMessage: 'You don’t have permission to download this file.' });
      } else {
        resolve(new URL(fileData.url));
      }
    });
  };

  if (!fakeAdapters) {
    return <>{'Initializing chat adapter...'}</>;
  }

  return (
    <>
      {fakeAdapters && (
        <_IdentifierProvider identifiers={IDS}>
          <ChatComposite
            adapter={fakeAdapters.local}
            locale={fakeChatAdapterArgs.frenchLocaleEnabled ? COMPOSITE_LOCALE_FR_FR : undefined}
            onRenderTypingIndicator={
              fakeChatAdapterArgs.customDataModelEnabled ? customOnRenderTypingIndicator : undefined
            }
            onRenderMessage={fakeChatAdapterArgs.customDataModelEnabled ? customOnRenderMessage : undefined}
            options={{
              participantPane: fakeChatAdapterArgs.showParticipantPane ?? false,
              fileSharing: fakeChatAdapterArgs.fileSharingEnabled
                ? {
                    downloadHandler: fileDownloadHandler,
                    uploadHandler: () => {
                      //noop
                    },
                    multiple: true
                  }
                : undefined
            }}
            onFetchAvatarPersonaData={
              fakeChatAdapterArgs.customDataModelEnabled ? customOnFetchAvatarPersonaData : undefined
            }
            fluentTheme={fakeChatAdapterArgs.theme === 'dark' ? darkTheme : lightTheme}
          />
        </_IdentifierProvider>
      )}
      <HiddenChatComposites adapters={fakeAdapters.remotes} />
    </>
  );
};

const handleFileUploads = (adapter: ChatAdapter, fileUploads: _MockFileUpload[]): void => {
  fileUploads.forEach((file) => {
    if (file.uploadComplete) {
      const fileUploads = adapter.registerActiveFileUploads([new File([], file.name)]);
      fileUploads[0].notifyUploadCompleted({
        name: file.name,
        extension: file.extension,
        url: file.url,
        /* @conditional-compile-remove(teams-inline-images-and-file-sharing) */
        attachmentType: 'file',
        /* @conditional-compile-remove(teams-inline-images-and-file-sharing) */
        id: file.id
      });
    } else if (file.error) {
      const fileUploads = adapter.registerActiveFileUploads([new File([], file.name)]);
      fileUploads[0].notifyUploadFailed(file.error);
    } else if (file.progress) {
      const fileUploads = adapter.registerActiveFileUploads([new File([], file.name)]);
      fileUploads[0].notifyUploadProgressChanged(file.progress);
    } else {
      adapter.registerCompletedFileUploads([file]);
    }
  });
};

const sendRemoteFileSharingMessage = (
  chatClientModel: Model,
  remoteParticipant: ChatParticipant,
  threadId: string
): void => {
  const chatClient = new FakeChatClient(chatClientModel, remoteParticipant.id);
  chatClient.getChatThreadClient(threadId).sendMessage(
    { content: 'Hello!' },
    {
      senderDisplayName: remoteParticipant.displayName,
      type: 'text',
      metadata: {
        fileSharingMetadata: JSON.stringify([
          { name: 'SampleFile1.pdf', extension: 'pdf', attachmentType: 'file', id: uuidv4() }
        ])
      }
    }
  );
};

const sendRemoteInlineImageMessage = (
  chatClientModel: Model,
  localParticipant: ChatParticipant,
  remoteParticipant: ChatParticipant,
  threadId: string,
  inlineImageUrl?: string
): void => {
  const localParticipantId = getIdentifierKind(localParticipant.id);
  const remoteParticipantId = getIdentifierKind(remoteParticipant.id);

  if (localParticipantId.kind === 'microsoftTeamsApp' || remoteParticipantId.kind === 'microsoftTeamsApp') {
    throw new Error('Unsupported identifier kind: microsoftBot');
  }

  const thread: Thread = chatClientModel.checkedGetThread(localParticipant.id, threadId);
  const messageWithInlineImage: ChatMessage = {
    id: `${thread.messages.length}`,
    type: 'html',
    sequenceId: `${thread.messages.length}`,
    version: '0',
    content: {
      message:
        '<p>Test</p><p><img alt="image" src="" itemscope="png" width="200" height="300" id="SomeImageId1" style="vertical-align:bottom"></p><p>&nbsp;</p>',
      attachments: [
        {
          id: 'SomeImageId1',
          attachmentType: 'image',
<<<<<<< HEAD
          contentType: 'png',
=======
>>>>>>> fb1a6d4e
          name: '',
          url: inlineImageUrl || 'images/inlineImageExample1.png',
          previewUrl: 'images/inlineImageExample1.png'
        }
      ]
    },
    senderDisplayName: remoteParticipant.displayName,
    createdOn: new Date(Date.now()),
    sender: getIdentifierKind(remoteParticipant.id)
  };

  chatClientModel.modifyThreadForUser(localParticipant.id, threadId, (thread) => {
    thread.messages = [...thread.messages, messageWithInlineImage];
  });

  chatClientModel
    .checkedGetThreadEventEmitter(localParticipant.id, threadId)
    .chatMessageReceived([localParticipant.id], {
      id: messageWithInlineImage.id,
      createdOn: messageWithInlineImage.createdOn,
      version: messageWithInlineImage.version,
      type: messageWithInlineImage.type,
      message: messageWithInlineImage.content?.message ?? '',
      attachments: messageWithInlineImage.content?.attachments,
      threadId: threadId,
      sender: remoteParticipantId,
      senderDisplayName: remoteParticipant.displayName ?? '',
      recipient: localParticipantId,
      metadata: {}
    });
};<|MERGE_RESOLUTION|>--- conflicted
+++ resolved
@@ -198,10 +198,6 @@
         {
           id: 'SomeImageId1',
           attachmentType: 'image',
-<<<<<<< HEAD
-          contentType: 'png',
-=======
->>>>>>> fb1a6d4e
           name: '',
           url: inlineImageUrl || 'images/inlineImageExample1.png',
           previewUrl: 'images/inlineImageExample1.png'
