--- conflicted
+++ resolved
@@ -29,13 +29,6 @@
   participants: Map<CommunicationIdentifierAsKey, ChatParticipant>;
   threadId: string;
   properties?: ChatThreadProperties;
-<<<<<<< HEAD
-  getThreadParticipantsError?: boolean;
-  updateThreadParticipantsError?: boolean;
-  failedMessageIds: string[];
-=======
-  coolPeriod?: Date;
->>>>>>> 90e2356b
   readReceipts: ChatMessageReadReceipt[];
   typingIndicators: TypingIndicatorReceivedEvent[];
   latestReadTime: Date;
