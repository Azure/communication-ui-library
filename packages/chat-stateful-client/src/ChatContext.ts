--- conflicted
+++ resolved
@@ -336,11 +336,7 @@
    * @returns Result of calling `f`. Also re-raises any exceptions thrown from `f`.
    * @throws ChatError. Exceptions thrown from `f` are tagged with the failed `target.
    */
-<<<<<<< HEAD
-  public withAsycnErrorTeedToState<Args extends unknown[], R>(
-=======
   public withAsyncErrorTeedToState<Args extends unknown[], R>(
->>>>>>> 9b5ab1dc
     f: (...args: Args) => Promise<R>,
     target: ChatErrorTargets,
     clearTargets?: ChatErrorTargets[]
