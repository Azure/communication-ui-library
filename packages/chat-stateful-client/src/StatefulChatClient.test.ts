--- conflicted
+++ resolved
@@ -295,11 +295,7 @@
     };
     await client.triggerEvent('participantsAdded', addedEvent);
 
-<<<<<<< HEAD
-    expect(Object.keys(client.getState().threads.get(threadId)?.participants ?? {}).length).toBe(2);
-=======
-    expect(client.getState().threads[threadId]?.participants.size).toBe(2);
->>>>>>> 354a0b27
+    expect(Object.keys(client.getState().threads[threadId]?.participants ?? {}).length).toBe(2);
 
     // remove event
     const removedEvent: ParticipantsRemovedEvent = {
@@ -311,11 +307,7 @@
     };
     await client.triggerEvent('participantsRemoved', removedEvent);
 
-<<<<<<< HEAD
-    expect(Object.keys(client.getState().threads.get(threadId)?.participants ?? {}).length).toBe(1);
-=======
-    expect(client.getState().threads[threadId]?.participants.size).toBe(1);
->>>>>>> 354a0b27
+    expect(Object.keys(client.getState().threads[threadId]?.participants ?? {}).length).toBe(1);
   });
 
   test('set internal store correctly when receive typingIndicator events', async () => {
