// Copyright (c) Microsoft Corporation.
// Licensed under the MIT license.

import { ChatThreadItem } from '@azure/communication-chat';
import { PagedAsyncIterableIterator } from '@azure/core-paging';
import {
  ChatMessageDeletedEvent,
  ChatMessageEditedEvent,
  ChatMessageReceivedEvent,
  ChatParticipant,
  ChatThreadCreatedEvent,
  ChatThreadDeletedEvent,
  ChatThreadPropertiesUpdatedEvent,
  ParticipantsAddedEvent,
  ParticipantsRemovedEvent,
  ReadReceiptReceivedEvent,
  TypingIndicatorReceivedEvent
} from '@azure/communication-signaling';
import { createStatefulChatClientWithDeps } from './StatefulChatClient';
import { ChatClientState, ChatError } from './ChatClientState';
import { Constants } from './Constants';
import {
  StateChangeListener,
  StatefulChatClientWithEventTrigger,
  createMockChatClient,
  createStatefulChatClientMock,
  defaultClientArgs,
  mockChatThreads
} from './TestHelpers';

jest.useFakeTimers();

const mockParticipants: ChatParticipant[] = [
  { id: { kind: 'communicationUser', communicationUserId: 'user1' }, displayName: 'user1' },
  { id: { kind: 'communicationUser', communicationUserId: 'user2' }, displayName: 'user1' }
];

describe('declarative chatThread list iterators', () => {
  test('declarative listChatThreads should proxy listChatThreads iterator and store it in internal state', async () => {
    const client = createStatefulChatClientMock();
    const chatThreads = client.listChatThreads();
    const proxiedThreads: ChatThreadItem[] = [];
    for await (const thread of chatThreads) {
      proxiedThreads.push(thread);
    }
    expect(proxiedThreads.length).toBe(mockChatThreads.length);
    expect(Object.keys(client.getState().threads).length).toBe(mockChatThreads.length);
  });

  test('declarative listChatThreads should proxy listChatThreads paged iterator and store it in internal state', async () => {
    const client = createStatefulChatClientMock();
    const pages = client.listChatThreads().byPage();
    const proxiedThreads: ChatThreadItem[] = [];
    for await (const page of pages) {
      for (const thread of page) {
        proxiedThreads.push(thread);
      }
    }

    expect(proxiedThreads.length).toBe(mockChatThreads.length);
    expect(Object.keys(client.getState().threads).length).toBe(mockChatThreads.length);
  });
});

describe('declarative chatClient basic api functions', () => {
  test('set internal store correctly when proxy getChatThreadClient and deleteThread', async () => {
    const client = createStatefulChatClientMock();
    await client.getChatThreadClient(mockChatThreads[0].id);

    expect(Object.keys(client.getState().threads).length).toBe(1);
    expect(client.getState().threads[mockChatThreads[0].id]).toBeDefined();

    await client.deleteChatThread(mockChatThreads[0].id);

    expect(Object.keys(client.getState().threads).length).toBe(0);
  });

  test('set internal store correctly when proxy createChatThread', async () => {
    const client = createStatefulChatClientMock();
    const topic = 'topic';

    const response = await client.createChatThread({ topic });
    const threadId = response.chatThread?.id ?? '';

    expect(Object.keys(client.getState().threads).length).toBe(1);

    const thread = client.getState().threads[threadId];
    expect(thread).toBeDefined();
    expect(thread?.properties?.topic).toBe(topic);
  });

  test('declaratify chatThreadClient when return getChatThreadClient', async () => {
    const client = createStatefulChatClientMock();
    const threadId = 'threadId';
    const chatThreadClient = client.getChatThreadClient(threadId);

    expect(client.getState().threads[threadId]).toBeDefined();

    await chatThreadClient.sendMessage({ content: 'test' });

    expect(Object.values(client.getState().threads[threadId]?.chatMessages ?? {}).length).toBe(1);
  });
});

describe('declarative chatClient subscribe to event properly after startRealtimeNotification', () => {
  let client: StatefulChatClientWithEventTrigger;
  beforeEach(() => {
    client = createStatefulChatClientMock();
    client.startRealtimeNotifications();
  });

  afterEach(() => {
    client.stopRealtimeNotifications();
  });

  test('set internal store correctly when receive thread related event', async () => {
    const threadId = 'threadId1';
    const topic = 'topic';
    const event: ChatThreadCreatedEvent = {
      threadId,
      version: '',
      properties: { topic },
      createdOn: new Date('01-01-2020'),
      createdBy: { id: { kind: 'communicationUser', communicationUserId: 'user1' }, displayName: '' },
      participants: mockParticipants
    };

    await client.triggerEvent('chatThreadCreated', event);

    expect(client.getState().threads[threadId]).toBeDefined();
    expect(client.getState().threads[threadId]?.properties?.topic).toBe(topic);

    // edit event

    const editedTopic = 'new topic';
    const editEvent: ChatThreadPropertiesUpdatedEvent = {
      ...event,
      properties: { topic: editedTopic },
      updatedBy: { displayName: '', id: { kind: 'communicationUser', communicationUserId: 'user1' } },
      updatedOn: new Date('01-01-2020')
    };
    await client.triggerEvent('chatThreadPropertiesUpdated', editEvent);

    expect(client.getState().threads[threadId]?.properties?.topic).toBe(editedTopic);

    // delete event
    const deletedEvent: ChatThreadDeletedEvent = {
      ...event,
      deletedBy: { displayName: '', id: { kind: 'communicationUser', communicationUserId: 'user1' } },
      deletedOn: new Date('01-01-2020')
    };
    await client.triggerEvent('chatThreadDeleted', deletedEvent);
    expect(Object.keys(client.getState().threads).length).toBe(0);
  });

  test('set internal store correctly when receive chatMessage related events', async () => {
    const threadId = 'threadId1';
    const messageId = 'messageId1';
    const event: ChatMessageReceivedEvent = {
      threadId,
      id: messageId,
      type: 'text',
      version: '',
      createdOn: new Date('01-01-2020'),
      sender: { kind: 'communicationUser', communicationUserId: 'sender1' },
      senderDisplayName: '',
      message: 'message',
      recipient: { kind: 'communicationUser', communicationUserId: 'userId1' }
    };

    await client.triggerEvent('chatMessageReceived', event);

    expect(client.getState().threads[threadId]?.chatMessages[messageId]).toBeDefined();

    // edit event
    const message = 'editedContent';
    const editedEvent: ChatMessageEditedEvent = {
      ...event,
      message: message,
      editedOn: new Date('01-01-2020')
    };
    await client.triggerEvent('chatMessageEdited', editedEvent);

    expect(client.getState().threads[threadId]?.chatMessages[messageId]?.content?.message).toBe(message);

    // delete event
    const deleteEvent: ChatMessageDeletedEvent = {
      ...event,
      deletedOn: new Date('01-01-2020')
    };

    await client.triggerEvent('chatMessageDeleted', deleteEvent);

    expect(Object.values(client.getState().threads[threadId]?.chatMessages ?? {}).length).toBe(0);
  });

  test('set internal store correctly when receive participant related events', async () => {
    const threadId = 'threadId1';

    const addedEvent: ParticipantsAddedEvent = {
      threadId,
      addedBy: { id: { kind: 'communicationUser', communicationUserId: 'user1' }, displayName: '' },
      addedOn: new Date('01-01-2020'),
      participantsAdded: mockParticipants,
      version: ''
    };
    await client.triggerEvent('participantsAdded', addedEvent);

    expect(Object.keys(client.getState().threads[threadId]?.participants ?? {}).length).toBe(2);

    // remove event
    const removedEvent: ParticipantsRemovedEvent = {
      threadId,
      participantsRemoved: [mockParticipants[0]],
      version: '',
      removedBy: { id: { kind: 'communicationUser', communicationUserId: 'user1' }, displayName: '' },
      removedOn: new Date('01-01-2020')
    };
    await client.triggerEvent('participantsRemoved', removedEvent);

    expect(Object.keys(client.getState().threads[threadId]?.participants ?? {}).length).toBe(1);
  });

  test('set internal store correctly when receive typingIndicator events', async () => {
    const threadId = 'threadId1';

    const addedEvent: TypingIndicatorReceivedEvent = {
      threadId,
      receivedOn: new Date(),
      recipient: { kind: 'communicationUser', communicationUserId: 'user2' },
      sender: { kind: 'communicationUser', communicationUserId: 'user3' },
      senderDisplayName: '',
      version: ''
    };

    await client.triggerEvent('typingIndicatorReceived', addedEvent);
    await client.triggerEvent('typingIndicatorReceived', addedEvent);

    expect(client.getState().threads[threadId]?.typingIndicators.length).toBe(2);
  });

  test('only maintain recent 30s typingIndicator', async () => {
    const threadId = 'threadId1';

    const addedEvent: TypingIndicatorReceivedEvent = {
      threadId,
      receivedOn: new Date(Date.now() - (Constants.TYPING_INDICATOR_MAINTAIN_TIME + 1 * 1000)),
      recipient: { kind: 'communicationUser', communicationUserId: 'user2' },
      sender: { kind: 'communicationUser', communicationUserId: 'user3' },
      senderDisplayName: '',
      version: ''
    };

    await client.triggerEvent('typingIndicatorReceived', addedEvent);

    jest.advanceTimersByTime(1500);

    expect(client.getState().threads[threadId]?.typingIndicators.length).toBe(0);
  });

  test('set internal store correctly when receive readReceiptReceived events', async () => {
    const threadId = 'threadId1';
    const messageId = 'messageId1';
    const readOn = new Date();

    const addedEvent: ReadReceiptReceivedEvent = {
      threadId,
      readOn,
      recipient: { kind: 'communicationUser', communicationUserId: 'user1' },
      sender: { kind: 'communicationUser', communicationUserId: 'user1' },
      senderDisplayName: '',
      chatMessageId: 'messageId1'
    };

    client.triggerEvent('readReceiptReceived', addedEvent);

    expect(client.getState().threads[threadId]?.readReceipts.length).toBe(1);
    expect(client.getState().threads[threadId]?.readReceipts[0].chatMessageId).toBe(messageId);

    expect(client.getState().threads[threadId]?.latestReadTime).toEqual(readOn);
  });
});

describe('declarative chatClient unsubscribe', () => {
  test('unsubscribe events correctly ', async () => {
    const threadId = 'threadId1';
    const client = createStatefulChatClientMock();
    await client.startRealtimeNotifications();

    await client.stopRealtimeNotifications();

    const addedEvent: ReadReceiptReceivedEvent = {
      threadId,
      readOn: new Date('01-01-2020'),
      recipient: { kind: 'communicationUser', communicationUserId: 'user1' },
      sender: { kind: 'communicationUser', communicationUserId: 'user1' },
      senderDisplayName: '',
      chatMessageId: 'messageId1'
    };

    client.triggerEvent('readReceiptReceived', addedEvent);

    expect(client.getState().threads[threadId]?.readReceipts).toBe(undefined);
  });
});

describe('declarative chatClient onStateChange', () => {
  test('will be triggered when state gets updated', async () => {
    const client = createStatefulChatClientMock();

    let state: ChatClientState = client.getState();
    let onChangeCalled = false;

    client.onStateChange((_state) => {
      state = _state;
      onChangeCalled = true;
    });

    await client.createChatThread({ topic: 'topic' });

    expect(onChangeCalled).toBeTruthy();
    expect(Object.keys(state.threads).length).toBe(1);
  });

  test('offStateChange will unsubscribe correctly', async () => {
    const client = createStatefulChatClientMock();

    let onChangeCalledTimes = 0;

    const callback = (): void => {
      onChangeCalledTimes++;
    };

    client.onStateChange(callback);
    await client.createChatThread({ topic: 'topic' });
    expect(onChangeCalledTimes).toBe(1);

    client.offStateChange(callback);
    await client.createChatThread({ topic: 'topic' });
    expect(onChangeCalledTimes).toBe(1);
  });
});

describe('stateful wraps thrown error', () => {
<<<<<<< HEAD
  test('when listChatThreads fails immedately', async () => {
    const baseClient = createMockChatClient();
    baseClient.listChatThreads = (): PagedAsyncIterableIterator<ChatThreadItem> => {
      throw Error('injected error');
    };
    const client = createStatefulChatClientWithDeps(baseClient, defaultClientArgs);
    expect(client.listChatThreads).toThrow(new ChatError('ChatClient.listChatThreads', new Error('injected error')));
  });

  test('when listChatThreads fails while iterating items', async () => {
    const baseClient = createMockChatClient();
    baseClient.listChatThreads = (): PagedAsyncIterableIterator<ChatThreadItem> => {
      return failingPagedAsyncIterator(new Error('injected error'));
    };
    const client = createStatefulChatClientWithDeps(baseClient, defaultClientArgs);
    const iter = client.listChatThreads();
    await expect(iter.next()).rejects.toThrow(new ChatError('ChatClient.listChatThreads', new Error('injected error')));
    await expect(iter.byPage().next()).rejects.toThrow(
      new ChatError('ChatClient.listChatThreads', new Error('injected error'))
=======
  test('when createChatThread fails', async () => {
    const baseClient = createMockChatClient();
    baseClient.createChatThread = async () => {
      throw Error('injected error');
    };
    const client = createStatefulChatClientWithDeps(baseClient, defaultClientArgs);
    await expect(client.createChatThread({ topic: '' })).rejects.toThrow(
      new ChatError('ChatClient.createChatThread', new Error('injected error'))
    );
  });

  test('when deleteChatThread fails', async () => {
    const baseClient = createMockChatClient();
    baseClient.deleteChatThread = async () => {
      throw Error('injected error');
    };
    const client = createStatefulChatClientWithDeps(baseClient, defaultClientArgs);
    await expect(client.deleteChatThread('')).rejects.toThrow(
      new ChatError('ChatClient.deleteChatThread', new Error('injected error'))
>>>>>>> 4a9c93be
    );
  });

  test('when startRealtimeNotifications fails', async () => {
    const baseClient = createMockChatClient();
    baseClient.startRealtimeNotifications = async () => {
      throw Error('injected error');
    };
    const client = createStatefulChatClientWithDeps(baseClient, defaultClientArgs);
    await expect(client.startRealtimeNotifications()).rejects.toThrow(
      new ChatError('ChatClient.startRealtimeNotifications', new Error('injected error'))
    );
  });

  test('when stopRealtimeNotifications fails', async () => {
    const baseClient = createMockChatClient();
    baseClient.stopRealtimeNotifications = async () => {
      throw Error('injected error');
    };
    const client = createStatefulChatClientWithDeps(baseClient, defaultClientArgs);
    await expect(client.stopRealtimeNotifications()).rejects.toThrow(
      new ChatError('ChatClient.stopRealtimeNotifications', new Error('injected error'))
    );
  });
});

describe('stateful chatClient tees errors to state', () => {
  test('when startRealtimeNotifications fails', async () => {
    const baseClient = createMockChatClient();
    baseClient.startRealtimeNotifications = async () => {
      throw Error('injected error');
    };
    const client = createStatefulChatClientWithDeps(baseClient, defaultClientArgs);
    const listener = new StateChangeListener(client);
    await expect(client.startRealtimeNotifications()).rejects.toThrow();
    expect(listener.onChangeCalledCount).toBe(1);
    const latestError = listener.state.latestErrors['ChatClient.startRealtimeNotifications'];
    expect(latestError).toBeDefined();
  });
});

describe('complex error handling for startRealtimeNotifications', () => {
  test('latest error is stored in state', async () => {
    const baseClient = createMockChatClient();
    let errorCount = 0;
    baseClient.startRealtimeNotifications = async () => {
      errorCount++;
      throw Error(`injected error #${errorCount}`);
    };
    const client = createStatefulChatClientWithDeps(baseClient, defaultClientArgs);
    const listener = new StateChangeListener(client);

    // Generate two errors.
    await expect(client.startRealtimeNotifications()).rejects.toThrow();
    await expect(client.startRealtimeNotifications()).rejects.toThrow();

    expect(listener.onChangeCalledCount).toBe(2);
    const latestError = listener.state.latestErrors['ChatClient.startRealtimeNotifications'];
    expect(latestError).toBeDefined();
    expect(latestError.message).toBe('injected error #2');
  });

  test('errors are cleared on successful method call', async () => {
    const baseClient = createMockChatClient();

    let hasFailedOnce = false;
    baseClient.startRealtimeNotifications = async () => {
      if (!hasFailedOnce) {
        hasFailedOnce = true;
        throw Error('injected error');
      }
    };
    const client = createStatefulChatClientWithDeps(baseClient, defaultClientArgs);
    const listener = new StateChangeListener(client);

    // Generates error.
    await expect(client.startRealtimeNotifications()).rejects.toThrow();
    // Succeeds, should clear errors in state.
    await client.startRealtimeNotifications();

    expect(listener.onChangeCalledCount).toBe(2);
    const latestError = listener.state.latestErrors['ChatClient.startRealtimeNotifications'];
    expect(latestError).toBeUndefined();
  });

  test('related errors are cleared on successful method call', async () => {
    const baseClient = createMockChatClient();
    baseClient.startRealtimeNotifications = async () => {
      throw Error('injected error');
    };
    const client = createStatefulChatClientWithDeps(baseClient, defaultClientArgs);
    const listener = new StateChangeListener(client);

    // Generates error.
    await expect(client.startRealtimeNotifications()).rejects.toThrow();
    // Succeeds, should clear errors in state.
    await client.stopRealtimeNotifications();

    expect(listener.onChangeCalledCount).toBe(2);
    const latestError = listener.state.latestErrors['ChatClient.startRealtimeNotifications'];
    expect(latestError).toBeUndefined();
  });
});

// An iterator that throws the given error when asynchronously iterating over items, directly or byPage.
export const failingPagedAsyncIterator = <T>(error: Error): PagedAsyncIterableIterator<T, T[]> => {
  return {
    async next() {
      throw error;
    },
    [Symbol.asyncIterator]() {
      return this;
    },
    byPage: (): AsyncIterableIterator<T[]> => {
      return {
        async next() {
          throw error;
        },
        [Symbol.asyncIterator]() {
          return this;
        }
      };
    }
  };
};<|MERGE_RESOLUTION|>--- conflicted
+++ resolved
@@ -342,7 +342,6 @@
 });
 
 describe('stateful wraps thrown error', () => {
-<<<<<<< HEAD
   test('when listChatThreads fails immedately', async () => {
     const baseClient = createMockChatClient();
     baseClient.listChatThreads = (): PagedAsyncIterableIterator<ChatThreadItem> => {
@@ -362,7 +361,9 @@
     await expect(iter.next()).rejects.toThrow(new ChatError('ChatClient.listChatThreads', new Error('injected error')));
     await expect(iter.byPage().next()).rejects.toThrow(
       new ChatError('ChatClient.listChatThreads', new Error('injected error'))
-=======
+    );
+  });
+
   test('when createChatThread fails', async () => {
     const baseClient = createMockChatClient();
     baseClient.createChatThread = async () => {
@@ -382,7 +383,6 @@
     const client = createStatefulChatClientWithDeps(baseClient, defaultClientArgs);
     await expect(client.deleteChatThread('')).rejects.toThrow(
       new ChatError('ChatClient.deleteChatThread', new Error('injected error'))
->>>>>>> 4a9c93be
     );
   });
 
