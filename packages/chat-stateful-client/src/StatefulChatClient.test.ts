--- conflicted
+++ resolved
@@ -187,11 +187,7 @@
 
     await chatThreadClient.sendMessage({ content: 'test' });
 
-<<<<<<< HEAD
-    expect(client.getState().threads[threadId]?.chatMessages.size).toBe(1);
-=======
-    expect(Object.values(client.getState().threads.get(threadId)?.chatMessages ?? {}).length).toBe(1);
->>>>>>> 7741fe7c
+    expect(Object.values(client.getState().threads[threadId]?.chatMessages ?? {}).length).toBe(1);
   });
 });
 
@@ -263,11 +259,7 @@
 
     await client.triggerEvent('chatMessageReceived', event);
 
-<<<<<<< HEAD
-    expect(client.getState().threads[threadId]?.chatMessages.get(messageId)).toBeDefined();
-=======
-    expect(client.getState().threads.get(threadId)?.chatMessages[messageId]).toBeDefined();
->>>>>>> 7741fe7c
+    expect(client.getState().threads[threadId]?.chatMessages[messageId]).toBeDefined();
 
     // edit event
     const message = 'editedContent';
@@ -278,11 +270,7 @@
     };
     await client.triggerEvent('chatMessageEdited', editedEvent);
 
-<<<<<<< HEAD
-    expect(client.getState().threads[threadId]?.chatMessages.get(messageId)?.content?.message).toBe(message);
-=======
-    expect(client.getState().threads.get(threadId)?.chatMessages[messageId]?.content?.message).toBe(message);
->>>>>>> 7741fe7c
+    expect(client.getState().threads[threadId]?.chatMessages[messageId]?.content?.message).toBe(message);
 
     // delete event
     const deleteEvent: ChatMessageDeletedEvent = {
@@ -292,11 +280,7 @@
 
     await client.triggerEvent('chatMessageDeleted', deleteEvent);
 
-<<<<<<< HEAD
-    expect(client.getState().threads[threadId]?.chatMessages.size).toBe(0);
-=======
-    expect(Object.values(client.getState().threads.get(threadId)?.chatMessages ?? {}).length).toBe(0);
->>>>>>> 7741fe7c
+    expect(Object.values(client.getState().threads[threadId]?.chatMessages ?? {}).length).toBe(0);
   });
 
   test('set internal store correctly when receive participant related events', async () => {
