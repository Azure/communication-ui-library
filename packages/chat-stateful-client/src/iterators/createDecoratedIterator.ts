--- conflicted
+++ resolved
@@ -75,22 +75,14 @@
   return (...args: Parameters<IteratorCreatorFn<ItemType, OptionsType>>): PagedAsyncIterableIterator<ItemType> => {
     const innerIter = iteratorCreator(...args);
     return {
-<<<<<<< HEAD
-      next: context.withAsycnErrorTeedToState(innerIter.next.bind(innerIter), target, clearTargets),
-=======
       next: context.withAsyncErrorTeedToState(innerIter.next.bind(innerIter), target, clearTargets),
->>>>>>> 9b5ab1dc
       [Symbol.asyncIterator]() {
         return this;
       },
       byPage: (settings: ListPageSettings = {}): AsyncIterableIterator<ItemType[]> => {
         const pages = innerIter.byPage(settings);
         return {
-<<<<<<< HEAD
-          next: context.withAsycnErrorTeedToState(pages.next.bind(pages), target, clearTargets),
-=======
           next: context.withAsyncErrorTeedToState(pages.next.bind(pages), target, clearTargets),
->>>>>>> 9b5ab1dc
           [Symbol.asyncIterator]() {
             return this;
           }
