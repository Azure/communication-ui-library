// Copyright (c) Microsoft Corporation.
// Licensed under the MIT license.

import { ChatClient, ChatMessageReadReceipt } from '@azure/communication-chat';
import {
  ChatMessageDeletedEvent,
  ChatMessageEditedEvent,
  ChatMessageReceivedEvent,
  ChatThreadCreatedEvent,
  ChatThreadDeletedEvent,
  ChatThreadPropertiesUpdatedEvent,
  ParticipantsAddedEvent,
  ParticipantsRemovedEvent,
  ReadReceiptReceivedEvent,
  TypingIndicatorReceivedEvent
} from '@azure/communication-signaling';
import { ChatContext } from './ChatContext';
import { convertChatMessage } from './convertChatMessage';
import { ChatMessageWithStatus } from './types/ChatMessageWithStatus';

export class EventSubscriber {
  private chatClient: ChatClient;
  private chatContext: ChatContext;

  constructor(chatClient: ChatClient, chatContext: ChatContext) {
    this.chatClient = chatClient;
    this.chatContext = chatContext;
    this.subscribe();
  }

  private convertEventToChatMessage = (
    event: ChatMessageReceivedEvent | ChatMessageEditedEvent
  ): ChatMessageWithStatus => {
    return convertChatMessage({
      id: event.id,
      version: event.version,
      content: { message: event.message },
      type: event.type,
      sender: event.sender,
      senderDisplayName: event.senderDisplayName,
      sequenceId: '', // Note: there is a bug in chatMessageReceived event that it is missing sequenceId
      createdOn: new Date(event.createdOn)
    });
  };

  private onChatMessageReceived = (event: ChatMessageReceivedEvent): void => {
    const newMessage = this.convertEventToChatMessage(event);
    // Because of bug in chatMessageReceived event, if we already have that particular message in context, we want to
    // make sure to not overwrite the sequenceId when calling setChatMessage.
<<<<<<< HEAD
    const existingMessage = this.chatContext.getState().threads[event.threadId]?.chatMessages.get(event.id);
=======
    const existingMessage = this.chatContext.getState().threads.get(event.threadId)?.chatMessages[event.id];
>>>>>>> 7741fe7c
    if (existingMessage) {
      newMessage.sequenceId = existingMessage.sequenceId;
    }
    this.chatContext.batch(() => {
      this.chatContext.createThreadIfNotExist(event.threadId);
      this.chatContext.setChatMessage(event.threadId, newMessage);
    });
  };

  private onChatMessageDeleted = (event: ChatMessageDeletedEvent): void => {
    this.chatContext.deleteMessage(event.threadId, event.id);
  };

  private onChatMessageEdited = (event: ChatMessageEditedEvent): void => {
    const editedMessage = this.convertEventToChatMessage(event);
    this.chatContext.setChatMessage(event.threadId, convertChatMessage(editedMessage));
  };

  private onParticipantsAdded = (event: ParticipantsAddedEvent): void => {
    const participantsToAdd = event.participantsAdded.map((participant) => ({
      ...participant,
      shareHistoryTime: participant.shareHistoryTime ? new Date(participant.shareHistoryTime) : undefined
    }));
    this.chatContext.batch(() => {
      this.chatContext.createThreadIfNotExist(event.threadId);
      this.chatContext.setParticipants(event.threadId, participantsToAdd);
    });
  };

  private onParticipantsRemoved = (event: ParticipantsRemovedEvent): void => {
    const participantIds = event.participantsRemoved.map((participant) => {
      return participant.id;
    });
    this.chatContext.deleteParticipants(event.threadId, participantIds);
  };

  private onReadReceiptReceived = (event: ReadReceiptReceivedEvent): void => {
    const readReceipt: ChatMessageReadReceipt = {
      ...event,
      sender: event.sender,
      readOn: new Date(event.readOn)
    };
    this.chatContext.batch(() => {
      this.chatContext.createThreadIfNotExist(event.threadId);
      this.chatContext.addReadReceipt(event.threadId, readReceipt);
    });
  };

  private onTypingIndicatorReceived = (typingIndicator: TypingIndicatorReceivedEvent): void => {
    this.chatContext.batch(() => {
      this.chatContext.createThreadIfNotExist(typingIndicator.threadId);
      this.chatContext.addTypingIndicator(typingIndicator.threadId, typingIndicator);
    });
  };

  private onChatThreadCreated = (event: ChatThreadCreatedEvent): void => {
    const properties = {
      topic: event.properties.topic
    };
    if (!this.chatContext.createThreadIfNotExist(event.threadId, properties)) {
      this.chatContext.updateThread(event.threadId, properties);
    }
  };

  private onChatThreadDeleted = (event: ChatThreadDeletedEvent): void => {
    this.chatContext.deleteThread(event.threadId);
  };

  private onChatThreadPropertiesUpdated = (event: ChatThreadPropertiesUpdatedEvent): void => {
    this.chatContext.updateThread(event.threadId, { topic: event.properties.topic });
  };

  public subscribe = (): void => {
    this.chatClient.on('chatMessageReceived', this.onChatMessageReceived);
    this.chatClient.on('chatMessageDeleted', this.onChatMessageDeleted);
    this.chatClient.on('chatMessageEdited', this.onChatMessageEdited);

    this.chatClient.on('participantsAdded', this.onParticipantsAdded);
    this.chatClient.on('participantsRemoved', this.onParticipantsRemoved);

    this.chatClient.on('readReceiptReceived', this.onReadReceiptReceived);
    this.chatClient.on('typingIndicatorReceived', this.onTypingIndicatorReceived);

    this.chatClient.on('chatThreadCreated', this.onChatThreadCreated);
    this.chatClient.on('chatThreadDeleted', this.onChatThreadDeleted);
    this.chatClient.on('chatThreadPropertiesUpdated', this.onChatThreadPropertiesUpdated);
  };

  public unsubscribe = (): void => {
    this.chatClient.off('chatMessageReceived', this.onChatMessageReceived);
    this.chatClient.off('chatMessageDeleted', this.onChatMessageDeleted);
    this.chatClient.off('chatMessageEdited', this.onChatMessageEdited);

    this.chatClient.off('participantsAdded', this.onParticipantsAdded);
    this.chatClient.off('participantsRemoved', this.onParticipantsRemoved);

    this.chatClient.off('readReceiptReceived', this.onReadReceiptReceived);
    this.chatClient.off('typingIndicatorReceived', this.onTypingIndicatorReceived);

    this.chatClient.off('chatThreadCreated', this.onChatThreadCreated);
    this.chatClient.off('chatThreadDeleted', this.onChatThreadDeleted);
    this.chatClient.off('chatThreadPropertiesUpdated', this.onChatThreadPropertiesUpdated);
  };
}<|MERGE_RESOLUTION|>--- conflicted
+++ resolved
@@ -47,11 +47,7 @@
     const newMessage = this.convertEventToChatMessage(event);
     // Because of bug in chatMessageReceived event, if we already have that particular message in context, we want to
     // make sure to not overwrite the sequenceId when calling setChatMessage.
-<<<<<<< HEAD
-    const existingMessage = this.chatContext.getState().threads[event.threadId]?.chatMessages.get(event.id);
-=======
-    const existingMessage = this.chatContext.getState().threads.get(event.threadId)?.chatMessages[event.id];
->>>>>>> 7741fe7c
+    const existingMessage = this.chatContext.getState().threads[event.threadId]?.chatMessages[event.id];
     if (existingMessage) {
       newMessage.sequenceId = existingMessage.sequenceId;
     }
