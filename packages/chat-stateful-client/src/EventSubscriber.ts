--- conflicted
+++ resolved
@@ -18,15 +18,13 @@
 import { convertChatMessage } from './convertChatMessage';
 import { ChatMessageWithStatus } from './types/ChatMessageWithStatus';
 
-<<<<<<< HEAD
 // TODO: When we can get messageId of event from SDK, remove this
 // Maximum time to look back message list when we receive a system event
 const maxSyncTimeInMs = 10 * 1000;
-=======
+
 /**
  * @private
  */
->>>>>>> 7f944fe4
 export class EventSubscriber {
   private chatClient: ChatClient;
   private chatContext: ChatContext;
