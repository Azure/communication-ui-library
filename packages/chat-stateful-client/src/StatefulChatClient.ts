// Copyright (c) Microsoft Corporation.
// Licensed under the MIT license.

import { ChatClient, ChatClientOptions } from '@azure/communication-chat';
import { getApplicationId } from '@internal/acs-ui-common';
import { ChatContext } from './ChatContext';
import { ChatClientState } from './ChatClientState';
import { EventSubscriber } from './EventSubscriber';
import { chatThreadClientDeclaratify } from './StatefulChatThreadClient';
import { createDecoratedListThreads } from './iterators/createDecoratedListThreads';
import { CommunicationIdentifierKind, CommunicationTokenCredential } from '@azure/communication-common';

export interface StatefulChatClient extends ChatClient {
  getState(): ChatClientState;
  onStateChange(handler: (state: ChatClientState) => void): void;
  offStateChange(handler: (state: ChatClientState) => void): void;
  /**
   * Modify the internal state of the StatefulChatClient.
   *
   * This is the only way for users of StatefulChatClient to explicitly modify ChatClientState.
   * If modifier returns true, internal state will be updated.
   *
   * @param modifier - ChatStateModifier callback. See documentation for {@Link ChatStateModifier}.
   */
  modifyState(modifier: ChatStateModifier): void;
}

export interface StatefulChatClientWithPrivateProps extends StatefulChatClient {
  context: ChatContext;
  eventSubscriber: EventSubscriber | undefined;
}

const proxyChatClient: ProxyHandler<ChatClient> = {
  get: function <P extends keyof StatefulChatClientWithPrivateProps>(
    chatClient: ChatClient,
    prop: P,
    receiver: StatefulChatClientWithPrivateProps
  ) {
    // skip receiver.context call to avoid recursive bugs
    if (prop === 'context') {
      return Reflect.get(chatClient, prop);
    }

    const context = receiver.context;
    switch (prop) {
      case 'createChatThread': {
        return context.withAsyncErrorTeedToState(async function (...args: Parameters<ChatClient['createChatThread']>) {
          const result = await chatClient.createChatThread(...args);
          const thread = result.chatThread;
          if (thread) {
            const [request] = args;
            context.createThread(thread.id, { topic: request.topic });
          }
          return result;
        }, 'ChatClient.createChatThread');
      }

      case 'deleteChatThread': {
        return context.withAsyncErrorTeedToState(async function (...args: Parameters<ChatClient['deleteChatThread']>) {
          const result = await chatClient.deleteChatThread(...args);
          context.deleteThread(args[0]);
          return result;
        }, 'ChatClient.deleteChatThread');
      }
      case 'listChatThreads': {
        return createDecoratedListThreads(chatClient, context);
      }
      case 'getChatThreadClient': {
        return function (...args: Parameters<ChatClient['getChatThreadClient']>) {
          const chatThreadClient = chatClient.getChatThreadClient(...args);
          // TODO(prprabhu): Ensure that thread properties are fetched into the ChatContext at this point.
          // A new thread might be created here, but the properties will never be fetched.
          return chatThreadClientDeclaratify(chatThreadClient, context);
        };
      }
      case 'startRealtimeNotifications': {
        return context.withAsyncErrorTeedToState(
          async function (...args: Parameters<ChatClient['startRealtimeNotifications']>) {
            const ret = await chatClient.startRealtimeNotifications(...args);
            if (!receiver.eventSubscriber) {
              receiver.eventSubscriber = new EventSubscriber(chatClient, context);
            }
            return ret;
          },
          'ChatClient.startRealtimeNotifications',
          ['ChatClient.startRealtimeNotifications', 'ChatClient.stopRealtimeNotifications']
        );
      }
      case 'stopRealtimeNotifications': {
        return context.withAsyncErrorTeedToState(
          async function (...args: Parameters<ChatClient['stopRealtimeNotifications']>) {
            const ret = await chatClient.stopRealtimeNotifications(...args);
            if (receiver.eventSubscriber) {
              receiver.eventSubscriber.unsubscribe();
              receiver.eventSubscriber = undefined;
            }
            return ret;
          },
          'ChatClient.stopRealtimeNotifications',
          ['ChatClient.stopRealtimeNotifications', 'ChatClient.startRealtimeNotifications']
        );
      }
      default:
        return Reflect.get(chatClient, prop);
    }
  }
};

/**
 * Required arguments to construct the {@link StatefulChatClient}.
 */
export type StatefulChatClientArgs = {
  userId: CommunicationIdentifierKind;
  displayName: string;
  endpoint: string;
  credential: CommunicationTokenCredential;
};

/**
 * Options to construct the {@link StatefulChatClient} with.
 */
export type StatefulChatClientOptions = {
  /**
   * Options to construct the {@link @azure/communication-chat#ChatClient} with.
   */
  chatClientOptions: ChatClientOptions;
  /**
   * Sets the max listeners limit of the 'stateChange' event. Defaults to the node.js EventEmitter.defaultMaxListeners
   * if not specified.
   */
  maxStateChangeListeners?: number;
};

/**
 * Creates a stateful ChatClient {@link StatefulChatClient} by proxying ChatClient
 * {@link @azure/communication-chat#ChatClient} with ProxyChatClient {@link ProxyChatClient} which then allows access
 * to state in a declarative way.
 */
export const createStatefulChatClient = (
  args: StatefulChatClientArgs,
  options?: StatefulChatClientOptions
): StatefulChatClient => {
  const tweakedOptions = {
    ...options,
    chatClientOptions: {
      ...options?.chatClientOptions,
      userAgentOptions: { userAgentPrefix: getApplicationId() }
    }
  };
  return createStatefulChatClientWithDeps(
    new ChatClient(args.endpoint, args.credential, tweakedOptions.chatClientOptions),
    args,
    tweakedOptions
  );
};

/**
<<<<<<< HEAD
 * A function to modify the state of the StatefulChatClient.
 *
 * Provided as a callback to the {@Link StatefulChatClient.modifyState} method.
 *
 * The function must modify the provided state in place as much as possible.
 * Making large modifications can lead to bad performance by causing spurious rerendering of the UI.
 *
 * Modifier function must return true if and only if some modification was made to the state.
 *
 * Consider using commonly used modifier functions exported from this package.
 */
export type ChatStateModifier = (state: ChatClientState) => boolean;

/**
 * Internal implementation of {@Link createStatefulChatClient} for dependency injection.
=======
 * Internal implementation of {@link createStatefulChatClient} for dependency injection.
>>>>>>> 09fba9cf
 *
 * Used by tests. Should not be exported out of this package.
 */
export const createStatefulChatClientWithDeps = (
  chatClient: ChatClient,
  args: StatefulChatClientArgs,
  options?: StatefulChatClientOptions
): StatefulChatClient => {
  const context = new ChatContext(options?.maxStateChangeListeners);
  let eventSubscriber: EventSubscriber;

  context.updateChatConfig(args.userId, args.displayName);

  const proxy = new Proxy(chatClient, proxyChatClient);

  Object.defineProperty(proxy, 'context', {
    configurable: false,
    get: () => context
  });

  Object.defineProperty(proxy, 'eventSubscriber', {
    configurable: false,
    get: () => eventSubscriber,
    set: (val: EventSubscriber) => {
      eventSubscriber = val;
    }
  });

  Object.defineProperty(proxy, 'getState', {
    configurable: false,
    value: () => context?.getState()
  });
  Object.defineProperty(proxy, 'modifyState', {
    configurable: false,
    value: (modifier: ChatStateModifier) => context?.modifyState(modifier)
  });
  Object.defineProperty(proxy, 'onStateChange', {
    configurable: false,
    value: (handler: (state: ChatClientState) => void) => context?.onStateChange(handler)
  });
  Object.defineProperty(proxy, 'offStateChange', {
    configurable: false,
    value: (handler: (state: ChatClientState) => void) => context?.offStateChange(handler)
  });

  return proxy as StatefulChatClient;
};<|MERGE_RESOLUTION|>--- conflicted
+++ resolved
@@ -155,10 +155,9 @@
 };
 
 /**
-<<<<<<< HEAD
  * A function to modify the state of the StatefulChatClient.
  *
- * Provided as a callback to the {@Link StatefulChatClient.modifyState} method.
+ * Provided as a callback to the {@link StatefulChatClient.modifyState} method.
  *
  * The function must modify the provided state in place as much as possible.
  * Making large modifications can lead to bad performance by causing spurious rerendering of the UI.
@@ -170,10 +169,7 @@
 export type ChatStateModifier = (state: ChatClientState) => boolean;
 
 /**
- * Internal implementation of {@Link createStatefulChatClient} for dependency injection.
-=======
  * Internal implementation of {@link createStatefulChatClient} for dependency injection.
->>>>>>> 09fba9cf
  *
  * Used by tests. Should not be exported out of this package.
  */
