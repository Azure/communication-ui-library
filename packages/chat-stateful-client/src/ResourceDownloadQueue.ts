--- conflicted
+++ resolved
@@ -89,13 +89,8 @@
         message.resourceCache = {};
       }
       for (const attachment of attachments) {
-<<<<<<< HEAD
-        if (attachment.previewUrl) {
+        if (attachment.previewUrl && attachment.attachmentType === 'image') {
           const blobUrl = await this.downloadResource(operation, attachment.previewUrl);
-=======
-        if (attachment.previewUrl && attachment.attachmentType === 'image') {
-          const blobUrl = await operation(attachment.previewUrl, this._credential);
->>>>>>> b684755a
           message.resourceCache[attachment.previewUrl] = blobUrl;
         }
       }
