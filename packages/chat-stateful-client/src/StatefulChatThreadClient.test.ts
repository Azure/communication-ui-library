// Copyright (c) Microsoft Corporation.
// Licensed under the MIT license.

import { ChatMessage, ChatMessageReadReceipt, ChatParticipant, ChatThreadClient } from '@azure/communication-chat';
import { ChatContext } from './ChatContext';
import { chatThreadClientDeclaratify } from './StatefulChatThreadClient';
import {
  createMockChatThreadClient,
  messageTemplate,
  mockMessages,
  mockParticipants,
  mockReadReceipts
} from './mocks/createMockChatThreadClient';

const threadId = '1';

jest.mock('@azure/communication-chat');

const createMockChatClientAndDeclaratify = (context: ChatContext): ChatThreadClient => {
  const declarativeChatThreadClient = chatThreadClientDeclaratify(createMockChatThreadClient(threadId), context);
  return declarativeChatThreadClient;
};

describe('declarative chatThreadClient list iterators', () => {
  test('declarative listMessage should proxy listMessages iterator and store it in internal state', async () => {
    const context = new ChatContext();
    const messages = createMockChatClientAndDeclaratify(context).listMessages();
    const proxiedMessages: ChatMessage[] = [];
    for await (const message of messages) {
      proxiedMessages.push(message);
    }
    expect(proxiedMessages.length).toBe(mockMessages.length);
<<<<<<< HEAD
    expect(context.getState().threads[threadId]?.chatMessages.size).toBe(mockMessages.length);
=======
    expect(Object.values(context.getState().threads.get(threadId)?.chatMessages ?? {}).length).toBe(
      mockMessages.length
    );
>>>>>>> 7741fe7c
  });

  test('declarative listMessage should proxy listMessages paged iterator and store it in internal state', async () => {
    const context = new ChatContext();
    const pages = createMockChatClientAndDeclaratify(context).listMessages().byPage();
    const proxiedMessages: ChatMessage[] = [];
    for await (const page of pages) {
      for (const message of page) {
        proxiedMessages.push(message);
      }
    }
    expect(proxiedMessages.length).toBe(mockMessages.length);
<<<<<<< HEAD
    expect(context.getState().threads[threadId]?.chatMessages.size).toBe(mockMessages.length);
=======
    expect(Object.values(context.getState().threads.get(threadId)?.chatMessages ?? {}).length).toBe(
      mockMessages.length
    );
>>>>>>> 7741fe7c
  });

  test('declarative listParticipants should proxy listParticipants iterator and store it in internal state', async () => {
    const context = new ChatContext();
    const participants = createMockChatClientAndDeclaratify(context).listParticipants();
    const proxiedParticipants: ChatParticipant[] = [];
    for await (const participant of participants) {
      proxiedParticipants.push(participant);
    }
    expect(proxiedParticipants.length).toBe(mockParticipants.length);
    expect(context.getState().threads[threadId]?.participants.size).toBe(mockParticipants.length);
  });

  test('declarative listParticipants should proxy listParticipants paged iterator and store it in internal state', async () => {
    const context = new ChatContext();
    const pages = createMockChatClientAndDeclaratify(context).listParticipants().byPage();
    const proxiedParticipants: ChatParticipant[] = [];
    for await (const page of pages) {
      for (const participant of page) {
        proxiedParticipants.push(participant);
      }
    }
    expect(proxiedParticipants.length).toBe(mockParticipants.length);
    expect(context.getState().threads[threadId]?.participants.size).toBe(mockParticipants.length);
  });

  test('declarative listReadReceipts should proxy listReadReceipts iterator and store it in internal state', async () => {
    const context = new ChatContext();
    const readReceipts = createMockChatClientAndDeclaratify(context).listReadReceipts();
    const proxiedReadReceipt: ChatMessageReadReceipt[] = [];
    for await (const readReceipt of readReceipts) {
      proxiedReadReceipt.push(readReceipt);
    }
    expect(proxiedReadReceipt.length).toBe(mockReadReceipts.length);
    expect(context.getState().threads[threadId]?.readReceipts.length).toBe(mockReadReceipts.length);
  });

  test('declarative listReadReceipts should proxy listReadReceipts paged iterator and store it in internal state', async () => {
    const context = new ChatContext();
    const pages = createMockChatClientAndDeclaratify(context).listReadReceipts().byPage();
    const proxiedReadReceipt: ChatMessageReadReceipt[] = [];
    for await (const page of pages) {
      for (const readReceipt of page) {
        proxiedReadReceipt.push(readReceipt);
      }
    }
    expect(proxiedReadReceipt.length).toBe(mockReadReceipts.length);
    expect(context.getState().threads[threadId]?.readReceipts.length).toBe(mockReadReceipts.length);
  });

  test('declarative listReadReceipts should generate latestReadTime properly', async () => {
    const context = new ChatContext();
    const pages = createMockChatClientAndDeclaratify(context).listReadReceipts().byPage();
    for await (const _page of pages);
    const latestReadTime = context.getState().threads[threadId]?.latestReadTime;

    const maxReadTime = mockReadReceipts[mockReadReceipts.length - 1].readOn;
    expect(latestReadTime && latestReadTime).toBe(maxReadTime);
  });
});

describe('declarative chatThreadClient basic api functions', () => {
  test('set internal store correctly when proxy getMessage', async () => {
    const context = new ChatContext();
    const message = await createMockChatClientAndDeclaratify(context).getMessage('MessageId1');

<<<<<<< HEAD
    const messageInContext = context.getState().threads[threadId]?.chatMessages.get('MessageId1');
=======
    const messageInContext = context.getState().threads.get(threadId)?.chatMessages['MessageId1'];
>>>>>>> 7741fe7c
    expect(messageInContext).toBeDefined();
    expect(message).toMatchObject(messageInContext ?? {});
  });

  test('set internal store correctly when proxy sendMessage', async () => {
    const context = new ChatContext();
    const content = 'test';
    const sendMessagePromise = createMockChatClientAndDeclaratify(context).sendMessage({ content });

<<<<<<< HEAD
    const chatMessages = Array.from(context.getState().threads[threadId]?.chatMessages.values() ?? []);
=======
    const chatMessages = Object.values(context.getState().threads.get(threadId)?.chatMessages ?? {});
>>>>>>> 7741fe7c

    expect(chatMessages.length).toBe(1);
    expect(chatMessages[0].clientMessageId).toBeDefined();
    expect(chatMessages[0].status).toBe('sending');

    // await sending message result
    const result = await sendMessagePromise;
<<<<<<< HEAD
    const chatMessagesAfterSending = Array.from(context.getState().threads[threadId]?.chatMessages.values() ?? []);
=======
    const chatMessagesAfterSending = Object.values(context.getState().threads.get(threadId)?.chatMessages ?? {});
>>>>>>> 7741fe7c

    expect(chatMessagesAfterSending[0].id).toBe(result.id);
    expect(chatMessagesAfterSending[0].content?.message).toBe(content);
    expect(chatMessagesAfterSending[0].status).toBe('delivered');
  });

  test('set internal store correctly when proxy sendMessage', async () => {
    const context = new ChatContext();
    const content = 'fail';

    const sendMessagePromise = createMockChatClientAndDeclaratify(context).sendMessage({ content });

    // await sending message result
    let failResult = false;
    try {
      await sendMessagePromise;
    } catch {
      failResult = true;
    }

<<<<<<< HEAD
    const chatMessagesAfterSending = Array.from(context.getState().threads[threadId]?.chatMessages.values() ?? []);
=======
    const chatMessagesAfterSending = Object.values(context.getState().threads.get(threadId)?.chatMessages ?? {});
>>>>>>> 7741fe7c

    expect(failResult).toBeTruthy();
    expect(chatMessagesAfterSending[0].content?.message).toBe(content);
    expect(chatMessagesAfterSending[0].status).toBe('failed');
  });

  test('should be able to proxy add participants and remove participants', async () => {
    const context = new ChatContext();
    const mockClient = createMockChatClientAndDeclaratify(context);
    const participants = [{ id: { communicationUserId: 'User1' } }, { id: { communicationUserId: 'User2' } }];

    await mockClient.addParticipants({
      participants
    });

    const participantsInContext = context.getState().threads[threadId]?.participants;
    expect(participantsInContext?.size).toBe(2);

    // Test removal function
    await mockClient.removeParticipant(participants[0].id);

    const participantsAfterRemoval = Array.from(context.getState().threads[threadId]?.participants.values() ?? []);
    expect(participantsAfterRemoval.length).toBe(1);
    expect(participantsAfterRemoval[0]).toEqual(participants[1]);
  });

  test('should be able to proxy updateMessage', async () => {
    const context = new ChatContext();
    const mockClient = createMockChatClientAndDeclaratify(context);
    context.setChatMessage(threadId, messageTemplate);
    const content = 'updatedContent';

    await mockClient.updateMessage(messageTemplate.id, { content });

<<<<<<< HEAD
    const chatMessage = context.getState().threads[threadId]?.chatMessages.get(messageTemplate.id);
=======
    const chatMessage = context.getState().threads.get(threadId)?.chatMessages[messageTemplate.id];
>>>>>>> 7741fe7c

    expect(chatMessage).toBeDefined();
    chatMessage && expect(chatMessage.content?.message).toBe(content);
  });

  test('should be able to proxy updateThread', async () => {
    const context = new ChatContext();
    const mockClient = createMockChatClientAndDeclaratify(context);
    const topic = 'updatedTopic';

    await mockClient.updateTopic(topic);

    const properties = context.getState().threads[threadId]?.properties;

    expect(properties).toBeDefined();
    properties && expect(properties.topic).toBe(topic);
  });

  test('should be able to delete message with local messageId', async () => {
    const context = new ChatContext();
    const clientMessageId = 'clientId1';
    context.setChatMessage(threadId, { ...messageTemplate, clientMessageId, id: '' });
    const mockClient = createMockChatClientAndDeclaratify(context);

    mockClient.deleteMessage(clientMessageId);

    const chatMessages = context.getState().threads[threadId]?.chatMessages;

    expect(Object.values(chatMessages ?? {}).length).toBe(0);
  });

  test('should be able to delete message with messageId', async () => {
    const context = new ChatContext();
    context.setChatMessage(threadId, messageTemplate);
    const mockClient = createMockChatClientAndDeclaratify(context);

    mockClient.deleteMessage(messageTemplate.id);

    const chatMessages = context.getState().threads[threadId]?.chatMessages;

    expect(Object.values(chatMessages ?? {}).length).toBe(0);
  });
});<|MERGE_RESOLUTION|>--- conflicted
+++ resolved
@@ -30,13 +30,7 @@
       proxiedMessages.push(message);
     }
     expect(proxiedMessages.length).toBe(mockMessages.length);
-<<<<<<< HEAD
-    expect(context.getState().threads[threadId]?.chatMessages.size).toBe(mockMessages.length);
-=======
-    expect(Object.values(context.getState().threads.get(threadId)?.chatMessages ?? {}).length).toBe(
-      mockMessages.length
-    );
->>>>>>> 7741fe7c
+    expect(Object.values(context.getState().threads[threadId]?.chatMessages ?? {}).length).toBe(mockMessages.length);
   });
 
   test('declarative listMessage should proxy listMessages paged iterator and store it in internal state', async () => {
@@ -49,13 +43,7 @@
       }
     }
     expect(proxiedMessages.length).toBe(mockMessages.length);
-<<<<<<< HEAD
-    expect(context.getState().threads[threadId]?.chatMessages.size).toBe(mockMessages.length);
-=======
-    expect(Object.values(context.getState().threads.get(threadId)?.chatMessages ?? {}).length).toBe(
-      mockMessages.length
-    );
->>>>>>> 7741fe7c
+    expect(Object.values(context.getState().threads[threadId]?.chatMessages ?? {}).length).toBe(mockMessages.length);
   });
 
   test('declarative listParticipants should proxy listParticipants iterator and store it in internal state', async () => {
@@ -122,11 +110,7 @@
     const context = new ChatContext();
     const message = await createMockChatClientAndDeclaratify(context).getMessage('MessageId1');
 
-<<<<<<< HEAD
-    const messageInContext = context.getState().threads[threadId]?.chatMessages.get('MessageId1');
-=======
-    const messageInContext = context.getState().threads.get(threadId)?.chatMessages['MessageId1'];
->>>>>>> 7741fe7c
+    const messageInContext = context.getState().threads[threadId]?.chatMessages['MessageId1'];
     expect(messageInContext).toBeDefined();
     expect(message).toMatchObject(messageInContext ?? {});
   });
@@ -136,11 +120,7 @@
     const content = 'test';
     const sendMessagePromise = createMockChatClientAndDeclaratify(context).sendMessage({ content });
 
-<<<<<<< HEAD
-    const chatMessages = Array.from(context.getState().threads[threadId]?.chatMessages.values() ?? []);
-=======
-    const chatMessages = Object.values(context.getState().threads.get(threadId)?.chatMessages ?? {});
->>>>>>> 7741fe7c
+    const chatMessages = Object.values(context.getState().threads[threadId]?.chatMessages ?? {});
 
     expect(chatMessages.length).toBe(1);
     expect(chatMessages[0].clientMessageId).toBeDefined();
@@ -148,11 +128,7 @@
 
     // await sending message result
     const result = await sendMessagePromise;
-<<<<<<< HEAD
-    const chatMessagesAfterSending = Array.from(context.getState().threads[threadId]?.chatMessages.values() ?? []);
-=======
-    const chatMessagesAfterSending = Object.values(context.getState().threads.get(threadId)?.chatMessages ?? {});
->>>>>>> 7741fe7c
+    const chatMessagesAfterSending = Object.values(context.getState().threads[threadId]?.chatMessages ?? {});
 
     expect(chatMessagesAfterSending[0].id).toBe(result.id);
     expect(chatMessagesAfterSending[0].content?.message).toBe(content);
@@ -173,11 +149,7 @@
       failResult = true;
     }
 
-<<<<<<< HEAD
-    const chatMessagesAfterSending = Array.from(context.getState().threads[threadId]?.chatMessages.values() ?? []);
-=======
-    const chatMessagesAfterSending = Object.values(context.getState().threads.get(threadId)?.chatMessages ?? {});
->>>>>>> 7741fe7c
+    const chatMessagesAfterSending = Object.values(context.getState().threads[threadId]?.chatMessages ?? {});
 
     expect(failResult).toBeTruthy();
     expect(chatMessagesAfterSending[0].content?.message).toBe(content);
@@ -212,11 +184,7 @@
 
     await mockClient.updateMessage(messageTemplate.id, { content });
 
-<<<<<<< HEAD
-    const chatMessage = context.getState().threads[threadId]?.chatMessages.get(messageTemplate.id);
-=======
-    const chatMessage = context.getState().threads.get(threadId)?.chatMessages[messageTemplate.id];
->>>>>>> 7741fe7c
+    const chatMessage = context.getState().threads[threadId]?.chatMessages[messageTemplate.id];
 
     expect(chatMessage).toBeDefined();
     chatMessage && expect(chatMessage.content?.message).toBe(content);
