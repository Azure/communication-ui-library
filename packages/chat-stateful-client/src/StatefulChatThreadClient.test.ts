// Copyright (c) Microsoft Corporation.
// Licensed under the MIT license.

import { ChatMessage, ChatMessageReadReceipt, ChatParticipant, ChatThreadClient } from '@azure/communication-chat';
import { ChatContext } from './ChatContext';
import { chatThreadClientDeclaratify } from './StatefulChatThreadClient';
import {
  createMockChatThreadClient,
  messageTemplate,
  mockMessages,
  mockParticipants,
  mockReadReceipts
} from './mocks/createMockChatThreadClient';

const threadId = '1';

jest.mock('@azure/communication-chat');

const createMockChatClientAndDeclaratify = (context: ChatContext): ChatThreadClient => {
  const declarativeChatThreadClient = chatThreadClientDeclaratify(createMockChatThreadClient(threadId), context);
  return declarativeChatThreadClient;
};

describe('declarative chatThreadClient list iterators', () => {
  test('declarative listMessage should proxy listMessages iterator and store it in internal state', async () => {
    const context = new ChatContext();
    const messages = createMockChatClientAndDeclaratify(context).listMessages();
    const proxiedMessages: ChatMessage[] = [];
    for await (const message of messages) {
      proxiedMessages.push(message);
    }
    expect(proxiedMessages.length).toBe(mockMessages.length);
    expect(Object.values(context.getState().threads[threadId]?.chatMessages ?? {}).length).toBe(mockMessages.length);
  });

  test('declarative listMessage should proxy listMessages paged iterator and store it in internal state', async () => {
    const context = new ChatContext();
    const pages = createMockChatClientAndDeclaratify(context).listMessages().byPage();
    const proxiedMessages: ChatMessage[] = [];
    for await (const page of pages) {
      for (const message of page) {
        proxiedMessages.push(message);
      }
    }
    expect(proxiedMessages.length).toBe(mockMessages.length);
    expect(Object.values(context.getState().threads[threadId]?.chatMessages ?? {}).length).toBe(mockMessages.length);
  });

  test('declarative listParticipants should proxy listParticipants iterator and store it in internal state', async () => {
    const context = new ChatContext();
    const participants = createMockChatClientAndDeclaratify(context).listParticipants();
    const proxiedParticipants: ChatParticipant[] = [];
    for await (const participant of participants) {
      proxiedParticipants.push(participant);
    }
    expect(proxiedParticipants.length).toBe(mockParticipants.length);
<<<<<<< HEAD
    expect(Object.keys(context.getState().threads.get(threadId)?.participants ?? {}).length).toBe(
      mockParticipants.length
    );
=======
    expect(context.getState().threads[threadId]?.participants.size).toBe(mockParticipants.length);
>>>>>>> 354a0b27
  });

  test('declarative listParticipants should proxy listParticipants paged iterator and store it in internal state', async () => {
    const context = new ChatContext();
    const pages = createMockChatClientAndDeclaratify(context).listParticipants().byPage();
    const proxiedParticipants: ChatParticipant[] = [];
    for await (const page of pages) {
      for (const participant of page) {
        proxiedParticipants.push(participant);
      }
    }
    expect(proxiedParticipants.length).toBe(mockParticipants.length);
<<<<<<< HEAD
    expect(Object.keys(context.getState().threads.get(threadId)?.participants ?? {}).length).toBe(
      mockParticipants.length
    );
=======
    expect(context.getState().threads[threadId]?.participants.size).toBe(mockParticipants.length);
>>>>>>> 354a0b27
  });

  test('declarative listReadReceipts should proxy listReadReceipts iterator and store it in internal state', async () => {
    const context = new ChatContext();
    const readReceipts = createMockChatClientAndDeclaratify(context).listReadReceipts();
    const proxiedReadReceipt: ChatMessageReadReceipt[] = [];
    for await (const readReceipt of readReceipts) {
      proxiedReadReceipt.push(readReceipt);
    }
    expect(proxiedReadReceipt.length).toBe(mockReadReceipts.length);
    expect(context.getState().threads[threadId]?.readReceipts.length).toBe(mockReadReceipts.length);
  });

  test('declarative listReadReceipts should proxy listReadReceipts paged iterator and store it in internal state', async () => {
    const context = new ChatContext();
    const pages = createMockChatClientAndDeclaratify(context).listReadReceipts().byPage();
    const proxiedReadReceipt: ChatMessageReadReceipt[] = [];
    for await (const page of pages) {
      for (const readReceipt of page) {
        proxiedReadReceipt.push(readReceipt);
      }
    }
    expect(proxiedReadReceipt.length).toBe(mockReadReceipts.length);
    expect(context.getState().threads[threadId]?.readReceipts.length).toBe(mockReadReceipts.length);
  });

  test('declarative listReadReceipts should generate latestReadTime properly', async () => {
    const context = new ChatContext();
    const pages = createMockChatClientAndDeclaratify(context).listReadReceipts().byPage();
    for await (const _page of pages);
    const latestReadTime = context.getState().threads[threadId]?.latestReadTime;

    const maxReadTime = mockReadReceipts[mockReadReceipts.length - 1].readOn;
    expect(latestReadTime && latestReadTime).toBe(maxReadTime);
  });
});

describe('declarative chatThreadClient basic api functions', () => {
  test('set internal store correctly when proxy getMessage', async () => {
    const context = new ChatContext();
    const message = await createMockChatClientAndDeclaratify(context).getMessage('MessageId1');

    const messageInContext = context.getState().threads[threadId]?.chatMessages['MessageId1'];
    expect(messageInContext).toBeDefined();
    expect(message).toMatchObject(messageInContext ?? {});
  });

  test('set internal store correctly when proxy sendMessage', async () => {
    const context = new ChatContext();
    const content = 'test';
    const sendMessagePromise = createMockChatClientAndDeclaratify(context).sendMessage({ content });

    const chatMessages = Object.values(context.getState().threads[threadId]?.chatMessages ?? {});

    expect(chatMessages.length).toBe(1);
    expect(chatMessages[0].clientMessageId).toBeDefined();
    expect(chatMessages[0].status).toBe('sending');

    // await sending message result
    const result = await sendMessagePromise;
    const chatMessagesAfterSending = Object.values(context.getState().threads[threadId]?.chatMessages ?? {});

    expect(chatMessagesAfterSending[0].id).toBe(result.id);
    expect(chatMessagesAfterSending[0].content?.message).toBe(content);
    expect(chatMessagesAfterSending[0].status).toBe('delivered');
  });

  test('set internal store correctly when proxy sendMessage', async () => {
    const context = new ChatContext();
    const content = 'fail';

    const sendMessagePromise = createMockChatClientAndDeclaratify(context).sendMessage({ content });

    // await sending message result
    let failResult = false;
    try {
      await sendMessagePromise;
    } catch {
      failResult = true;
    }

    const chatMessagesAfterSending = Object.values(context.getState().threads[threadId]?.chatMessages ?? {});

    expect(failResult).toBeTruthy();
    expect(chatMessagesAfterSending[0].content?.message).toBe(content);
    expect(chatMessagesAfterSending[0].status).toBe('failed');
  });

  test('should be able to proxy add participants and remove participants', async () => {
    const context = new ChatContext();
    const mockClient = createMockChatClientAndDeclaratify(context);
    const participants = [{ id: { communicationUserId: 'User1' } }, { id: { communicationUserId: 'User2' } }];

    await mockClient.addParticipants({
      participants
    });

<<<<<<< HEAD
    const participantsInContext = context.getState().threads.get(threadId)?.participants ?? {};
    expect(Object.keys(participantsInContext).length).toBe(2);
=======
    const participantsInContext = context.getState().threads[threadId]?.participants;
    expect(participantsInContext?.size).toBe(2);
>>>>>>> 354a0b27

    // Test removal function
    await mockClient.removeParticipant(participants[0].id);

<<<<<<< HEAD
    const participantsAfterRemoval = Array.from(
      Object.values(context.getState().threads.get(threadId)?.participants ?? {}) ?? []
    );
=======
    const participantsAfterRemoval = Array.from(context.getState().threads[threadId]?.participants.values() ?? []);
>>>>>>> 354a0b27
    expect(participantsAfterRemoval.length).toBe(1);
    expect(participantsAfterRemoval[0]).toEqual(participants[1]);
  });

  test('should be able to proxy updateMessage', async () => {
    const context = new ChatContext();
    const mockClient = createMockChatClientAndDeclaratify(context);
    context.setChatMessage(threadId, messageTemplate);
    const content = 'updatedContent';

    await mockClient.updateMessage(messageTemplate.id, { content });

    const chatMessage = context.getState().threads[threadId]?.chatMessages[messageTemplate.id];

    expect(chatMessage).toBeDefined();
    chatMessage && expect(chatMessage.content?.message).toBe(content);
  });

  test('should be able to proxy updateThread', async () => {
    const context = new ChatContext();
    const mockClient = createMockChatClientAndDeclaratify(context);
    const topic = 'updatedTopic';

    await mockClient.updateTopic(topic);

    const properties = context.getState().threads[threadId]?.properties;

    expect(properties).toBeDefined();
    properties && expect(properties.topic).toBe(topic);
  });

  test('should be able to delete message with local messageId', async () => {
    const context = new ChatContext();
    const clientMessageId = 'clientId1';
    context.setChatMessage(threadId, { ...messageTemplate, clientMessageId, id: '' });
    const mockClient = createMockChatClientAndDeclaratify(context);

    mockClient.deleteMessage(clientMessageId);

    const chatMessages = context.getState().threads[threadId]?.chatMessages;

    expect(Object.values(chatMessages ?? {}).length).toBe(0);
  });

  test('should be able to delete message with messageId', async () => {
    const context = new ChatContext();
    context.setChatMessage(threadId, messageTemplate);
    const mockClient = createMockChatClientAndDeclaratify(context);

    mockClient.deleteMessage(messageTemplate.id);

    const chatMessages = context.getState().threads[threadId]?.chatMessages;

    expect(Object.values(chatMessages ?? {}).length).toBe(0);
  });
});<|MERGE_RESOLUTION|>--- conflicted
+++ resolved
@@ -54,13 +54,7 @@
       proxiedParticipants.push(participant);
     }
     expect(proxiedParticipants.length).toBe(mockParticipants.length);
-<<<<<<< HEAD
-    expect(Object.keys(context.getState().threads.get(threadId)?.participants ?? {}).length).toBe(
-      mockParticipants.length
-    );
-=======
-    expect(context.getState().threads[threadId]?.participants.size).toBe(mockParticipants.length);
->>>>>>> 354a0b27
+    expect(Object.keys(context.getState().threads[threadId]?.participants ?? {}).length).toBe(mockParticipants.length);
   });
 
   test('declarative listParticipants should proxy listParticipants paged iterator and store it in internal state', async () => {
@@ -73,13 +67,7 @@
       }
     }
     expect(proxiedParticipants.length).toBe(mockParticipants.length);
-<<<<<<< HEAD
-    expect(Object.keys(context.getState().threads.get(threadId)?.participants ?? {}).length).toBe(
-      mockParticipants.length
-    );
-=======
-    expect(context.getState().threads[threadId]?.participants.size).toBe(mockParticipants.length);
->>>>>>> 354a0b27
+    expect(Object.keys(context.getState().threads[threadId]?.participants ?? {}).length).toBe(mockParticipants.length);
   });
 
   test('declarative listReadReceipts should proxy listReadReceipts iterator and store it in internal state', async () => {
@@ -177,24 +165,15 @@
       participants
     });
 
-<<<<<<< HEAD
-    const participantsInContext = context.getState().threads.get(threadId)?.participants ?? {};
+    const participantsInContext = context.getState().threads[threadId]?.participants ?? {};
     expect(Object.keys(participantsInContext).length).toBe(2);
-=======
-    const participantsInContext = context.getState().threads[threadId]?.participants;
-    expect(participantsInContext?.size).toBe(2);
->>>>>>> 354a0b27
 
     // Test removal function
     await mockClient.removeParticipant(participants[0].id);
 
-<<<<<<< HEAD
     const participantsAfterRemoval = Array.from(
-      Object.values(context.getState().threads.get(threadId)?.participants ?? {}) ?? []
+      Object.values(context.getState().threads[threadId]?.participants ?? {}) ?? []
     );
-=======
-    const participantsAfterRemoval = Array.from(context.getState().threads[threadId]?.participants.values() ?? []);
->>>>>>> 354a0b27
     expect(participantsAfterRemoval.length).toBe(1);
     expect(participantsAfterRemoval[0]).toEqual(participants[1]);
   });
