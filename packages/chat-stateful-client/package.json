{
<<<<<<< HEAD
  "name": "chat-stateful-client",
  "version": "1.0.0-beta.2",
=======
  "name": "@internal/chat-stateful-client",
  "version": "1.0.0-beta.1",
>>>>>>> 042bc3f3
  "description": "Stateful proxy over the Azure Communication Services Chat JavaScript SDK",
  "module": "dist/dist-esm/index.js",
  "main": "dist/dist-cjs/index.js",
  "types": "dist/chat-stateful-client.d.ts",
  "scripts": {
    "build": "rushx build:esm && rushx build:cjs && api-extractor run --local",
    "build:esm": "tsc",
    "build:cjs": "rollup -c --silent --failAfterWarnings",
    "build:watch": "rushx build",
    "prettier": "prettier --no-error-on-unmatched-pattern --write --config ../../.prettierrc --ignore-path=../../.prettierignore \"**/*.js\" \"**/*.jsx\" \"**/*.ts\" \"**/*.tsx\"",
    "prettier:check": "prettier --no-error-on-unmatched-pattern --check --config ../../.prettierrc --ignore-path=../../.prettierignore \"**/*.js\" \"**/*.jsx\" \"**/*.ts\" \"**/*.tsx\"",
    "test": "jest",
    "test:coverage": "npm run test -- --coverage",
    "lint": "eslint \"*/**/*.{ts,tsx}\"",
    "lint:fix": "npm run lint -- --fix",
    "lint:quiet": "npm run lint -- --quiet",
    "api-extractor": "tsc && api-extractor run --local",
    "generate-doc": "api-documenter markdown -i temp -o docGen"
  },
  "dependencies": {
    "@azure/communication-chat": "1.0.0",
    "@azure/communication-signaling": "1.0.0-beta.5",
    "@azure/core-paging": "~1.1.3",
<<<<<<< HEAD
    "acs-ui-common": "1.0.0-beta.2",
=======
    "@internal/acs-ui-common": "1.0.0-beta.1",
>>>>>>> 042bc3f3
    "events": "~3.3.0",
    "immer": "~8.0.1",
    "nanoid": "~3.1.20",
    "@azure/communication-common": "1.0.0"
  },
  "devDependencies": {
    "@microsoft/api-documenter": "~7.12.11",
    "@microsoft/api-extractor": "~7.18.0",
    "@types/jest": "~26.0.22",
    "@typescript-eslint/eslint-plugin": "^4.12.0",
    "@typescript-eslint/parser": "^4.12.0",
    "copyfiles": "^2.4.1",
    "eslint-config-prettier": "^6.12.0",
    "eslint-plugin-header": "^3.1.0",
    "eslint-plugin-import": "~2.22.1",
    "eslint-plugin-prettier": "^3.1.4",
    "eslint": "^7.7.0",
    "jest": "26.6.0",
    "prettier": "2.3.1",
    "rollup": "~2.42.4",
    "ts-jest": "^26.4.4",
    "typescript": "4.1.5",
    "@types/react": "^16.9.49"
  },
  "beachball": {
    "tag": "next",
    "disallowedChangeTypes": [
      "major",
      "minor",
      "patch"
    ]
  }
}<|MERGE_RESOLUTION|>--- conflicted
+++ resolved
@@ -1,11 +1,6 @@
 {
-<<<<<<< HEAD
-  "name": "chat-stateful-client",
+  "name": "@internal/chat-stateful-client",
   "version": "1.0.0-beta.2",
-=======
-  "name": "@internal/chat-stateful-client",
-  "version": "1.0.0-beta.1",
->>>>>>> 042bc3f3
   "description": "Stateful proxy over the Azure Communication Services Chat JavaScript SDK",
   "module": "dist/dist-esm/index.js",
   "main": "dist/dist-cjs/index.js",
@@ -29,11 +24,7 @@
     "@azure/communication-chat": "1.0.0",
     "@azure/communication-signaling": "1.0.0-beta.5",
     "@azure/core-paging": "~1.1.3",
-<<<<<<< HEAD
-    "acs-ui-common": "1.0.0-beta.2",
-=======
-    "@internal/acs-ui-common": "1.0.0-beta.1",
->>>>>>> 042bc3f3
+    "@internal/acs-ui-common": "1.0.0-beta.2",
     "events": "~3.3.0",
     "immer": "~8.0.1",
     "nanoid": "~3.1.20",
