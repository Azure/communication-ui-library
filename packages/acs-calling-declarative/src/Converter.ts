// © Microsoft Corporation. All rights reserved.
import {
  Call as SdkCall,
  RemoteParticipant as SdkRemoteParticipant,
  RemoteVideoStream as SdkRemoteVideoStream,
  LocalVideoStream as SdkLocalVideoStream,
  IncomingCall as SdkIncomingCall,
  VideoStreamRendererView
} from '@azure/communication-calling';
import {
  CommunicationUserKind,
  MicrosoftTeamsUserKind,
  PhoneNumberKind,
  UnknownIdentifierKind
} from '@azure/communication-common';
import {
  Call as DeclarativeCall,
  RemoteParticipant as DeclarativeRemoteParticipant,
  RemoteVideoStream as DeclarativeRemoteVideoStream,
  LocalVideoStream as DeclarativeLocalVideoStream,
  IncomingCall as DeclarativeIncomingCall,
  VideoStreamRendererView as DeclarativeVideoStreamRendererView
} from './CallClientState';

export function convertSdkLocalStreamToDeclarativeLocalStream(
  stream: SdkLocalVideoStream
): DeclarativeLocalVideoStream {
  return {
    source: stream.source,
    mediaStreamType: stream.mediaStreamType,
    videoStreamRendererView: undefined
  };
}

export function convertSdkRemoteStreamToDeclarativeRemoteStream(
  stream: SdkRemoteVideoStream
): DeclarativeRemoteVideoStream {
  return {
    id: stream.id,
    mediaStreamType: stream.mediaStreamType,
    isAvailable: stream.isAvailable,
    videoStreamRendererView: undefined
  };
}

export function convertSdkParticipantToDeclarativeParticipant(
  participant: SdkRemoteParticipant
): DeclarativeRemoteParticipant {
  const declarativeVideoStreams = new Map<number, DeclarativeRemoteVideoStream>();
  for (const videoStream of participant.videoStreams) {
    declarativeVideoStreams.set(videoStream.id, convertSdkRemoteStreamToDeclarativeRemoteStream(videoStream));
  }
  return {
    identifier: participant.identifier,
    displayName: participant.displayName,
    state: participant.state,
    callEndReason: participant.callEndReason,
    videoStreams: declarativeVideoStreams,
    isMuted: participant.isMuted,
    isSpeaking: participant.isSpeaking
  };
}

/**
 * Generates an identifier string for a given RemoteParticipant.identifier.
 *
 * @param identifier
 */
export function getRemoteParticipantKey(
  identifier: CommunicationUserKind | PhoneNumberKind | MicrosoftTeamsUserKind | UnknownIdentifierKind
): string {
  let id = '';
  switch (identifier.kind) {
    case 'communicationUser': {
      id = identifier.communicationUserId;
      break;
    }
    case 'phoneNumber': {
      id = identifier.phoneNumber;
      break;
    }
    case 'microsoftTeamsUser': {
      id = identifier.microsoftTeamsUserId;
      break;
    }
    default: {
      id = identifier.id;
    }
  }
  return `${identifier.kind}_${id}`;
}

// Note at the time of writing only one LocalVideoStream is supported by the SDK.
export function convertSdkCallToDeclarativeCall(call: SdkCall): DeclarativeCall {
  const declarativeRemoteParticipants = new Map<string, DeclarativeRemoteParticipant>();
  call.remoteParticipants.forEach((participant: SdkRemoteParticipant) => {
    declarativeRemoteParticipants.set(
      getRemoteParticipantKey(participant.identifier),
      convertSdkParticipantToDeclarativeParticipant(participant)
    );
  });
  return {
    id: call.id,
    callerInfo: call.callerInfo,
    state: call.state,
    callEndReason: call.callEndReason,
    direction: call.direction,
    isMuted: call.isMuted,
    isScreenSharingOn: call.isScreenSharingOn,
    localVideoStreams: call.localVideoStreams.map(convertSdkLocalStreamToDeclarativeLocalStream),
    remoteParticipants: declarativeRemoteParticipants,
    remoteParticipantsEnded: new Map<string, DeclarativeRemoteParticipant>(),
<<<<<<< HEAD
    transcription: { isTranscriptionActive: false },
=======
    recording: { isRecordingActive: false },
>>>>>>> 63a35955
    startTime: new Date(),
    endTime: undefined
  };
}

export function convertSdkIncomingCallToDeclarativeIncomingCall(call: SdkIncomingCall): DeclarativeIncomingCall {
  return {
    id: call.id,
    callerInfo: call.callerInfo,
    startTime: new Date(),
    endTime: undefined
  };
}

export function convertFromSDKToDeclarativeVideoStreamRendererView(
  view: VideoStreamRendererView
): DeclarativeVideoStreamRendererView {
  return {
    scalingMode: view.scalingMode,
    isMirrored: view.isMirrored,
    target: view.target
  };
}
<|MERGE_RESOLUTION|>--- conflicted
+++ resolved
@@ -1,140 +1,137 @@
-// © Microsoft Corporation. All rights reserved.
-import {
-  Call as SdkCall,
-  RemoteParticipant as SdkRemoteParticipant,
-  RemoteVideoStream as SdkRemoteVideoStream,
-  LocalVideoStream as SdkLocalVideoStream,
-  IncomingCall as SdkIncomingCall,
-  VideoStreamRendererView
-} from '@azure/communication-calling';
-import {
-  CommunicationUserKind,
-  MicrosoftTeamsUserKind,
-  PhoneNumberKind,
-  UnknownIdentifierKind
-} from '@azure/communication-common';
-import {
-  Call as DeclarativeCall,
-  RemoteParticipant as DeclarativeRemoteParticipant,
-  RemoteVideoStream as DeclarativeRemoteVideoStream,
-  LocalVideoStream as DeclarativeLocalVideoStream,
-  IncomingCall as DeclarativeIncomingCall,
-  VideoStreamRendererView as DeclarativeVideoStreamRendererView
-} from './CallClientState';
-
-export function convertSdkLocalStreamToDeclarativeLocalStream(
-  stream: SdkLocalVideoStream
-): DeclarativeLocalVideoStream {
-  return {
-    source: stream.source,
-    mediaStreamType: stream.mediaStreamType,
-    videoStreamRendererView: undefined
-  };
-}
-
-export function convertSdkRemoteStreamToDeclarativeRemoteStream(
-  stream: SdkRemoteVideoStream
-): DeclarativeRemoteVideoStream {
-  return {
-    id: stream.id,
-    mediaStreamType: stream.mediaStreamType,
-    isAvailable: stream.isAvailable,
-    videoStreamRendererView: undefined
-  };
-}
-
-export function convertSdkParticipantToDeclarativeParticipant(
-  participant: SdkRemoteParticipant
-): DeclarativeRemoteParticipant {
-  const declarativeVideoStreams = new Map<number, DeclarativeRemoteVideoStream>();
-  for (const videoStream of participant.videoStreams) {
-    declarativeVideoStreams.set(videoStream.id, convertSdkRemoteStreamToDeclarativeRemoteStream(videoStream));
-  }
-  return {
-    identifier: participant.identifier,
-    displayName: participant.displayName,
-    state: participant.state,
-    callEndReason: participant.callEndReason,
-    videoStreams: declarativeVideoStreams,
-    isMuted: participant.isMuted,
-    isSpeaking: participant.isSpeaking
-  };
-}
-
-/**
- * Generates an identifier string for a given RemoteParticipant.identifier.
- *
- * @param identifier
- */
-export function getRemoteParticipantKey(
-  identifier: CommunicationUserKind | PhoneNumberKind | MicrosoftTeamsUserKind | UnknownIdentifierKind
-): string {
-  let id = '';
-  switch (identifier.kind) {
-    case 'communicationUser': {
-      id = identifier.communicationUserId;
-      break;
-    }
-    case 'phoneNumber': {
-      id = identifier.phoneNumber;
-      break;
-    }
-    case 'microsoftTeamsUser': {
-      id = identifier.microsoftTeamsUserId;
-      break;
-    }
-    default: {
-      id = identifier.id;
-    }
-  }
-  return `${identifier.kind}_${id}`;
-}
-
-// Note at the time of writing only one LocalVideoStream is supported by the SDK.
-export function convertSdkCallToDeclarativeCall(call: SdkCall): DeclarativeCall {
-  const declarativeRemoteParticipants = new Map<string, DeclarativeRemoteParticipant>();
-  call.remoteParticipants.forEach((participant: SdkRemoteParticipant) => {
-    declarativeRemoteParticipants.set(
-      getRemoteParticipantKey(participant.identifier),
-      convertSdkParticipantToDeclarativeParticipant(participant)
-    );
-  });
-  return {
-    id: call.id,
-    callerInfo: call.callerInfo,
-    state: call.state,
-    callEndReason: call.callEndReason,
-    direction: call.direction,
-    isMuted: call.isMuted,
-    isScreenSharingOn: call.isScreenSharingOn,
-    localVideoStreams: call.localVideoStreams.map(convertSdkLocalStreamToDeclarativeLocalStream),
-    remoteParticipants: declarativeRemoteParticipants,
-    remoteParticipantsEnded: new Map<string, DeclarativeRemoteParticipant>(),
-<<<<<<< HEAD
-    transcription: { isTranscriptionActive: false },
-=======
-    recording: { isRecordingActive: false },
->>>>>>> 63a35955
-    startTime: new Date(),
-    endTime: undefined
-  };
-}
-
-export function convertSdkIncomingCallToDeclarativeIncomingCall(call: SdkIncomingCall): DeclarativeIncomingCall {
-  return {
-    id: call.id,
-    callerInfo: call.callerInfo,
-    startTime: new Date(),
-    endTime: undefined
-  };
-}
-
-export function convertFromSDKToDeclarativeVideoStreamRendererView(
-  view: VideoStreamRendererView
-): DeclarativeVideoStreamRendererView {
-  return {
-    scalingMode: view.scalingMode,
-    isMirrored: view.isMirrored,
-    target: view.target
-  };
-}
+// © Microsoft Corporation. All rights reserved.
+import {
+  Call as SdkCall,
+  RemoteParticipant as SdkRemoteParticipant,
+  RemoteVideoStream as SdkRemoteVideoStream,
+  LocalVideoStream as SdkLocalVideoStream,
+  IncomingCall as SdkIncomingCall,
+  VideoStreamRendererView
+} from '@azure/communication-calling';
+import {
+  CommunicationUserKind,
+  MicrosoftTeamsUserKind,
+  PhoneNumberKind,
+  UnknownIdentifierKind
+} from '@azure/communication-common';
+import {
+  Call as DeclarativeCall,
+  RemoteParticipant as DeclarativeRemoteParticipant,
+  RemoteVideoStream as DeclarativeRemoteVideoStream,
+  LocalVideoStream as DeclarativeLocalVideoStream,
+  IncomingCall as DeclarativeIncomingCall,
+  VideoStreamRendererView as DeclarativeVideoStreamRendererView
+} from './CallClientState';
+
+export function convertSdkLocalStreamToDeclarativeLocalStream(
+  stream: SdkLocalVideoStream
+): DeclarativeLocalVideoStream {
+  return {
+    source: stream.source,
+    mediaStreamType: stream.mediaStreamType,
+    videoStreamRendererView: undefined
+  };
+}
+
+export function convertSdkRemoteStreamToDeclarativeRemoteStream(
+  stream: SdkRemoteVideoStream
+): DeclarativeRemoteVideoStream {
+  return {
+    id: stream.id,
+    mediaStreamType: stream.mediaStreamType,
+    isAvailable: stream.isAvailable,
+    videoStreamRendererView: undefined
+  };
+}
+
+export function convertSdkParticipantToDeclarativeParticipant(
+  participant: SdkRemoteParticipant
+): DeclarativeRemoteParticipant {
+  const declarativeVideoStreams = new Map<number, DeclarativeRemoteVideoStream>();
+  for (const videoStream of participant.videoStreams) {
+    declarativeVideoStreams.set(videoStream.id, convertSdkRemoteStreamToDeclarativeRemoteStream(videoStream));
+  }
+  return {
+    identifier: participant.identifier,
+    displayName: participant.displayName,
+    state: participant.state,
+    callEndReason: participant.callEndReason,
+    videoStreams: declarativeVideoStreams,
+    isMuted: participant.isMuted,
+    isSpeaking: participant.isSpeaking
+  };
+}
+
+/**
+ * Generates an identifier string for a given RemoteParticipant.identifier.
+ *
+ * @param identifier
+ */
+export function getRemoteParticipantKey(
+  identifier: CommunicationUserKind | PhoneNumberKind | MicrosoftTeamsUserKind | UnknownIdentifierKind
+): string {
+  let id = '';
+  switch (identifier.kind) {
+    case 'communicationUser': {
+      id = identifier.communicationUserId;
+      break;
+    }
+    case 'phoneNumber': {
+      id = identifier.phoneNumber;
+      break;
+    }
+    case 'microsoftTeamsUser': {
+      id = identifier.microsoftTeamsUserId;
+      break;
+    }
+    default: {
+      id = identifier.id;
+    }
+  }
+  return `${identifier.kind}_${id}`;
+}
+
+// Note at the time of writing only one LocalVideoStream is supported by the SDK.
+export function convertSdkCallToDeclarativeCall(call: SdkCall): DeclarativeCall {
+  const declarativeRemoteParticipants = new Map<string, DeclarativeRemoteParticipant>();
+  call.remoteParticipants.forEach((participant: SdkRemoteParticipant) => {
+    declarativeRemoteParticipants.set(
+      getRemoteParticipantKey(participant.identifier),
+      convertSdkParticipantToDeclarativeParticipant(participant)
+    );
+  });
+  return {
+    id: call.id,
+    callerInfo: call.callerInfo,
+    state: call.state,
+    callEndReason: call.callEndReason,
+    direction: call.direction,
+    isMuted: call.isMuted,
+    isScreenSharingOn: call.isScreenSharingOn,
+    localVideoStreams: call.localVideoStreams.map(convertSdkLocalStreamToDeclarativeLocalStream),
+    remoteParticipants: declarativeRemoteParticipants,
+    remoteParticipantsEnded: new Map<string, DeclarativeRemoteParticipant>(),
+    recording: { isRecordingActive: false },
+    transcription: { isTranscriptionActive: false },
+    startTime: new Date(),
+    endTime: undefined
+  };
+}
+
+export function convertSdkIncomingCallToDeclarativeIncomingCall(call: SdkIncomingCall): DeclarativeIncomingCall {
+  return {
+    id: call.id,
+    callerInfo: call.callerInfo,
+    startTime: new Date(),
+    endTime: undefined
+  };
+}
+
+export function convertFromSDKToDeclarativeVideoStreamRendererView(
+  view: VideoStreamRendererView
+): DeclarativeVideoStreamRendererView {
+  return {
+    scalingMode: view.scalingMode,
+    isMirrored: view.isMirrored,
+    target: view.target
+  };
+}