--- conflicted
+++ resolved
@@ -10,9 +10,6 @@
   RemoteVideoStream,
   RemoteParticipant,
   VideoStreamRendererView,
-<<<<<<< HEAD
+  RecordingCallFeature,
   TranscriptionCallFeature
-=======
-  RecordingCallFeature
->>>>>>> 63a35955
 } from './CallClientState';