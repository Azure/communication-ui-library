--- conflicted
+++ resolved
@@ -9,12 +9,8 @@
   IncomingCall,
   LocalVideoStream,
   RemoteParticipant,
-<<<<<<< HEAD
   RemoteVideoStream,
-  VideoStreamRendererView
-=======
   VideoStreamRendererView,
   RecordingCallFeature,
   TranscriptionCallFeature
->>>>>>> e4768663
 } from './CallClientState';