--- conflicted
+++ resolved
@@ -1,324 +1,324 @@
-// © Microsoft Corporation. All rights reserved.
-
-import {
-  AudioDeviceInfo,
-  CallDirection,
-  CallEndReason,
-  CallerInfo,
-  CallState,
-  DeviceAccess,
-  MediaStreamType,
-  RemoteParticipantState,
-  ScalingMode,
-  VideoDeviceInfo
-} from '@azure/communication-calling';
-import {
-  CommunicationUserKind,
-  MicrosoftTeamsUserKind,
-  PhoneNumberKind,
-  UnknownIdentifierKind
-} from '@azure/communication-common';
-
-/**
-<<<<<<< HEAD
- * State only version of {@Link @azure/communication-calling#CallAgent} except calls is moved to be a child directly of
- * {@Link CallClientState}. The reason to have CallAgent's state proxied is to provide access to displayName. We don't
- * flatten CallAgent.displayName and put it in CallClientState because it would be ambiguious that displayName is
- * actually reliant on the creation/existence of CallAgent to be available.
- */
-export interface CallAgent {
-  /**
-   * Proxy of {@Link @azure/communication-calling#CallAgent.displayName}.
-   */
-  displayName?: string;
-=======
- * State only version of {@Link @azure/communication-calling#TranscriptionCallFeature}.
- */
-export interface TranscriptionCallFeature {
-  /**
-   * Proxy of {@Link @azure/communication-calling#TranscriptionCallFeature.isTranscriptionActive}.
-   */
-  isTranscriptionActive: boolean;
-}
-
-/**
- * State only version of {@Link @azure/communication-calling#RecordingCallFeature}.
- */
-export interface RecordingCallFeature {
-  /**
-   * Proxy of {@Link @azure/communication-calling#RecordingCallFeature.isRecordingActive}.
-   */
-  isRecordingActive: boolean;
->>>>>>> e4768663
-}
-
-/**
- * State only version of {@Link @azure/communication-calling#LocalVideoStream}.
- */
-export interface LocalVideoStream {
-  /**
-   * Proxy of {@Link @azure/communication-calling#LocalVideoStream.source}.
-   */
-  source: VideoDeviceInfo;
-  /**
-   * Proxy of {@Link @azure/communication-calling#LocalVideoStream.mediaStreamType}.
-   */
-  mediaStreamType: MediaStreamType;
-  /**
-   * {@Link VideoStreamRendererView} is added/removed from state by startRenderVideo/stopRenderVideo in
-   * {@Link DeclarativeCallClient} API.
-   */
-  videoStreamRendererView?: VideoStreamRendererView | undefined;
-}
-
-/**
- * State only version of {@Link @azure/communication-calling#RemoteVideoStream}.
- */
-export interface RemoteVideoStream {
-  /**
-   * Proxy of {@Link @azure/communication-calling#RemoteVideoStream.id}.
-   */
-  id: number;
-  /**
-   * Proxy of {@Link @azure/communication-calling#RemoteVideoStream.mediaStreamType}.
-   */
-  mediaStreamType: MediaStreamType;
-  /**
-   * Proxy of {@Link @azure/communication-calling#RemoteVideoStream.isAvailable}.
-   */
-  isAvailable: boolean;
-  /**
-   * {@Link VideoStreamRendererView} is added/removed from state by startRenderVideo/stopRenderVideo in
-   * {@Link DeclarativeCallClient} API.
-   */
-  videoStreamRendererView: VideoStreamRendererView | undefined;
-}
-
-/**
- * State only version of {@Link @azure/communication-calling#VideoStreamRendererView}. TODO: Do we want to provide an
- * API for updateScalingMode? There is a way to change scaling mode which is to stop the video and start it again with
- * the desired scaling mode option.
- */
-export interface VideoStreamRendererView {
-  /**
-   * Proxy of {@Link @azure/communication-calling#VideoStreamRendererView.scalingMode}.
-   */
-  scalingMode: ScalingMode;
-  /**
-   * Proxy of {@Link @azure/communication-calling#VideoStreamRendererView.isMirrored}.
-   */
-  isMirrored: boolean;
-  /**
-   * Proxy of {@Link @azure/communication-calling#VideoStreamRendererView.target}.
-   */
-  target: HTMLElement;
-}
-
-/**
- * State only version of {@Link @azure/communication-calling#RemoteParticipant}.
- */
-export interface RemoteParticipant {
-  /**
-   * Proxy of {@Link @azure/communication-calling#RemoteParticipant.identifier}.
-   */
-  identifier: CommunicationUserKind | PhoneNumberKind | MicrosoftTeamsUserKind | UnknownIdentifierKind;
-  /**
-   * Proxy of {@Link @azure/communication-calling#RemoteParticipant.displayName}.
-   */
-  displayName?: string;
-  /**
-   * Proxy of {@Link @azure/communication-calling#RemoteParticipant.state}.
-   */
-  state: RemoteParticipantState;
-  /**
-   * Proxy of {@Link @azure/communication-calling#RemoteParticipant.callEndReason}.
-   */
-  callEndReason?: CallEndReason;
-  /**
-   * Proxy of {@Link @azure/communication-calling#RemoteParticipant.videoStreams} as a map of
-   * {@Link @azure/communication-calling#RemoteVideoStream.id} to {@Link RemoteVideoStream}.
-   */
-  videoStreams: Map<number, RemoteVideoStream>;
-  /**
-   * Proxy of {@Link @azure/communication-calling#RemoteParticipant.isMuted}.
-   */
-  isMuted: boolean;
-  /**
-   * Proxy of {@Link @azure/communication-calling#RemoteParticipant.isSpeaking}.
-   */
-  isSpeaking: boolean;
-}
-
-/**
- * State only version of {@Link @azure/communication-calling#Call}. RemoteParticipants is a .
- */
-export interface Call {
-  /**
-   * Proxy of {@Link @azure/communication-calling#Call.id}
-   */
-  id: string;
-  /**
-   * Proxy of {@Link @azure/communication-calling#Call.callerInfo}
-   */
-  callerInfo: CallerInfo;
-  /**
-   * Proxy of {@Link @azure/communication-calling#Call.state}
-   */
-  state: CallState;
-  /**
-   * Proxy of {@Link @azure/communication-calling#Call.callEndReason}
-   */
-  callEndReason?: CallEndReason;
-  /**
-   * Proxy of {@Link @azure/communication-calling#Call.direction}
-   */
-  direction: CallDirection;
-  /**
-   * Proxy of {@Link @azure/communication-calling#Call.isMuted}.
-   */
-  isMuted: boolean;
-  /**
-   * Proxy of {@Link @azure/communication-calling#Call.isScreenSharingOn}.
-   */
-  isScreenSharingOn: boolean;
-  /**
-   * Proxy of {@Link @azure/communication-calling#Call.localVideoStreams}.
-   */
-  localVideoStreams: LocalVideoStream[];
-  /**
-   * Proxy of {@Link @azure/communication-calling#Call.remoteParticipants}. Map of identifier
-   * {@Link Converter.getRemoteParticipantKey} to {@Link @azure/communication-calling#RemoteParticipant}
-   */
-  remoteParticipants: Map<string, RemoteParticipant>;
-  /**
-   * Stores remote participants that have left the call so that the callEndReason could be retrieved. Map of identifier
-   * {@Link Converter.getRemoteParticipantKey} to {@Link @azure/communication-calling#RemoteParticipant}
-   */
-  remoteParticipantsEnded: Map<string, RemoteParticipant>;
-  /**
-   * Proxy of {@Link @azure/communication-calling#TranscriptionCallFeature}.
-   */
-  transcription: TranscriptionCallFeature;
-  /**
-   * Proxy of {@Link @azure/communication-calling#RecordingCallFeature}.
-   */
-  recording: RecordingCallFeature;
-  /**
-   * Stores the local date when the call started on the client. This is not originally in the SDK but provided by the
-   * Declarative layer.
-   */
-  startTime: Date;
-  /**
-   * Stores the local date when the call ended on the client. This is not originally in the SDK but provided by the
-   * Declarative layer. It is undefined if the call is not ended yet.
-   */
-  endTime: Date | undefined;
-}
-
-/**
- * State only version of {@Link @azure/communication-calling#IncomingCall}. CallEndReason is added by the declarative
- * layer based on received events.
- */
-export interface IncomingCall {
-  /**
-   * Proxy of {@Link @azure/communication-calling#IncomingCall.id}.
-   */
-  id: string;
-  /**
-   * Proxy of {@Link @azure/communication-calling#IncomingCall.callerInfo}.
-   */
-  callerInfo: CallerInfo;
-  /**
-   * Set to the state returned by 'callEnded' event on {@Link @azure/communication-calling#IncomingCall} when received.
-   */
-  callEndReason?: CallEndReason;
-  /**
-   * Stores the local date when the call started on the client. This is not originally in the SDK but provided by the
-   * Declarative layer.
-   */
-  startTime: Date;
-  /**
-   * Stores the local date when the call ended on the client. This is not originally in the SDK but provided by the
-   * Declarative layer. It is undefined if the call is not ended yet.
-   */
-  endTime: Date | undefined;
-}
-
-/**
- * This type is meant to encapsulate all the state inside {@Link @azure/communication-calling#DeviceManager}. For
- * optional parameters they may not be available until permission is granted by the user.
- */
-export type DeviceManager = {
-  /**
-   * Proxy of {@Link @azure/communication-calling#DeviceManager.isSpeakerSelectionAvailable}.
-   */
-  isSpeakerSelectionAvailable: boolean;
-  /**
-   * Proxy of {@Link @azure/communication-calling#DeviceManager.isSpeakerSelectionAvailable}.
-   */
-  selectedMicrophone?: AudioDeviceInfo;
-  /**
-   * Proxy of {@Link @azure/communication-calling#DeviceManager.selectedMicrophone}.
-   */
-  selectedSpeaker?: AudioDeviceInfo;
-  /**
-   * Stores any cameras data returned from {@Link @azure/communication-calling#DeviceManager.getCameras}.
-   */
-  cameras: VideoDeviceInfo[];
-  /**
-   * Stores any microphones data returned from {@Link @azure/communication-calling#DeviceManager.getMicrophones}.
-   */
-  microphones: AudioDeviceInfo[];
-  /**
-   * Stores any speakers data returned from {@Link @azure/communication-calling#DeviceManager.getSpeakers}.
-   */
-  speakers: AudioDeviceInfo[];
-  /**
-   * Stores deviceAccess data returned from {@Link @azure/communication-calling#DeviceManager.askDevicePermission}.
-   */
-  deviceAccess?: DeviceAccess;
-};
-
-/**
- * Container for all of the state data proxied by {@Link DeclarativeCallClient}. Calls is a map of Call.id to Call
- * {@Link Call}.
- */
-export interface CallClientState {
-  /**
-   * Proxy of {@Link @azure/communication-calling#CallAgent.calls} as a map of Call {@Link Call}. It is keyed by
-   * Call.id.
-   */
-  calls: Map<string, Call>;
-  /**
-   * Calls that have ended are stored here so the callEndReason could be checked. It is an array of Call {@Link Call}.
-   * Calls are pushed on to the array as they end, meaning this is sorted by endTime ascending.
-   */
-  callsEnded: Call[];
-  /**
-   * Proxy of {@Link @azure/communication-calling#IncomingCall} as a map of IncomingCall {@Link IncomingCall} received
-   * in the event 'incomingCall' emitted by {@Link @azure/communication-calling#CallAgent}. It is keyed by
-   * IncomingCall.id.
-   */
-  incomingCalls: Map<string, IncomingCall>;
-  /**
-   * Incoming Calls that have ended are stored here so the callEndReason could be checked. It is a array of IncomingCall
-   * {@Link IncomingCall} received in the event 'incomingCall' emitted by
-   * {@Link @azure/communication-calling#CallAgent}. IncomingCalls are pushed on to the array as they end, meaning this
-   * is sorted by endTime ascending.
-   */
-  incomingCallsEnded: IncomingCall[];
-  /**
-   * Proxy of {@Link @azure/communication-calling#DeviceManager} and its events.
-   */
-  deviceManager: DeviceManager;
-  /**
-   * Proxy of {@Link @azure/communication-calling#CallAgent} without the calls property. Provides access to displayName
-   * but only available if CallAgent has been created.
-   */
-  callAgent: CallAgent | undefined;
-  /**
-   * Stores a userId string. This is not used by the stateful client and is provided here as a convenience for the
-   * developer for easier access to userId. Must be passed in at initialization of the stateful client.
-   */
-  userId: string;
-}
+// © Microsoft Corporation. All rights reserved.
+
+import {
+  AudioDeviceInfo,
+  CallDirection,
+  CallEndReason,
+  CallerInfo,
+  CallState,
+  DeviceAccess,
+  MediaStreamType,
+  RemoteParticipantState,
+  ScalingMode,
+  VideoDeviceInfo
+} from '@azure/communication-calling';
+import {
+  CommunicationUserKind,
+  MicrosoftTeamsUserKind,
+  PhoneNumberKind,
+  UnknownIdentifierKind
+} from '@azure/communication-common';
+
+/**
+ * State only version of {@Link @azure/communication-calling#CallAgent} except calls is moved to be a child directly of
+ * {@Link CallClientState}. The reason to have CallAgent's state proxied is to provide access to displayName. We don't
+ * flatten CallAgent.displayName and put it in CallClientState because it would be ambiguious that displayName is
+ * actually reliant on the creation/existence of CallAgent to be available.
+ */
+export interface CallAgent {
+  /**
+   * Proxy of {@Link @azure/communication-calling#CallAgent.displayName}.
+   */
+  displayName?: string;
+}
+
+/**
+ * State only version of {@Link @azure/communication-calling#TranscriptionCallFeature}.
+ */
+export interface TranscriptionCallFeature {
+  /**
+   * Proxy of {@Link @azure/communication-calling#TranscriptionCallFeature.isTranscriptionActive}.
+   */
+  isTranscriptionActive: boolean;
+}
+
+/**
+ * State only version of {@Link @azure/communication-calling#RecordingCallFeature}.
+ */
+export interface RecordingCallFeature {
+  /**
+   * Proxy of {@Link @azure/communication-calling#RecordingCallFeature.isRecordingActive}.
+   */
+  isRecordingActive: boolean;
+}
+
+/**
+ * State only version of {@Link @azure/communication-calling#LocalVideoStream}.
+ */
+export interface LocalVideoStream {
+  /**
+   * Proxy of {@Link @azure/communication-calling#LocalVideoStream.source}.
+   */
+  source: VideoDeviceInfo;
+  /**
+   * Proxy of {@Link @azure/communication-calling#LocalVideoStream.mediaStreamType}.
+   */
+  mediaStreamType: MediaStreamType;
+  /**
+   * {@Link VideoStreamRendererView} is added/removed from state by startRenderVideo/stopRenderVideo in
+   * {@Link DeclarativeCallClient} API.
+   */
+  videoStreamRendererView?: VideoStreamRendererView | undefined;
+}
+
+/**
+ * State only version of {@Link @azure/communication-calling#RemoteVideoStream}.
+ */
+export interface RemoteVideoStream {
+  /**
+   * Proxy of {@Link @azure/communication-calling#RemoteVideoStream.id}.
+   */
+  id: number;
+  /**
+   * Proxy of {@Link @azure/communication-calling#RemoteVideoStream.mediaStreamType}.
+   */
+  mediaStreamType: MediaStreamType;
+  /**
+   * Proxy of {@Link @azure/communication-calling#RemoteVideoStream.isAvailable}.
+   */
+  isAvailable: boolean;
+  /**
+   * {@Link VideoStreamRendererView} is added/removed from state by startRenderVideo/stopRenderVideo in
+   * {@Link DeclarativeCallClient} API.
+   */
+  videoStreamRendererView: VideoStreamRendererView | undefined;
+}
+
+/**
+ * State only version of {@Link @azure/communication-calling#VideoStreamRendererView}. TODO: Do we want to provide an
+ * API for updateScalingMode? There is a way to change scaling mode which is to stop the video and start it again with
+ * the desired scaling mode option.
+ */
+export interface VideoStreamRendererView {
+  /**
+   * Proxy of {@Link @azure/communication-calling#VideoStreamRendererView.scalingMode}.
+   */
+  scalingMode: ScalingMode;
+  /**
+   * Proxy of {@Link @azure/communication-calling#VideoStreamRendererView.isMirrored}.
+   */
+  isMirrored: boolean;
+  /**
+   * Proxy of {@Link @azure/communication-calling#VideoStreamRendererView.target}.
+   */
+  target: HTMLElement;
+}
+
+/**
+ * State only version of {@Link @azure/communication-calling#RemoteParticipant}.
+ */
+export interface RemoteParticipant {
+  /**
+   * Proxy of {@Link @azure/communication-calling#RemoteParticipant.identifier}.
+   */
+  identifier: CommunicationUserKind | PhoneNumberKind | MicrosoftTeamsUserKind | UnknownIdentifierKind;
+  /**
+   * Proxy of {@Link @azure/communication-calling#RemoteParticipant.displayName}.
+   */
+  displayName?: string;
+  /**
+   * Proxy of {@Link @azure/communication-calling#RemoteParticipant.state}.
+   */
+  state: RemoteParticipantState;
+  /**
+   * Proxy of {@Link @azure/communication-calling#RemoteParticipant.callEndReason}.
+   */
+  callEndReason?: CallEndReason;
+  /**
+   * Proxy of {@Link @azure/communication-calling#RemoteParticipant.videoStreams} as a map of
+   * {@Link @azure/communication-calling#RemoteVideoStream.id} to {@Link RemoteVideoStream}.
+   */
+  videoStreams: Map<number, RemoteVideoStream>;
+  /**
+   * Proxy of {@Link @azure/communication-calling#RemoteParticipant.isMuted}.
+   */
+  isMuted: boolean;
+  /**
+   * Proxy of {@Link @azure/communication-calling#RemoteParticipant.isSpeaking}.
+   */
+  isSpeaking: boolean;
+}
+
+/**
+ * State only version of {@Link @azure/communication-calling#Call}. RemoteParticipants is a .
+ */
+export interface Call {
+  /**
+   * Proxy of {@Link @azure/communication-calling#Call.id}
+   */
+  id: string;
+  /**
+   * Proxy of {@Link @azure/communication-calling#Call.callerInfo}
+   */
+  callerInfo: CallerInfo;
+  /**
+   * Proxy of {@Link @azure/communication-calling#Call.state}
+   */
+  state: CallState;
+  /**
+   * Proxy of {@Link @azure/communication-calling#Call.callEndReason}
+   */
+  callEndReason?: CallEndReason;
+  /**
+   * Proxy of {@Link @azure/communication-calling#Call.direction}
+   */
+  direction: CallDirection;
+  /**
+   * Proxy of {@Link @azure/communication-calling#Call.isMuted}.
+   */
+  isMuted: boolean;
+  /**
+   * Proxy of {@Link @azure/communication-calling#Call.isScreenSharingOn}.
+   */
+  isScreenSharingOn: boolean;
+  /**
+   * Proxy of {@Link @azure/communication-calling#Call.localVideoStreams}.
+   */
+  localVideoStreams: LocalVideoStream[];
+  /**
+   * Proxy of {@Link @azure/communication-calling#Call.remoteParticipants}. Map of identifier
+   * {@Link Converter.getRemoteParticipantKey} to {@Link @azure/communication-calling#RemoteParticipant}
+   */
+  remoteParticipants: Map<string, RemoteParticipant>;
+  /**
+   * Stores remote participants that have left the call so that the callEndReason could be retrieved. Map of identifier
+   * {@Link Converter.getRemoteParticipantKey} to {@Link @azure/communication-calling#RemoteParticipant}
+   */
+  remoteParticipantsEnded: Map<string, RemoteParticipant>;
+  /**
+   * Proxy of {@Link @azure/communication-calling#TranscriptionCallFeature}.
+   */
+  transcription: TranscriptionCallFeature;
+  /**
+   * Proxy of {@Link @azure/communication-calling#RecordingCallFeature}.
+   */
+  recording: RecordingCallFeature;
+  /**
+   * Stores the local date when the call started on the client. This is not originally in the SDK but provided by the
+   * Declarative layer.
+   */
+  startTime: Date;
+  /**
+   * Stores the local date when the call ended on the client. This is not originally in the SDK but provided by the
+   * Declarative layer. It is undefined if the call is not ended yet.
+   */
+  endTime: Date | undefined;
+}
+
+/**
+ * State only version of {@Link @azure/communication-calling#IncomingCall}. CallEndReason is added by the declarative
+ * layer based on received events.
+ */
+export interface IncomingCall {
+  /**
+   * Proxy of {@Link @azure/communication-calling#IncomingCall.id}.
+   */
+  id: string;
+  /**
+   * Proxy of {@Link @azure/communication-calling#IncomingCall.callerInfo}.
+   */
+  callerInfo: CallerInfo;
+  /**
+   * Set to the state returned by 'callEnded' event on {@Link @azure/communication-calling#IncomingCall} when received.
+   */
+  callEndReason?: CallEndReason;
+  /**
+   * Stores the local date when the call started on the client. This is not originally in the SDK but provided by the
+   * Declarative layer.
+   */
+  startTime: Date;
+  /**
+   * Stores the local date when the call ended on the client. This is not originally in the SDK but provided by the
+   * Declarative layer. It is undefined if the call is not ended yet.
+   */
+  endTime: Date | undefined;
+}
+
+/**
+ * This type is meant to encapsulate all the state inside {@Link @azure/communication-calling#DeviceManager}. For
+ * optional parameters they may not be available until permission is granted by the user.
+ */
+export type DeviceManager = {
+  /**
+   * Proxy of {@Link @azure/communication-calling#DeviceManager.isSpeakerSelectionAvailable}.
+   */
+  isSpeakerSelectionAvailable: boolean;
+  /**
+   * Proxy of {@Link @azure/communication-calling#DeviceManager.isSpeakerSelectionAvailable}.
+   */
+  selectedMicrophone?: AudioDeviceInfo;
+  /**
+   * Proxy of {@Link @azure/communication-calling#DeviceManager.selectedMicrophone}.
+   */
+  selectedSpeaker?: AudioDeviceInfo;
+  /**
+   * Stores any cameras data returned from {@Link @azure/communication-calling#DeviceManager.getCameras}.
+   */
+  cameras: VideoDeviceInfo[];
+  /**
+   * Stores any microphones data returned from {@Link @azure/communication-calling#DeviceManager.getMicrophones}.
+   */
+  microphones: AudioDeviceInfo[];
+  /**
+   * Stores any speakers data returned from {@Link @azure/communication-calling#DeviceManager.getSpeakers}.
+   */
+  speakers: AudioDeviceInfo[];
+  /**
+   * Stores deviceAccess data returned from {@Link @azure/communication-calling#DeviceManager.askDevicePermission}.
+   */
+  deviceAccess?: DeviceAccess;
+};
+
+/**
+ * Container for all of the state data proxied by {@Link DeclarativeCallClient}. Calls is a map of Call.id to Call
+ * {@Link Call}.
+ */
+export interface CallClientState {
+  /**
+   * Proxy of {@Link @azure/communication-calling#CallAgent.calls} as a map of Call {@Link Call}. It is keyed by
+   * Call.id.
+   */
+  calls: Map<string, Call>;
+  /**
+   * Calls that have ended are stored here so the callEndReason could be checked. It is an array of Call {@Link Call}.
+   * Calls are pushed on to the array as they end, meaning this is sorted by endTime ascending.
+   */
+  callsEnded: Call[];
+  /**
+   * Proxy of {@Link @azure/communication-calling#IncomingCall} as a map of IncomingCall {@Link IncomingCall} received
+   * in the event 'incomingCall' emitted by {@Link @azure/communication-calling#CallAgent}. It is keyed by
+   * IncomingCall.id.
+   */
+  incomingCalls: Map<string, IncomingCall>;
+  /**
+   * Incoming Calls that have ended are stored here so the callEndReason could be checked. It is a array of IncomingCall
+   * {@Link IncomingCall} received in the event 'incomingCall' emitted by
+   * {@Link @azure/communication-calling#CallAgent}. IncomingCalls are pushed on to the array as they end, meaning this
+   * is sorted by endTime ascending.
+   */
+  incomingCallsEnded: IncomingCall[];
+  /**
+   * Proxy of {@Link @azure/communication-calling#DeviceManager} and its events.
+   */
+  deviceManager: DeviceManager;
+  /**
+   * Proxy of {@Link @azure/communication-calling#CallAgent} without the calls property. Provides access to displayName
+   * but only available if CallAgent has been created.
+   */
+  callAgent: CallAgent | undefined;
+  /**
+   * Stores a userId string. This is not used by the stateful client and is provided here as a convenience for the
+   * developer for easier access to userId. Must be passed in at initialization of the stateful client.
+   */
+  userId: string;
+}