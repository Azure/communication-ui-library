--- conflicted
+++ resolved
@@ -72,11 +72,8 @@
     localVideoStreams: [],
     remoteParticipants: new Map<string, RemoteParticipant>(),
     remoteParticipantsEnded: new Map<string, RemoteParticipant>(),
-<<<<<<< HEAD
+    recording: { isRecordingActive: false },
     transcription: { isTranscriptionActive: false },
-=======
-    recording: { isRecordingActive: false },
->>>>>>> 63a35955
     startTime: new Date(),
     endTime: undefined
   };
