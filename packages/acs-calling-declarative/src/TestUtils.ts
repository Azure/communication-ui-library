--- conflicted
+++ resolved
@@ -37,11 +37,8 @@
 export type MockCall = Mutable<Call> & MockEmitter;
 export type MockCallAgent = Mutable<CallAgent> & MockEmitter;
 export type MockRemoteParticipant = Mutable<RemoteParticipant> & MockEmitter;
-<<<<<<< HEAD
+export type MockRemoteVideoStream = Mutable<RemoteVideoStream> & MockEmitter;
 export type MockIncomingCall = Mutable<IncomingCall> & MockEmitter;
-=======
-export type MockRemoteVideoStream = Mutable<RemoteVideoStream> & MockEmitter;
->>>>>>> d3a46236
 
 export class MockCommunicationUserCredential {
   // eslint-disable-next-line @typescript-eslint/no-empty-function
@@ -50,11 +47,9 @@
   public dispose(): void {}
 }
 
-<<<<<<< HEAD
-export function addMockEmitter(object: MockCall | MockCallAgent | MockRemoteParticipant | MockIncomingCall): any {
-=======
-export function addMockEmitter(object: MockCall | MockCallAgent | MockRemoteParticipant | MockRemoteVideoStream): any {
->>>>>>> d3a46236
+export function addMockEmitter(
+  object: MockCall | MockCallAgent | MockRemoteParticipant | MockRemoteVideoStream | MockIncomingCall
+): any {
   object.emitter = new EventEmitter();
   object.on = (event: any, listener: any): void => {
     object.emitter.on(event, listener);
@@ -85,10 +80,14 @@
   return addMockEmitter(mockRemoteParticipant);
 }
 
-<<<<<<< HEAD
 export function createMockIncomingCall(mockCallId: string): MockIncomingCall {
   const mockIncomingCall = { id: mockCallId } as MockIncomingCall;
   return addMockEmitter(mockIncomingCall);
+}
+
+export function createMockRemoteVideoStream(mockIsAvailable: boolean): MockRemoteVideoStream {
+  const mockRemoteVideoStream = { isAvailable: mockIsAvailable } as MockRemoteVideoStream;
+  return addMockEmitter(mockRemoteVideoStream);
 }
 
 function waitMilliseconds(duration: number): Promise<void> {
@@ -113,9 +112,4 @@
       break;
     }
   }
-=======
-export function createMockRemoteVideoStream(mockIsAvailable: boolean): MockRemoteVideoStream {
-  const mockRemoteVideoStream = { isAvailable: mockIsAvailable } as MockRemoteVideoStream;
-  return addMockEmitter(mockRemoteVideoStream);
->>>>>>> d3a46236
 }