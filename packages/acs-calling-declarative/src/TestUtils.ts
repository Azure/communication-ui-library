// © Microsoft Corporation. All rights reserved.
import {
  Call,
  CallAgent,
  CallApiFeature,
  CallFeatureFactoryType,
  Features,
  IncomingCall,
  LocalVideoStream,
  PropertyChangedEvent,
  RecordingCallFeature,
  RemoteParticipant,
  RemoteVideoStream,
  TranscriptionCallFeature,
  Transfer,
  TransferCallFeature,
  TransferRequestedEvent,
  TransferToParticipant,
  TransferToParticipantOptions
} from '@azure/communication-calling';
import EventEmitter from 'events';

let backupFreezeFunction;

export function mockoutObjectFreeze(): void {
  beforeEach(() => {
    backupFreezeFunction = Object.freeze;
    Object.freeze = function (obj) {
      return obj;
    };
  });

  afterEach(() => {
    Object.freeze = backupFreezeFunction;
  });
}

export interface MockEmitter {
  emitter: EventEmitter;
  on(event: any, listener: any);
  off(event: any, listener: any);
  emit(event: any, data?: any);
}

type Mutable<T> = {
  -readonly [k in keyof T]: T[k];
};
export type MockCall = Mutable<Call> & MockEmitter;
export type MockCallAgent = Mutable<CallAgent> & MockEmitter;
export type MockRemoteParticipant = Mutable<RemoteParticipant> & MockEmitter;
export type MockRemoteVideoStream = Mutable<RemoteVideoStream> & MockEmitter;
export type MockIncomingCall = Mutable<IncomingCall> & MockEmitter;

export class MockCommunicationUserCredential {
  // eslint-disable-next-line @typescript-eslint/no-empty-function
  public getToken(): any {}
  // eslint-disable-next-line @typescript-eslint/no-empty-function
  public dispose(): void {}
}

export class MockRecordingCallFeatureImpl implements RecordingCallFeature {
  public name = 'Recording';
  public isRecordingActive = false;
  public emitter = new EventEmitter();
  on(event: 'isRecordingActiveChanged', listener: PropertyChangedEvent): void {
    this.emitter.on(event, listener);
  }
  off(event: 'isRecordingActiveChanged', listener: PropertyChangedEvent): void {
    this.emitter.off(event, listener);
  }
}

export class MockTransferCallFeatureImpl implements TransferCallFeature {
  public name = 'Transfer';
  public emitter = new EventEmitter();
  // eslint-disable-next-line @typescript-eslint/no-unused-vars
  transfer(target: TransferToParticipant, transferOptions?: TransferToParticipantOptions): Transfer {
    throw new Error('Method not implemented.');
  }
  on(event: 'transferRequested', listener: TransferRequestedEvent): void {
    this.emitter.on(event, listener);
  }
  off(event: 'transferRequested', listener: TransferRequestedEvent): void {
    this.emitter.off(event, listener);
  }
}

export class MockTranscriptionCallFeatureImpl implements TranscriptionCallFeature {
  public name = 'Transcription';
  public isTranscriptionActive = false;
  public emitter = new EventEmitter();
  on(event: 'isTranscriptionActiveChanged', listener: PropertyChangedEvent): void {
    this.emitter.on(event, listener);
  }
  off(event: 'isTranscriptionActiveChanged', listener: PropertyChangedEvent): void {
    this.emitter.off(event, listener);
  }
}

// eslint-disable-next-line @typescript-eslint/explicit-module-boundary-types
export function addMockEmitter(object: any): any {
  object.emitter = new EventEmitter();
  object.on = (event: any, listener: any): void => {
    object.emitter.on(event, listener);
  };
  object.off = (event: any, listener: any): void => {
    object.emitter.off(event, listener);
  };
  object.emit = (event: any, payload?: any): void => {
    object.emitter.emit(event, payload);
  };
  return object;
}

export function createMockCall(mockCallId: string): MockCall {
  const mockCall = {
    id: mockCallId,
    remoteParticipants: [] as ReadonlyArray<RemoteParticipant>,
    localVideoStreams: [] as ReadonlyArray<LocalVideoStream>,
    api: createMockApiFeatures(false, new Map<string, any>())
  } as MockCall;
  return addMockEmitter(mockCall);
}

export function createMockRemoteParticipant(mockCommunicationUserId: string): MockRemoteParticipant {
  const mockRemoteParticipant = {
    identifier: { kind: 'communicationUser', communicationUserId: mockCommunicationUserId },
    videoStreams: [] as ReadonlyArray<RemoteVideoStream>
  } as MockRemoteParticipant;
  return addMockEmitter(mockRemoteParticipant);
}

export function createMockIncomingCall(mockCallId: string): MockIncomingCall {
  const mockIncomingCall = { id: mockCallId } as MockIncomingCall;
  return addMockEmitter(mockIncomingCall);
}

export function createMockRemoteVideoStream(mockIsAvailable: boolean): MockRemoteVideoStream {
  const mockRemoteVideoStream = { isAvailable: mockIsAvailable } as MockRemoteVideoStream;
  return addMockEmitter(mockRemoteVideoStream);
}

<<<<<<< HEAD
export const MOCK_TRANSCRIPTION_NAME = 'Transcription';
=======
export const MOCK_RECORDING_NAME = 'Recording';
>>>>>>> 63a35955

/**
 * Create a mockApiFeatures function see {@Link @azure/communication-calling#Call.api}. If cache is passed in, will try
 * to return existing cached TFeatures else create new TFeature, cache it, and then return it.
 *
<<<<<<< HEAD
 * @param isTranscription
=======
 * @param isRecording
>>>>>>> 63a35955
 * @param cache
 * @returns
 */
export function createMockApiFeatures(
<<<<<<< HEAD
  isTranscription: boolean,
  cache: Map<string, any>
): <FeatureT extends CallApiFeature>(cls: CallFeatureFactoryType<FeatureT>) => FeatureT {
  return <FeatureT extends CallApiFeature>(cls: CallFeatureFactoryType<FeatureT>): FeatureT => {
    if (typeof cls === typeof Features.Transcription) {
      if (cache.has(MOCK_TRANSCRIPTION_NAME)) {
        return cache.get(MOCK_TRANSCRIPTION_NAME);
      }
      const transcription = addMockEmitter({
        isTranscriptionActive: isTranscription
      });
      cache.set(MOCK_TRANSCRIPTION_NAME, transcription);
      return transcription;
=======
  isRecording: boolean,
  cache: Map<string, any>
): <FeatureT extends CallApiFeature>(cls: CallFeatureFactoryType<FeatureT>) => FeatureT {
  return <FeatureT extends CallApiFeature>(cls: CallFeatureFactoryType<FeatureT>): FeatureT => {
    if (typeof cls === typeof Features.Recording) {
      if (cache.has(MOCK_RECORDING_NAME)) {
        return cache.get(MOCK_RECORDING_NAME);
      }
      const recording = addMockEmitter({
        isRecordingActive: isRecording
      });
      cache.set(MOCK_RECORDING_NAME, recording);
      return recording;
>>>>>>> 63a35955
    } else {
      throw new Error('Not implemented');
    }
  };
}

function waitMilliseconds(duration: number): Promise<void> {
  return new Promise((resolve) => {
    setTimeout(() => {
      resolve();
    }, duration);
  });
}

/**
 * This will wait for up to 4 seconds and break when the given breakCondition is true. The reason for four seconds is
 * that by default the jest timeout for waiting for test is 5 seconds so ideally we want to break this and fail then
 * fail some expects check before the 5 seconds otherwise you'll just get a cryptic 'jest timeout error'.
 *
 * @param breakCondition
 */
export async function waitWithBreakCondition(breakCondition: () => boolean): Promise<void> {
  for (let i = 0; i < 40; i++) {
    await waitMilliseconds(100);
    if (breakCondition()) {
      break;
    }
  }
}<|MERGE_RESOLUTION|>--- conflicted
+++ resolved
@@ -4,7 +4,6 @@
   CallAgent,
   CallApiFeature,
   CallFeatureFactoryType,
-  Features,
   IncomingCall,
   LocalVideoStream,
   PropertyChangedEvent,
@@ -117,7 +116,7 @@
     id: mockCallId,
     remoteParticipants: [] as ReadonlyArray<RemoteParticipant>,
     localVideoStreams: [] as ReadonlyArray<LocalVideoStream>,
-    api: createMockApiFeatures(false, new Map<string, any>())
+    api: createMockApiFeatures(new Map())
   } as MockCall;
   return addMockEmitter(mockCall);
 }
@@ -140,56 +139,34 @@
   return addMockEmitter(mockRemoteVideoStream);
 }
 
-<<<<<<< HEAD
-export const MOCK_TRANSCRIPTION_NAME = 'Transcription';
-=======
-export const MOCK_RECORDING_NAME = 'Recording';
->>>>>>> 63a35955
-
 /**
- * Create a mockApiFeatures function see {@Link @azure/communication-calling#Call.api}. If cache is passed in, will try
- * to return existing cached TFeatures else create new TFeature, cache it, and then return it.
+ * Creates a function equivalent to Call.api. The api() generated will use the passed in cache to return the feature
+ * objects as defined in the cache. For any undefined feature not in cache, it will return a generic object. Containing
+ * properties of all features. Note that this generic object is instanciated every call whereas the cache objects are
+ * reused on repeated calls.
  *
-<<<<<<< HEAD
- * @param isTranscription
-=======
- * @param isRecording
->>>>>>> 63a35955
  * @param cache
  * @returns
  */
 export function createMockApiFeatures(
-<<<<<<< HEAD
-  isTranscription: boolean,
-  cache: Map<string, any>
+  cache: Map<CallFeatureFactoryType<any>, CallApiFeature>
 ): <FeatureT extends CallApiFeature>(cls: CallFeatureFactoryType<FeatureT>) => FeatureT {
   return <FeatureT extends CallApiFeature>(cls: CallFeatureFactoryType<FeatureT>): FeatureT => {
-    if (typeof cls === typeof Features.Transcription) {
-      if (cache.has(MOCK_TRANSCRIPTION_NAME)) {
-        return cache.get(MOCK_TRANSCRIPTION_NAME);
-      }
-      const transcription = addMockEmitter({
-        isTranscriptionActive: isTranscription
+    const feature = cache.get(cls);
+    if (feature) {
+      return feature as FeatureT;
+    } else {
+      // Default one if none provided
+      const generic = addMockEmitter({
+        name: 'Default',
+        isRecordingActive: false,
+        isTranscriptionActive: false,
+        // eslint-disable-next-line @typescript-eslint/no-unused-vars
+        transfer(target: TransferToParticipant, transferOptions?: TransferToParticipantOptions): Transfer {
+          throw new Error('Method not implemented.');
+        }
       });
-      cache.set(MOCK_TRANSCRIPTION_NAME, transcription);
-      return transcription;
-=======
-  isRecording: boolean,
-  cache: Map<string, any>
-): <FeatureT extends CallApiFeature>(cls: CallFeatureFactoryType<FeatureT>) => FeatureT {
-  return <FeatureT extends CallApiFeature>(cls: CallFeatureFactoryType<FeatureT>): FeatureT => {
-    if (typeof cls === typeof Features.Recording) {
-      if (cache.has(MOCK_RECORDING_NAME)) {
-        return cache.get(MOCK_RECORDING_NAME);
-      }
-      const recording = addMockEmitter({
-        isRecordingActive: isRecording
-      });
-      cache.set(MOCK_RECORDING_NAME, recording);
-      return recording;
->>>>>>> 63a35955
-    } else {
-      throw new Error('Not implemented');
+      return generic;
     }
   };
 }
