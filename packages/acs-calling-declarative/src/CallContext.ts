// © Microsoft Corporation. All rights reserved.
<<<<<<< HEAD
import { AudioDeviceInfo, DeviceAccess, VideoDeviceInfo } from '@azure/communication-calling';
import EventEmitter from 'events';
import { enableMapSet, produce } from 'immer';
import { CallClientState } from './CallClientState';
=======
import { CallEndReason, CallState, RemoteParticipantState } from '@azure/communication-calling';
import EventEmitter from 'events';
import produce, { enableMapSet } from 'immer';
import {
  Call,
  CallClientState,
  LocalVideoStream,
  RemoteParticipant,
  RemoteVideoStream,
  IncomingCall
} from './CallClientState';
import { getRemoteParticipantKey } from './Converter';

enableMapSet();
>>>>>>> 8efd2f5d

enableMapSet();

export class CallContext {
  private _state: CallClientState = {
<<<<<<< HEAD
    calls: [],
    deviceManagerState: {
      isSpeakerSelectionAvailable: false,
      cameras: [],
      microphones: [],
      speakers: []
    }
=======
    calls: new Map<string, Call>(),
    incomingCalls: new Map<string, IncomingCall>()
>>>>>>> 8efd2f5d
  };
  private _emitter: EventEmitter = new EventEmitter();

  public setState(state: CallClientState): void {
    this._state = state;
    this._emitter.emit('stateChanged', this._state);
  }

  public getState(): CallClientState {
    return this._state;
  }

  public onStateChange(handler: (state: CallClientState) => void): void {
    this._emitter.on('stateChanged', handler);
  }

<<<<<<< HEAD
  public setDeviceManagerIsSpeakerSelectionAvailable(isSpeakerSelectionAvailable: boolean): void {
    this.setState(
      produce(this._state, (draft: CallClientState) => {
        draft.deviceManagerState.isSpeakerSelectionAvailable = isSpeakerSelectionAvailable;
      })
    );
  }

  public setDeviceManagerSelectedMicrophone(selectedMicrophone?: AudioDeviceInfo): void {
    this.setState(
      produce(this._state, (draft: CallClientState) => {
        draft.deviceManagerState.selectedMicrophone = selectedMicrophone;
      })
    );
  }

  public setDeviceManagerSelectedSpeaker(selectedSpeaker?: AudioDeviceInfo): void {
    this.setState(
      produce(this._state, (draft: CallClientState) => {
        draft.deviceManagerState.selectedSpeaker = selectedSpeaker;
      })
    );
  }

  public setDeviceManagerCameras(cameras: VideoDeviceInfo[]): void {
    this.setState(
      produce(this._state, (draft: CallClientState) => {
        draft.deviceManagerState.cameras = cameras;
      })
    );
  }

  public setDeviceManagerMicrophones(microphones: AudioDeviceInfo[]): void {
    this.setState(
      produce(this._state, (draft: CallClientState) => {
        draft.deviceManagerState.microphones = microphones;
      })
    );
  }

  public setDeviceManagerSpeakers(speakers: AudioDeviceInfo[]): void {
    this.setState(
      produce(this._state, (draft: CallClientState) => {
        draft.deviceManagerState.speakers = speakers;
      })
    );
  }

  public setDeviceManagerDeviceAccess(deviceAccess: DeviceAccess): void {
    this.setState(
      produce(this._state, (draft: CallClientState) => {
        draft.deviceManagerState.deviceAccess = deviceAccess;
=======
  public setCall(call: Call): void {
    this.setState(
      produce(this._state, (draft: CallClientState) => {
        const existingCall = draft.calls.get(call.id);
        if (existingCall) {
          existingCall.callerInfo = call.callerInfo;
          existingCall.state = call.state;
          existingCall.callEndReason = call.callEndReason;
          existingCall.direction = call.direction;
          existingCall.isMicrophoneMuted = call.isMicrophoneMuted;
          existingCall.isScreenSharingOn = call.isScreenSharingOn;
          existingCall.localVideoStreams = call.localVideoStreams;
          existingCall.remoteParticipants = call.remoteParticipants;
        } else {
          draft.calls.set(call.id, call);
        }
      })
    );
  }

  public removeCall(id: string): void {
    this.setState(
      produce(this._state, (draft: CallClientState) => {
        draft.calls.delete(id);
      })
    );
  }

  public setCallState(callId: string, state: CallState): void {
    this.setState(
      produce(this._state, (draft: CallClientState) => {
        const call = draft.calls.get(callId);
        if (call) {
          call.state = state;
        }
      })
    );
  }

  public setCallId(newCallId: string, oldCallId: string): void {
    this.setState(
      produce(this._state, (draft: CallClientState) => {
        const call = draft.calls.get(oldCallId);
        if (call) {
          draft.calls.delete(oldCallId);
          draft.calls.set(newCallId, call);
        }
      })
    );
  }

  public setCallIsScreenSharingOn(callId: string, isScreenSharingOn: boolean): void {
    this.setState(
      produce(this._state, (draft: CallClientState) => {
        const call = draft.calls.get(callId);
        if (call) {
          call.isScreenSharingOn = isScreenSharingOn;
        }
      })
    );
  }

  public setCallRemoteParticipants(
    callId: string,
    addRemoteParticipant: RemoteParticipant[],
    removeRemoteParticipant: string[]
  ): void {
    this.setState(
      produce(this._state, (draft: CallClientState) => {
        const call = draft.calls.get(callId);
        if (call) {
          removeRemoteParticipant.forEach((id: string) => {
            call.remoteParticipants.delete(id);
          });
          addRemoteParticipant.forEach((participant: RemoteParticipant) => {
            call.remoteParticipants.set(getRemoteParticipantKey(participant.identifier), participant);
          });
        }
      })
    );
  }

  public setCallLocalVideoStreams(callId: string, streams: LocalVideoStream[]): void {
    this.setState(
      produce(this._state, (draft: CallClientState) => {
        const call = draft.calls.get(callId);
        if (call) {
          call.localVideoStreams = streams;
        }
      })
    );
  }

  public setParticipantState(callId: string, participantKey: string, state: RemoteParticipantState): void {
    this.setState(
      produce(this._state, (draft: CallClientState) => {
        const call = draft.calls.get(callId);
        if (call) {
          const participant = call.remoteParticipants.get(participantKey);
          if (participant) {
            participant.state = state;
          }
        }
      })
    );
  }

  public setParticipantIsMuted(callId: string, participantKey: string, muted: boolean): void {
    this.setState(
      produce(this._state, (draft: CallClientState) => {
        const call = draft.calls.get(callId);
        if (call) {
          const participant = call.remoteParticipants.get(participantKey);
          if (participant) {
            participant.isMuted = muted;
          }
        }
      })
    );
  }

  public setParticipantDisplayName(callId: string, participantKey: string, displayName: string): void {
    this.setState(
      produce(this._state, (draft: CallClientState) => {
        const call = draft.calls.get(callId);
        if (call) {
          const participant = call.remoteParticipants.get(participantKey);
          if (participant) {
            participant.displayName = displayName;
          }
        }
      })
    );
  }

  public setParticipantIsSpeaking(callId: string, participantKey: string, isSpeaking: boolean): void {
    this.setState(
      produce(this._state, (draft: CallClientState) => {
        const call = draft.calls.get(callId);
        if (call) {
          const participant = call.remoteParticipants.get(participantKey);
          if (participant) {
            participant.isSpeaking = isSpeaking;
          }
        }
      })
    );
  }

  public setParticipantVideoStreams(callId: string, participantKey: string, streams: RemoteVideoStream[]): void {
    this.setState(
      produce(this._state, (draft: CallClientState) => {
        const call = draft.calls.get(callId);
        if (call) {
          const participant = call.remoteParticipants.get(participantKey);
          if (participant) {
            participant.videoStreams = streams;
          }
        }
      })
    );
  }

  public setIncomingCall(call: IncomingCall): void {
    this.setState(
      produce(this._state, (draft: CallClientState) => {
        const existingCall = draft.incomingCalls.get(call.id);
        if (existingCall) {
          existingCall.callerInfo = call.callerInfo;
        } else {
          draft.incomingCalls.set(call.id, call);
        }
      })
    );
  }

  public setIncomingCallEnded(callId: string, callEndReason: CallEndReason): void {
    this.setState(
      produce(this._state, (draft: CallClientState) => {
        const call = draft.incomingCalls.get(callId);
        if (call) {
          call.callEndReason = callEndReason;
          call.callEnded = true;
        }
>>>>>>> 8efd2f5d
      })
    );
  }
}
<|MERGE_RESOLUTION|>--- conflicted
+++ resolved
@@ -1,298 +1,287 @@
-// © Microsoft Corporation. All rights reserved.
-<<<<<<< HEAD
-import { AudioDeviceInfo, DeviceAccess, VideoDeviceInfo } from '@azure/communication-calling';
-import EventEmitter from 'events';
-import { enableMapSet, produce } from 'immer';
-import { CallClientState } from './CallClientState';
-=======
-import { CallEndReason, CallState, RemoteParticipantState } from '@azure/communication-calling';
-import EventEmitter from 'events';
-import produce, { enableMapSet } from 'immer';
-import {
-  Call,
-  CallClientState,
-  LocalVideoStream,
-  RemoteParticipant,
-  RemoteVideoStream,
-  IncomingCall
-} from './CallClientState';
-import { getRemoteParticipantKey } from './Converter';
-
-enableMapSet();
->>>>>>> 8efd2f5d
-
-enableMapSet();
-
-export class CallContext {
-  private _state: CallClientState = {
-<<<<<<< HEAD
-    calls: [],
-    deviceManagerState: {
-      isSpeakerSelectionAvailable: false,
-      cameras: [],
-      microphones: [],
-      speakers: []
-    }
-=======
-    calls: new Map<string, Call>(),
-    incomingCalls: new Map<string, IncomingCall>()
->>>>>>> 8efd2f5d
-  };
-  private _emitter: EventEmitter = new EventEmitter();
-
-  public setState(state: CallClientState): void {
-    this._state = state;
-    this._emitter.emit('stateChanged', this._state);
-  }
-
-  public getState(): CallClientState {
-    return this._state;
-  }
-
-  public onStateChange(handler: (state: CallClientState) => void): void {
-    this._emitter.on('stateChanged', handler);
-  }
-
-<<<<<<< HEAD
-  public setDeviceManagerIsSpeakerSelectionAvailable(isSpeakerSelectionAvailable: boolean): void {
-    this.setState(
-      produce(this._state, (draft: CallClientState) => {
-        draft.deviceManagerState.isSpeakerSelectionAvailable = isSpeakerSelectionAvailable;
-      })
-    );
-  }
-
-  public setDeviceManagerSelectedMicrophone(selectedMicrophone?: AudioDeviceInfo): void {
-    this.setState(
-      produce(this._state, (draft: CallClientState) => {
-        draft.deviceManagerState.selectedMicrophone = selectedMicrophone;
-      })
-    );
-  }
-
-  public setDeviceManagerSelectedSpeaker(selectedSpeaker?: AudioDeviceInfo): void {
-    this.setState(
-      produce(this._state, (draft: CallClientState) => {
-        draft.deviceManagerState.selectedSpeaker = selectedSpeaker;
-      })
-    );
-  }
-
-  public setDeviceManagerCameras(cameras: VideoDeviceInfo[]): void {
-    this.setState(
-      produce(this._state, (draft: CallClientState) => {
-        draft.deviceManagerState.cameras = cameras;
-      })
-    );
-  }
-
-  public setDeviceManagerMicrophones(microphones: AudioDeviceInfo[]): void {
-    this.setState(
-      produce(this._state, (draft: CallClientState) => {
-        draft.deviceManagerState.microphones = microphones;
-      })
-    );
-  }
-
-  public setDeviceManagerSpeakers(speakers: AudioDeviceInfo[]): void {
-    this.setState(
-      produce(this._state, (draft: CallClientState) => {
-        draft.deviceManagerState.speakers = speakers;
-      })
-    );
-  }
-
-  public setDeviceManagerDeviceAccess(deviceAccess: DeviceAccess): void {
-    this.setState(
-      produce(this._state, (draft: CallClientState) => {
-        draft.deviceManagerState.deviceAccess = deviceAccess;
-=======
-  public setCall(call: Call): void {
-    this.setState(
-      produce(this._state, (draft: CallClientState) => {
-        const existingCall = draft.calls.get(call.id);
-        if (existingCall) {
-          existingCall.callerInfo = call.callerInfo;
-          existingCall.state = call.state;
-          existingCall.callEndReason = call.callEndReason;
-          existingCall.direction = call.direction;
-          existingCall.isMicrophoneMuted = call.isMicrophoneMuted;
-          existingCall.isScreenSharingOn = call.isScreenSharingOn;
-          existingCall.localVideoStreams = call.localVideoStreams;
-          existingCall.remoteParticipants = call.remoteParticipants;
-        } else {
-          draft.calls.set(call.id, call);
-        }
-      })
-    );
-  }
-
-  public removeCall(id: string): void {
-    this.setState(
-      produce(this._state, (draft: CallClientState) => {
-        draft.calls.delete(id);
-      })
-    );
-  }
-
-  public setCallState(callId: string, state: CallState): void {
-    this.setState(
-      produce(this._state, (draft: CallClientState) => {
-        const call = draft.calls.get(callId);
-        if (call) {
-          call.state = state;
-        }
-      })
-    );
-  }
-
-  public setCallId(newCallId: string, oldCallId: string): void {
-    this.setState(
-      produce(this._state, (draft: CallClientState) => {
-        const call = draft.calls.get(oldCallId);
-        if (call) {
-          draft.calls.delete(oldCallId);
-          draft.calls.set(newCallId, call);
-        }
-      })
-    );
-  }
-
-  public setCallIsScreenSharingOn(callId: string, isScreenSharingOn: boolean): void {
-    this.setState(
-      produce(this._state, (draft: CallClientState) => {
-        const call = draft.calls.get(callId);
-        if (call) {
-          call.isScreenSharingOn = isScreenSharingOn;
-        }
-      })
-    );
-  }
-
-  public setCallRemoteParticipants(
-    callId: string,
-    addRemoteParticipant: RemoteParticipant[],
-    removeRemoteParticipant: string[]
-  ): void {
-    this.setState(
-      produce(this._state, (draft: CallClientState) => {
-        const call = draft.calls.get(callId);
-        if (call) {
-          removeRemoteParticipant.forEach((id: string) => {
-            call.remoteParticipants.delete(id);
-          });
-          addRemoteParticipant.forEach((participant: RemoteParticipant) => {
-            call.remoteParticipants.set(getRemoteParticipantKey(participant.identifier), participant);
-          });
-        }
-      })
-    );
-  }
-
-  public setCallLocalVideoStreams(callId: string, streams: LocalVideoStream[]): void {
-    this.setState(
-      produce(this._state, (draft: CallClientState) => {
-        const call = draft.calls.get(callId);
-        if (call) {
-          call.localVideoStreams = streams;
-        }
-      })
-    );
-  }
-
-  public setParticipantState(callId: string, participantKey: string, state: RemoteParticipantState): void {
-    this.setState(
-      produce(this._state, (draft: CallClientState) => {
-        const call = draft.calls.get(callId);
-        if (call) {
-          const participant = call.remoteParticipants.get(participantKey);
-          if (participant) {
-            participant.state = state;
-          }
-        }
-      })
-    );
-  }
-
-  public setParticipantIsMuted(callId: string, participantKey: string, muted: boolean): void {
-    this.setState(
-      produce(this._state, (draft: CallClientState) => {
-        const call = draft.calls.get(callId);
-        if (call) {
-          const participant = call.remoteParticipants.get(participantKey);
-          if (participant) {
-            participant.isMuted = muted;
-          }
-        }
-      })
-    );
-  }
-
-  public setParticipantDisplayName(callId: string, participantKey: string, displayName: string): void {
-    this.setState(
-      produce(this._state, (draft: CallClientState) => {
-        const call = draft.calls.get(callId);
-        if (call) {
-          const participant = call.remoteParticipants.get(participantKey);
-          if (participant) {
-            participant.displayName = displayName;
-          }
-        }
-      })
-    );
-  }
-
-  public setParticipantIsSpeaking(callId: string, participantKey: string, isSpeaking: boolean): void {
-    this.setState(
-      produce(this._state, (draft: CallClientState) => {
-        const call = draft.calls.get(callId);
-        if (call) {
-          const participant = call.remoteParticipants.get(participantKey);
-          if (participant) {
-            participant.isSpeaking = isSpeaking;
-          }
-        }
-      })
-    );
-  }
-
-  public setParticipantVideoStreams(callId: string, participantKey: string, streams: RemoteVideoStream[]): void {
-    this.setState(
-      produce(this._state, (draft: CallClientState) => {
-        const call = draft.calls.get(callId);
-        if (call) {
-          const participant = call.remoteParticipants.get(participantKey);
-          if (participant) {
-            participant.videoStreams = streams;
-          }
-        }
-      })
-    );
-  }
-
-  public setIncomingCall(call: IncomingCall): void {
-    this.setState(
-      produce(this._state, (draft: CallClientState) => {
-        const existingCall = draft.incomingCalls.get(call.id);
-        if (existingCall) {
-          existingCall.callerInfo = call.callerInfo;
-        } else {
-          draft.incomingCalls.set(call.id, call);
-        }
-      })
-    );
-  }
-
-  public setIncomingCallEnded(callId: string, callEndReason: CallEndReason): void {
-    this.setState(
-      produce(this._state, (draft: CallClientState) => {
-        const call = draft.incomingCalls.get(callId);
-        if (call) {
-          call.callEndReason = callEndReason;
-          call.callEnded = true;
-        }
->>>>>>> 8efd2f5d
-      })
-    );
-  }
-}
+// © Microsoft Corporation. All rights reserved.
+import { AudioDeviceInfo, DeviceAccess, VideoDeviceInfo } from '@azure/communication-calling';
+import EventEmitter from 'events';
+import { enableMapSet, produce } from 'immer';
+import { CallEndReason, CallState, RemoteParticipantState } from '@azure/communication-calling';
+import {
+  Call,
+  CallClientState,
+  LocalVideoStream,
+  RemoteParticipant,
+  RemoteVideoStream,
+  IncomingCall
+} from './CallClientState';
+import { getRemoteParticipantKey } from './Converter';
+
+enableMapSet();
+
+export class CallContext {
+  private _state: CallClientState = {
+    calls: new Map<string, Call>(),
+    incomingCalls: new Map<string, IncomingCall>(),
+    deviceManagerState: {
+      isSpeakerSelectionAvailable: false,
+      cameras: [],
+      microphones: [],
+      speakers: []
+    }
+  };
+  private _emitter: EventEmitter = new EventEmitter();
+
+  public setState(state: CallClientState): void {
+    this._state = state;
+    this._emitter.emit('stateChanged', this._state);
+  }
+
+  public getState(): CallClientState {
+    return this._state;
+  }
+
+  public onStateChange(handler: (state: CallClientState) => void): void {
+    this._emitter.on('stateChanged', handler);
+  }
+
+  public setCall(call: Call): void {
+    this.setState(
+      produce(this._state, (draft: CallClientState) => {
+        const existingCall = draft.calls.get(call.id);
+        if (existingCall) {
+          existingCall.callerInfo = call.callerInfo;
+          existingCall.state = call.state;
+          existingCall.callEndReason = call.callEndReason;
+          existingCall.direction = call.direction;
+          existingCall.isMicrophoneMuted = call.isMicrophoneMuted;
+          existingCall.isScreenSharingOn = call.isScreenSharingOn;
+          existingCall.localVideoStreams = call.localVideoStreams;
+          existingCall.remoteParticipants = call.remoteParticipants;
+        } else {
+          draft.calls.set(call.id, call);
+        }
+      })
+    );
+  }
+
+  public removeCall(id: string): void {
+    this.setState(
+      produce(this._state, (draft: CallClientState) => {
+        draft.calls.delete(id);
+      })
+    );
+  }
+
+  public setCallState(callId: string, state: CallState): void {
+    this.setState(
+      produce(this._state, (draft: CallClientState) => {
+        const call = draft.calls.get(callId);
+        if (call) {
+          call.state = state;
+        }
+      })
+    );
+  }
+
+  public setCallId(newCallId: string, oldCallId: string): void {
+    this.setState(
+      produce(this._state, (draft: CallClientState) => {
+        const call = draft.calls.get(oldCallId);
+        if (call) {
+          draft.calls.delete(oldCallId);
+          draft.calls.set(newCallId, call);
+        }
+      })
+    );
+  }
+
+  public setCallIsScreenSharingOn(callId: string, isScreenSharingOn: boolean): void {
+    this.setState(
+      produce(this._state, (draft: CallClientState) => {
+        const call = draft.calls.get(callId);
+        if (call) {
+          call.isScreenSharingOn = isScreenSharingOn;
+        }
+      })
+    );
+  }
+
+  public setCallRemoteParticipants(
+    callId: string,
+    addRemoteParticipant: RemoteParticipant[],
+    removeRemoteParticipant: string[]
+  ): void {
+    this.setState(
+      produce(this._state, (draft: CallClientState) => {
+        const call = draft.calls.get(callId);
+        if (call) {
+          removeRemoteParticipant.forEach((id: string) => {
+            call.remoteParticipants.delete(id);
+          });
+          addRemoteParticipant.forEach((participant: RemoteParticipant) => {
+            call.remoteParticipants.set(getRemoteParticipantKey(participant.identifier), participant);
+          });
+        }
+      })
+    );
+  }
+
+  public setCallLocalVideoStreams(callId: string, streams: LocalVideoStream[]): void {
+    this.setState(
+      produce(this._state, (draft: CallClientState) => {
+        const call = draft.calls.get(callId);
+        if (call) {
+          call.localVideoStreams = streams;
+        }
+      })
+    );
+  }
+
+  public setParticipantState(callId: string, participantKey: string, state: RemoteParticipantState): void {
+    this.setState(
+      produce(this._state, (draft: CallClientState) => {
+        const call = draft.calls.get(callId);
+        if (call) {
+          const participant = call.remoteParticipants.get(participantKey);
+          if (participant) {
+            participant.state = state;
+          }
+        }
+      })
+    );
+  }
+
+  public setParticipantIsMuted(callId: string, participantKey: string, muted: boolean): void {
+    this.setState(
+      produce(this._state, (draft: CallClientState) => {
+        const call = draft.calls.get(callId);
+        if (call) {
+          const participant = call.remoteParticipants.get(participantKey);
+          if (participant) {
+            participant.isMuted = muted;
+          }
+        }
+      })
+    );
+  }
+
+  public setParticipantDisplayName(callId: string, participantKey: string, displayName: string): void {
+    this.setState(
+      produce(this._state, (draft: CallClientState) => {
+        const call = draft.calls.get(callId);
+        if (call) {
+          const participant = call.remoteParticipants.get(participantKey);
+          if (participant) {
+            participant.displayName = displayName;
+          }
+        }
+      })
+    );
+  }
+
+  public setParticipantIsSpeaking(callId: string, participantKey: string, isSpeaking: boolean): void {
+    this.setState(
+      produce(this._state, (draft: CallClientState) => {
+        const call = draft.calls.get(callId);
+        if (call) {
+          const participant = call.remoteParticipants.get(participantKey);
+          if (participant) {
+            participant.isSpeaking = isSpeaking;
+          }
+        }
+      })
+    );
+  }
+
+  public setParticipantVideoStreams(callId: string, participantKey: string, streams: RemoteVideoStream[]): void {
+    this.setState(
+      produce(this._state, (draft: CallClientState) => {
+        const call = draft.calls.get(callId);
+        if (call) {
+          const participant = call.remoteParticipants.get(participantKey);
+          if (participant) {
+            participant.videoStreams = streams;
+          }
+        }
+      })
+    );
+  }
+
+  public setIncomingCall(call: IncomingCall): void {
+    this.setState(
+      produce(this._state, (draft: CallClientState) => {
+        const existingCall = draft.incomingCalls.get(call.id);
+        if (existingCall) {
+          existingCall.callerInfo = call.callerInfo;
+        } else {
+          draft.incomingCalls.set(call.id, call);
+        }
+      })
+    );
+  }
+
+  public setIncomingCallEnded(callId: string, callEndReason: CallEndReason): void {
+    this.setState(
+      produce(this._state, (draft: CallClientState) => {
+        const call = draft.incomingCalls.get(callId);
+        if (call) {
+          call.callEndReason = callEndReason;
+          call.callEnded = true;
+        }
+      })
+    );
+  }
+
+  public setDeviceManagerIsSpeakerSelectionAvailable(isSpeakerSelectionAvailable: boolean): void {
+    this.setState(
+      produce(this._state, (draft: CallClientState) => {
+        draft.deviceManagerState.isSpeakerSelectionAvailable = isSpeakerSelectionAvailable;
+      })
+    );
+  }
+
+  public setDeviceManagerSelectedMicrophone(selectedMicrophone?: AudioDeviceInfo): void {
+    this.setState(
+      produce(this._state, (draft: CallClientState) => {
+        draft.deviceManagerState.selectedMicrophone = selectedMicrophone;
+      })
+    );
+  }
+
+  public setDeviceManagerSelectedSpeaker(selectedSpeaker?: AudioDeviceInfo): void {
+    this.setState(
+      produce(this._state, (draft: CallClientState) => {
+        draft.deviceManagerState.selectedSpeaker = selectedSpeaker;
+      })
+    );
+  }
+
+  public setDeviceManagerCameras(cameras: VideoDeviceInfo[]): void {
+    this.setState(
+      produce(this._state, (draft: CallClientState) => {
+        draft.deviceManagerState.cameras = cameras;
+      })
+    );
+  }
+
+  public setDeviceManagerMicrophones(microphones: AudioDeviceInfo[]): void {
+    this.setState(
+      produce(this._state, (draft: CallClientState) => {
+        draft.deviceManagerState.microphones = microphones;
+      })
+    );
+  }
+
+  public setDeviceManagerSpeakers(speakers: AudioDeviceInfo[]): void {
+    this.setState(
+      produce(this._state, (draft: CallClientState) => {
+        draft.deviceManagerState.speakers = speakers;
+      })
+    );
+  }
+
+  public setDeviceManagerDeviceAccess(deviceAccess: DeviceAccess): void {
+    this.setState(
+      produce(this._state, (draft: CallClientState) => {
+        draft.deviceManagerState.deviceAccess = deviceAccess;
+      })
+    );
+  }
+}