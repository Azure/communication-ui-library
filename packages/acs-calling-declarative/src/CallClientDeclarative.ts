--- conflicted
+++ resolved
@@ -1,186 +1,108 @@
-// © Microsoft Corporation. All rights reserved.
-<<<<<<< HEAD
-import { CallClient } from '@azure/communication-calling';
-import { CallClientState } from './CallClientState';
-import { CallContext } from './CallContext';
-import { DeclarativeDeviceManager, deviceManagerDeclaratify } from './DeviceManagerDeclarative';
-=======
-import { Call, CallAgent, CallClient, IncomingCall } from '@azure/communication-calling';
-import { CallClientState } from './CallClientState';
-import { CallContext } from './CallContext';
-import { CallSubscriber } from './CallSubscriber';
-import { convertSdkCallToDeclarativeCall, convertSdkIncomingCallToDeclarativeIncomingCall } from './Converter';
-import { IncomingCallSubscriber } from './IncomingCallSubscriber';
->>>>>>> 8efd2f5d
-
-/**
- * Defines the methods that allow CallClient to be used declaratively.
- */
-export interface DeclarativeCallClient extends CallClient {
-  state: CallClientState;
-  onStateChange(handler: (state: CallClientState) => void): void;
-}
-
-/**
- * ProxyCallClient proxies CallClient and subscribes to all events that affect state. ProxyCallClient keeps its own copy
- * of the call state and when state is updated, ProxyCallClient emits the event 'stateChanged'.
- */
-class ProxyCallClient implements ProxyHandler<CallClient> {
-  private _context: CallContext;
-<<<<<<< HEAD
-  // private _callAgent: CallAgent | undefined; Commented out while waiting for another PR
-  private _deviceManager: DeclarativeDeviceManager | undefined;
-=======
-  private _callAgent: CallAgent | undefined;
-  private _callSubscribers: Map<Call, CallSubscriber>;
-  private _incomingCallSubscribers: Map<string, IncomingCallSubscriber>;
->>>>>>> 8efd2f5d
-
-  constructor(context: CallContext) {
-    this._context = context;
-    this._callSubscribers = new Map<Call, CallSubscriber>();
-    this._incomingCallSubscribers = new Map<string, IncomingCallSubscriber>();
-  }
-
-<<<<<<< HEAD
-  /* Commented out while waiting for another PR
-  private refreshState = (): void => {
-    if (!this._callAgent) {
-      return;
-    }
-    const calls: Call[] = this._callAgent.calls;
-    this._context.setState(
-      produce(this._context.getState(), (draft: CallClientState) => {
-        draft.calls = calls;
-      })
-    );
-  };
-
-  private subscribeToParticipant = (participant: RemoteParticipant): void => {
-    participant.on('participantStateChanged', this.refreshState);
-    participant.on('isMutedChanged', this.refreshState);
-    participant.on('displayNameChanged', this.refreshState);
-    participant.on('isSpeakingChanged', this.refreshState);
-    participant.on('videoStreamsUpdated', this.refreshState);
-  };
-
-  private unsubscribeFromParticipant = (participant: RemoteParticipant): void => {
-    participant.off('participantStateChanged', this.refreshState);
-    participant.off('isMutedChanged', this.refreshState);
-    participant.off('displayNameChanged', this.refreshState);
-    participant.off('isSpeakingChanged', this.refreshState);
-    participant.off('videoStreamsUpdated', this.refreshState);
-  };
-
-  private onParticipantsUpdated = (event: { added: RemoteParticipant[]; removed: RemoteParticipant[] }): void => {
-    for (const participant of event.added) {
-      this.subscribeToParticipant(participant);
-    }
-    for (const participant of event.removed) {
-      this.unsubscribeFromParticipant(participant);
-    }
-    this.refreshState();
-  };
-
-  private subscribeToCall = (call: Call): void => {
-    call.on('callStateChanged', this.refreshState);
-    call.on('callIdChanged', this.refreshState);
-    call.on('isScreenSharingOnChanged', this.refreshState);
-    call.on('remoteParticipantsUpdated', this.onParticipantsUpdated);
-    call.on('localVideoStreamsUpdated', this.refreshState);
-    call.on('isRecordingActiveChanged', this.refreshState);
-  };
-
-  private unsubscribeFromCall = (call: Call): void => {
-    call.off('callStateChanged', this.refreshState);
-    call.off('callIdChanged', this.refreshState);
-    call.off('isScreenSharingOnChanged', this.refreshState);
-    call.off('remoteParticipantsUpdated', this.onParticipantsUpdated);
-    call.off('localVideoStreamsUpdated', this.refreshState);
-    call.off('isRecordingActiveChanged', this.refreshState);
-
-    for (const participant of call.remoteParticipants) {
-      this.unsubscribeFromParticipant(participant);
-    }
-  };
-
-  private onCallsUpdated = (event: { added: Call[]; removed: Call[] }): void => {
-=======
-  private callsUpdated = (event: { added: Call[]; removed: Call[] }): void => {
->>>>>>> 8efd2f5d
-    for (const call of event.added) {
-      this._callSubscribers.set(call, new CallSubscriber(call, this._context));
-      this._context.setCall(convertSdkCallToDeclarativeCall(call));
-    }
-    for (const call of event.removed) {
-      const callSubscriber = this._callSubscribers.get(call);
-      if (callSubscriber) {
-        callSubscriber.unsubscribe();
-        this._callSubscribers.delete(call);
-      }
-      this._context.removeCall(call.id);
-    }
-  };
-
-  private incomingCall = (event: { incomingCall: IncomingCall }): void => {
-    this._context.setIncomingCall(convertSdkIncomingCallToDeclarativeIncomingCall(event.incomingCall));
-    this._incomingCallSubscribers.set(
-      event.incomingCall.id,
-      new IncomingCallSubscriber(event.incomingCall, this._context)
-    );
-  };
-  */
-
-  public get<P extends keyof CallClient>(target: CallClient, prop: P): any {
-    switch (prop) {
-      /* Commented out while waiting for another PR
-      case 'createCallAgent': {
-        return async (...args: Parameters<CallClient['createCallAgent']>) => {
-          this._callAgent = await target.createCallAgent(...args);
-          this._callAgent.on('callsUpdated', this.callsUpdated);
-          this._callAgent.on('incomingCall', this.incomingCall);
-          // TODO: We need to proxy callAgent so when it is disposed we can unsubscribe from the events
-          return this._callAgent;
-        };
-      }
-      */
-      case 'getDeviceManager': {
-        return async () => {
-          if (this._deviceManager) {
-            this._deviceManager.destructor();
-            this._deviceManager = undefined;
-          }
-          const deviceManager = await target.getDeviceManager();
-          this._context.setDeviceManagerIsSpeakerSelectionAvailable(deviceManager.isSpeakerSelectionAvailable);
-          this._context.setDeviceManagerSelectedMicrophone(deviceManager.selectedMicrophone);
-          this._context.setDeviceManagerSelectedSpeaker(deviceManager.selectedSpeaker);
-          this._deviceManager = deviceManagerDeclaratify(deviceManager, this._context);
-          return this._deviceManager;
-        };
-      }
-      default:
-        return Reflect.get(target, prop);
-    }
-  }
-}
-
-/**
- * Creates a declarative CallClient by proxying CallClient with ProxyCallClient which then allows access to state in a
- * declarative way.
- *
- * @param callClient - call client to declaratify
- */
-export const callClientDeclaratify = (callClient: CallClient): DeclarativeCallClient => {
-  const context: CallContext = new CallContext();
-
-  Object.defineProperty(callClient, 'state', {
-    configurable: false,
-    get: () => context.getState()
-  });
-  Object.defineProperty(callClient, 'onStateChange', {
-    configurable: false,
-    value: (handler: (state: CallClientState) => void) => context.onStateChange(handler)
-  });
-
-  return new Proxy(callClient, new ProxyCallClient(context)) as DeclarativeCallClient;
-};
+// © Microsoft Corporation. All rights reserved.
+import { DeclarativeDeviceManager, deviceManagerDeclaratify } from './DeviceManagerDeclarative';
+import { Call, CallAgent, CallClient, IncomingCall } from '@azure/communication-calling';
+import { CallClientState } from './CallClientState';
+import { CallContext } from './CallContext';
+import { CallSubscriber } from './CallSubscriber';
+import { convertSdkCallToDeclarativeCall, convertSdkIncomingCallToDeclarativeIncomingCall } from './Converter';
+import { IncomingCallSubscriber } from './IncomingCallSubscriber';
+
+/**
+ * Defines the methods that allow CallClient to be used declaratively.
+ */
+export interface DeclarativeCallClient extends CallClient {
+  state: CallClientState;
+  onStateChange(handler: (state: CallClientState) => void): void;
+}
+
+/**
+ * ProxyCallClient proxies CallClient and subscribes to all events that affect state. ProxyCallClient keeps its own copy
+ * of the call state and when state is updated, ProxyCallClient emits the event 'stateChanged'.
+ */
+class ProxyCallClient implements ProxyHandler<CallClient> {
+  private _context: CallContext;
+  private _callAgent: CallAgent | undefined;
+  private _deviceManager: DeclarativeDeviceManager | undefined;
+  private _callSubscribers: Map<Call, CallSubscriber>;
+  private _incomingCallSubscribers: Map<string, IncomingCallSubscriber>;
+
+  constructor(context: CallContext) {
+    this._context = context;
+    this._callSubscribers = new Map<Call, CallSubscriber>();
+    this._incomingCallSubscribers = new Map<string, IncomingCallSubscriber>();
+  }
+
+  private callsUpdated = (event: { added: Call[]; removed: Call[] }): void => {
+    for (const call of event.added) {
+      this._callSubscribers.set(call, new CallSubscriber(call, this._context));
+      this._context.setCall(convertSdkCallToDeclarativeCall(call));
+    }
+    for (const call of event.removed) {
+      const callSubscriber = this._callSubscribers.get(call);
+      if (callSubscriber) {
+        callSubscriber.unsubscribe();
+        this._callSubscribers.delete(call);
+      }
+      this._context.removeCall(call.id);
+    }
+  };
+
+  private incomingCall = (event: { incomingCall: IncomingCall }): void => {
+    this._context.setIncomingCall(convertSdkIncomingCallToDeclarativeIncomingCall(event.incomingCall));
+    this._incomingCallSubscribers.set(
+      event.incomingCall.id,
+      new IncomingCallSubscriber(event.incomingCall, this._context)
+    );
+  };
+
+  public get<P extends keyof CallClient>(target: CallClient, prop: P): any {
+    switch (prop) {
+      case 'createCallAgent': {
+        return async (...args: Parameters<CallClient['createCallAgent']>) => {
+          this._callAgent = await target.createCallAgent(...args);
+          this._callAgent.on('callsUpdated', this.callsUpdated);
+          this._callAgent.on('incomingCall', this.incomingCall);
+          // TODO: We need to proxy callAgent so when it is disposed we can unsubscribe from the events
+          return this._callAgent;
+        };
+      }
+      case 'getDeviceManager': {
+        return async () => {
+          if (this._deviceManager) {
+            this._deviceManager.destructor();
+            this._deviceManager = undefined;
+          }
+          const deviceManager = await target.getDeviceManager();
+          this._context.setDeviceManagerIsSpeakerSelectionAvailable(deviceManager.isSpeakerSelectionAvailable);
+          this._context.setDeviceManagerSelectedMicrophone(deviceManager.selectedMicrophone);
+          this._context.setDeviceManagerSelectedSpeaker(deviceManager.selectedSpeaker);
+          this._deviceManager = deviceManagerDeclaratify(deviceManager, this._context);
+          return this._deviceManager;
+        };
+      }
+      default:
+        return Reflect.get(target, prop);
+    }
+  }
+}
+
+/**
+ * Creates a declarative CallClient by proxying CallClient with ProxyCallClient which then allows access to state in a
+ * declarative way.
+ *
+ * @param callClient - call client to declaratify
+ */
+export const callClientDeclaratify = (callClient: CallClient): DeclarativeCallClient => {
+  const context: CallContext = new CallContext();
+
+  Object.defineProperty(callClient, 'state', {
+    configurable: false,
+    get: () => context.getState()
+  });
+  Object.defineProperty(callClient, 'onStateChange', {
+    configurable: false,
+    value: (handler: (state: CallClientState) => void) => context.onStateChange(handler)
+  });
+
+  return new Proxy(callClient, new ProxyCallClient(context)) as DeclarativeCallClient;
+};