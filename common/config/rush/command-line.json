{
  "$schema": "https://developer.microsoft.com/json-schemas/rush/v5/command-line.schema.json",
  "commands": [
    {
      "commandKind": "global",
      "name": "prettier",
      "summary": "Used by the pre-commit Git hook. This command invokes Prettier to reformat staged changes.",
      "autoinstallerName": "rush-prettier",
      "shellCommand": "pretty-quick --staged",
      "safeForSimultaneousRushProcesses": true
    },
    {
      "commandKind": "global",
      "name": "changelog",
      "summary": "Runs beachball change",
<<<<<<< HEAD
      "shellCommand": "node common/config/node_modules/beachball/bin/beachball"
=======
      "shellCommand": "node common/release/node_modules/beachball/bin/beachball",
      "safeForSimultaneousRushProcesses": true
>>>>>>> f8a65a75
    },
    {
      "commandKind": "global",
      "name": "changelog:check",
      "summary": "Checks change files have been generated",
<<<<<<< HEAD
      "shellCommand": "node common/config/node_modules/beachball/bin/beachball check"
=======
      "shellCommand": "node common/release/node_modules/beachball/bin/beachball check",
      "safeForSimultaneousRushProcesses": true
>>>>>>> f8a65a75
    },
    {
      "commandKind": "bulk",
      "name": "test",
      "summary": "Run tests in each project.",
      "description": "Run jest tests in each project.",
      "enableParallelism": true,
      "allowWarningsInSuccessfulBuild": true,
      "safeForSimultaneousRushProcesses": true
    },
    {
      "commandKind": "bulk",
      "name": "lint",
      "summary": "Run linting in each project.",
      "description": "Run lint in each project.",
      "enableParallelism": true,
      "allowWarningsInSuccessfulBuild": true,
      "ignoreDependencyOrder": true,
      "incremental": false,
      "safeForSimultaneousRushProcesses": true
    },
    {
      "commandKind": "bulk",
      "name": "lint:fix",
      "summary": "Run lint:fix in each project.",
      "enableParallelism": true,
      "allowWarningsInSuccessfulBuild": true,
      "ignoreDependencyOrder": true,
      "incremental": false,
      "safeForSimultaneousRushProcesses": true
    },
    {
      "commandKind": "bulk",
      "name": "build:watch",
      "summary": "Trigger incremental build with watch command.",
      "enableParallelism": false,
      "watchForChanges": true
    }
  ],
  "parameters": []
}<|MERGE_RESOLUTION|>--- conflicted
+++ resolved
@@ -13,23 +13,15 @@
       "commandKind": "global",
       "name": "changelog",
       "summary": "Runs beachball change",
-<<<<<<< HEAD
-      "shellCommand": "node common/config/node_modules/beachball/bin/beachball"
-=======
-      "shellCommand": "node common/release/node_modules/beachball/bin/beachball",
+      "shellCommand": "node common/config/node_modules/beachball/bin/beachball",
       "safeForSimultaneousRushProcesses": true
->>>>>>> f8a65a75
     },
     {
       "commandKind": "global",
       "name": "changelog:check",
       "summary": "Checks change files have been generated",
-<<<<<<< HEAD
-      "shellCommand": "node common/config/node_modules/beachball/bin/beachball check"
-=======
-      "shellCommand": "node common/release/node_modules/beachball/bin/beachball check",
+      "shellCommand": "node common/config/node_modules/beachball/bin/beachball check",
       "safeForSimultaneousRushProcesses": true
->>>>>>> f8a65a75
     },
     {
       "commandKind": "bulk",
