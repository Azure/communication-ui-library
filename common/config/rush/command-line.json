--- conflicted
+++ resolved
@@ -59,7 +59,6 @@
     },
     {
       "commandKind": "global",
-<<<<<<< HEAD
       "name": "update:full",
       "summary": "Update dependencies for all build flavours to latest SemVers.",
       "description": "Updates dependendencies to latest SemVer for all build flavors. This update is more aggressive than a routine `rush update`.",
@@ -68,16 +67,6 @@
     },
     {
       "commandKind": "global",
-      "name": "install:stable",
-      "summary": "Install dependencies for stable version.",
-      "description": "Install dependencies for stable version.",
-      "shellCommand": "rush install --variant stable",
-      "safeForSimultaneousRushProcesses": true
-    },
-    {
-      "commandKind": "global",
-=======
->>>>>>> bf54a230
       "name": "build:all-flavors",
       "summary": "Build all packages for all flavors in one command",
       "description": "Build all packages for all flavors in one command. This command will switch current flavor to beta.",
