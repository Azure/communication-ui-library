--- conflicted
+++ resolved
@@ -10,7 +10,13 @@
       "allowWarningsInSuccessfulBuild": true
     },
     {
-<<<<<<< HEAD
+      "commandKind": "global",
+      "name": "prettier",
+      "summary": "Used by the pre-commit Git hook. This command invokes Prettier to reformat staged changes.",
+      "autoinstallerName": "rush-prettier",
+      "shellCommand": "pretty-quick --staged"
+    },
+    {
       "commandKind": "bulk",
       "name": "lint",
       "summary": "Run linting in each project.",
@@ -19,19 +25,6 @@
       "allowWarningsInSuccessfulBuild": true,
       "ignoreDependencyOrder": true,
       "incremental": false
-    },
-    {
-      "commandKind": "global",
-      "name": "prettier",
-      "summary": "Used by the pre-commit Git hook. This command invokes Prettier to reformat staged changes.",
-      "shellCommand": "echo 'hello'"
-=======
-      "commandKind": "global",
-      "name": "prettier",
-      "summary": "Used by the pre-commit Git hook. This command invokes Prettier to reformat staged changes.",
-      "autoinstallerName": "rush-prettier",
-      "shellCommand": "pretty-quick --staged"
->>>>>>> eedd3b0c
     }
     // {
     //   "commandKind": "global",
