const plugins = [];
process.env['COMMUNICATION_REACT_FLAVOR'] !== 'beta' &&
  plugins.push([
    '../../common/scripts/babel-conditional-preprocess',
    {
      // A list of features recognized by the conditional compilation preprocessing plugin.
      // "demo" is a special feature, used for demo purposes. For this feature,
      // The plugin removes any AST node that is preceded by a comment that contains the tag:
      // @conditional-compile-remove(demo)
      features: [
        'call-readiness',
        // Flag to add API only available in beta calling SDK to mocks and internal types.
        // This feature should be stabilized whenever calling SDK is stabilized.
        'calling-beta-sdk',
        // Flag to add API only available in beta chat SDK to mocks and internal types.
        // This feature should be stabilized whenever chat SDK is stabilized.
        'chat-beta-sdk',
        // Flag to add API only available in the communication-common beta v3
        'communication-common-beta-v3',
        // Participant pane in the `ChatComposite`.
        'chat-composite-participant-pane',
        // Close captions feature
        'close-captions',
        // API for injecting custom buttons in he control bar for
        // `CallComposite` and `CallWithChatComposite`.
        'control-bar-button-injection',
        // props to allow Contoso to overwrite timestamp format for chat messages, one in locale and one in message thread component
        'date-time-customization',
        // Demo feature. Used in live-documentation of conditional compilation.
        // Do not use in production code.
        'demo',
        // dialpad
        'dialpad',
        // Data loss prevention feature
        'data-loss-prevention',
        // Ability to upload/download files in message thread.
        'file-sharing',
        // Mention feature
        'mention',
        // 1 to N Calling feature.
        'one-to-n-calling',
        // PSTN calls 
        'PSTN-calls',
        // raise hands feature
        'raise-hand',
        // rooms
        'rooms',
        // Adhoc calls to a Teams user.
        'teams-adhoc-call',
        // Joining calls using teams token
        'teams-identity-support',
        // Chat teams interop to display images and file attachments in chat messages
        'teams-inline-images-and-file-sharing',
        'unsupported-browser',
        // Support Calling SDK isReceiving flag, shows a loading spinner on the video tile when isAvailable is true but isReceiving is false
        'video-stream-is-receiving-flag',
        // Feature to show the total number of participants in a call (currently in beta in calling SDK, hence this must be conditionally compiled)
        'total-participant-count',
        // feature for tracking environment info API different than unsupported browser. stable use of environment info affects other components possibly sooner
        'calling-environment-info',
        // feature for blurred background and replace background effects
        'video-background-effects',
        // feature for vertical gallery layouts in VideoGallery
        'vertical-gallery',
        // Feature for updates needed for Click to Call (C2C) scenarios
        'click-to-call',
        // a demo feature flag for those beta feature not ready for beta release
        'in-progress-beta-feature-demo',
        // Feature for call transfer
        'call-transfer',
        // Optimal Video Count
        'optimal-video-count',
        // Feature for capabilities
        'capabilities',
        // Feature for custom video gallery layouts
        'gallery-layouts',
        // Feature image gallery
        'image-gallery'
      ],      
      // A list of in progress beta feature.
      // These features are still beta feature but "in progress"
      // causing a build failure, but they are ignored by the preprocessing step.
      inProgressFeatures: [
        // Demo feature. Used in live-documentation of conditional compilation.
        // Do not use in production code.
        'in-progress-beta-feature-demo',
        // Feature for custom video gallery layouts
        'gallery-layouts',
        // Feature image gallery
        'image-gallery'
      ],
      betaReleaseMode: process.env['COMMUNICATION_REACT_FLAVOR'] === 'beta-release',
      // A list of stabilized features.
      // These features can be listed in the conditional compilation directives without
      // causing a build failure, but they are ignored by the preprocessing step.
      stabilizedFeatures: [
        // Demo feature. Used in live-documentation of conditional compilation.
        // Do not use in production code.
        'stabilizedDemo',
        // Pinned Participants
        'pinned-participants',
<<<<<<< HEAD
        // Feature for capabilities
        'capabilities'
=======
         // Closed captions
        'close-captions',
        // Optimal Video Count
        'optimal-video-count'
>>>>>>> f4140576
      ]
    }
  ]);

plugins.push([
  '@babel/plugin-syntax-typescript',
  {
    isTSX: true
  }
]);

module.exports = { plugins, ignore: ["**/*.d.ts"] };<|MERGE_RESOLUTION|>--- conflicted
+++ resolved
@@ -99,15 +99,12 @@
         'stabilizedDemo',
         // Pinned Participants
         'pinned-participants',
-<<<<<<< HEAD
         // Feature for capabilities
-        'capabilities'
-=======
+        'capabilities',
          // Closed captions
         'close-captions',
         // Optimal Video Count
         'optimal-video-count'
->>>>>>> f4140576
       ]
     }
   ]);
