--- conflicted
+++ resolved
@@ -59,7 +59,8 @@
         'video-background-effects',
         // feature for vertical gallery layouts in VideoGallery
         'vertical-gallery',
-<<<<<<< HEAD
+        // Feature for updates needed for Click to Call (C2C) scenarios
+        'click-to-call',
         // a demo feature flag for those beta feature not ready for beta release
         'in-progress-beta-feature-demo'
       ],      
@@ -70,10 +71,6 @@
         // Demo feature. Used in live-documentation of conditional compilation.
         // Do not use in production code.
         'in-progress-beta-feature-demo'
-=======
-        // Feature for updates needed for Click to Call (C2C) scenarios
-        'click-to-call'
->>>>>>> 84b29a6e
       ],
       betaReleaseMode: process.env['COMMUNICATION_REACT_FLAVOR'] === 'beta-release',
       // A list of stabilized features.
