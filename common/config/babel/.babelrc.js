--- conflicted
+++ resolved
@@ -74,14 +74,7 @@
       inProgressFeatures: [
         // Demo feature. Used in live-documentation of conditional compilation.
         // Do not use in production code.
-        'in-progress-beta-feature-demo',
-<<<<<<< HEAD
-        // Feature for call transfer
-        'call-transfer'
-=======
-        // Optimal Video count feature,
-        'optimal-video-count'
->>>>>>> 1e86a935
+        'in-progress-beta-feature-demo'
       ],
       betaReleaseMode: process.env['COMMUNICATION_REACT_FLAVOR'] === 'beta-release',
       // A list of stabilized features.
