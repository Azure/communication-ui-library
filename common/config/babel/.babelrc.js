--- conflicted
+++ resolved
@@ -27,13 +27,10 @@
         'PSTN-calls',
         // props to allow Contoso to overwrite timestamp format for chat messages, one in locale and one in message thread component
         'date-time-customization',
-<<<<<<< HEAD
         // 1 to N Calling feature.
         'one-to-n-calling',
-=======
         // Support Calling SDK isReceiving flag, shows a loading spinner on the video tile when isAvailable is true but isReceiving is false
         'video-stream-is-receiving-flag',
->>>>>>> 3c2b5410
         // dialpad
         'dialpad'
       ],
