const plugins = [];
process.env['COMMUNICATION_REACT_FLAVOR'] !== 'beta' &&
  plugins.push([
    '../../common/scripts/babel-conditional-preprocess',
    {
      // A list of features recognized by the conditional compilation preprocessing plugin.
      // "demo" is a special feature, used for demo purposes. For this feature,
      // The plugin removes any AST node that is preceded by a comment that contains the tag:
      // @conditional-compile-remove(demo)
      features: [
        'call-readiness',
        // Flag to add API only available in beta calling SDK to mocks and internal types.
        // This feature should be stabilized whenever calling SDK is stabilized.
        'calling-beta-sdk',
        // Participant pane in the `ChatComposite`.
        'chat-composite-participant-pane',
        // Close captions feature
        'close-captions',
        // API for injecting custom buttons in he control bar for
        // `CallComposite` and `CallWithChatComposite`.
        'control-bar-button-injection',
        // props to allow Contoso to overwrite timestamp format for chat messages, one in locale and one in message thread component
        'date-time-customization',
        // Demo feature. Used in live-documentation of conditional compilation.
        // Do not use in production code.
        'demo',
        // dialpad
        'dialpad',
        // Data loss prevention feature
        'data-loss-prevention',
        // Ability to upload/download files in message thread.
        'file-sharing',
        // Mention feature
        'mention',
        // feature for enabling new call control bar in CallComposite
        'new-call-control-bar',
        // 1 to N Calling feature.
        'one-to-n-calling',
        // PSTN calls 
        'PSTN-calls',
        // rooms
        'rooms',
        // Adhoc calls to a Teams user.
        'teams-adhoc-call',
        // Joining calls using teams token
        'teams-identity-support',
        // Chat teams interop to display images and file attachments in chat messages
        'teams-inline-images-and-file-sharing',
        'unsupported-browser',
        // Support Calling SDK isReceiving flag, shows a loading spinner on the video tile when isAvailable is true but isReceiving is false
        'video-stream-is-receiving-flag',
        // Pinned Participants
        'pinned-participants',
        // Feature to show the total number of participants in a call (currently in beta in calling SDK, hence this must be conditionally compiled)
        'total-participant-count',
        // feature for tracking environment info API different than unsupported browser. stable use of environment info affects other components possibly sooner
        'calling-environment-info',
        // feature for blurred background and replace background effects
        'video-background-effects',
        // feature for vertical gallery layouts in VideoGallery
        'vertical-gallery',
        // Feature for updates needed for Click to Call (C2C) scenarios
        'click-to-call',
        // a demo feature flag for those beta feature not ready for beta release
        'in-progress-beta-feature-demo',
        // Feature for call transfer
        'call-transfer',
        // Optimal Video Count
        'optimal-video-count'
      ],      
      // A list of in progress beta feature.
      // These features are still beta feature but "in progress"
      // causing a build failure, but they are ignored by the preprocessing step.
      inProgressFeatures: [
        // Demo feature. Used in live-documentation of conditional compilation.
        // Do not use in production code.
        'in-progress-beta-feature-demo',
<<<<<<< HEAD
        // Feature for updates needed for Click to Call (C2C) scenarios
        'click-to-call',
=======
        // Feature for call transfer
        'call-transfer',
>>>>>>> 31f214c4
        // Optimal Video count feature,
        'optimal-video-count'
      ],
      betaReleaseMode: process.env['COMMUNICATION_REACT_FLAVOR'] === 'beta-release',
      // A list of stabilized features.
      // These features can be listed in the conditional compilation directives without
      // causing a build failure, but they are ignored by the preprocessing step.
      stabilizedFeatures: [
        // Demo feature. Used in live-documentation of conditional compilation.
        // Do not use in production code.
        'stabilizedDemo',
      ]
    }
  ]);

plugins.push([
  '@babel/plugin-syntax-typescript',
  {
    isTSX: true
  }
]);

module.exports = { plugins };<|MERGE_RESOLUTION|>--- conflicted
+++ resolved
@@ -75,13 +75,6 @@
         // Demo feature. Used in live-documentation of conditional compilation.
         // Do not use in production code.
         'in-progress-beta-feature-demo',
-<<<<<<< HEAD
-        // Feature for updates needed for Click to Call (C2C) scenarios
-        'click-to-call',
-=======
-        // Feature for call transfer
-        'call-transfer',
->>>>>>> 31f214c4
         // Optimal Video count feature,
         'optimal-video-count'
       ],
