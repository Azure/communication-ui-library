--- conflicted
+++ resolved
@@ -59,13 +59,10 @@
         'video-background-effects',
         // feature for vertical gallery layouts in VideoGallery
         'vertical-gallery',
-<<<<<<< HEAD
         // feature for incoming call at the composite level
-        'incoming-call-composites'
-=======
+        'incoming-call-composites',
         // Feature for updates needed for Click to Call (C2C) scenarios
         'click-to-call'
->>>>>>> 66c73088
       ],
       // A list of stabilized features.
       // These features can be listed in the conditional compilation directives without
