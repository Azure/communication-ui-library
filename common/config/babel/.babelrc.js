const plugins = [];
process.env['COMMUNICATION_REACT_FLAVOR'] !== 'beta' &&
  plugins.push([
    '../../common/scripts/babel-conditional-preprocess',
    {
      // A list of features recognized by the conditional compilation preprocessing plugin.
      // "demo" is a special feature, used for demo purposes. For this feature,
      // The plugin removes any AST node that is preceded by a comment that contains the tag:
      // @conditional-compile-remove(demo)
      features: [
        'call-readiness',
        // Flag to add API only available in beta calling SDK to mocks and internal types.
        // This feature should be stabilized whenever calling SDK is stabilized.
        'calling-beta-sdk',
        // Flag to add API only available in beta chat SDK to mocks and internal types.
        // This feature should be stabilized whenever chat SDK is stabilized.
        'chat-beta-sdk',
        // Flag to add API only available in the communication-common beta v3
        'communication-common-beta-v3',
        // Participant pane in the `ChatComposite`.
        'chat-composite-participant-pane',
        // Close captions feature
        'close-captions',
        // API for injecting custom buttons in he control bar for
        // `CallComposite` and `CallWithChatComposite`.
        'control-bar-button-injection',
        // props to allow Contoso to overwrite timestamp format for chat messages, one in locale and one in message thread component
        'date-time-customization',
        // Demo feature. Used in live-documentation of conditional compilation.
        // Do not use in production code.
        'demo',
        // dialpad
        'dialpad',
        // Data loss prevention feature
        'data-loss-prevention',
        // Ability to upload/download files in message thread.
        'file-sharing',
        // Mention feature
        'mention',
        // 1 to N Calling feature.
        'one-to-n-calling',
        // PSTN calls 
        'PSTN-calls',
        // raise hands feature
        'raise-hand',
        // rooms
        'rooms',
        // Adhoc calls to a Teams user.
        'teams-adhoc-call',
        // Joining calls using teams token
        'teams-identity-support',
        // Chat teams interop to display images and file attachments in chat messages
        'teams-inline-images-and-file-sharing',
        'unsupported-browser',
        // Support Calling SDK isReceiving flag, shows a loading spinner on the video tile when isAvailable is true but isReceiving is false
        'video-stream-is-receiving-flag',
        // Feature to show the total number of participants in a call (currently in beta in calling SDK, hence this must be conditionally compiled)
        'total-participant-count',
        // feature for tracking environment info API different than unsupported browser. stable use of environment info affects other components possibly sooner
        'calling-environment-info',
        // feature for vertical gallery layouts in VideoGallery
        'vertical-gallery',
        // Feature for updates needed for Click to Call (C2C) scenarios
        'click-to-call',
        // a demo feature flag for those beta feature not ready for beta release
        'in-progress-beta-feature-demo',
        // Feature for call transfer
        'call-transfer',
        // Optimal Video Count
        'optimal-video-count',
        // Feature for capabilities
        'capabilities',
        // Feature for custom video gallery layouts
        'gallery-layouts',
        // Feature image gallery
        'image-gallery'
      ],      
      // A list of in progress beta feature.
      // These features are still beta feature but "in progress"
      // causing a build failure, but they are ignored by the preprocessing step.
      inProgressFeatures: [
        // Demo feature. Used in live-documentation of conditional compilation.
        // Do not use in production code.
        'in-progress-beta-feature-demo',
        // Feature for capabilities
        'capabilities',
        // Feature for custom video gallery layouts
        'gallery-layouts',
        // Feature image gallery
        'image-gallery'
      ],
      betaReleaseMode: process.env['COMMUNICATION_REACT_FLAVOR'] === 'beta-release',
      // A list of stabilized features.
      // These features can be listed in the conditional compilation directives without
      // causing a build failure, but they are ignored by the preprocessing step.
      stabilizedFeatures: [
        // Demo feature. Used in live-documentation of conditional compilation.
        // Do not use in production code.
        'stabilizedDemo',
<<<<<<< HEAD
        // feature for blurred background and replace background effects
        'video-background-effects'
=======
        // Pinned Participants
        'pinned-participants',
         // Closed captions
        'close-captions',
        // Optimal Video Count
        'optimal-video-count'
>>>>>>> f4140576
      ]
    }
  ]);

plugins.push([
  '@babel/plugin-syntax-typescript',
  {
    isTSX: true
  }
]);

module.exports = { plugins, ignore: ["**/*.d.ts"] };<|MERGE_RESOLUTION|>--- conflicted
+++ resolved
@@ -97,17 +97,14 @@
         // Demo feature. Used in live-documentation of conditional compilation.
         // Do not use in production code.
         'stabilizedDemo',
-<<<<<<< HEAD
         // feature for blurred background and replace background effects
-        'video-background-effects'
-=======
+        'video-background-effects',
         // Pinned Participants
         'pinned-participants',
          // Closed captions
         'close-captions',
         // Optimal Video Count
         'optimal-video-count'
->>>>>>> f4140576
       ]
     }
   ]);
