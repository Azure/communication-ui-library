const plugins = [];
process.env['COMMUNICATION_REACT_FLAVOR'] !== 'beta' &&
  plugins.push([
    '../../common/scripts/babel-conditional-preprocess',
    {
      // A list of features recognized by the conditional compilation preprocessing plugin.
      // "demo" is a special feature, used for demo purposes. For this feature,
      // The plugin removes any AST node that is preceded by a comment that contains the tag:
      // @conditional-compile-remove(demo)
      features: [
        'call-readiness',
        // Flag to add API only available in beta calling SDK to mocks and internal types.
        // This feature should be stabilized whenever calling SDK is stabilized.
        'calling-beta-sdk',
        // Participant pane in the `ChatComposite`.
        'chat-composite-participant-pane',
        // Close captions feature
        'close-captions',
        // API for injecting custom buttons in he control bar for
        // `CallComposite` and `CallWithChatComposite`.
        'control-bar-button-injection',
        // props to allow Contoso to overwrite timestamp format for chat messages, one in locale and one in message thread component
        'date-time-customization',
        // Demo feature. Used in live-documentation of conditional compilation.
        // Do not use in production code.
        'demo',
        // dialpad
        'dialpad',
        // Data loss prevention feature
        'data-loss-prevention',
        // Ability to upload/download files in message thread.
        'file-sharing',
        // Mention feature
        'mention',
        // feature for enabling new call control bar in CallComposite
        'new-call-control-bar',
        // 1 to N Calling feature.
        'one-to-n-calling',
        // PSTN calls 
        'PSTN-calls',
        // rooms
        'rooms',
        // Adhoc calls to a Teams user.
        'teams-adhoc-call',
        // Joining calls using teams token
        'teams-identity-support',
        // Chat teams interop to display images in chat messages
        'teams-inline-images',
        'unsupported-browser',
        // Support Calling SDK isReceiving flag, shows a loading spinner on the video tile when isAvailable is true but isReceiving is false
        'video-stream-is-receiving-flag',
        // Pinned Participants
        'pinned-participants',
        // Feature to show the total number of participants in a call (currently in beta in calling SDK, hence this must be conditionally compiled)
        'total-participant-count',
        // feature for tracking environment info API different than unsupported browser. stable use of environment info affects other components possibly sooner
        'calling-environment-info',
        // feature for blurred background and replace background effects
        'video-background-effects',
        // feature for vertical gallery layouts in VideoGallery
        'vertical-gallery',
<<<<<<< HEAD
=======
        // Feature for updates needed for Click to Call (C2C) scenarios
        'click-to-call',
>>>>>>> cefff6dc
        // a demo feature flag for those beta feature not ready for beta release
        'in-progress-beta-feature-demo'
      ],      
      // A list of in progress beta feature.
      // These features are still beta feature but "in progress"
      // causing a build failure, but they are ignored by the preprocessing step.
      inProgressFeatures: [
        // Demo feature. Used in live-documentation of conditional compilation.
        // Do not use in production code.
        'in-progress-beta-feature-demo'
      ],
      betaReleaseMode: process.env['COMMUNICATION_REACT_FLAVOR'] === 'beta-release',
      // A list of stabilized features.
      // These features can be listed in the conditional compilation directives without
      // causing a build failure, but they are ignored by the preprocessing step.
      stabilizedFeatures: [
        // Demo feature. Used in live-documentation of conditional compilation.
        // Do not use in production code.
        'stabilizedDemo',
      ]
    }
  ]);

plugins.push([
  '@babel/plugin-syntax-typescript',
  {
    isTSX: true
  }
]);

module.exports = { plugins };<|MERGE_RESOLUTION|>--- conflicted
+++ resolved
@@ -59,11 +59,8 @@
         'video-background-effects',
         // feature for vertical gallery layouts in VideoGallery
         'vertical-gallery',
-<<<<<<< HEAD
-=======
         // Feature for updates needed for Click to Call (C2C) scenarios
         'click-to-call',
->>>>>>> cefff6dc
         // a demo feature flag for those beta feature not ready for beta release
         'in-progress-beta-feature-demo'
       ],      
