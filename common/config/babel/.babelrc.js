const plugins = [];
process.env['COMMUNICATION_REACT_FLAVOR'] === 'stable' &&
  plugins.push([
    '../../common/scripts/babel-conditional-preprocess',
    {
      // A list of features recognized by the conditional compilation preprocessing plugin.
      // "demo" is a special feature, used for demo purposes. For this feature,
      // The plugin removes any AST node that is preceded by a comment that contains the tag:
      // @conditional-compile-remove(demo)
      features: [
        // Flag to add API only available in beta calling SDK to mocks and internal types.
        // This feature should be stabilized whenever calling SDK is stabilized.
        'calling-beta-sdk',
        // Participant pane in the `ChatComposite`.
        'chat-composite-participant-pane',
        // API for injecting custom buttons in he control bar for
        // `CallComposite` and `CallWithChatComposite`.
        'control-bar-button-injection',
        // Demo feature. Used in live-documentation of conditional compilation.
        // Do not use in production code.
        'demo',
        // Ability to upload/download files in message thread.
        'file-sharing',
        // Adhoc calls to a Teams user.
        'teams-adhoc-call',
        // PSTN calls 
        'PSTN-calls',
        // props to allow Contoso to overwrite timestamp format for chat messages, one in locale and one in message thread component
        'date-time-customization',
        // 1 to N Calling feature.
        'one-to-n-calling',
        // Support Calling SDK isReceiving flag, shows a loading spinner on the video tile when isAvailable is true but isReceiving is false
        'video-stream-is-receiving-flag',
        // dialpad
        'dialpad',
        // rooms
        'rooms',
<<<<<<< HEAD
        'call-readiness'
=======
        'call-readiness',
        'unsupported-browser'
>>>>>>> 839d818f
      ],
      // A list of stabilized features.
      // These features can be listed in the conditional compilation directives without
      // causing a build failure, but they are ignored by the preprocessing step.
      stabilizedFeatures: [
        // Demo feature. Used in live-documentation of conditional compilation.
        // Do not use in production code.
        'stabilizedDemo',
      ]
     }
  ]);

plugins.push([
  '@babel/plugin-syntax-typescript',
  {
    isTSX: true
  }
]);

module.exports = { plugins };<|MERGE_RESOLUTION|>--- conflicted
+++ resolved
@@ -35,12 +35,8 @@
         'dialpad',
         // rooms
         'rooms',
-<<<<<<< HEAD
-        'call-readiness'
-=======
         'call-readiness',
         'unsupported-browser'
->>>>>>> 839d818f
       ],
       // A list of stabilized features.
       // These features can be listed in the conditional compilation directives without
