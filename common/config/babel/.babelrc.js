const plugins = [];
process.env['COMMUNICATION_REACT_FLAVOR'] === 'stable' &&
  plugins.push([
    '../../common/scripts/babel-conditional-preprocess',
    {
      // A list of features recognized by the conditional compilation preprocessing plugin.
      // "demo" is a special feature, used for demo purposes. For this feature,
      // The plugin removes any AST node that is preceded by a comment that contains the tag:
      // @conditional-compile-remove(demo)
      features: [
        // Flag to add API only available in beta calling SDK to mocks and internal types.
        // This feature should be stabilized whenever calling SDK is stabilized.
        'calling-1.4.3-beta.1',
        // Participant pane in the `ChatComposite`.
        'chat-composite-participant-pane',
        // API for injecting custom buttons in he control bar for
        // `CallComposite` and `CallWithChatComposite`.
        'control-bar-button-injection',
        // Demo feature. Used in live-documentation of conditional compilation.
        // Do not use in production code.
        'demo',
        // Ability to upload/download files in message thread.
        'file-sharing',
        // Adhoc calls to a Teams user.
        'teams-adhoc-call',
        // PSTN calls 
<<<<<<< HEAD
        'PSTN-calls'
=======
        'PSTN-calls',
        // props to allow Contoso to overwrite timestamp format for chat messages, one in locale and one in message thread component
        'date-time-customization'
>>>>>>> 6f494312
      ],
      // A list of stabilized features.
      // These features can be listed in the conditional compilation directives without
      // causing a build failure, but they are ignored by the preprocessing step.
      stabilizedFeatures: [
        // Demo feature. Used in live-documentation of conditional compilation.
        // Do not use in production code.
        'stabilizedDemo',
      ]
     }
  ]);

plugins.push([
  '@babel/plugin-syntax-typescript',
  {
    isTSX: true
  }
]);

module.exports = { plugins };<|MERGE_RESOLUTION|>--- conflicted
+++ resolved
@@ -24,13 +24,9 @@
         // Adhoc calls to a Teams user.
         'teams-adhoc-call',
         // PSTN calls 
-<<<<<<< HEAD
-        'PSTN-calls'
-=======
         'PSTN-calls',
         // props to allow Contoso to overwrite timestamp format for chat messages, one in locale and one in message thread component
         'date-time-customization'
->>>>>>> 6f494312
       ],
       // A list of stabilized features.
       // These features can be listed in the conditional compilation directives without
