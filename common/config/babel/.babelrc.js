const plugins = [];
process.env['COMMUNICATION_REACT_FLAVOR'] !== 'beta' &&
  plugins.push([
    '../../common/scripts/babel-conditional-preprocess',
    {
      // A list of features recognized by the conditional compilation preprocessing plugin.
      // "demo" is a special feature, used for demo purposes. For this feature,
      // The plugin removes any AST node that is preceded by a comment that contains the tag:
      // @conditional-compile-remove(demo)
      features: [
        'call-readiness',
        // Flag to add API only available in beta calling SDK to mocks and internal types.
        // This feature should be stabilized whenever calling SDK is stabilized.
        'calling-beta-sdk',
        // Flag to add API only available in beta chat SDK to mocks and internal types.
        // This feature should be stabilized whenever chat SDK is stabilized.
        'chat-beta-sdk',
        // Flag to add API only available in the communication-common beta v3
        'communication-common-beta-v3',
        // Participant pane in the `ChatComposite`.
        'chat-composite-participant-pane',
        // Close captions feature
        'close-captions',
        // API for injecting custom buttons in he control bar for
        // `CallComposite` and `CallWithChatComposite`.
        'control-bar-button-injection',
        // props to allow Contoso to overwrite timestamp format for chat messages, one in locale and one in message thread component
        'date-time-customization',
        // Demo feature. Used in live-documentation of conditional compilation.
        // Do not use in production code.
        'demo',
        // dialpad
        'dialpad',
        // Data loss prevention feature
        'data-loss-prevention',
        // Ability to upload/download files in message thread.
        'file-sharing',
        // Mention feature
        'mention',
        // 1 to N Calling feature.
        'one-to-n-calling',
        // PSTN calls 
        'PSTN-calls',
        // raise hands feature
        'raise-hand',
        // rooms
        'rooms',
        // Adhoc calls to a Teams user.
        'teams-adhoc-call',
        // Joining calls using teams token
        'teams-identity-support',
        // Chat teams interop to display images and file attachments in chat messages
        'teams-inline-images-and-file-sharing',
        'unsupported-browser',
        // Support Calling SDK isReceiving flag, shows a loading spinner on the video tile when isAvailable is true but isReceiving is false
        'video-stream-is-receiving-flag',
        // Feature to show the total number of participants in a call (currently in beta in calling SDK, hence this must be conditionally compiled)
        'total-participant-count',
        // feature for tracking environment info API different than unsupported browser. stable use of environment info affects other components possibly sooner
        'calling-environment-info',
        // feature for blurred background and replace background effects
        'video-background-effects',
        // feature for vertical gallery layouts in VideoGallery
        'vertical-gallery',
        // Feature for updates needed for Click to Call (C2C) scenarios
        'click-to-call',
        // a demo feature flag for those beta feature not ready for beta release
        'in-progress-beta-feature-demo',
        // Feature for call transfer
        'call-transfer',
        // Optimal Video Count
        'optimal-video-count',
        // Feature for capabilities
        'capabilities',
        // Feature for custom video gallery layouts
        'gallery-layouts',
        // Feature image gallery
        'image-gallery'
      ],      
      // A list of in progress beta feature.
      // These features are still beta feature but "in progress"
      // causing a build failure, but they are ignored by the preprocessing step.
      inProgressFeatures: [
        // Demo feature. Used in live-documentation of conditional compilation.
        // Do not use in production code.
        'in-progress-beta-feature-demo',
        // Feature for capabilities
        'capabilities',
        // Feature for custom video gallery layouts
        'gallery-layouts',
        // Feature image gallery
        'image-gallery'
      ],
      betaReleaseMode: process.env['COMMUNICATION_REACT_FLAVOR'] === 'beta-release',
      // A list of stabilized features.
      // These features can be listed in the conditional compilation directives without
      // causing a build failure, but they are ignored by the preprocessing step.
      stabilizedFeatures: [
        // Demo feature. Used in live-documentation of conditional compilation.
        // Do not use in production code.
        'stabilizedDemo',
<<<<<<< HEAD
        // Optimal Video Count
        'optimal-video-count'
=======
        // Pinned Participants
        'pinned-participants'
>>>>>>> 709ce012
      ]
    }
  ]);

plugins.push([
  '@babel/plugin-syntax-typescript',
  {
    isTSX: true
  }
]);

module.exports = { plugins, ignore: ["**/*.d.ts"] };<|MERGE_RESOLUTION|>--- conflicted
+++ resolved
@@ -99,13 +99,10 @@
         // Demo feature. Used in live-documentation of conditional compilation.
         // Do not use in production code.
         'stabilizedDemo',
-<<<<<<< HEAD
+        // Pinned Participants
+        'pinned-participants',
         // Optimal Video Count
         'optimal-video-count'
-=======
-        // Pinned Participants
-        'pinned-participants'
->>>>>>> 709ce012
       ]
     }
   ]);
