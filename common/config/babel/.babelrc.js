const plugins = [];
process.env['COMMUNICATION_REACT_FLAVOR'] !== 'beta' &&
  plugins.push([
    '../../common/scripts/babel-conditional-preprocess',
    {
      // A list of features recognized by the conditional compilation preprocessing plugin.
      // "demo" is a special feature, used for demo purposes. For this feature,
      // The plugin removes any AST node that is preceded by a comment that contains the tag:
      // @conditional-compile-remove(demo)
      features: [
        'call-readiness',
        // Flag to add API only available in beta calling SDK to mocks and internal types.
        // This feature should be stabilized whenever calling SDK is stabilized.
        'calling-beta-sdk',
        // Flag to add API only available in beta chat SDK to mocks and internal types.
        // This feature should be stabilized whenever chat SDK is stabilized.
        'chat-beta-sdk',
        // Flag to add API only available in the communication-common beta v3
        'communication-common-beta-v3',
        // Participant pane in the `ChatComposite`.
        'chat-composite-participant-pane',
        // Close captions feature
        'close-captions',
        // API for injecting custom buttons in he control bar for
        // `CallComposite` and `CallWithChatComposite`.
        'control-bar-button-injection',
        // props to allow Contoso to overwrite timestamp format for chat messages, one in locale and one in message thread component
        'date-time-customization',
        // Demo feature. Used in live-documentation of conditional compilation.
        // Do not use in production code.
        'demo',
        // dialpad
        'dialpad',
        // Data loss prevention feature
        'data-loss-prevention',
        // Ability to upload/download files in message thread.
        'file-sharing',
        // Mention feature
        'mention',
        // 1 to N Calling feature.
        'one-to-n-calling',
        // PSTN calls 
        'PSTN-calls',
        // raise hands feature
        'raise-hand',
        // rooms
        'rooms',
        // Adhoc calls to a Teams user.
        'teams-adhoc-call',
        // Joining calls using teams token
        'teams-identity-support',
        // Chat teams interop to display images and file attachments in chat messages
        'teams-inline-images-and-file-sharing',
        'unsupported-browser',
        // Support Calling SDK isReceiving flag, shows a loading spinner on the video tile when isAvailable is true but isReceiving is false
        'video-stream-is-receiving-flag',
        // Feature to show the total number of participants in a call (currently in beta in calling SDK, hence this must be conditionally compiled)
        'total-participant-count',
        // feature for tracking environment info API different than unsupported browser. stable use of environment info affects other components possibly sooner
        'calling-environment-info',
        // feature for blurred background and replace background effects
        'video-background-effects',
        // feature for vertical gallery layouts in VideoGallery
        'vertical-gallery',
        // Feature for updates needed for Click to Call (C2C) scenarios
        'click-to-call',
        // a demo feature flag for those beta feature not ready for beta release
        'in-progress-beta-feature-demo',
        // Feature for call transfer
        'call-transfer',
        // Optimal Video Count
        'optimal-video-count',
        // Feature for capabilities
        'capabilities',
        // Feature for custom video gallery layouts
        'gallery-layouts',
        // Feature image gallery
        'image-gallery'
      ],      
      // A list of in progress beta feature.
      // These features are still beta feature but "in progress"
      // causing a build failure, but they are ignored by the preprocessing step.
      inProgressFeatures: [
        // Demo feature. Used in live-documentation of conditional compilation.
        // Do not use in production code.
        'in-progress-beta-feature-demo',
        // Feature for capabilities
        'capabilities',
        // Feature for custom video gallery layouts
        'gallery-layouts',
        // Feature image gallery
        'image-gallery'
      ],
      betaReleaseMode: process.env['COMMUNICATION_REACT_FLAVOR'] === 'beta-release',
      // A list of stabilized features.
      // These features can be listed in the conditional compilation directives without
      // causing a build failure, but they are ignored by the preprocessing step.
      stabilizedFeatures: [
        // Demo feature. Used in live-documentation of conditional compilation.
        // Do not use in production code.
        'stabilizedDemo',
        // Pinned Participants
        'pinned-participants',
<<<<<<< HEAD
         // Closed captions
        'close-captions'
=======
        // Optimal Video Count
        'optimal-video-count'
>>>>>>> 51c8816f
      ]
    }
  ]);

plugins.push([
  '@babel/plugin-syntax-typescript',
  {
    isTSX: true
  }
]);

module.exports = { plugins, ignore: ["**/*.d.ts"] };<|MERGE_RESOLUTION|>--- conflicted
+++ resolved
@@ -101,13 +101,10 @@
         'stabilizedDemo',
         // Pinned Participants
         'pinned-participants',
-<<<<<<< HEAD
          // Closed captions
-        'close-captions'
-=======
+        'close-captions',
         // Optimal Video Count
         'optimal-video-count'
->>>>>>> 51c8816f
       ]
     }
   ]);
