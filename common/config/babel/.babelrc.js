--- conflicted
+++ resolved
@@ -97,13 +97,10 @@
         'overflow-top-composite',
         // feature for gallery layout in the composite 
         'gallery-layout-composite',
-<<<<<<< HEAD
         // feature for hiding attendee name in the teams meeting
-        'hide-attendee-name'
-=======
+        'hide-attendee-name',
         // custom branding for the composites
-        'custom-branding',
->>>>>>> 1b3cb877
+        'custom-branding'
       ],
       betaReleaseMode: process.env['COMMUNICATION_REACT_FLAVOR'] === 'beta-release',
       // A list of stabilized features.
