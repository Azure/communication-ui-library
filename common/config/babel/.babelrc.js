const plugins = [];
process.env['COMMUNICATION_REACT_FLAVOR'] !== 'beta' &&
  plugins.push([
    '../../common/scripts/babel-conditional-preprocess',
    {
      // A list of features recognized by the conditional compilation preprocessing plugin.
      // "demo" is a special feature, used for demo purposes. For this feature,
      // The plugin removes any AST node that is preceded by a comment that contains the tag:
      // @conditional-compile-remove(demo)
      features: [
        'call-readiness',
        // Flag to add API only available in beta calling SDK to mocks and internal types.
        // This feature should be stabilized whenever calling SDK is stabilized.
        'calling-beta-sdk',
        // Flag to add API only available in beta chat SDK to mocks and internal types.
        // This feature should be stabilized whenever chat SDK is stabilized.
        'chat-beta-sdk',
        // Flag to add API only available in the communication-common beta v3
        'communication-common-beta-v3',
        // Participant pane in the `ChatComposite`.
        'chat-composite-participant-pane',
        // Close captions feature
        'close-captions',
        // API for injecting custom buttons in he control bar for
        // `CallComposite` and `CallWithChatComposite`.
        'control-bar-button-injection',
        // props to allow Contoso to overwrite timestamp format for chat messages, one in locale and one in message thread component
        'date-time-customization',
        // Demo feature. Used in live-documentation of conditional compilation.
        // Do not use in production code.
        'demo',
        // dialpad
        'dialpad',
        // Data loss prevention feature
        'data-loss-prevention',
        // Ability to upload/download files in message thread.
        'file-sharing',
        // Mention feature
        'mention',
        // 1 to N Calling feature.
        'one-to-n-calling',
        // PSTN calls 
        'PSTN-calls',
        // raise hands feature
        'raise-hand',
        // rooms
        'rooms',
        // Adhoc calls to a Teams user.
        'teams-adhoc-call',
        // Joining calls using teams token
        'teams-identity-support',
        // Chat teams interop to display images and file attachments in chat messages
        'teams-inline-images-and-file-sharing',
        'unsupported-browser',
        // Support Calling SDK isReceiving flag, shows a loading spinner on the video tile when isAvailable is true but isReceiving is false
        'video-stream-is-receiving-flag',
        // Feature to show the total number of participants in a call (currently in beta in calling SDK, hence this must be conditionally compiled)
        'total-participant-count',
        // feature for tracking environment info API different than unsupported browser. stable use of environment info affects other components possibly sooner
        'calling-environment-info',
        // feature for blurred background and replace background effects
        'video-background-effects',
        // feature for vertical gallery layouts in VideoGallery
        'vertical-gallery',
        // Feature for updates needed for Click to Call (C2C) scenarios
        'click-to-call',
        // a demo feature flag for those beta feature not ready for beta release
        'in-progress-beta-feature-demo',
        // Feature for call transfer
        'call-transfer',
        // Optimal Video Count
        'optimal-video-count',
        // Feature for capabilities
        'capabilities',
        // Feature for custom video gallery layouts
        'gallery-layouts',
        // Feature image gallery
        'image-gallery'
      ],      
      // A list of in progress beta feature.
      // These features are still beta feature but "in progress"
      // causing a build failure, but they are ignored by the preprocessing step.
      inProgressFeatures: [
        // Demo feature. Used in live-documentation of conditional compilation.
        // Do not use in production code.
        'in-progress-beta-feature-demo',
        // Feature for custom video gallery layouts
        'gallery-layouts',
        // Feature image gallery
        'image-gallery'
      ],
      betaReleaseMode: process.env['COMMUNICATION_REACT_FLAVOR'] === 'beta-release',
      // A list of stabilized features.
      // These features can be listed in the conditional compilation directives without
      // causing a build failure, but they are ignored by the preprocessing step.
      stabilizedFeatures: [
        // Demo feature. Used in live-documentation of conditional compilation.
        // Do not use in production code.
        'stabilizedDemo',
<<<<<<< HEAD
        // Feature for capabilities
        'capabilities',
=======
        // Pinned Participants
        'pinned-participants'
>>>>>>> 709ce012
      ]
    }
  ]);

plugins.push([
  '@babel/plugin-syntax-typescript',
  {
    isTSX: true
  }
]);

module.exports = { plugins, ignore: ["**/*.d.ts"] };<|MERGE_RESOLUTION|>--- conflicted
+++ resolved
@@ -97,13 +97,10 @@
         // Demo feature. Used in live-documentation of conditional compilation.
         // Do not use in production code.
         'stabilizedDemo',
-<<<<<<< HEAD
+        // Pinned Participants
+        'pinned-participants',
         // Feature for capabilities
-        'capabilities',
-=======
-        // Pinned Participants
-        'pinned-participants'
->>>>>>> 709ce012
+        'capabilities'
       ]
     }
   ]);
