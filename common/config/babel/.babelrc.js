const plugins = [];
process.env['COMMUNICATION_REACT_FLAVOR'] !== 'beta' &&
  plugins.push([
    '../../common/scripts/babel-conditional-preprocess',
    {
      // A list of features recognized by the conditional compilation preprocessing plugin.
      // "demo" is a special feature, used for demo purposes. For this feature,
      // The plugin removes any AST node that is preceded by a comment that contains the tag:
      // @conditional-compile-remove(demo)
      features: [
        'call-readiness',
        // Flag to add API only available in beta calling SDK to mocks and internal types.
        // This feature should be stabilized whenever calling SDK is stabilized.
        'calling-beta-sdk',
        // Participant pane in the `ChatComposite`.
        'chat-composite-participant-pane',
        // Close captions feature
        'close-captions',
        // API for injecting custom buttons in he control bar for
        // `CallComposite` and `CallWithChatComposite`.
        'control-bar-button-injection',
        // props to allow Contoso to overwrite timestamp format for chat messages, one in locale and one in message thread component
        'date-time-customization',
        // Demo feature. Used in live-documentation of conditional compilation.
        // Do not use in production code.
        'demo',
        // dialpad
        'dialpad',
        // Data loss prevention feature
        'data-loss-prevention',
        // Ability to upload/download files in message thread.
        'file-sharing',
        // Mention feature
        'mention',
        // feature for enabling new call control bar in CallComposite
        'new-call-control-bar',
        // 1 to N Calling feature.
        'one-to-n-calling',
        // PSTN calls 
        'PSTN-calls',
        // rooms
        'rooms',
        // Adhoc calls to a Teams user.
        'teams-adhoc-call',
        // Joining calls using teams token
        'teams-identity-support',
        // Chat teams interop to display images and file attachments in chat messages
        'teams-inline-images-and-file-sharing',
        'unsupported-browser',
        // Support Calling SDK isReceiving flag, shows a loading spinner on the video tile when isAvailable is true but isReceiving is false
        'video-stream-is-receiving-flag',
        // Pinned Participants
        'pinned-participants',
        // Feature to show the total number of participants in a call (currently in beta in calling SDK, hence this must be conditionally compiled)
        'total-participant-count',
        // feature for tracking environment info API different than unsupported browser. stable use of environment info affects other components possibly sooner
        'calling-environment-info',
        // feature for blurred background and replace background effects
        'video-background-effects',
        // feature for vertical gallery layouts in VideoGallery
        'vertical-gallery',
        // Feature for updates needed for Click to Call (C2C) scenarios
        'click-to-call',
        // a demo feature flag for those beta feature not ready for beta release
        'in-progress-beta-feature-demo',
        // Feature for call transfer
        'call-transfer',
        // Optimal Video Count
        'optimal-video-count'
      ],      
      // A list of in progress beta feature.
      // These features are still beta feature but "in progress"
      // causing a build failure, but they are ignored by the preprocessing step.
      inProgressFeatures: [
        // Demo feature. Used in live-documentation of conditional compilation.
        // Do not use in production code.
        'in-progress-beta-feature-demo',
        // Feature for updates needed for Click to Call (C2C) scenarios
        'click-to-call',
<<<<<<< HEAD
        // Mention feature
        'mention',
=======
        // Feature for call transfer
        'call-transfer',
>>>>>>> a20a40a3
        // Optimal Video count feature,
        'optimal-video-count'
      ],
      betaReleaseMode: process.env['COMMUNICATION_REACT_FLAVOR'] === 'beta-release',
      // A list of stabilized features.
      // These features can be listed in the conditional compilation directives without
      // causing a build failure, but they are ignored by the preprocessing step.
      stabilizedFeatures: [
        // Demo feature. Used in live-documentation of conditional compilation.
        // Do not use in production code.
        'stabilizedDemo',
      ]
    }
  ]);

plugins.push([
  '@babel/plugin-syntax-typescript',
  {
    isTSX: true
  }
]);

module.exports = { plugins };<|MERGE_RESOLUTION|>--- conflicted
+++ resolved
@@ -77,13 +77,6 @@
         'in-progress-beta-feature-demo',
         // Feature for updates needed for Click to Call (C2C) scenarios
         'click-to-call',
-<<<<<<< HEAD
-        // Mention feature
-        'mention',
-=======
-        // Feature for call transfer
-        'call-transfer',
->>>>>>> a20a40a3
         // Optimal Video count feature,
         'optimal-video-count'
       ],
