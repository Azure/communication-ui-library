--- conflicted
+++ resolved
@@ -90,13 +90,8 @@
         // Demo feature. Used in live-documentation of conditional compilation.
         // Do not use in production code.
         'in-progress-beta-feature-demo',
-        // Feature for custom video gallery layouts
-<<<<<<< HEAD
-        'gallery-layouts',
         // Feature for end of call survey
         'end-of-call-survey',
-=======
->>>>>>> 9f785a60
         // Feature for large gallery layout DO NOT REMOVE UNTIL SDK SUPPORTS 49 VIDEO STREAMS
         'large-gallery',
         // feature for positioning the overflowGallery at the top of the screen in the composite
