--- conflicted
+++ resolved
@@ -71,13 +71,10 @@
         // Demo feature. Used in live-documentation of conditional compilation.
         // Do not use in production code.
         'in-progress-beta-feature-demo',
-<<<<<<< HEAD
         // Feature for updates needed for Click to Call (C2C) scenarios
         'click-to-call',
-=======
         // Mention feature
-        'mention',
->>>>>>> ad4ca8de
+        'mention'
       ],
       betaReleaseMode: process.env['COMMUNICATION_REACT_FLAVOR'] === 'beta-release',
       // A list of stabilized features.
