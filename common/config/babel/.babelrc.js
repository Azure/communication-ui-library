--- conflicted
+++ resolved
@@ -105,13 +105,10 @@
         'hide-attendee-name',
         // custom branding for the composites
         'custom-branding',
-<<<<<<< HEAD
         // feature for pptlive
         'ppt-live'
-=======
         // Feature for sounds during different calling events
         'calling-sounds'
->>>>>>> cb9472c7
       ],
       betaReleaseMode: process.env['COMMUNICATION_REACT_FLAVOR'] === 'beta-release',
       // A list of stabilized features.
