module.exports = {
  // A list of features recognized by the conditional compilation preprocessing plugin.
  // "demo" is a special feature, used for demo purposes. For this feature,
  // The plugin removes any AST node that is preceded by a comment that contains the tag:
  // @conditional-compile-remove(demo)
  "features": [
    "call-readiness",
    // Flag to add API only available in beta calling SDK to mocks and internal types.
    // This feature should be stabilized whenever calling SDK is stabilized.
    "calling-beta-sdk",
    // Flag to add API only available in beta chat SDK to mocks and internal types.
    // This feature should be stabilized whenever chat SDK is stabilized.
    "chat-beta-sdk",
    // Flag to add API only available in the communication-common beta v3
    "communication-common-beta-v3",
    // Participant pane in the `ChatComposite`.
    "chat-composite-participant-pane",
    // Close captions feature
    "close-captions",
    // props to allow Contoso to overwrite timestamp format for chat messages, one in locale and one in message thread component
    "date-time-customization",
    // Demo feature. Used in live-documentation of conditional compilation.
    // Do not use in production code.
    "demo",
    // dialpad
    "dialpad",
    // Data loss prevention feature
    "data-loss-prevention",
    // Ability to upload/download files in message thread.
    "file-sharing",
    // Mention feature
    "mention",
    // 1 to N Calling feature.
    "one-to-n-calling",
    // PSTN calls 
    "PSTN-calls",
    // Adhoc calls to a Teams user.
    "teams-adhoc-call",
    // Joining calls using teams token
    "teams-identity-support",
    "unsupported-browser",
    // Support Calling SDK isReceiving flag, shows a loading spinner on the video tile when isAvailable is true but isReceiving is false
    "video-stream-is-receiving-flag",
    // Feature to show the total number of participants in a call (currently in beta in calling SDK, hence this must be conditionally compiled)
    "total-participant-count",
    // feature for tracking environment info API different than unsupported browser. stable use of environment info affects other components possibly sooner
    "calling-environment-info",
    // feature for vertical gallery layouts in VideoGallery
    "vertical-gallery",
    // Feature for updates needed for Click to Call (C2C) scenarios
    "click-to-call",
    // a demo feature flag for those beta feature not ready for beta release
    "in-progress-beta-feature-demo",
    // Feature for call transfer
    "call-transfer",
    // Feature for capabilities
    "capabilities",
    // Feature for large Gallery layout
    "large-gallery",
    // feature for positioning the overflowGallery at the top of the screen in the composite
    "overflow-top-composite",
    // feature for gallery layout in the composite 
    "gallery-layout-composite",
    // conditional-compile for new signaling beta
    "signaling-beta",
    // feature for hiding attendee name in the teams meeting
    "hide-attendee-name",
    // custom branding for the composites
    "custom-branding",
    // Feature for sounds during different calling events
    "calling-sounds",
    // Feature for end of call survey
    'end-of-call-survey',
    // Feature for the DTMF dialer for Teams voice apps
    'dtmf-dialer',
    // Feature for PPT Live for teams meeting
    'ppt-live',
    // Feature for meeting reactions
    'reaction',
    // Feature for Rich Text Editor (RTE) support
    'rich-text-editor',
    // Feature for spotlight
    'spotlight',
    // Feature for tracking beta start call identifier
    'start-call-beta',
    // Image overlay theme
    'image-overlay-theme',
     // Close captions feature for ACS calls
     "acs-close-captions"
  ],
  // A list of in progress beta feature.
  // These features are still beta feature but "in progress"
  // causing a build failure, but they are ignored by the preprocessing step.
  "inProgressFeatures": [
    // Demo feature. Used in live-documentation of conditional compilation.
    // Do not use in production code.
    "in-progress-beta-feature-demo",
    // Feature for custom video gallery layouts
    // Feature for large gallery layout DO NOT REMOVE UNTIL SDK SUPPORTS 49 VIDEO STREAMS
    "large-gallery",
    // feature for positioning the overflowGallery at the top of the screen in the composite
    "overflow-top-composite",
    // feature for gallery layout in the composite 
    "gallery-layout-composite",
    // feature for hiding attendee name in the teams meeting
    "hide-attendee-name",
    // Feature for end of call survey
    'end-of-call-survey',
    // Feature for end of call survey self host version
    'end-of-call-survey-self-host',
    // Feature for meeting reactions
    'reaction',
    // Feature for Rich Text Editor (RTE) support
    'rich-text-editor',
    // Feature for spotlight
    'spotlight',
    // Close captions feature for ACS calls
    "acs-close-captions",
  ],
  // A list of stabilized features.
  // These features can be listed in the conditional compilation directives without
  // causing a build failure, but they are ignored by the preprocessing step.
  "stabilizedFeatures": [
    // Demo feature. Used in live-documentation of conditional compilation.
    // Do not use in production code.
    "stabilizedDemo",
    // feature for blurred background and replace background effects
    "video-background-effects",
    // Feature for capabilities
    "capabilities",
    // Closed captions
    "close-captions",
<<<<<<< HEAD
    // Optimal Video Count
    "optimal-video-count",
=======
    // raise hands feature
    "raise-hand",
>>>>>>> 2668541f
    // feature  for vertical overflow gallery
    "vertical-gallery",
    // rooms
    "rooms",
    // feature for calling sounds
    "calling-sounds",
    // Feature for the DTMF dialer for Teams voice apps
    "dtmf-dialer",
    // dialpad
    "dialpad",
    // Feature for updates needed for Click to Call (C2C) scenarios
    "click-to-call",
    // Feature for call transfer
    "call-transfer",
    // Feature image overlay
    "image-overlay",
    // Chat teams interop to display images and file attachments in chat messages
    "teams-inline-images-and-file-sharing",
    // custom branding for the composites
    "custom-branding",
    // Feature for PPT Live for teams meeting
    'ppt-live'
  ]
}<|MERGE_RESOLUTION|>--- conflicted
+++ resolved
@@ -130,13 +130,6 @@
     "capabilities",
     // Closed captions
     "close-captions",
-<<<<<<< HEAD
-    // Optimal Video Count
-    "optimal-video-count",
-=======
-    // raise hands feature
-    "raise-hand",
->>>>>>> 2668541f
     // feature  for vertical overflow gallery
     "vertical-gallery",
     // rooms
