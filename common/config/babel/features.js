--- conflicted
+++ resolved
@@ -25,13 +25,10 @@
     "dtmf-dialer-on-by-default",
     // Feature for together mode
     "together-mode",
-<<<<<<< HEAD
     // Feature for hard mute audio/video
-    "meida-access"
-=======
+    "meida-access",
     // Feature for RTT
     "rtt"
->>>>>>> b3a5ca66
   ],
   beta: [
     "call-readiness",
