/// A list of features recognized by the conditional compilation preprocessing plugin.
///
/// alpha - Features that are in development and not yet ready for general use.
///         These features conditional-compiled out of beta and stable npm packages.
/// beta - Features that are in development and are ready for public preview.
///        These features are conditional-compiled out of stable npm packages.
/// stable - Features that are ready for general use. These features are included in all releases.
///
module.exports = {
  alpha: [
    // Feature for custom video gallery layouts
    // Feature for large gallery layout DO NOT REMOVE UNTIL SDK SUPPORTS 49 VIDEO STREAMS
    "large-gallery",
    // feature for positioning the overflowGallery at the top of the screen in the composite
    "overflow-top-composite",
    // feature for gallery layout in the composite
    "gallery-layout-composite",
    // feature for hiding attendee name in the teams meeting
    "hide-attendee-name",
    // Demo feature. Used in live-documentation of conditional compilation. Do not use in production code.
    "in-progress-beta-feature-demo",
    // Feature for remote UFD
    "remote-ufd",
    // Feature for showing dtmp dialer by default
    "dtmf-dialer-on-by-default",
    // Feature for together mode
    "together-mode",
<<<<<<< HEAD
    // Feature for forbid/permit remote participants audio/video access
    "media-access"
=======
    // Feature for RTT
    "rtt"
>>>>>>> 458786ef
  ],
  beta: [
    "call-readiness",
    // Flag to add API only available in beta calling SDK to mocks and internal types.
    // This feature should be stabilized whenever calling SDK is stabilized.
    "calling-beta-sdk",
    // Flag to add API only available in beta chat SDK to mocks and internal types.
    // This feature should be stabilized whenever chat SDK is stabilized.
    "chat-beta-sdk",
    // Flag to add API only available in the communication-common beta v3
    "communication-common-beta-v3",
    // Participant pane in the `ChatComposite`.
    "chat-composite-participant-pane",
    // props to allow Contoso to overwrite timestamp format for chat messages, one in locale and one in message thread component
    "date-time-customization",
    // Demo feature. Used in live-documentation of conditional compilation.
    // Do not use in production code.
    "demo",
    // dialpad
    "dialpad",
    // Data loss prevention feature
    "data-loss-prevention",
    // Mention feature
    "mention",
    // Block joining calls if the user is on an unsupported browser
    "unsupported-browser",
    // Feature to show the total number of participants in a call (currently in beta in calling SDK, hence this must be conditionally compiled)
    "total-participant-count",
    // feature for tracking environment info API different than unsupported browser. stable use of environment info affects other components possibly sooner
    "calling-environment-info",
    // conditional-compile for new signaling beta
    "signaling-beta",
    // Image overlay theme
    'image-overlay-theme',
    // Feature for local recording notification for teams meetings
    'local-recording-notification',
    // Feature for Rich Text Editor (RTE) support
    'rich-text-editor',
    // Feature for Rich Text Editor (RTE) composite support
    "rich-text-editor-composite-support",
    // Feature for Rich Text Editor (RTE) image upload support
    "rich-text-editor-image-upload",
    // Feature to support file sharing in ACS chats
    "file-sharing-acs",
    // Beta feature for joining calls using teams token
    "teams-identity-support-beta",
    // feature for tracking the callParticipantsLocator
    "call-participants-locator",
    // feature for breakout rooms
    "breakout-rooms",
  ],
  stable: [
    // Demo feature. Used in live-documentation of conditional compilation.
    // Do not use in production code.
    "stabilizedDemo",
  ]
}<|MERGE_RESOLUTION|>--- conflicted
+++ resolved
@@ -25,13 +25,10 @@
     "dtmf-dialer-on-by-default",
     // Feature for together mode
     "together-mode",
-<<<<<<< HEAD
     // Feature for forbid/permit remote participants audio/video access
-    "media-access"
-=======
+    "media-access",
     // Feature for RTT
     "rtt"
->>>>>>> 458786ef
   ],
   beta: [
     "call-readiness",
