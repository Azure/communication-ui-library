--- conflicted
+++ resolved
@@ -80,13 +80,6 @@
     // Demo feature. Used in live-documentation of conditional compilation.
     // Do not use in production code.
     "stabilizedDemo",
-<<<<<<< HEAD
-    // Feature for showing notifications
-    "notifications",
-=======
-    // Feature to support file sharing in Teams interoperability chats
-    "file-sharing-teams-interop",
->>>>>>> de45f6c1
     // Feature for tracking beta start call identifier
     'start-call-beta',
   ]
