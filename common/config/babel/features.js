--- conflicted
+++ resolved
@@ -77,17 +77,6 @@
     "signaling-beta",
     // Feature for end of call survey
     'end-of-call-survey',
-<<<<<<< HEAD
-    // Feature for PPT Live for teams meeting
-    'ppt-live',
-    // Feature for meeting reactions
-    'reaction',
-    // Feature for Rich Text Editor (RTE) support
-    'rich-text-editor',
-    // Feature for spotlight
-    'spotlight',
-=======
->>>>>>> 28c44a4c
     // Feature for tracking beta start call identifier
     'start-call-beta',
     // Image overlay theme
