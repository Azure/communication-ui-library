--- conflicted
+++ resolved
@@ -77,12 +77,6 @@
   stable: [
     // Demo feature. Used in live-documentation of conditional compilation.
     // Do not use in production code.
-<<<<<<< HEAD
-    "stabilizedDemo",
-    // Feature for breakout rooms
-    "breakout-rooms"
-=======
     "stabilizedDemo"
->>>>>>> f4c15039
   ]
 }