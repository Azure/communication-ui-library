--- conflicted
+++ resolved
@@ -75,14 +75,8 @@
   stable: [
     // Demo feature. Used in live-documentation of conditional compilation.
     // Do not use in production code.
-<<<<<<< HEAD
     "stabilizedDemo",
-    // Feature for forbid/permit remote participants audio/video access
-    "media-access",
     // Feature for breakout rooms
     "breakout-rooms"
-=======
-    "stabilizedDemo"
->>>>>>> 6624fa7d
   ]
 }