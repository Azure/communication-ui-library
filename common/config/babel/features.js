--- conflicted
+++ resolved
@@ -73,13 +73,10 @@
     'local-recording-notification',
     // Feature for end call options 
     'end-call-options',
-<<<<<<< HEAD
+    // Close captions feature for ACS calls
+    "acs-close-captions",,
     // Feature for Rich Text Editor (RTE) support
     'rich-text-editor'
-=======
-    // Close captions feature for ACS calls
-    "acs-close-captions",
->>>>>>> 1d229bae
   ],
   stable: [
     // Demo feature. Used in live-documentation of conditional compilation.
