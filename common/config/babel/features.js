--- conflicted
+++ resolved
@@ -20,15 +20,9 @@
     // Demo feature. Used in live-documentation of conditional compilation. Do not use in production code.
     "in-progress-beta-feature-demo",
     // Feature for remote UFD
-<<<<<<< HEAD
     "remote-ufd",
-    // Feature for on fetch profile
-    "on-fetch-profile",
     // Block joining calls if the user is on an unsupported browser
     "unsupported-browser",
-=======
-    "remote-ufd" 
->>>>>>> db87253e
   ],
   beta: [
     "call-readiness",
