--- conflicted
+++ resolved
@@ -88,15 +88,12 @@
     'spotlight',
     // Feature for tracking beta start call identifier
     'start-call-beta',
-<<<<<<< HEAD
-    // Feature for local recording notification for teams meetings
-    'local-recording-notification'
-=======
     // Image overlay theme
     'image-overlay-theme',
      // Close captions feature for ACS calls
-     "acs-close-captions"
->>>>>>> c514bb09
+     "acs-close-captions",
+    // Feature for local recording notification for teams meetings
+    'local-recording-notification'
   ],
   // A list of in progress beta feature.
   // These features are still beta feature but "in progress"
