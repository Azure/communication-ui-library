--- conflicted
+++ resolved
@@ -69,13 +69,8 @@
     "teams-identity-support-beta",
     // feature for tracking the callParticipantsLocator
     "call-participants-locator",
-<<<<<<< HEAD
-=======
-    // feature for breakout rooms
-    "breakout-rooms",
     // Feature for RTT
     "rtt"
->>>>>>> b2e9bd9e
   ],
   stable: [
     // Demo feature. Used in live-documentation of conditional compilation.
