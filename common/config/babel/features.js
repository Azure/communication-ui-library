--- conflicted
+++ resolved
@@ -86,14 +86,5 @@
     "notifications",
     // Feature for tracking beta start call identifier
     'start-call-beta',
-<<<<<<< HEAD
-    // Deep Noise Suppression feature
-    "DNS",
-    // Soft Mute feature for ACS calls and Interop calls
-    "soft-mute"
-=======
-    // feature for adding JS helpers to the UI library API
-    "composite-js-helpers",
->>>>>>> 60dbc6ff
   ]
 }