/// A list of features recognized by the conditional compilation preprocessing plugin.
///
/// alpha - Features that are in development and not yet ready for general use.
///         These features conditional-compiled out of beta and stable npm packages.
/// beta - Features that are in development and are ready for public preview.
///        These features are conditional-compiled out of stable npm packages.
/// stable - Features that are ready for general use. These features are included in all releases.
///
module.exports = {
  alpha: [
    // Feature for custom video gallery layouts
    // Feature for large gallery layout DO NOT REMOVE UNTIL SDK SUPPORTS 49 VIDEO STREAMS
    "large-gallery",
    // feature for positioning the overflowGallery at the top of the screen in the composite
    "overflow-top-composite",
    // feature for gallery layout in the composite
    "gallery-layout-composite",
    // feature for hiding attendee name in the teams meeting
    "hide-attendee-name",
    // Demo feature. Used in live-documentation of conditional compilation. Do not use in production code.
    "in-progress-beta-feature-demo",
    // Feature for remote UFD
    "remote-ufd",
    // Feature for showing dtmp dialer by default
    "dtmf-dialer-on-by-default",
    // Feature for together mode
    "together-mode"
  ],
  beta: [
    "call-readiness",
    // Flag to add API only available in beta calling SDK to mocks and internal types.
    // This feature should be stabilized whenever calling SDK is stabilized.
    "calling-beta-sdk",
    // Flag to add API only available in beta chat SDK to mocks and internal types.
    // This feature should be stabilized whenever chat SDK is stabilized.
    "chat-beta-sdk",
    // Flag to add API only available in the communication-common beta v3
    "communication-common-beta-v3",
    // Participant pane in the `ChatComposite`.
    "chat-composite-participant-pane",
    // props to allow Contoso to overwrite timestamp format for chat messages, one in locale and one in message thread component
    "date-time-customization",
    // Demo feature. Used in live-documentation of conditional compilation.
    // Do not use in production code.
    "demo",
    // dialpad
    "dialpad",
    // Data loss prevention feature
    "data-loss-prevention",
    // Mention feature
    "mention",
    // Block joining calls if the user is on an unsupported browser
    "unsupported-browser",
    // Feature to show the total number of participants in a call (currently in beta in calling SDK, hence this must be conditionally compiled)
    "total-participant-count",
    // feature for tracking environment info API different than unsupported browser. stable use of environment info affects other components possibly sooner
    "calling-environment-info",
    // conditional-compile for new signaling beta
    "signaling-beta",
    // Image overlay theme
    'image-overlay-theme',
    // Feature for local recording notification for teams meetings
    'local-recording-notification',
    // Feature for Rich Text Editor (RTE) support
    'rich-text-editor',
    // Feature for Rich Text Editor (RTE) composite support
    "rich-text-editor-composite-support",
    // Feature for Rich Text Editor (RTE) image upload support
    "rich-text-editor-image-upload",
    // Feature to support file sharing in ACS chats
    "file-sharing-acs",
    // Beta feature for joining calls using teams token
    "teams-identity-support-beta",
    // feature for tracking the callParticipantsLocator
    "call-participants-locator",
    // feature for breakout rooms
    "breakout-rooms",
  ],
  stable: [
    // Demo feature. Used in live-documentation of conditional compilation.
    // Do not use in production code.
    "stabilizedDemo",
    // Feature to support file sharing in Teams interoperability chats
    "file-sharing-teams-interop",
    // Feature for showing notifications
    "notifications",
    // Feature for tracking beta start call identifier
    'start-call-beta',
    // feature for adding JS helpers to the UI library API
    "composite-js-helpers",
<<<<<<< HEAD
    // Deep Noise Suppression feature
    "DNS",
=======
    // Soft Mute feature for ACS calls and Interop calls
    "soft-mute"
>>>>>>> 64472707
  ]
}<|MERGE_RESOLUTION|>--- conflicted
+++ resolved
@@ -88,12 +88,5 @@
     'start-call-beta',
     // feature for adding JS helpers to the UI library API
     "composite-js-helpers",
-<<<<<<< HEAD
-    // Deep Noise Suppression feature
-    "DNS",
-=======
-    // Soft Mute feature for ACS calls and Interop calls
-    "soft-mute"
->>>>>>> 64472707
   ]
 }