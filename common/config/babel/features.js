--- conflicted
+++ resolved
@@ -94,12 +94,9 @@
     "notifications",
     // Feature for tracking beta start call identifier
     'start-call-beta',
-<<<<<<< HEAD
     // Deep Noise Suppression feature
     "DNS",
-=======
     // Soft Mute feature for ACS calls and Interop calls
     "soft-mute"
->>>>>>> de445ede
   ]
 }