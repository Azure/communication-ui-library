module.exports = {
  // A list of features recognized by the conditional compilation preprocessing plugin.
  // "demo" is a special feature, used for demo purposes. For this feature,
  // The plugin removes any AST node that is preceded by a comment that contains the tag:
  // @conditional-compile-remove(demo)
  "features": [
    "call-readiness",
    // Flag to add API only available in beta calling SDK to mocks and internal types.
    // This feature should be stabilized whenever calling SDK is stabilized.
    "calling-beta-sdk",
    // Flag to add API only available in beta chat SDK to mocks and internal types.
    // This feature should be stabilized whenever chat SDK is stabilized.
    "chat-beta-sdk",
    // Flag to add API only available in the communication-common beta v3
    "communication-common-beta-v3",
    // Participant pane in the `ChatComposite`.
    "chat-composite-participant-pane",
    // Close captions feature
    "close-captions",
    // API for injecting custom buttons in he control bar for
    // `CallComposite` and `CallWithChatComposite`.
    "control-bar-button-injection",
    // props to allow Contoso to overwrite timestamp format for chat messages, one in locale and one in message thread component
    "date-time-customization",
    // Demo feature. Used in live-documentation of conditional compilation.
    // Do not use in production code.
    "demo",
    // dialpad
    "dialpad",
    // Data loss prevention feature
    "data-loss-prevention",
    // Ability to upload/download files in message thread.
    "file-sharing",
    // Mention feature
    "mention",
    // 1 to N Calling feature.
    "one-to-n-calling",
    // PSTN calls 
    "PSTN-calls",
    // Adhoc calls to a Teams user.
    "teams-adhoc-call",
    // Joining calls using teams token
    "teams-identity-support",
    "unsupported-browser",
    // Support Calling SDK isReceiving flag, shows a loading spinner on the video tile when isAvailable is true but isReceiving is false
    "video-stream-is-receiving-flag",
    // Feature to show the total number of participants in a call (currently in beta in calling SDK, hence this must be conditionally compiled)
    "total-participant-count",
    // feature for tracking environment info API different than unsupported browser. stable use of environment info affects other components possibly sooner
    "calling-environment-info",
    // feature for vertical gallery layouts in VideoGallery
    "vertical-gallery",
    // Feature for updates needed for Click to Call (C2C) scenarios
    "click-to-call",
    // a demo feature flag for those beta feature not ready for beta release
    "in-progress-beta-feature-demo",
    // Feature for call transfer
    "call-transfer",
    // Optimal Video Count
    "optimal-video-count",
    // Feature for capabilities
    "capabilities",
    // Feature for custom video gallery layouts
    "gallery-layouts",
    // Feature for large Gallery layout
    "large-gallery",
    // feature for positioning the overflowGallery at the top of the screen in the composite
    "overflow-top-composite",
    // feature for gallery layout in the composite 
    "gallery-layout-composite",
    // conditional-compile for new signaling beta
    "signaling-beta",
    // feature for hiding attendee name in the teams meeting
    "hide-attendee-name",
    // custom branding for the composites
    "custom-branding",
    // Feature for sounds during different calling events
    "calling-sounds",
    // Feature for end of call survey
    'end-of-call-survey',
    // Feature for the DTMF dialer for Teams voice apps
    'dtmf-dialer',
    // Feature for PPT Live for teams meeting
    'ppt-live',
    // Feature for meeting reactions
<<<<<<< HEAD
    'reaction'
=======
    'reaction',
    // Feature for Rich Text Editor (RTE) support
    'rich-text-editor',
>>>>>>> b3cdd693
  ],
  // A list of in progress beta feature.
  // These features are still beta feature but "in progress"
  // causing a build failure, but they are ignored by the preprocessing step.
  "inProgressFeatures": [
    // Demo feature. Used in live-documentation of conditional compilation.
    // Do not use in production code.
    "in-progress-beta-feature-demo",
    // Feature for custom video gallery layouts
    // Feature for large gallery layout DO NOT REMOVE UNTIL SDK SUPPORTS 49 VIDEO STREAMS
    "large-gallery",
    // feature for positioning the overflowGallery at the top of the screen in the composite
    "overflow-top-composite",
    // feature for gallery layout in the composite 
    "gallery-layout-composite",
    // feature for hiding attendee name in the teams meeting
    "hide-attendee-name",
    // Feature for sounds during different calling events
    "calling-sounds",
    // Feature for end of call survey
    'end-of-call-survey',
    // Feature for the DTMF dialer for Teams voice apps
    'dtmf-dialer',
    // Feature for PPT Live for teams meeting
    'ppt-live',
    // Feature for meeting reactions
<<<<<<< HEAD
    'reaction'
=======
    'reaction',
    // Feature for Rich Text Editor (RTE) support
    'rich-text-editor',
>>>>>>> b3cdd693
  ],
  // A list of stabilized features.
  // These features can be listed in the conditional compilation directives without
  // causing a build failure, but they are ignored by the preprocessing step.
  "stabilizedFeatures": [
    // Demo feature. Used in live-documentation of conditional compilation.
    // Do not use in production code.
    "stabilizedDemo",
    // feature for blurred background and replace background effects
    "video-background-effects",
    // Pinned Participants
    "pinned-participants",
    // Feature for capabilities
    "capabilities",
    // Closed captions
    "close-captions",
    // Optimal Video Count
    "optimal-video-count",
    // raise hands feature
    "raise-hand",
    // Feature for gallery layouts
    "gallery-layouts",
    // feature  for vertical overflow gallery
    "vertical-gallery",
    // API for injecting custom buttons in he control bar for
    // `CallComposite` and `CallWithChatComposite`.
    "control-bar-button-injection",
    // rooms
    "rooms",
  ]
}<|MERGE_RESOLUTION|>--- conflicted
+++ resolved
@@ -83,13 +83,9 @@
     // Feature for PPT Live for teams meeting
     'ppt-live',
     // Feature for meeting reactions
-<<<<<<< HEAD
-    'reaction'
-=======
     'reaction',
     // Feature for Rich Text Editor (RTE) support
     'rich-text-editor',
->>>>>>> b3cdd693
   ],
   // A list of in progress beta feature.
   // These features are still beta feature but "in progress"
@@ -116,13 +112,9 @@
     // Feature for PPT Live for teams meeting
     'ppt-live',
     // Feature for meeting reactions
-<<<<<<< HEAD
-    'reaction'
-=======
     'reaction',
     // Feature for Rich Text Editor (RTE) support
     'rich-text-editor',
->>>>>>> b3cdd693
   ],
   // A list of stabilized features.
   // These features can be listed in the conditional compilation directives without
