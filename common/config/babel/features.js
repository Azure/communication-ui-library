--- conflicted
+++ resolved
@@ -25,13 +25,10 @@
     "rich-text-editor-composite-support",
     // Feature for Rich Text Editor (RTE) image upload support
     "rich-text-editor-image-upload",
-<<<<<<< HEAD
+    // Feature for showing notifications
+    "notifications",
     // Soft Mute feature for ACS and Interop calls
     "soft-mute"
-=======
-    // Feature for showing notifications
-    "notifications"
->>>>>>> 144f752f
   ],
   beta: [
     "call-readiness",
