/// A list of features recognized by the conditional compilation preprocessing plugin.
///
/// alpha - Features that are in development and not yet ready for general use.
///         These features conditional-compiled out of beta and stable npm packages.
/// beta - Features that are in development and are ready for public preview.
///        These features are conditional-compiled out of stable npm packages.
/// stable - Features that are ready for general use. These features are included in all releases.
///
module.exports = {
  alpha: [
    // Feature for custom video gallery layouts
    // Feature for large gallery layout DO NOT REMOVE UNTIL SDK SUPPORTS 49 VIDEO STREAMS
    "large-gallery",
    // feature for positioning the overflowGallery at the top of the screen in the composite
    "overflow-top-composite",
    // feature for gallery layout in the composite
    "gallery-layout-composite",
    // feature for hiding attendee name in the teams meeting
    "hide-attendee-name",
    // Demo feature. Used in live-documentation of conditional compilation. Do not use in production code.
    "in-progress-beta-feature-demo",
    // feature for adding JS helpers to the UI library API
    "composite-js-helpers",
    // Feature for remote UFD
    "remote-ufd",
    // Feature for showing dtmp dialer by default
    "dtmf-dialer-on-by-default"
  ],
  beta: [
    "call-readiness",
    // Flag to add API only available in beta calling SDK to mocks and internal types.
    // This feature should be stabilized whenever calling SDK is stabilized.
    "calling-beta-sdk",
    // Flag to add API only available in beta chat SDK to mocks and internal types.
    // This feature should be stabilized whenever chat SDK is stabilized.
    "chat-beta-sdk",
    // Flag to add API only available in the communication-common beta v3
    "communication-common-beta-v3",
    // Participant pane in the `ChatComposite`.
    "chat-composite-participant-pane",
    // props to allow Contoso to overwrite timestamp format for chat messages, one in locale and one in message thread component
    "date-time-customization",
    // Demo feature. Used in live-documentation of conditional compilation.
    // Do not use in production code.
    "demo",
    // dialpad
    "dialpad",
    // Data loss prevention feature
    "data-loss-prevention",
    // Mention feature
    "mention",
    // Block joining calls if the user is on an unsupported browser
    "unsupported-browser",
    // Feature to show the total number of participants in a call (currently in beta in calling SDK, hence this must be conditionally compiled)
    "total-participant-count",
    // feature for tracking environment info API different than unsupported browser. stable use of environment info affects other components possibly sooner
    "calling-environment-info",
    // conditional-compile for new signaling beta
    "signaling-beta",
    // Image overlay theme
    'image-overlay-theme',
    // Feature for local recording notification for teams meetings
    'local-recording-notification',
    // Close captions feature for ACS calls
    "acs-close-captions",
    // Feature for Rich Text Editor (RTE) support
    'rich-text-editor',
    // Feature for Rich Text Editor (RTE) composite support
    "rich-text-editor-composite-support",
    // Feature for Rich Text Editor (RTE) image upload support
    "rich-text-editor-image-upload",
    // Feature to support file sharing in ACS chats
    "file-sharing-acs",
    // Beta feature for joining calls using teams token
    "teams-identity-support-beta",
    // Soft Mute feature for ACS calls and Interop calls
    "soft-mute",
<<<<<<< HEAD
    // feature for tracking the callParticipantsLocator
    "call-participants-locator",
=======
    // feature for breakout rooms
    "breakout-rooms"
>>>>>>> 9982c243
  ],
  stable: [
    // Demo feature. Used in live-documentation of conditional compilation.
    // Do not use in production code.
    "stabilizedDemo",
    // Joining calls using teams token
    "teams-identity-support",
    // feature for hiding attendee name in the teams meeting
    "hide-attendee-name",
    // Feature for end call options 
    'end-call-options',
    // Feature to support file sharing in Teams interoperability chats
    "file-sharing-teams-interop",
    // Get join conference information
<<<<<<< HEAD
    'teams-meeting-conference',
    // Feature for showing notifications
    "notifications",
    // 1 to N Calling feature.
    "one-to-n-calling",
    // PSTN calls 
    "PSTN-calls",
    // Adhoc calls to a Teams user.
    "teams-adhoc-call",
    // Feature for tracking beta start call identifier
    'start-call-beta'
=======
    'teams-meeting-conference'
>>>>>>> 9982c243
  ]
}<|MERGE_RESOLUTION|>--- conflicted
+++ resolved
@@ -75,13 +75,10 @@
     "teams-identity-support-beta",
     // Soft Mute feature for ACS calls and Interop calls
     "soft-mute",
-<<<<<<< HEAD
     // feature for tracking the callParticipantsLocator
     "call-participants-locator",
-=======
     // feature for breakout rooms
     "breakout-rooms"
->>>>>>> 9982c243
   ],
   stable: [
     // Demo feature. Used in live-documentation of conditional compilation.
@@ -96,7 +93,6 @@
     // Feature to support file sharing in Teams interoperability chats
     "file-sharing-teams-interop",
     // Get join conference information
-<<<<<<< HEAD
     'teams-meeting-conference',
     // Feature for showing notifications
     "notifications",
@@ -107,9 +103,8 @@
     // Adhoc calls to a Teams user.
     "teams-adhoc-call",
     // Feature for tracking beta start call identifier
-    'start-call-beta'
-=======
+    'start-call-beta',
+    // Feature for meeting conference coordinates
     'teams-meeting-conference'
->>>>>>> 9982c243
   ]
 }