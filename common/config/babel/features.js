/// A list of features recognized by the conditional compilation preprocessing plugin.
///
/// alpha - Features that are in development and not yet ready for general use.
///         These features conditional-compiled out of beta and stable npm packages.
/// beta - Features that are in development and are ready for public preview.
///        These features are conditional-compiled out of stable npm packages.
/// stable - Features that are ready for general use. These features are included in all releases.
///
module.exports = {
  alpha: [
    // Feature for custom video gallery layouts
    // Feature for large gallery layout DO NOT REMOVE UNTIL SDK SUPPORTS 49 VIDEO STREAMS
    "large-gallery",
    // feature for positioning the overflowGallery at the top of the screen in the composite
    "overflow-top-composite",
    // feature for gallery layout in the composite
    "gallery-layout-composite",
    // feature for hiding attendee name in the teams meeting
    "hide-attendee-name",
    // Feature for meeting reactions
    'reaction',
    // Feature for PPT Live for teams meeting
    'ppt-live',
    // Feature for Rich Text Editor (RTE) support
    'rich-text-editor',
    // Feature for spotlight
    'spotlight',
    // Join meeting with meetingId and passcode
    'meeting-id',
    // Close captions feature for ACS calls
    "acs-close-captions",
    // Demo feature. Used in live-documentation of conditional compilation. Do not use in production code.
    "in-progress-beta-feature-demo",
  ],
  beta: [
    "call-readiness",
    // Flag to add API only available in beta calling SDK to mocks and internal types.
    // This feature should be stabilized whenever calling SDK is stabilized.
    "calling-beta-sdk",
    // Flag to add API only available in beta chat SDK to mocks and internal types.
    // This feature should be stabilized whenever chat SDK is stabilized.
    "chat-beta-sdk",
    // Flag to add API only available in the communication-common beta v3
    "communication-common-beta-v3",
    // Participant pane in the `ChatComposite`.
    "chat-composite-participant-pane",
    // props to allow Contoso to overwrite timestamp format for chat messages, one in locale and one in message thread component
    "date-time-customization",
    // Demo feature. Used in live-documentation of conditional compilation.
    // Do not use in production code.
    "demo",
    // dialpad
    "dialpad",
    // Data loss prevention feature
    "data-loss-prevention",
    // Ability to download files attachments in message thread.
    "attachment-download",
    // Ability to upload files attachments in message thread.
    "attachment-upload",
    // Mention feature
    "mention",
    // 1 to N Calling feature.
    "one-to-n-calling",
    // PSTN calls 
    "PSTN-calls",
    // Adhoc calls to a Teams user.
    "teams-adhoc-call",
    // Joining calls using teams token
    "teams-identity-support",
    // Block joining calls if the user is on an unsupported browser
    "unsupported-browser",
    // Feature to show the total number of participants in a call (currently in beta in calling SDK, hence this must be conditionally compiled)
    "total-participant-count",
    // feature for tracking environment info API different than unsupported browser. stable use of environment info affects other components possibly sooner
    "calling-environment-info",
<<<<<<< HEAD
    // a demo feature flag for those beta feature not ready for beta release
    "in-progress-beta-feature-demo",
    // Feature for call transfer
    "call-transfer",
    // Feature for large Gallery layout
    "large-gallery",
    // feature for positioning the overflowGallery at the top of the screen in the composite
    "overflow-top-composite",
    // feature for gallery layout in the composite 
    "gallery-layout-composite",
=======
>>>>>>> 141962a1
    // conditional-compile for new signaling beta
    "signaling-beta",
    // Feature for end of call survey
    'end-of-call-survey',
    // Feature for tracking beta start call identifier
    'start-call-beta',
    // Image overlay theme
    'image-overlay-theme',
    // Feature for local recording notification for teams meetings
    'local-recording-notification',
    // Feature for end call options 
    'end-call-options'
  ],
  stable: [
    // Demo feature. Used in live-documentation of conditional compilation.
    // Do not use in production code.
    "stabilizedDemo",
    // Feature for capabilities
    "capabilities",
    // Closed captions
    "close-captions",
    // Feature for the DTMF dialer for Teams voice apps
    "dtmf-dialer",
    // Feature for call transfer
    "call-transfer",
    // custom branding for the composites
    "custom-branding",
    // Support Calling SDK isReceiving flag, shows a loading spinner on the video tile when isAvailable is true but isReceiving is false
    "video-stream-is-receiving-flag",
  ]
}<|MERGE_RESOLUTION|>--- conflicted
+++ resolved
@@ -73,19 +73,6 @@
     "total-participant-count",
     // feature for tracking environment info API different than unsupported browser. stable use of environment info affects other components possibly sooner
     "calling-environment-info",
-<<<<<<< HEAD
-    // a demo feature flag for those beta feature not ready for beta release
-    "in-progress-beta-feature-demo",
-    // Feature for call transfer
-    "call-transfer",
-    // Feature for large Gallery layout
-    "large-gallery",
-    // feature for positioning the overflowGallery at the top of the screen in the composite
-    "overflow-top-composite",
-    // feature for gallery layout in the composite 
-    "gallery-layout-composite",
-=======
->>>>>>> 141962a1
     // conditional-compile for new signaling beta
     "signaling-beta",
     // Feature for end of call survey
