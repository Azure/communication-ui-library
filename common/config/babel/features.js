--- conflicted
+++ resolved
@@ -79,11 +79,8 @@
     "acs-close-captions",
     // Feature for Rich Text Editor (RTE) support
     'rich-text-editor',
-<<<<<<< HEAD
     // Ability to download files attachments in message thread for BYOS.
     "file-sharing-acs"
-=======
->>>>>>> fd65f3f3
   ],
   stable: [
     // Demo feature. Used in live-documentation of conditional compilation.
