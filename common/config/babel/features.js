--- conflicted
+++ resolved
@@ -92,12 +92,9 @@
     "video-stream-is-receiving-flag",
     // Feature for spotlight
     'spotlight',
-<<<<<<< HEAD
      // Feature for end of call survey
-     'end-of-call-survey',
-=======
+    'end-of-call-survey',
     // Feature for PPT Live for teams meeting
     'ppt-live'
->>>>>>> 616c1ea9
   ]
 }