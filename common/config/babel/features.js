/// A list of features recognized by the conditional compilation preprocessing plugin.
///
/// alpha - Features that are in development and not yet ready for general use.
///         These features conditional-compiled out of beta and stable npm packages.
/// beta - Features that are in development and are ready for public preview.
///        These features are conditional-compiled out of stable npm packages.
/// stable - Features that are ready for general use. These features are included in all releases.
///
module.exports = {
  alpha: [
    // Feature for custom video gallery layouts
    // Feature for large gallery layout DO NOT REMOVE UNTIL SDK SUPPORTS 49 VIDEO STREAMS
    "large-gallery",
    // feature for positioning the overflowGallery at the top of the screen in the composite
    "overflow-top-composite",
    // feature for gallery layout in the composite
    "gallery-layout-composite",
    // feature for hiding attendee name in the teams meeting
    "hide-attendee-name",
    // Feature for meeting reactions
    'reaction',
    // Feature for PPT Live for teams meeting
    'ppt-live',
    // Feature for Rich Text Editor (RTE) support
    'rich-text-editor',
    // Join meeting with meetingId and passcode
    'meeting-id',
    // Close captions feature for ACS calls
    "acs-close-captions",
    // Demo feature. Used in live-documentation of conditional compilation. Do not use in production code.
    "in-progress-beta-feature-demo",
  ],
  beta: [
    "call-readiness",
    // Flag to add API only available in beta calling SDK to mocks and internal types.
    // This feature should be stabilized whenever calling SDK is stabilized.
    "calling-beta-sdk",
    // Flag to add API only available in beta chat SDK to mocks and internal types.
    // This feature should be stabilized whenever chat SDK is stabilized.
    "chat-beta-sdk",
    // Flag to add API only available in the communication-common beta v3
    "communication-common-beta-v3",
    // Participant pane in the `ChatComposite`.
    "chat-composite-participant-pane",
    // props to allow Contoso to overwrite timestamp format for chat messages, one in locale and one in message thread component
    "date-time-customization",
    // Demo feature. Used in live-documentation of conditional compilation.
    // Do not use in production code.
    "demo",
    // dialpad
    "dialpad",
    // Data loss prevention feature
    "data-loss-prevention",
    // Ability to download files attachments in message thread.
    "attachment-download",
    // Ability to upload files attachments in message thread.
    "attachment-upload",
    // Mention feature
    "mention",
    // 1 to N Calling feature.
    "one-to-n-calling",
    // PSTN calls 
    "PSTN-calls",
    // Adhoc calls to a Teams user.
    "teams-adhoc-call",
    // Joining calls using teams token
    "teams-identity-support",
    // Block joining calls if the user is on an unsupported browser
    "unsupported-browser",
    // Feature to show the total number of participants in a call (currently in beta in calling SDK, hence this must be conditionally compiled)
    "total-participant-count",
    // feature for tracking environment info API different than unsupported browser. stable use of environment info affects other components possibly sooner
    "calling-environment-info",
    // conditional-compile for new signaling beta
    "signaling-beta",
    // Feature for end of call survey
    'end-of-call-survey',
    // Feature for tracking beta start call identifier
    'start-call-beta',
    // Image overlay theme
    'image-overlay-theme',
    // Feature for local recording notification for teams meetings
    'local-recording-notification',
    // Feature for end call options 
    'end-call-options'
  ],
  stable: [
    // Demo feature. Used in live-documentation of conditional compilation.
    // Do not use in production code.
    "stabilizedDemo",
    // Closed captions
    "close-captions",
    // Feature for call transfer
    "call-transfer",
    // Support Calling SDK isReceiving flag, shows a loading spinner on the video tile when isAvailable is true but isReceiving is false
<<<<<<< HEAD
    "video-stream-is-receiving-flag"
=======
    "video-stream-is-receiving-flag",
    // Feature for spotlight
    'spotlight'
>>>>>>> 7cb90161
  ]
}<|MERGE_RESOLUTION|>--- conflicted
+++ resolved
@@ -93,12 +93,8 @@
     // Feature for call transfer
     "call-transfer",
     // Support Calling SDK isReceiving flag, shows a loading spinner on the video tile when isAvailable is true but isReceiving is false
-<<<<<<< HEAD
-    "video-stream-is-receiving-flag"
-=======
     "video-stream-is-receiving-flag",
     // Feature for spotlight
     'spotlight'
->>>>>>> 7cb90161
   ]
 }