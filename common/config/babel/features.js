--- conflicted
+++ resolved
@@ -115,15 +115,12 @@
     "custom-branding",
     // Feature for end of call survey
     'end-of-call-survey',
-<<<<<<< HEAD
     // Feature for the DTMF dialer for Teams voice apps
     'dtmf-dialer',
     // Feature for PPT Live for teams meeting
     'ppt-live',
-=======
     // Feature for end of call survey self host version
     'end-of-call-survey-self-host',
->>>>>>> 972c2754
     // Feature for meeting reactions
     'reaction',
     // Feature for Rich Text Editor (RTE) support
