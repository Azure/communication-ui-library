/// A list of features recognized by the conditional compilation preprocessing plugin.
///
/// alpha - Features that are in development and not yet ready for general use.
///         These features conditional-compiled out of beta and stable npm packages.
/// beta - Features that are in development and are ready for public preview.
///        These features are conditional-compiled out of stable npm packages.
/// stable - Features that are ready for general use. These features are included in all releases.
///
module.exports = {
  alpha: [
    // Feature for custom video gallery layouts
    // Feature for large gallery layout DO NOT REMOVE UNTIL SDK SUPPORTS 49 VIDEO STREAMS
    "large-gallery",
    // feature for positioning the overflowGallery at the top of the screen in the composite
    "overflow-top-composite",
    // feature for gallery layout in the composite
    "gallery-layout-composite",
    // feature for hiding attendee name in the teams meeting
    "hide-attendee-name",
    // Demo feature. Used in live-documentation of conditional compilation. Do not use in production code.
    "in-progress-beta-feature-demo",
    // feature for adding JS helpers to the UI library API
    "composite-js-helpers",
<<<<<<< HEAD
     // Deep Noise Suppression feature
    "DNS"
=======
    // feature for breakout rooms
    "breakout-rooms",
>>>>>>> c1a227e0
  ],
  beta: [
    "call-readiness",
    // Flag to add API only available in beta calling SDK to mocks and internal types.
    // This feature should be stabilized whenever calling SDK is stabilized.
    "calling-beta-sdk",
    // Flag to add API only available in beta chat SDK to mocks and internal types.
    // This feature should be stabilized whenever chat SDK is stabilized.
    "chat-beta-sdk",
    // Flag to add API only available in the communication-common beta v3
    "communication-common-beta-v3",
    // Participant pane in the `ChatComposite`.
    "chat-composite-participant-pane",
    // props to allow Contoso to overwrite timestamp format for chat messages, one in locale and one in message thread component
    "date-time-customization",
    // Demo feature. Used in live-documentation of conditional compilation.
    // Do not use in production code.
    "demo",
    // dialpad
    "dialpad",
    // Data loss prevention feature
    "data-loss-prevention",
    // Mention feature
    "mention",
    // 1 to N Calling feature.
    "one-to-n-calling",
    // PSTN calls 
    "PSTN-calls",
    // Adhoc calls to a Teams user.
    "teams-adhoc-call",
    // Beta feature for joining calls using teams token
    "teams-identity-support-beta",
    // Block joining calls if the user is on an unsupported browser
    "unsupported-browser",
    // Feature to show the total number of participants in a call (currently in beta in calling SDK, hence this must be conditionally compiled)
    "total-participant-count",
    // feature for tracking environment info API different than unsupported browser. stable use of environment info affects other components possibly sooner
    "calling-environment-info",
    // conditional-compile for new signaling beta
    "signaling-beta",
    // Feature for tracking beta start call identifier
    'start-call-beta',
    // Image overlay theme
    'image-overlay-theme',
    // Feature for local recording notification for teams meetings
    'local-recording-notification',
    // Close captions feature for ACS calls
    "acs-close-captions",
    // Feature for Rich Text Editor (RTE) support
    'rich-text-editor',
    // Feature for Rich Text Editor (RTE) composite support
    "rich-text-editor-composite-support",
    // Feature for Rich Text Editor (RTE) image upload support
    "rich-text-editor-image-upload",
    // Feature to support file sharing in ACS chats
    "file-sharing-acs",
    // Soft Mute feature for ACS calls and Interop calls
    "soft-mute"
  ],
  stable: [
    // Demo feature. Used in live-documentation of conditional compilation.
    // Do not use in production code.
    "stabilizedDemo",
    // Support Calling SDK isReceiving flag, shows a loading spinner on the video tile when isAvailable is true but isReceiving is false
    "video-stream-is-receiving-flag",
    // Joining calls using teams token
    "teams-identity-support",
    // feature for hiding attendee name in the teams meeting
    "hide-attendee-name",
    // Feature for end call options 
    'end-call-options',
    // Feature to support file sharing in Teams interoperability chats
    "file-sharing-teams-interop",
    // Get join conference information
    'teams-meeting-conference',
    // Feature for showing notifications
    "notifications"
  ]
}<|MERGE_RESOLUTION|>--- conflicted
+++ resolved
@@ -21,13 +21,10 @@
     "in-progress-beta-feature-demo",
     // feature for adding JS helpers to the UI library API
     "composite-js-helpers",
-<<<<<<< HEAD
      // Deep Noise Suppression feature
-    "DNS"
-=======
+    "DNS",
     // feature for breakout rooms
     "breakout-rooms",
->>>>>>> c1a227e0
   ],
   beta: [
     "call-readiness",
