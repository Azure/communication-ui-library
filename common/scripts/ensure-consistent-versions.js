// Copyright (c) Microsoft Corporation.
// Licensed under the MIT license.

"use strict";

const fs = require('fs');
const path = require('path');

const PACKAGES_DIR = path.join(__dirname, '..', '..', 'packages');
const TELEMETRY_VERSION_PKG = path.join(PACKAGES_DIR, 'acs-ui-common', 'src', 'telemetryVersion');

function findAllPackageJSON(root){
    return fs.readdirSync(root).map(
        (pkg) => {
            const packageJSON = path.join(root, pkg, 'package.json');
            const stat = fs.lstatSync(packageJSON);
            if (!stat.isFile()) {
                throw new Error(packageJSON + ' does not exist!');
            }
            return packageJSON;
        }
    )
}

function readPackageVersion(packageJSON) {
    const parsed = JSON.parse(fs.readFileSync(packageJSON));
    const version = parsed['version'];
    if (!version) {
        throw new Error('Malformed version in ' + packageJSON);
    }
    return version;
}

function areVersionsIdentical(versions) {
    const goldenVersion = versions[0];
    return versions.every((ver) => ver === goldenVersion);
}

function ensurePackageVersionsAreIdentical(packages, versions) {
    if (!areVersionsIdentical(versions)) {
        console.log('Discovered package versions:');
        for (let i = 0; i < packages.length; i++) {
            console.log(packages[i], ': ', versions[i]);
        }
        throw new Error('found mismatched versions!');
    }
}

function ensureTelemetryVersionMatches(version) {
    const telemetryVersion = require(TELEMETRY_VERSION_PKG);
    if (telemetryVersion !== version) {
        throw new Error(
            'telemetryVersion ' + telemetryVersion +
            ' does not match package version ' + version
        );
    }
}

<<<<<<< HEAD
function main() {
=======
function main(){
>>>>>>> 99c36403
    const packages = findAllPackageJSON(PACKAGES_DIR);
    const versions = packages.map((pkg) => readPackageVersion(pkg));

    if (versions.length === 0) {
        throw new Error('Failed to find any packages');
    }
    ensurePackageVersionsAreIdentical(packages, versions);
    ensureTelemetryVersionMatches(versions[0]);

    console.log('All good!')
}

main()<|MERGE_RESOLUTION|>--- conflicted
+++ resolved
@@ -56,11 +56,7 @@
     }
 }
 
-<<<<<<< HEAD
-function main() {
-=======
 function main(){
->>>>>>> 99c36403
     const packages = findAllPackageJSON(PACKAGES_DIR);
     const versions = packages.map((pkg) => readPackageVersion(pkg));
 
