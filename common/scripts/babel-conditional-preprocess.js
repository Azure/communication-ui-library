--- conflicted
+++ resolved
@@ -107,13 +107,6 @@
     return;
   }
 
-<<<<<<< HEAD
-  node.leadingComments.forEach((comment) => {
-    const instruction = nodeRemovalInstruction(node, comment, match, featureSet, stabilizedFeatureSet)
-    if (instruction !== 'legacyRemove' && instruction !== 'remove') {
-      return;
-    }
-=======
   const firstRemovalInstructionIdx = node.leadingComments.findIndex((comment) => {
     const instruction = nodeRemovalInstruction(node, comment, match, featureSet, stabilizedFeatureSet);
     return instruction === 'legacyRemove' || instruction === 'remove';
@@ -125,17 +118,12 @@
   // Remove the first removal instruction as well as all following comments so that
   // those comments aren't added to the AST node that follows the removed node.
   node.leadingComments.slice(firstRemovalInstructionIdx).forEach((comment) => {
->>>>>>> c8f77374
     comment.ignore = true;
     // Comment is inherited by next line even it is set to 'ignore'.
     // Clear the conditional compilation directive to avoid removing the
     // next line.
     comment.value = '';
   })
-<<<<<<< HEAD
-
-=======
->>>>>>> c8f77374
   // We cannot remove Expression in JSXExpressionContainer cause it is not correct for AST
   // Replacing it with jSXEmptyExpression will get us the same result
   // There will always be only one expression under JSXExpressionContainer
@@ -143,39 +131,9 @@
     path.replaceWith(t.jSXEmptyExpression());
   } else {
     path.remove();
-<<<<<<< HEAD
   }
 }
 
-function nodeRemovalInstruction(node, comment, match, featureSet, stabilizedFeatureSet) {
-  if (comment.value.includes(match)) {
-    // legacy annotation
-    return 'legacyRemove';
-  }
-
-  const featuresInComment = comment.value.match(CONDITIONAL_FEATURE_RE);
-  if (!featuresInComment) {
-    return 'none';
-  }
-
-  // Check for validity first to catch errors even when valid features exist.
-  const unknownFeatures = featuresInComment.filter((f) => !(featureSet[f] || stabilizedFeatureSet[f]))
-  if (unknownFeatures.length > 0) {
-    throw new Error(`Unknown conditional compilation features ${unknownFeatures} in file ${node.loc?.filename} at line ${node.loc?.start?.line}`);
-  }
-  // If any of the directives reference a stabilized feature, do not remove the associated node.
-  // Justification: If a node is needed for more than one features, the first feature that is stabilized needs
-  // that node in the stable build.
-  if (featuresInComment.some(f => stabilizedFeatureSet[f])) {
-    return 'keep';
-=======
->>>>>>> c8f77374
-  }
-  return 'remove';
-}
-
-<<<<<<< HEAD
-=======
 function nodeRemovalInstruction(node, comment, match, featureSet, stabilizedFeatureSet) {
   if (comment.value.includes(match)) {
     // legacy annotation
@@ -201,7 +159,6 @@
   return 'remove';
 }
 
->>>>>>> c8f77374
 function shouldRemoveNode(instructions) {
   // Legacy directive gets highest priority because it doesn't respect specific features.
   if (instructions.includes('legacyRemove')) {
