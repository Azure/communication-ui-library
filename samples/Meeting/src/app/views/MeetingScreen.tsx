--- conflicted
+++ resolved
@@ -4,7 +4,7 @@
 import { TeamsMeetingLinkLocator } from '@azure/communication-calling';
 import { CommunicationUserIdentifier } from '@azure/communication-common';
 import {
-  createAzureCommunicationMeetingAdapter,
+  createAzureCommunicationCallAndChatAdapter,
   toFlatCommunicationIdentifier,
   CallAndChatLocator,
   CallAndChatAdapter,
@@ -56,16 +56,12 @@
         endpoint,
         callAndChat: locator
       });
-<<<<<<< HEAD
-      adapter.onStateChange((state: CallAndChatAdapterState) => {
-=======
       adapter.on('error', (e) => {
         // Error is already acted upon by the Call composite, but the surrounding application could
         // add top-level error handling logic here (e.g. reporting telemetry).
         console.log('Adapter error event:', e);
       });
-      adapter.onStateChange((state: MeetingAdapterState) => {
->>>>>>> 2b672ce3
+      adapter.onStateChange((state: CallAndChatAdapterState) => {
         const pageTitle = convertPageStateToString(state);
         document.title = `${pageTitle} - ${WEB_APP_TITLE}`;
 
