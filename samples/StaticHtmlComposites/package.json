{
  "name": "@internal/sample-static-html-composites",
  "version": "1.0.0",
  "description": "Basic bundle for communication react composites and usage on a static HTML page.",
  "private": true,
  "scripts": {
    "build": "rushx clean && rushx _by-flavor \"webpack --mode=production\"",
    "clean": "rimraf dist",
    "start": "concurrently \"cd ../Server && rushx start:dev\" \"rushx start:app\"",
    "start:app": "rushx _by-flavor \"webpack serve --config webpack.config.dev.js\"",
    "test": "echo skip",
    "test:ci-coverage": "echo skip",
    "update:snapshot": "playwright test tests --update-snapshots",
    "lint": "echo skip",
    "lint:fix": "echo skip",
    "preprocess": "cpx \"./src/**\" ./preprocessed && babel ./src --out-dir ../preprocessed --extensions \".ts,.tsx\" --keep-file-extension --config-file ./.babelrc.js --relative",
    "preprocess:stable-flavor": "rushx _stable-flavor \"rushx preprocess && rushx lint:fix && rushx prettier\"",
    "prettier": "",
    "prettier:check": "",
    "_current-flavor": "echo You are running under COMMUNICATION_REACT_FLAVOR: && env-cmd -f ../../common/config/env/.env node -p process.env.COMMUNICATION_REACT_FLAVOR",
    "_by-flavor": "rushx _current-flavor && env-cmd -f ../../common/config/env/.env --use-shell",
    "_stable-flavor": "rushx _current-flavor && env-cmd -f ../../common/config/env/stable.env --use-shell"
  },
  "license": "MIT",
  "dependencies": {
    "@azure/communication-react": "1.16.0-beta.0",
    "@azure/communication-common": "^2.3.1",
<<<<<<< HEAD
    "@azure/communication-calling": "1.23.2-beta.1 || ^1.23.1",
    "@azure/communication-chat": "1.6.0-beta.1 || ^1.5.0",
=======
    "@azure/communication-calling": "1.24.1-beta.2 || ^1.23.1",
    "@azure/communication-chat": "1.5.0-beta.2 || ^1.4.0",
>>>>>>> a133fb40
    "@fluentui/react": "^8.117.1",
    "react": "18.2.0",
    "react-dom": "18.2.0",
    "uuid": "^9.0.0"
  },
  "devDependencies": {
    "@azure/communication-identity": "^1.3.0",
    "@babel/core": "^7.24.3",
    "@playwright/test": "~1.39.0",
    "@types/copy-webpack-plugin": "^6.4.0",
    "@types/node": "^20.11.25",
    "@types/node-static": "^0.7.7",
    "@types/react": "18.2.74",
    "@types/react-dom": "18.2.23",
    "babel-loader": "8.1.0",
    "concurrently": "^5.3.0",
    "copy-webpack-plugin": "^11.0.0",
    "dotenv": "^10.0.0",
    "ecstatic": ">=4.1.3",
    "env-cmd": "^10.1.0",
    "html-webpack-plugin": "^5.3.1",
    "http": "^0.0.1-security",
    "http-server": "^0.12.3",
    "if-env": "^1.0.4",
    "node-static": "^0.7.11",
    "rimraf": "^2.6.2",
    "typescript": "5.4.3",
    "webpack": "5.89.0",
    "webpack-cli": "^5.1.4",
    "webpack-bundle-analyzer": "^4.5.0",
    "cpx": "^1.5.0",
    "@babel/cli": "^7.23.9"
  }
}<|MERGE_RESOLUTION|>--- conflicted
+++ resolved
@@ -25,13 +25,8 @@
   "dependencies": {
     "@azure/communication-react": "1.16.0-beta.0",
     "@azure/communication-common": "^2.3.1",
-<<<<<<< HEAD
-    "@azure/communication-calling": "1.23.2-beta.1 || ^1.23.1",
+    "@azure/communication-calling": "1.24.1-beta.2 || ^1.23.1",
     "@azure/communication-chat": "1.6.0-beta.1 || ^1.5.0",
-=======
-    "@azure/communication-calling": "1.24.1-beta.2 || ^1.23.1",
-    "@azure/communication-chat": "1.5.0-beta.2 || ^1.4.0",
->>>>>>> a133fb40
     "@fluentui/react": "^8.117.1",
     "react": "18.2.0",
     "react-dom": "18.2.0",
