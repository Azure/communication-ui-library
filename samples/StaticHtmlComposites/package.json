{
  "name": "@internal/sample-static-html-composites",
  "version": "1.0.0",
  "description": "Basic bundle for communication react composites and usage on a static HTML page.",
  "private": true,
  "scripts": {
    "build": "rushx clean && rushx _by-flavor \"webpack --mode=production\"",
    "clean": "rimraf dist",
    "start": "concurrently \"cd ../Server && rushx start:dev\" \"rushx start:app\"",
    "start:app": "rushx _by-flavor \"webpack serve --config webpack.config.dev.js\"",
    "test": "echo skip",
    "test:ci-coverage": "echo skip",
    "update:snapshot": "playwright test tests --update-snapshots",
    "lint": "echo skip",
    "lint:fix": "echo skip",
    "preprocess": "cpy './src/**' ./preprocessed && babel ./src --out-dir ../preprocessed --extensions \".ts,.tsx\" --keep-file-extension --config-file ./.babelrc.js --relative",
    "preprocess:stable-flavor": "rushx _stable-flavor \"rushx preprocess && rushx lint:fix && rushx prettier\"",
    "prettier": "",
    "prettier:check": "",
    "_current-flavor": "echo You are running under COMMUNICATION_REACT_FLAVOR: && env-cmd -f ../../common/config/env/.env node -p process.env.COMMUNICATION_REACT_FLAVOR",
    "_by-flavor": "rushx _current-flavor && env-cmd -f ../../common/config/env/.env --use-shell",
    "_stable-flavor": "rushx _current-flavor && env-cmd -f ../../common/config/env/stable.env --use-shell"
  },
  "license": "MIT",
  "dependencies": {
<<<<<<< HEAD
    "@azure/communication-react": "1.28.0-beta.0",
    "@azure/communication-common": "^2.3.1",
    "@azure/communication-calling": "^1.35.1",
    "@azure/communication-chat": "^1.5.4",
=======
    "@azure/communication-react": "1.27.0-beta.1",
    "@azure/communication-common": "^2.3.2-beta.1 || ^2.3.1",
    "@azure/communication-calling": "1.36.1-beta.1 || ^1.35.1",
    "@azure/communication-chat": "1.6.0-beta.7 || ^1.5.4",
>>>>>>> c9071d16
    "@fluentui/react": "^8.122.17",
    "react": "18.3.1",
    "react-dom": "18.3.1",
    "uuid": "^9.0.0"
  },
  "devDependencies": {
    "@azure/communication-identity": "^1.3.0",
    "@babel/core": "^7.27.1",
    "@playwright/test": "~1.52.0",
    "@types/copy-webpack-plugin": "^6.4.0",
    "@types/node": "^22.15.18",
    "@types/react": "18.3.12",
    "@types/react-dom": "18.3.1",
    "babel-loader": "8.1.0",
    "concurrently": "^5.3.0",
    "copy-webpack-plugin": "^11.0.0",
    "dotenv": "^10.0.0",
    "env-cmd": "^10.1.0",
    "html-webpack-plugin": "^5.3.1",
    "http-server": "14.1.1",
    "if-env": "^1.0.4",
    "rimraf": "^2.6.2",
    "typescript": "5.4.5",
    "webpack": "5.95.0",
    "webpack-cli": "^5.1.4",
    "webpack-bundle-analyzer": "^4.5.0",
    "cpy-cli": "^5.0.0",
    "@babel/cli": "^7.27.2"
  }
}<|MERGE_RESOLUTION|>--- conflicted
+++ resolved
@@ -23,17 +23,10 @@
   },
   "license": "MIT",
   "dependencies": {
-<<<<<<< HEAD
-    "@azure/communication-react": "1.28.0-beta.0",
-    "@azure/communication-common": "^2.3.1",
-    "@azure/communication-calling": "^1.35.1",
-    "@azure/communication-chat": "^1.5.4",
-=======
     "@azure/communication-react": "1.27.0-beta.1",
     "@azure/communication-common": "^2.3.2-beta.1 || ^2.3.1",
     "@azure/communication-calling": "1.36.1-beta.1 || ^1.35.1",
     "@azure/communication-chat": "1.6.0-beta.7 || ^1.5.4",
->>>>>>> c9071d16
     "@fluentui/react": "^8.122.17",
     "react": "18.3.1",
     "react-dom": "18.3.1",
