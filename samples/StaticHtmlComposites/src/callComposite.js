--- conflicted
+++ resolved
@@ -8,21 +8,12 @@
 
 export const loadCallComposite = async function (args, htmlElement) {
   const { userId, token, groupId, displayName } = args;
-<<<<<<< HEAD
   const adapter = await createAzureCommunicationCallAdapter({
     userId,
-    credential: token,
-    locator: { groupId },
-    displayName: displayName ?? 'anonymous'
+    displayName: displayName ?? 'anonymous',
+    credential: new AzureCommunicationTokenCredential(token),
+    locator: { groupId }
   });
-=======
-  const adapter = await createAzureCommunicationCallAdapter(
-    userId,
-    displayName ?? 'anonymous',
-    new AzureCommunicationTokenCredential(token),
-    { groupId }
-  );
->>>>>>> 77341676
   ReactDOM.render(React.createElement(CallComposite, { adapter }, null), htmlElement);
   return adapter;
 };