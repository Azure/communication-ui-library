--- conflicted
+++ resolved
@@ -33,13 +33,8 @@
   "dependencies": {
     "@azure/abort-controller": "^1.1.0",
     "@azure/communication-identity": "^1.3.0",
-<<<<<<< HEAD
     "@azure/communication-react": "1.26.0",
-    "@azure/communication-calling": "1.34.1-beta.2 || ^1.33.4",
-=======
-    "@azure/communication-react": "1.26.0-beta.1",
     "@azure/communication-calling": "1.34.1-beta.2 || ^1.34.1",
->>>>>>> fc49d9d7
     "@azure/communication-common": "^2.3.1",
     "@azure/logger": "^1.0.4",
     "@babel/preset-react": "^7.12.7",
