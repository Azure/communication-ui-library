// Copyright (c) Microsoft Corporation.
// Licensed under the MIT License.

import React, { useCallback, useEffect, useState } from 'react';
import './App.css';
import { CommunicationUserIdentifier } from '@azure/communication-common';
import {
  CallCommon,
  IncomingCall,
  TeamsIncomingCall,
  LocalVideoStream,
  IncomingCallCommon,
  TeamsCall,
  Call
} from '@azure/communication-calling';
/* @conditional-compile-remove(one-to-n-calling) */
import { IncomingCallEvent, TeamsIncomingCallEvent, CallAgent } from '@azure/communication-calling';
import {
  DEFAULT_COMPONENT_ICONS,
  FluentThemeProvider,
  StatefulCallClient,
  CallClientState
} from '@azure/communication-react';
/* @conditional-compile-remove(one-to-n-calling) */
import { DeclarativeCallAgent, DeclarativeTeamsCallAgent } from '@azure/communication-react';
import { Stack, Text, initializeIcons, registerIcons } from '@fluentui/react';
import heroSVG from './assets/hero.svg';
import { LoginScreen } from './views/Login';
import { CallScreen } from './views/CallScreen';
import { IncomingCallManager } from './components/IncomingCallManager';
/* @conditional-compile-remove(one-to-n-calling) */
import { HomeScreen } from './views/Homescreen';
<<<<<<< HEAD
import { CallManager } from './components/CallManager';
=======
>>>>>>> f2df2610

initializeIcons();
registerIcons({ icons: DEFAULT_COMPONENT_ICONS });

function App(): JSX.Element {
  const imageProps = { src: heroSVG.toString() };
  const [userIdentifier, setUserIdentifier] = useState<CommunicationUserIdentifier>();
  const [teamsIdentifier, setTeamsIdentifier] = useState<string>();

  const [userCredentialFetchError, setUserCredentialFetchError] = useState<boolean>(false);

  const [statefulCallClient, setStatefulCallClient] = useState<StatefulCallClient>();
  /* @conditional-compile-remove(one-to-n-calling) */
  const [callAgent, setCallAgent] = useState<DeclarativeCallAgent | DeclarativeTeamsCallAgent>();
  const [call, setCall] = useState<Call | TeamsCall>();
  const [calls, setCalls] = useState<Call[] | TeamsCall[]>([]);
  const [incomingCalls, setIncomingCalls] = useState<IncomingCall[] | TeamsIncomingCall[]>([]);

  /**
   * Helper function to clear the old incoming Calls in the app that are no longer valid.
   * @param statefulClient
   */
  const filterEndedIncomingCalls = useCallback(
    (incomingCall: IncomingCallCommon): void => {
      const newIncomingCalls = incomingCalls.filter((call) => call.id !== incomingCall.id);
      setIncomingCalls(newIncomingCalls);
    },
    [incomingCalls]
  );

  /* @conditional-compile-remove(one-to-n-calling) */
  const incomingAcsCallListener: IncomingCallEvent = useCallback(
    ({ incomingCall }): void => {
      console.log('Incoming call received: ', incomingCall);
      setIncomingCalls((incomingCalls as IncomingCall[]).concat([incomingCall]));
    },
    [incomingCalls]
  );

  /* @conditional-compile-remove(one-to-n-calling) */
  const teamsIncomingCallListener: TeamsIncomingCallEvent = useCallback(
    ({ incomingCall }): void => {
      console.log('Incoming call received: ', incomingCall);
      setIncomingCalls((incomingCalls as TeamsIncomingCall[]).concat([incomingCall]));
    },
    [incomingCalls]
  );

  const callsUpdatedListener = useCallback(
    (event: { added: CallCommon[]; removed: CallCommon[] }): void => {
      if (event.added.length > 0) {
        if (call && call.state !== 'Disconnected') {
          call.hold();
        }
        setCall(event.added[0] as Call | TeamsCall);
      } else if (event.removed.length > 0) {
        if (event.removed[0] === call) {
          setCall(undefined);
          console.log(call.id, call.callEndReason);
        }
      }
      setCalls((callAgent?.calls as Call[] | TeamsCall[]) || []);
    },
    [call, callAgent?.calls]
  );

  /**
   * We need to check the call client to make sure we are removing any of the notifications that
   * are no longer valid.
   */
  const statefulCallClientStateListener = useCallback(
    (state: CallClientState): void => {
      if (statefulCallClient) {
        const endedIncomingCalls = Object.keys(state.incomingCallsEnded);
        console.log('Incoming calls ended: ', endedIncomingCalls);
        setIncomingCalls(incomingCalls.filter((call) => !endedIncomingCalls.includes(call.id)));
      }
    },
    [statefulCallClient, incomingCalls]
  );

  // Examples for Callback functions for utilizing incomingCall reject and accept.
  const onRejectCall = (incomingCall: IncomingCall | TeamsIncomingCall): void => {
    if (incomingCall && /* @conditional-compile-remove(one-to-n-calling) */ callAgent) {
      incomingCall.reject();
      filterEndedIncomingCalls(incomingCall);
    }
  };

  const onAcceptCall = async (incomingCall: IncomingCall | TeamsIncomingCall, useVideo?: boolean): Promise<void> => {
    const cameras = statefulCallClient?.getState().deviceManager.cameras;
    let localVideoStream: LocalVideoStream | undefined;
    if (cameras && useVideo) {
      localVideoStream = new LocalVideoStream(cameras[0]);
    }
    if (incomingCall && /* @conditional-compile-remove(one-to-n-calling) */ callAgent) {
      await incomingCall.accept(
        localVideoStream ? { videoOptions: { localVideoStreams: [localVideoStream] } } : undefined
      );
      filterEndedIncomingCalls(incomingCall);
    }
  };

  useEffect(() => {
    if (statefulCallClient) {
      statefulCallClient.onStateChange(statefulCallClientStateListener);
    }
    return () => {
      statefulCallClient?.offStateChange(statefulCallClientStateListener);
    };
  }, [statefulCallClient, statefulCallClientStateListener]);

  useEffect(() => {
    /* @conditional-compile-remove(one-to-n-calling) */
    if (!callAgent) {
      return;
    }
    /* @conditional-compile-remove(one-to-n-calling) */
    if (callAgent.kind === 'TeamsCallAgent') {
      console.log('Subscribing to teams events');
      /* @conditional-compile-remove(one-to-n-calling) */
      (callAgent as DeclarativeTeamsCallAgent).on('callsUpdated', callsUpdatedListener);
      /* @conditional-compile-remove(one-to-n-calling) */
      (callAgent as DeclarativeTeamsCallAgent).on('incomingCall', teamsIncomingCallListener);
      return () => {
        /* @conditional-compile-remove(one-to-n-calling) */
        (callAgent as DeclarativeTeamsCallAgent).off('incomingCall', teamsIncomingCallListener);
        /* @conditional-compile-remove(one-to-n-calling) */
        (callAgent as DeclarativeTeamsCallAgent).off('callsUpdated', callsUpdatedListener);
      };
    } else if (callAgent.kind === 'CallAgent') {
      console.log('subscribing to ACS CallAgent events');
      /* @conditional-compile-remove(one-to-n-calling) */
      (callAgent as DeclarativeCallAgent).on('incomingCall', incomingAcsCallListener);
      /* @conditional-compile-remove(one-to-n-calling) */
      (callAgent as DeclarativeCallAgent).on('callsUpdated', callsUpdatedListener);
      return () => {
        /* @conditional-compile-remove(one-to-n-calling) */
        (callAgent as DeclarativeCallAgent).off('incomingCall', incomingAcsCallListener);
        /* @conditional-compile-remove(one-to-n-calling) */
        (callAgent as DeclarativeCallAgent).off('callsUpdated', callsUpdatedListener);
      };
    } else {
      throw new Error('Unknown call agent kind');
    }
  }, [
    /* @conditional-compile-remove(one-to-n-calling) */ callAgent,
    call,
    callsUpdatedListener,
    /* @conditional-compile-remove(one-to-n-calling) */ incomingAcsCallListener,
    /* @conditional-compile-remove(one-to-n-calling) */ teamsIncomingCallListener
  ]);

  if (userCredentialFetchError) {
    return <Text>Failed to fetch user credentials</Text>;
  }

  if (statefulCallClient === undefined || /* @conditional-compile-remove(one-to-n-calling) */ callAgent === undefined) {
    return (
      <LoginScreen
        onSetStatefulClient={setStatefulCallClient}
        /* @conditional-compile-remove(one-to-n-calling) */
        onSetCallAgent={setCallAgent}
        onSetUserIdentifier={setUserIdentifier}
        headerImageProps={imageProps}
        setTokenCredentialError={setUserCredentialFetchError}
        onSetTeamsIdentity={setTeamsIdentifier}
      />
    );
  }

  return (
    <FluentThemeProvider>
<<<<<<< HEAD
      <Stack horizontal tokens={{ childrenGap: '1rem' }} style={{ margin: '1rem', position: 'relative' }}>
        <Stack style={{ width: '100%', height: '100%' }}>
          {userIdentifier && <Text>your userId: {userIdentifier.communicationUserId}</Text>}
          {teamsIdentifier && <Text>your teamsId: {teamsIdentifier}</Text>}
          {statefulCallClient && callAgent && !call && (
            <HomeScreen callAgent={callAgent as CallAgent} headerImageProps={imageProps}></HomeScreen>
          )}
          {statefulCallClient && /* @conditional-compile-remove(one-to-n-calling) */ callAgent && call && (
            <Stack style={{ height: '40rem', width: '100%' }}>
              <CallScreen
                statefulCallClient={statefulCallClient}
                /* @conditional-compile-remove(one-to-n-calling) */ callAgent={callAgent}
                /* @conditional-compile-remove(one-to-n-calling) */ call={call}
              />
            </Stack>
          )}
        </Stack>
        {calls.length > 0 && (
          <Stack style={{ width: '20%', height: '100%' }}>
            <Stack.Item style={{ width: '100%', height: '30rem' }}>
              <CallManager
                activeCall={call}
                calls={calls}
                onSetResume={function (newCall: Call | TeamsCall): void {
                  if (call) {
                    call.hold();
                    newCall.resume();
                    setCall(newCall);
                  } else {
                    newCall.resume();
                    setCall(newCall);
                  }
                }}
                onSetHold={function (callToHold: Call | TeamsCall): void {
                  callToHold.hold();
                }}
                onEndCall={function (callCallToEnd: Call | TeamsCall): void {
                  callCallToEnd.hangUp();
                }}
              />
            </Stack.Item>
          </Stack>
=======
      <Stack
        verticalAlign="center"
        horizontalAlign="center"
        tokens={{ childrenGap: '1rem' }}
        style={{ width: '100%', height: '40rem', margin: 'auto', paddingTop: '1rem', position: 'relative' }}
      >
        {userIdentifier && <Text>your userId: {userIdentifier.communicationUserId}</Text>}
        {teamsIdentifier && <Text>your teamsId: {teamsIdentifier}</Text>}
        {
          /* @conditional-compile-remove(one-to-n-calling) */ statefulCallClient && callAgent && !call && (
            <HomeScreen callAgent={callAgent as CallAgent} headerImageProps={imageProps}></HomeScreen>
          )
        }
        {statefulCallClient && /* @conditional-compile-remove(one-to-n-calling) */ callAgent && call && (
          <CallScreen
            statefulCallClient={statefulCallClient}
            /* @conditional-compile-remove(one-to-n-calling) */ callAgent={callAgent}
            /* @conditional-compile-remove(one-to-n-calling) */ call={call}
            /* @conditional-compile-remove(one-to-n-calling) */ onSetCall={setCall}
          />
>>>>>>> f2df2610
        )}
        <IncomingCallManager incomingCalls={incomingCalls} onAcceptCall={onAcceptCall} onRejectCall={onRejectCall} />
      </Stack>
    </FluentThemeProvider>
  );
}

export default App;<|MERGE_RESOLUTION|>--- conflicted
+++ resolved
@@ -30,10 +30,7 @@
 import { IncomingCallManager } from './components/IncomingCallManager';
 /* @conditional-compile-remove(one-to-n-calling) */
 import { HomeScreen } from './views/Homescreen';
-<<<<<<< HEAD
 import { CallManager } from './components/CallManager';
-=======
->>>>>>> f2df2610
 
 initializeIcons();
 registerIcons({ icons: DEFAULT_COMPONENT_ICONS });
@@ -207,7 +204,6 @@
 
   return (
     <FluentThemeProvider>
-<<<<<<< HEAD
       <Stack horizontal tokens={{ childrenGap: '1rem' }} style={{ margin: '1rem', position: 'relative' }}>
         <Stack style={{ width: '100%', height: '100%' }}>
           {userIdentifier && <Text>your userId: {userIdentifier.communicationUserId}</Text>}
@@ -250,28 +246,6 @@
               />
             </Stack.Item>
           </Stack>
-=======
-      <Stack
-        verticalAlign="center"
-        horizontalAlign="center"
-        tokens={{ childrenGap: '1rem' }}
-        style={{ width: '100%', height: '40rem', margin: 'auto', paddingTop: '1rem', position: 'relative' }}
-      >
-        {userIdentifier && <Text>your userId: {userIdentifier.communicationUserId}</Text>}
-        {teamsIdentifier && <Text>your teamsId: {teamsIdentifier}</Text>}
-        {
-          /* @conditional-compile-remove(one-to-n-calling) */ statefulCallClient && callAgent && !call && (
-            <HomeScreen callAgent={callAgent as CallAgent} headerImageProps={imageProps}></HomeScreen>
-          )
-        }
-        {statefulCallClient && /* @conditional-compile-remove(one-to-n-calling) */ callAgent && call && (
-          <CallScreen
-            statefulCallClient={statefulCallClient}
-            /* @conditional-compile-remove(one-to-n-calling) */ callAgent={callAgent}
-            /* @conditional-compile-remove(one-to-n-calling) */ call={call}
-            /* @conditional-compile-remove(one-to-n-calling) */ onSetCall={setCall}
-          />
->>>>>>> f2df2610
         )}
         <IncomingCallManager incomingCalls={incomingCalls} onAcceptCall={onAcceptCall} onRejectCall={onRejectCall} />
       </Stack>
