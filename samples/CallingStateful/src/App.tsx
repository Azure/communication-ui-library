// Copyright (c) Microsoft Corporation.
// Licensed under the MIT License.

import React, { useCallback, useEffect, useState } from 'react';
import './App.css';
import { CommunicationUserIdentifier } from '@azure/communication-common';
<<<<<<< HEAD
import { CallCommon, IncomingCall, TeamsIncomingCall } from '@azure/communication-calling';
=======
import {
  CallCommon,
  IncomingCall,
  TeamsIncomingCall,
  LocalVideoStream,
  IncomingCallCommon,
  TeamsCall,
  Call
} from '@azure/communication-calling';
>>>>>>> f371de5b
/* @conditional-compile-remove(one-to-n-calling) */
import { IncomingCallEvent, TeamsIncomingCallEvent, CallAgent } from '@azure/communication-calling';
import {
  DEFAULT_COMPONENT_ICONS,
  FluentThemeProvider,
  StatefulCallClient,
  CallClientState,
  CallClientProvider,
  CallAgentProvider
} from '@azure/communication-react';
/* @conditional-compile-remove(one-to-n-calling) */
import { DeclarativeCallAgent, DeclarativeTeamsCallAgent } from '@azure/communication-react';
import { Stack, Text, initializeIcons, registerIcons } from '@fluentui/react';
import heroSVG from './assets/hero.svg';
import { LoginScreen } from './views/Login';
import { CallScreen } from './views/CallScreen';
/* @conditional-compile-remove(one-to-n-calling) */
import { HomeScreen } from './views/Homescreen';
import { CallManager } from './components/CallManager';

initializeIcons();
registerIcons({ icons: DEFAULT_COMPONENT_ICONS });

function App(): JSX.Element {
  const imageProps = { src: heroSVG.toString() };
  const [userIdentifier, setUserIdentifier] = useState<CommunicationUserIdentifier>();
  const [teamsIdentifier, setTeamsIdentifier] = useState<string>();

  const [userCredentialFetchError, setUserCredentialFetchError] = useState<boolean>(false);

  const [statefulCallClient, setStatefulCallClient] = useState<StatefulCallClient>();
  /* @conditional-compile-remove(one-to-n-calling) */
  const [callAgent, setCallAgent] = useState<DeclarativeCallAgent | DeclarativeTeamsCallAgent>();
  const [call, setCall] = useState<Call | TeamsCall>();
  const [calls, setCalls] = useState<Call[] | TeamsCall[]>([]);
  const [incomingCalls, setIncomingCalls] = useState<IncomingCall[] | TeamsIncomingCall[]>([]);

<<<<<<< HEAD
  // /**
  //  * Helper function to clear the old incoming Calls in the app that are no longer valid.
  //  * @param statefulClient
  //  */
  // const filterEndedIncomingCalls = useCallback(
  //   (incomingCall: IncomingCallCommon): void => {
  //     setIncomingCalls(incomingCalls.filter((call) => call.id !== incomingCall.id));
  //   },
  //   [incomingCalls]
  // );
=======
  /**
   * Helper function to clear the old incoming Calls in the app that are no longer valid.
   * @param statefulClient
   */
  const filterEndedIncomingCalls = useCallback(
    (incomingCall: IncomingCallCommon): void => {
      const newIncomingCalls = incomingCalls.filter((call) => call.id !== incomingCall.id);
      setIncomingCalls(newIncomingCalls);
    },
    [incomingCalls]
  );
>>>>>>> f371de5b

  /* @conditional-compile-remove(one-to-n-calling) */
  const incomingAcsCallListener: IncomingCallEvent = useCallback(
    ({ incomingCall }): void => {
      console.log('Incoming call received: ', incomingCall);
      setIncomingCalls((incomingCalls as IncomingCall[]).concat([incomingCall]));
    },
    [incomingCalls]
  );

  /* @conditional-compile-remove(one-to-n-calling) */
  const teamsIncomingCallListener: TeamsIncomingCallEvent = useCallback(
    ({ incomingCall }): void => {
      console.log('Incoming call received: ', incomingCall);
      setIncomingCalls((incomingCalls as TeamsIncomingCall[]).concat([incomingCall]));
    },
    [incomingCalls]
  );

  const callsUpdatedListener = useCallback(
    (event: { added: CallCommon[]; removed: CallCommon[] }): void => {
      if (event.added.length > 0) {
        if (call && call.state !== 'Disconnected') {
          call.hold();
        }
        setCall(event.added[0] as Call | TeamsCall);
      } else if (event.removed.length > 0) {
        if (event.removed[0] === call) {
          setCall(undefined);
          console.log(call.id, call.callEndReason);
        }
      }
      setCalls((callAgent?.calls as Call[] | TeamsCall[]) || []);
    },
    [call, callAgent?.calls]
  );

  /**
   * We need to check the call client to make sure we are removing any of the notifications that
   * are no longer valid.
   */
  const statefulCallClientStateListener = useCallback(
    (state: CallClientState): void => {
      if (statefulCallClient) {
        const endedIncomingCalls = Object.keys(state.incomingCallsEnded);
        console.log('Incoming calls ended: ', endedIncomingCalls);
        setIncomingCalls(incomingCalls.filter((call) => !endedIncomingCalls.includes(call.id)));
      }
    },
    [statefulCallClient, incomingCalls]
  );

<<<<<<< HEAD
  // // Examples for Callback functions for utilizing incomingCall reject and accept.
  // const onRejectCall = (incomingCall: IncomingCall | TeamsIncomingCall): void => {
  //   if (incomingCall && /* @conditional-compile-remove(one-to-n-calling) */ callAgent) {
  //     incomingCall.reject();
  //     filterEndedIncomingCalls(incomingCall);
  //   }
  // };

  // const onAcceptCall = async (incomingCall: IncomingCall | TeamsIncomingCall, useVideo?: boolean): Promise<void> => {
  //   const cameras = statefulCallClient?.getState().deviceManager.cameras;
  //   console.log(cameras);
  //   let localVideoStream: LocalVideoStream | undefined;
  //   if (cameras && useVideo) {
  //     localVideoStream = new LocalVideoStream(cameras[0]);
  //   }
  //   if (incomingCall && /* @conditional-compile-remove(one-to-n-calling) */ callAgent) {
  //     await incomingCall.accept(
  //       localVideoStream ? { videoOptions: { localVideoStreams: [localVideoStream] } } : undefined
  //     );
  //     filterEndedIncomingCalls(incomingCall);
  //   }
  // };
=======
  // Examples for Callback functions for utilizing incomingCall reject and accept.
  const onRejectCall = (incomingCall: IncomingCall | TeamsIncomingCall): void => {
    if (incomingCall && /* @conditional-compile-remove(one-to-n-calling) */ callAgent) {
      incomingCall.reject();
      filterEndedIncomingCalls(incomingCall);
    }
  };

  const onAcceptCall = async (incomingCall: IncomingCall | TeamsIncomingCall, useVideo?: boolean): Promise<void> => {
    const cameras = statefulCallClient?.getState().deviceManager.cameras;
    let localVideoStream: LocalVideoStream | undefined;
    if (cameras && useVideo) {
      localVideoStream = new LocalVideoStream(cameras[0]);
    }
    if (incomingCall && /* @conditional-compile-remove(one-to-n-calling) */ callAgent) {
      await incomingCall.accept(
        localVideoStream ? { videoOptions: { localVideoStreams: [localVideoStream] } } : undefined
      );
      filterEndedIncomingCalls(incomingCall);
    }
  };
>>>>>>> f371de5b

  useEffect(() => {
    if (statefulCallClient) {
      statefulCallClient.onStateChange(statefulCallClientStateListener);
    }
    return () => {
      statefulCallClient?.offStateChange(statefulCallClientStateListener);
    };
  }, [statefulCallClient, statefulCallClientStateListener]);

  useEffect(() => {
    /* @conditional-compile-remove(one-to-n-calling) */
    if (!callAgent) {
      return;
    }
    /* @conditional-compile-remove(one-to-n-calling) */
    if (callAgent.kind === 'TeamsCallAgent') {
      console.log('Subscribing to teams events');
      /* @conditional-compile-remove(one-to-n-calling) */
      (callAgent as DeclarativeTeamsCallAgent).on('callsUpdated', callsUpdatedListener);
      /* @conditional-compile-remove(one-to-n-calling) */
      (callAgent as DeclarativeTeamsCallAgent).on('incomingCall', teamsIncomingCallListener);
      return () => {
        /* @conditional-compile-remove(one-to-n-calling) */
        (callAgent as DeclarativeTeamsCallAgent).off('incomingCall', teamsIncomingCallListener);
        /* @conditional-compile-remove(one-to-n-calling) */
        (callAgent as DeclarativeTeamsCallAgent).off('callsUpdated', callsUpdatedListener);
      };
    } else if (callAgent.kind === 'CallAgent') {
      console.log('subscribing to ACS CallAgent events');
      /* @conditional-compile-remove(one-to-n-calling) */
      (callAgent as DeclarativeCallAgent).on('incomingCall', incomingAcsCallListener);
      /* @conditional-compile-remove(one-to-n-calling) */
      (callAgent as DeclarativeCallAgent).on('callsUpdated', callsUpdatedListener);
      return () => {
        /* @conditional-compile-remove(one-to-n-calling) */
        (callAgent as DeclarativeCallAgent).off('incomingCall', incomingAcsCallListener);
        /* @conditional-compile-remove(one-to-n-calling) */
        (callAgent as DeclarativeCallAgent).off('callsUpdated', callsUpdatedListener);
      };
    } else {
      throw new Error('Unknown call agent kind');
    }
  }, [
    /* @conditional-compile-remove(one-to-n-calling) */ callAgent,
    call,
    callsUpdatedListener,
    /* @conditional-compile-remove(one-to-n-calling) */ incomingAcsCallListener,
    /* @conditional-compile-remove(one-to-n-calling) */ teamsIncomingCallListener
  ]);

  if (userCredentialFetchError) {
    return <Text>Failed to fetch user credentials</Text>;
  }

  if (statefulCallClient === undefined || /* @conditional-compile-remove(one-to-n-calling) */ callAgent === undefined) {
    return (
      <LoginScreen
        onSetStatefulClient={setStatefulCallClient}
        /* @conditional-compile-remove(one-to-n-calling) */
        onSetCallAgent={setCallAgent}
        onSetUserIdentifier={setUserIdentifier}
        headerImageProps={imageProps}
        setTokenCredentialError={setUserCredentialFetchError}
        onSetTeamsIdentity={setTeamsIdentifier}
      />
    );
  }

  return (
    <FluentThemeProvider>
<<<<<<< HEAD
      <CallClientProvider callClient={statefulCallClient}>
        <CallAgentProvider callAgent={callAgent}>
          <Stack
            verticalAlign="center"
            horizontalAlign="center"
            tokens={{ childrenGap: '1rem' }}
            style={{ width: '100%', height: '40rem', margin: 'auto', paddingTop: '1rem', position: 'relative' }}
          >
            {userIdentifier && <Text>your userId: {userIdentifier.communicationUserId}</Text>}
            {teamsIdentifier && <Text>your teamsId: {teamsIdentifier}</Text>}
            {
              /* @conditional-compile-remove(one-to-n-calling) */ statefulCallClient && callAgent && !call && (
                <HomeScreen callAgent={callAgent as CallAgent} headerImageProps={imageProps}></HomeScreen>
              )
            }
            {statefulCallClient && /* @conditional-compile-remove(one-to-n-calling) */ callAgent && call && (
              <CallScreen
                /* @conditional-compile-remove(one-to-n-calling) */ call={call}
                /* @conditional-compile-remove(one-to-n-calling) */ onSetCall={setCall}
              />
            )}
          </Stack>
        </CallAgentProvider>
      </CallClientProvider>
=======
      <Stack horizontal tokens={{ childrenGap: '1rem' }} style={{ margin: '1rem', position: 'relative' }}>
        <Stack style={{ width: '100%', height: '100%' }}>
          {userIdentifier && <Text>your userId: {userIdentifier.communicationUserId}</Text>}
          {teamsIdentifier && <Text>your teamsId: {teamsIdentifier}</Text>}
          {statefulCallClient && callAgent && !call && (
            <HomeScreen callAgent={callAgent as CallAgent} headerImageProps={imageProps}></HomeScreen>
          )}
          {statefulCallClient && /* @conditional-compile-remove(one-to-n-calling) */ callAgent && call && (
            <Stack style={{ height: '40rem', width: '100%' }}>
              <CallScreen
                statefulCallClient={statefulCallClient}
                /* @conditional-compile-remove(one-to-n-calling) */ callAgent={callAgent}
                /* @conditional-compile-remove(one-to-n-calling) */ call={call}
              />
            </Stack>
          )}
        </Stack>
        {calls.length > 0 && (
          <Stack style={{ width: '20%', height: '100%' }}>
            <Stack.Item style={{ width: '100%', height: '30rem' }}>
              <CallManager
                activeCall={call}
                calls={calls}
                onSetResume={function (newCall: Call | TeamsCall): void {
                  if (call) {
                    call.hold();
                    newCall.resume();
                    setCall(newCall);
                  } else {
                    newCall.resume();
                    setCall(newCall);
                  }
                }}
                onSetHold={function (callToHold: Call | TeamsCall): void {
                  callToHold.hold();
                }}
                onEndCall={function (callCallToEnd: Call | TeamsCall): void {
                  callCallToEnd.hangUp();
                }}
              />
            </Stack.Item>
          </Stack>
        )}
        <IncomingCallManager incomingCalls={incomingCalls} onAcceptCall={onAcceptCall} onRejectCall={onRejectCall} />
      </Stack>
>>>>>>> f371de5b
    </FluentThemeProvider>
  );
}

export default App;<|MERGE_RESOLUTION|>--- conflicted
+++ resolved
@@ -4,19 +4,7 @@
 import React, { useCallback, useEffect, useState } from 'react';
 import './App.css';
 import { CommunicationUserIdentifier } from '@azure/communication-common';
-<<<<<<< HEAD
-import { CallCommon, IncomingCall, TeamsIncomingCall } from '@azure/communication-calling';
-=======
-import {
-  CallCommon,
-  IncomingCall,
-  TeamsIncomingCall,
-  LocalVideoStream,
-  IncomingCallCommon,
-  TeamsCall,
-  Call
-} from '@azure/communication-calling';
->>>>>>> f371de5b
+import { Call, CallCommon, IncomingCall, TeamsCall, TeamsIncomingCall } from '@azure/communication-calling';
 /* @conditional-compile-remove(one-to-n-calling) */
 import { IncomingCallEvent, TeamsIncomingCallEvent, CallAgent } from '@azure/communication-calling';
 import {
@@ -54,7 +42,6 @@
   const [calls, setCalls] = useState<Call[] | TeamsCall[]>([]);
   const [incomingCalls, setIncomingCalls] = useState<IncomingCall[] | TeamsIncomingCall[]>([]);
 
-<<<<<<< HEAD
   // /**
   //  * Helper function to clear the old incoming Calls in the app that are no longer valid.
   //  * @param statefulClient
@@ -65,19 +52,6 @@
   //   },
   //   [incomingCalls]
   // );
-=======
-  /**
-   * Helper function to clear the old incoming Calls in the app that are no longer valid.
-   * @param statefulClient
-   */
-  const filterEndedIncomingCalls = useCallback(
-    (incomingCall: IncomingCallCommon): void => {
-      const newIncomingCalls = incomingCalls.filter((call) => call.id !== incomingCall.id);
-      setIncomingCalls(newIncomingCalls);
-    },
-    [incomingCalls]
-  );
->>>>>>> f371de5b
 
   /* @conditional-compile-remove(one-to-n-calling) */
   const incomingAcsCallListener: IncomingCallEvent = useCallback(
@@ -130,7 +104,6 @@
     [statefulCallClient, incomingCalls]
   );
 
-<<<<<<< HEAD
   // // Examples for Callback functions for utilizing incomingCall reject and accept.
   // const onRejectCall = (incomingCall: IncomingCall | TeamsIncomingCall): void => {
   //   if (incomingCall && /* @conditional-compile-remove(one-to-n-calling) */ callAgent) {
@@ -153,29 +126,6 @@
   //     filterEndedIncomingCalls(incomingCall);
   //   }
   // };
-=======
-  // Examples for Callback functions for utilizing incomingCall reject and accept.
-  const onRejectCall = (incomingCall: IncomingCall | TeamsIncomingCall): void => {
-    if (incomingCall && /* @conditional-compile-remove(one-to-n-calling) */ callAgent) {
-      incomingCall.reject();
-      filterEndedIncomingCalls(incomingCall);
-    }
-  };
-
-  const onAcceptCall = async (incomingCall: IncomingCall | TeamsIncomingCall, useVideo?: boolean): Promise<void> => {
-    const cameras = statefulCallClient?.getState().deviceManager.cameras;
-    let localVideoStream: LocalVideoStream | undefined;
-    if (cameras && useVideo) {
-      localVideoStream = new LocalVideoStream(cameras[0]);
-    }
-    if (incomingCall && /* @conditional-compile-remove(one-to-n-calling) */ callAgent) {
-      await incomingCall.accept(
-        localVideoStream ? { videoOptions: { localVideoStreams: [localVideoStream] } } : undefined
-      );
-      filterEndedIncomingCalls(incomingCall);
-    }
-  };
->>>>>>> f371de5b
 
   useEffect(() => {
     if (statefulCallClient) {
@@ -247,7 +197,6 @@
 
   return (
     <FluentThemeProvider>
-<<<<<<< HEAD
       <CallClientProvider callClient={statefulCallClient}>
         <CallAgentProvider callAgent={callAgent}>
           <Stack
@@ -270,55 +219,34 @@
               />
             )}
           </Stack>
+          {calls.length > 0 && (
+            <Stack style={{ width: '20%', height: '100%' }}>
+              <Stack.Item style={{ width: '100%', height: '30rem' }}>
+                <CallManager
+                  activeCall={call}
+                  calls={calls}
+                  onSetResume={function (newCall: Call | TeamsCall): void {
+                    if (call) {
+                      call.hold();
+                      newCall.resume();
+                      setCall(newCall);
+                    } else {
+                      newCall.resume();
+                      setCall(newCall);
+                    }
+                  }}
+                  onSetHold={function (callToHold: Call | TeamsCall): void {
+                    callToHold.hold();
+                  }}
+                  onEndCall={function (callCallToEnd: Call | TeamsCall): void {
+                    callCallToEnd.hangUp();
+                  }}
+                />
+              </Stack.Item>
+            </Stack>
+          )}
         </CallAgentProvider>
       </CallClientProvider>
-=======
-      <Stack horizontal tokens={{ childrenGap: '1rem' }} style={{ margin: '1rem', position: 'relative' }}>
-        <Stack style={{ width: '100%', height: '100%' }}>
-          {userIdentifier && <Text>your userId: {userIdentifier.communicationUserId}</Text>}
-          {teamsIdentifier && <Text>your teamsId: {teamsIdentifier}</Text>}
-          {statefulCallClient && callAgent && !call && (
-            <HomeScreen callAgent={callAgent as CallAgent} headerImageProps={imageProps}></HomeScreen>
-          )}
-          {statefulCallClient && /* @conditional-compile-remove(one-to-n-calling) */ callAgent && call && (
-            <Stack style={{ height: '40rem', width: '100%' }}>
-              <CallScreen
-                statefulCallClient={statefulCallClient}
-                /* @conditional-compile-remove(one-to-n-calling) */ callAgent={callAgent}
-                /* @conditional-compile-remove(one-to-n-calling) */ call={call}
-              />
-            </Stack>
-          )}
-        </Stack>
-        {calls.length > 0 && (
-          <Stack style={{ width: '20%', height: '100%' }}>
-            <Stack.Item style={{ width: '100%', height: '30rem' }}>
-              <CallManager
-                activeCall={call}
-                calls={calls}
-                onSetResume={function (newCall: Call | TeamsCall): void {
-                  if (call) {
-                    call.hold();
-                    newCall.resume();
-                    setCall(newCall);
-                  } else {
-                    newCall.resume();
-                    setCall(newCall);
-                  }
-                }}
-                onSetHold={function (callToHold: Call | TeamsCall): void {
-                  callToHold.hold();
-                }}
-                onEndCall={function (callCallToEnd: Call | TeamsCall): void {
-                  callCallToEnd.hangUp();
-                }}
-              />
-            </Stack.Item>
-          </Stack>
-        )}
-        <IncomingCallManager incomingCalls={incomingCalls} onAcceptCall={onAcceptCall} onRejectCall={onRejectCall} />
-      </Stack>
->>>>>>> f371de5b
     </FluentThemeProvider>
   );
 }
