// Copyright (c) Microsoft Corporation.
// Licensed under the MIT license.

import { IStackTokens, mergeStyles } from '@fluentui/react';

export const imgStyle = mergeStyles({
  width: '16.5rem',
  padding: '0.5rem',
  '@media (max-width: 67.1875rem)': {
    display: 'none'
  }
});
export const containerTokens: IStackTokens = {
  childrenGap: '4rem'
};
export const infoContainerStyle = mergeStyles({
  padding: '0.5rem',
  width: '20rem'
});
export const containerStyle = mergeStyles({
  height: '100%',
  width: '100% ',
  padding: '2rem', //half childrenGap from Stack
  minWidth: '24rem', // max of min-width from stack items + padding * 2 = 20 + 2 * 2
  minHeight: 'auto'
});
export const configContainerStyle = mergeStyles({
  minWidth: '10rem',
  width: 'auto',
  height: 'auto'
});
export const configContainerStackTokens: IStackTokens = {
  childrenGap: '1.25rem'
};
export const callContainerStackTokens: IStackTokens = {
  childrenGap: '0.75rem'
};
export const callOptionsGroupStyles = {
  label: { padding: 0 }
};
export const headerStyle = mergeStyles({
  fontWeight: 600,
  fontSize: '1.25rem', // 20px
  lineHeight: '1.75rem', // 28px
  width: '20rem',
  marginBottom: '1.5rem'
});
export const bodyItemStyle = mergeStyles({
  marginTop: '1.25rem'
});
export const teamsItemStyle = mergeStyles({
  marginTop: '0.75rem'
});
export const buttonStyle = mergeStyles({
  fontWeight: 600,
  fontSize: '0.875rem', // 14px
  width: '100%',
  height: '2.5rem',
  borderRadius: 3,
  padding: '0.625rem'
});
/* @conditional-compile-remove(PSTN-calls) */
<<<<<<< HEAD
export const outboundtextField = mergeStyles({
=======
export const outboundTextField = mergeStyles({
>>>>>>> 6ea6f203
  paddingTop: '0.5rem'
});<|MERGE_RESOLUTION|>--- conflicted
+++ resolved
@@ -60,10 +60,6 @@
   padding: '0.625rem'
 });
 /* @conditional-compile-remove(PSTN-calls) */
-<<<<<<< HEAD
-export const outboundtextField = mergeStyles({
-=======
 export const outboundTextField = mergeStyles({
->>>>>>> 6ea6f203
   paddingTop: '0.5rem'
 });