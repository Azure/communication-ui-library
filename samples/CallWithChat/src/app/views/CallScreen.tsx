--- conflicted
+++ resolved
@@ -12,7 +12,7 @@
   CallWithChatAdapter
 } from '@azure/communication-react';
 import { Spinner } from '@fluentui/react';
-import React, { useCallback, useMemo, useRef } from 'react';
+import React, { useCallback, useEffect, useMemo, useRef } from 'react';
 import { useSwitchableFluentTheme } from '../theming/SwitchableFluentThemeProvider';
 import { createAutoRefreshingCredential } from '../utils/credential';
 import { WEB_APP_TITLE } from '../utils/constants';
@@ -68,8 +68,6 @@
     afterAdapterCreate
   );
 
-<<<<<<< HEAD
-=======
   // Dispose of the adapter in the window's before unload event.
   // This ensures the service knows the user intentionally left the call if the user
   // closed the browser tab during an active call.
@@ -79,20 +77,6 @@
     return () => window.removeEventListener('beforeunload', disposeAdapter);
   }, [adapter]);
 
-  // Whenever the sample is changed from desktop -> mobile using the emulator, make sure we update the formFactor.
-  const [isMobileSession, setIsMobileSession] = useState<boolean>(detectMobileSession());
-  useEffect(() => {
-    const updateIsMobile = (): void => {
-      // The userAgent string is sometimes not updated synchronously when the `resize` event fires.
-      setTimeout(() => {
-        setIsMobileSession(detectMobileSession());
-      });
-    };
-    window.addEventListener('resize', updateIsMobile);
-    return () => window.removeEventListener('resize', updateIsMobile);
-  }, []);
-
->>>>>>> c4527687
   if (!adapter) {
     return <Spinner label={'Creating adapter'} ariaLive="assertive" labelPosition="top" />;
   }
