// Copyright (c) Microsoft Corporation.
// Licensed under the MIT license.

import { TeamsMeetingLinkLocator } from '@azure/communication-calling';
import { CommunicationUserIdentifier } from '@azure/communication-common';
import {
  toFlatCommunicationIdentifier,
  useAzureCommunicationCallWithChatAdapter,
  CallAndChatLocator,
  CallWithChatAdapterState,
  CallWithChatComposite,
  CallWithChatAdapter
} from '@azure/communication-react';
import { Spinner } from '@fluentui/react';
import React, { useCallback, useEffect, useMemo, useRef, useState } from 'react';
import { useSwitchableFluentTheme } from '../theming/SwitchableFluentThemeProvider';
import { createAutoRefreshingCredential } from '../utils/credential';
import MobileDetect from 'mobile-detect';
import { WEB_APP_TITLE } from '../utils/constants';

const detectMobileSession = (): boolean => !!new MobileDetect(window.navigator.userAgent).mobile();

export interface CallScreenProps {
  token: string;
  userId: CommunicationUserIdentifier;
  displayName: string;
  endpoint: string;
  locator: CallAndChatLocator | TeamsMeetingLinkLocator;
}

export const CallScreen = (props: CallScreenProps): JSX.Element => {
  const { token, userId, displayName, endpoint, locator } = props;
  const callIdRef = useRef<string>();
  const { currentTheme, currentRtl } = useSwitchableFluentTheme();

  const credential = useMemo(
    () => createAutoRefreshingCredential(toFlatCommunicationIdentifier(userId), token),
    [userId, token]
  );

  const afterAdapterCreate = useCallback(
<<<<<<< HEAD
    (adapter: CallWithChatAdapter): CallWithChatAdapter => {
=======
    async (adapter: CallWithChatAdapter): Promise<CallWithChatAdapter> => {
>>>>>>> a5386b1e
      adapter.on('callError', (e) => {
        // Error is already acted upon by the Call composite, but the surrounding application could
        // add top-level error handling logic here (e.g. reporting telemetry).
        console.log('Adapter error event:', e);
      });
      adapter.on('chatError', (e) => {
        // Error is already acted upon by the Chat composite, but the surrounding application could
        // add top-level error handling logic here (e.g. reporting telemetry).
        console.log('Adapter error event:', e);
      });
      adapter.onStateChange((state: CallWithChatAdapterState) => {
        const pageTitle = convertPageStateToString(state);
        document.title = `${pageTitle} - ${WEB_APP_TITLE}`;

        if (state?.call?.id && callIdRef.current !== state?.call?.id) {
          callIdRef.current = state?.call?.id;
          console.log(`Call Id: ${callIdRef.current}`);
        }
      });
      return adapter;
    },
    [callIdRef]
  );

  const adapter = useAzureCommunicationCallWithChatAdapter(
    { userId, displayName, credential, endpoint, locator },
    afterAdapterCreate
  );

  // Whenever the sample is changed from desktop -> mobile using the emulator, make sure we update the formFactor.
  const [isMobileSession, setIsMobileSession] = useState<boolean>(detectMobileSession());
  useEffect(() => {
    const updateIsMobile = (): void => {
      // The userAgent string is sometimes not updated synchronously when the `resize` event fires.
      setTimeout(() => {
        setIsMobileSession(detectMobileSession());
      });
    };
    window.addEventListener('resize', updateIsMobile);
    return () => window.removeEventListener('resize', updateIsMobile);
  }, []);

  if (!adapter) {
    return <Spinner label={'Creating adapter'} ariaLive="assertive" labelPosition="top" />;
  }

  return (
    <CallWithChatComposite
      adapter={adapter}
      fluentTheme={currentTheme.theme}
      rtl={currentRtl}
      joinInvitationURL={window.location.href}
      formFactor={isMobileSession ? 'mobile' : 'desktop'}
    />
  );
};

const convertPageStateToString = (state: CallWithChatAdapterState): string => {
  switch (state.page) {
    case 'accessDeniedTeamsMeeting':
      return 'error';
    case 'leftCall':
      return 'end call';
    case 'removedFromCall':
      return 'end call';
    default:
      return `${state.page}`;
  }
};<|MERGE_RESOLUTION|>--- conflicted
+++ resolved
@@ -39,11 +39,7 @@
   );
 
   const afterAdapterCreate = useCallback(
-<<<<<<< HEAD
-    (adapter: CallWithChatAdapter): CallWithChatAdapter => {
-=======
     async (adapter: CallWithChatAdapter): Promise<CallWithChatAdapter> => {
->>>>>>> a5386b1e
       adapter.on('callError', (e) => {
         // Error is already acted upon by the Call composite, but the surrounding application could
         // add top-level error handling logic here (e.g. reporting telemetry).
