// Copyright (c) Microsoft Corporation.
// Licensed under the MIT License.

import React, { useState } from 'react';
import { Stack, PrimaryButton, Image, ChoiceGroup, IChoiceGroupOption, Text, TextField } from '@fluentui/react';
/* @conditional-compile-remove(PSTN-calls) */
import { registerIcons, Label, Link, Callout, mergeStyles } from '@fluentui/react';
import heroSVG from '../../assets/hero.svg';
import {
  imgStyle,
  infoContainerStyle,
  callContainerStackTokens,
  callOptionsGroupStyles,
  configContainerStyle,
  configContainerStackTokens,
  containerStyle,
  containerTokens,
  headerStyle,
  teamsItemStyle,
  buttonStyle
} from '../styles/HomeScreen.styles';
/* @conditional-compile-remove(PSTN-calls) */
import {
  outboundTextField,
  dialpadOptionStyles,
  alternateCallerIdCalloutStyles,
  alternateCallerIdCalloutTitleStyles,
  alternateCallerIdCalloutLinkStyles
} from '../styles/HomeScreen.styles';
import { ThemeSelector } from '../theming/ThemeSelector';
import { localStorageAvailable } from '../utils/localStorage';
import { getDisplayNameFromLocalStorage, saveDisplayNameToLocalStorage } from '../utils/localStorage';
import { DisplayNameField } from './DisplayNameField';
import { TeamsMeetingLinkLocator } from '@azure/communication-calling';
/* @conditional-compile-remove(meeting-id) */
import { TeamsMeetingIdLocator } from '@azure/communication-calling';
/* @conditional-compile-remove(PSTN-calls) */
import { Dialpad } from '@azure/communication-react';
/* @conditional-compile-remove(PSTN-calls) */
import { Backspace20Regular } from '@fluentui/react-icons';
/* @conditional-compile-remove(PSTN-calls) */
import { useIsMobile } from '../utils/useIsMobile';

export interface HomeScreenProps {
  startCallHandler(callDetails: {
    displayName: string;
    meetingLocator?: TeamsMeetingLinkLocator | /* @conditional-compile-remove(meeting-id) */ TeamsMeetingIdLocator;
    /* @conditional-compile-remove(one-to-n-calling)  */
    outboundParticipants?: string[];
    /* @conditional-compile-remove(PSTN-calls) */
    alternateCallerId?: string;
  }): void;
  joiningExistingCall: boolean;
}

export const HomeScreen = (props: HomeScreenProps): JSX.Element => {
  const { startCallHandler } = props;
  const imageProps = { src: heroSVG.toString() };
  const headerTitle = props.joiningExistingCall ? 'Join Call with Chat' : 'Start or join a Call with Chat';
  const callOptionsGroupLabel = 'Select an option';
  const buttonText = 'Next';
  const callOptions: IChoiceGroupOption[] = [
    { key: 'ACSCallWithChat', text: 'Start a ACS Call with Chat' },
    { key: 'TeamsMeeting', text: 'Join a Teams Meeting' },
    /* @conditional-compile-remove(one-to-n-calling) */
    { key: '1:N', text: 'Start a 1:N ACS Call' },
    /* @conditional-compile-remove(PSTN-calls) */
    { key: 'PSTN', text: 'Start a PSTN Call' }
  ];

  // Get display name from local storage if available
  const defaultDisplayName = localStorageAvailable ? getDisplayNameFromLocalStorage() : null;
  const [displayName, setDisplayName] = useState<string | undefined>(defaultDisplayName ?? undefined);

  const [chosenCallOption, setChosenCallOption] = useState<IChoiceGroupOption>(callOptions[0]);
  const [meetingLocator, setMeetingLocator] = useState<
    TeamsMeetingLinkLocator | /* @conditional-compile-remove(meeting-id) */ TeamsMeetingIdLocator
  >();

  /* @conditional-compile-remove(PSTN-calls) */
  const [alternateCallerId, setAlternateCallerId] = useState<string>();
  /* @conditional-compile-remove(one-to-n-calling)  */
  const [outboundParticipants, setOutboundParticipants] = useState<string>();
  /* @conditional-compile-remove(PSTN-calls) */
  const [dialpadParticipant, setDialpadParticipant] = useState<string>();

  /* @conditional-compile-remove(PSTN-calls) */
  const [alternateCallerIdCalloutVisible, setAlternateCallerIdCalloutVisible] = useState<boolean>(false);

  const teamsCallChosen: boolean = chosenCallOption.key === 'TeamsMeeting';
  const startGroupCall: boolean = chosenCallOption.key === 'ACSCallWithChat';
  /* @conditional-compile-remove(PSTN-calls) */
  const pstnCallChosen: boolean = chosenCallOption.key === 'PSTN';
  /* @conditional-compile-remove(one-to-n-calling)  */
  const acsCallChosen: boolean = chosenCallOption.key === '1:N';
  const buttonEnabled =
    displayName &&
    (startGroupCall ||
      meetingLocator ||
      (teamsCallChosen && meetingLocator) ||
      /* @conditional-compile-remove(PSTN-calls) */ (pstnCallChosen && dialpadParticipant && alternateCallerId) ||
      /* @conditional-compile-remove(one-to-n-calling) */ (outboundParticipants && acsCallChosen));

  /* @conditional-compile-remove(PSTN-calls) */
  registerIcons({ icons: { DialpadBackspace: <Backspace20Regular /> } });

  /* @conditional-compile-remove(PSTN-calls) */
  const isMobileSession = useIsMobile();
  return (
    <Stack
      horizontal
      wrap
      horizontalAlign="center"
      verticalAlign="center"
      tokens={containerTokens}
      className={containerStyle}
    >
      <Image alt="Welcome to the ACS Call with Chat sample app" className={imgStyle} {...imageProps} />
      <Stack className={infoContainerStyle}>
        <Text role={'heading'} aria-level={1} className={headerStyle}>
          {headerTitle}
        </Text>
        <Stack className={configContainerStyle} tokens={configContainerStackTokens}>
          <Stack tokens={callContainerStackTokens}>
            {!props.joiningExistingCall && (
              <ChoiceGroup
                styles={callOptionsGroupStyles}
                label={callOptionsGroupLabel}
                defaultSelectedKey="ACSCallWithChat"
                options={callOptions}
                required={true}
                onChange={(_, option) => option && setChosenCallOption(option)}
              />
            )}
            {teamsCallChosen && (
              <TextField
                className={teamsItemStyle}
                iconProps={{ iconName: 'Link' }}
                label={'Meeting Link'}
                required
                placeholder={'Enter a Teams meeting link'}
                onChange={(_, newValue) => {
                  newValue ? setMeetingLocator({ meetingLink: newValue }) : setMeetingLocator(undefined);
                }}
              />
            )}
            {
              /* @conditional-compile-remove(meeting-id) */ teamsCallChosen && (
                <Text className={teamsItemStyle} block variant="medium">
                  <b>Or</b>
                </Text>
              )
            }
            {
              /* @conditional-compile-remove(meeting-id) */ teamsCallChosen && (
                <TextField
                  className={teamsItemStyle}
                  iconProps={{ iconName: 'MeetingId' }}
                  label={'Meeting Id'}
                  required
                  placeholder={'Enter a meeting id'}
                  onChange={(_, newValue) => {
                    const passcode =
                      meetingLocator && 'passcode' in meetingLocator ? meetingLocator.passcode : undefined;
                    newValue
                      ? setMeetingLocator({ meetingId: newValue, passcode: passcode })
                      : setMeetingLocator(undefined);
                  }}
                />
              )
            }
            {
              /* @conditional-compile-remove(meeting-id) */ teamsCallChosen && (
                <TextField
                  className={teamsItemStyle}
                  iconProps={{ iconName: 'passcode' }}
                  label={'Passcode'}
                  placeholder={'Enter a meeting passcode'}
                  onChange={(_, newValue) => {
                    const meetingId = meetingLocator && 'meetingId' in meetingLocator ? meetingLocator.meetingId : '';
                    // meeting id is required, but passcode is not
<<<<<<< HEAD
                    setMeetingLocator({ meetingId: meetingId, passcode: newValue });
=======
                    meetingId
                      ? setMeetingLocator({ meetingId: meetingId, passcode: newValue })
                      : setMeetingLocator(undefined);
>>>>>>> 02420bf5
                  }}
                />
              )
            }
            {
              /* @conditional-compile-remove(meeting-id) */ teamsCallChosen && (
                <Text className={teamsItemStyle} block variant="medium">
                  <b>And</b>
                </Text>
              )
            }
            {
              /* @conditional-compile-remove(one-to-n-calling) */ acsCallChosen && (
                <Stack>
                  <TextField
                    className={outboundTextField}
                    label={'Participants'}
                    required
                    placeholder={"Comma seperated phone numbers or ACS ID's"}
                    onChange={(_, newValue) => newValue && setOutboundParticipants(newValue)}
                  />
                </Stack>
              )
            }
            {
              /* @conditional-compile-remove(PSTN-calls) */ pstnCallChosen && (
                <Stack>
                  <Stack>
                    <Label required style={{ paddingBottom: '0.5rem' }}>
                      Please dial the number you wish to call.
                    </Label>
                    <Stack styles={dialpadOptionStyles}>
                      <Dialpad
                        longPressTrigger={isMobileSession ? 'touch' : 'mouseAndTouch'}
                        onChange={(newValue) => {
                          /**
                           * We need to pass in the formatting for the phone number string in the onChange handler
                           * to make sure the phone number is in E.164 format.
                           *
                           * write regexp to flatten this
                           */
                          const phoneNumber = '+' + newValue?.replace(/\D/g, '');
                          setDialpadParticipant(phoneNumber);
                        }}
                      />
                    </Stack>
                    <TextField
                      id={'alternateCallerId-input'}
                      className={outboundTextField}
                      required={true}
                      label={'Azure Communication Services phone number for caller ID'}
                      placeholder={'Please enter phone number'}
                      onChange={(_, newValue) => setAlternateCallerId(newValue)}
                      onFocus={() => setAlternateCallerIdCalloutVisible(true)}
                    />
                    {alternateCallerIdCalloutVisible && (
                      <Callout
                        role="dialog"
                        gapSpace={0}
                        target={document.getElementById('alternateCallerId-input')}
                        className={mergeStyles(alternateCallerIdCalloutStyles)}
                        onDismiss={() => setAlternateCallerIdCalloutVisible(false)}
                      >
                        <Text block className={mergeStyles(alternateCallerIdCalloutTitleStyles)} variant="large">
                          AlternateCallerId
                        </Text>
                        <ul>
                          <li>This number will act as your caller id when no display name is provided.</li>
                          <li>Must be from same Azure Communication Services resource as the user making the call.</li>
                        </ul>
                        <Link
                          className={mergeStyles(alternateCallerIdCalloutLinkStyles)}
                          target="_blank"
                          href="https://learn.microsoft.com/en-us/azure/communication-services/concepts/telephony/plan-solution"
                        >
                          Learn more about phone numbers and Azure Communication Services.
                        </Link>
                      </Callout>
                    )}
                  </Stack>
                </Stack>
              )
            }
          </Stack>
          <DisplayNameField defaultName={displayName} setName={setDisplayName} />

          <PrimaryButton
            disabled={!buttonEnabled}
            className={buttonStyle}
            text={buttonText}
            onClick={() => {
              if (displayName) {
                saveDisplayNameToLocalStorage(displayName);
                /* @conditional-compile-remove(one-to-n-calling)  */
                const acsParticipantsToCall = parseParticipants(outboundParticipants);
                /* @conditional-compile-remove(PSTN-calls) */
                const dialpadParticipantToCall = parseParticipants(dialpadParticipant);
                startCallHandler({
                  displayName,
                  meetingLocator,
                  /* @conditional-compile-remove(PSTN-calls) */ alternateCallerId,
                  /* @conditional-compile-remove(PSTN-calls) */ /* @conditional-compile-remove(one-to-n-calling)  */
                  outboundParticipants: acsParticipantsToCall ? acsParticipantsToCall : dialpadParticipantToCall
                });
              }
            }}
          />
          <div>
            <ThemeSelector label="Theme" horizontal={true} />
          </div>
        </Stack>
      </Stack>
    </Stack>
  );
};

/* @conditional-compile-remove(one-to-n-calling)  */ /* @conditional-compile-remove(PSTN-calls) */
/**
 * splits the participant Id's so we can call multiple people.
 */
const parseParticipants = (participantsString?: string): string[] | undefined => {
  if (participantsString) {
    return participantsString.replaceAll(' ', '').split(',');
  } else {
    return undefined;
  }
};<|MERGE_RESOLUTION|>--- conflicted
+++ resolved
@@ -179,13 +179,9 @@
                   onChange={(_, newValue) => {
                     const meetingId = meetingLocator && 'meetingId' in meetingLocator ? meetingLocator.meetingId : '';
                     // meeting id is required, but passcode is not
-<<<<<<< HEAD
-                    setMeetingLocator({ meetingId: meetingId, passcode: newValue });
-=======
                     meetingId
                       ? setMeetingLocator({ meetingId: meetingId, passcode: newValue })
                       : setMeetingLocator(undefined);
->>>>>>> 02420bf5
                   }}
                 />
               )
