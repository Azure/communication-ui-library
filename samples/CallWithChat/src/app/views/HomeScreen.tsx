--- conflicted
+++ resolved
@@ -92,11 +92,7 @@
       meetingLocator ||
       (teamsCallChosen && meetingLocator) ||
       (pstnCallChosen && dialpadParticipant && alternateCallerId) ||
-<<<<<<< HEAD
       (outboundParticipants && acsCallChosen));
-=======
-      /* @conditional-compile-remove(one-to-n-calling) */ (outboundParticipants && acsCallChosen));
->>>>>>> 6efd8449
 
   registerIcons({ icons: { DialpadBackspace: <Backspace20Regular /> } });
 
@@ -226,42 +222,6 @@
                     onChange={(_, newValue) => setAlternateCallerId(newValue)}
                     onFocus={() => setAlternateCallerIdCalloutVisible(true)}
                   />
-<<<<<<< HEAD
-=======
-                </Stack>
-              )
-            }
-            {pstnCallChosen && (
-              <Stack>
-                <Stack>
-                  <Label required style={{ paddingBottom: '0.5rem' }}>
-                    Please dial the number you wish to call.
-                  </Label>
-                  <Stack styles={dialpadOptionStyles}>
-                    <Dialpad
-                      longPressTrigger={isMobileSession ? 'touch' : 'mouseAndTouch'}
-                      onChange={(newValue) => {
-                        /**
-                         * We need to pass in the formatting for the phone number string in the onChange handler
-                         * to make sure the phone number is in E.164 format.
-                         *
-                         * write regexp to flatten this
-                         */
-                        const phoneNumber = '+' + newValue?.replace(/\D/g, '');
-                        setDialpadParticipant(phoneNumber);
-                      }}
-                    />
-                  </Stack>
-                  <TextField
-                    id={'alternateCallerId-input'}
-                    className={outboundTextField}
-                    required={true}
-                    label={'Azure Communication Services phone number for caller ID'}
-                    placeholder={'Please enter phone number'}
-                    onChange={(_, newValue) => setAlternateCallerId(newValue)}
-                    onFocus={() => setAlternateCallerIdCalloutVisible(true)}
-                  />
->>>>>>> 6efd8449
                   {alternateCallerIdCalloutVisible && (
                     <Callout
                       role="dialog"
@@ -305,11 +265,6 @@
                   displayName,
                   meetingLocator,
                   alternateCallerId,
-<<<<<<< HEAD
-
-=======
-                  /* @conditional-compile-remove(one-to-n-calling)  */
->>>>>>> 6efd8449
                   outboundParticipants: acsParticipantsToCall ? acsParticipantsToCall : dialpadParticipantToCall,
                   /* @conditional-compile-remove(rich-text-editor-composite-support) */
                   isRichTextEditorEnabled: isRichTextEditorEnabled
@@ -327,10 +282,6 @@
   );
 };
 
-<<<<<<< HEAD
-=======
-/* @conditional-compile-remove(one-to-n-calling)  */
->>>>>>> 6efd8449
 /**
  * splits the participant Id's so we can call multiple people.
  */
