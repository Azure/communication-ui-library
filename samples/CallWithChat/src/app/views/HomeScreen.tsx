// Copyright (c) Microsoft Corporation.
// Licensed under the MIT license.

import React, { useState } from 'react';
import { Stack, PrimaryButton, Image, ChoiceGroup, IChoiceGroupOption, Text, TextField } from '@fluentui/react';
import heroSVG from '../../assets/hero.svg';
import {
  imgStyle,
  infoContainerStyle,
  callContainerStackTokens,
  callOptionsGroupStyles,
  configContainerStyle,
  configContainerStackTokens,
  containerStyle,
  containerTokens,
  headerStyle,
  teamsItemStyle,
  buttonStyle
} from '../styles/HomeScreen.styles';
/* @conditional-compile-remove(PSTN-calls) */
<<<<<<< HEAD
/* @conditional-compile-remove(1-n-calling)  */
import { outboundtextField } from '../styles/HomeScreen.styles';
=======
import { outboundTextField } from '../styles/HomeScreen.styles';
>>>>>>> 6ea6f203
import { ThemeSelector } from '../theming/ThemeSelector';
import { localStorageAvailable } from '../utils/localStorage';
import { getDisplayNameFromLocalStorage, saveDisplayNameToLocalStorage } from '../utils/localStorage';
import { DisplayNameField } from './DisplayNameField';
import { TeamsMeetingLinkLocator } from '@azure/communication-calling';
/* @conditional-compile-remove(PSTN-calls) */
import { Dialpad } from '@azure/communication-react';

export interface HomeScreenProps {
  startCallHandler(callDetails: {
    displayName: string;
<<<<<<< HEAD
    teamsLink?: TeamsMeetingLinkLocator;
    /* @conditional-compile-remove(1-n-calling)  */
=======
    teamsLink?: TeamsMeetingLinkLocator /* @conditional-compile-remove(PSTN-calls) */;
>>>>>>> 6ea6f203
    outboundParticipants?: string[];
    /* @conditional-compile-remove(PSTN-calls) */
    alternateCallerId?: string;
  }): void;
  joiningExistingCall: boolean;
}

export const HomeScreen = (props: HomeScreenProps): JSX.Element => {
  const { startCallHandler } = props;
  const imageProps = { src: heroSVG.toString() };
  const headerTitle = props.joiningExistingCall ? 'Join Call with Chat' : 'Start or join a Call with Chat';
  const callOptionsGroupLabel = 'Select an option';
  const buttonText = 'Next';
  const callOptions: IChoiceGroupOption[] = [
    { key: 'ACSCallWithChat', text: 'Start a ACS Call with Chat' },
    { key: 'TeamsMeeting', text: 'Join a Teams Meeting' },
<<<<<<< HEAD
    /* @conditional-compile-remove(1-n-calling) */
    { key: '1:N', text: 'Start a 1:N ACS Call' },
    /* @conditional-compile-remove(PSTN-calls) */
    { key: 'PSTN', text: 'Start a PSTN Call' }
=======
    /* @conditional-compile-remove(PSTN-calls) */
    { key: 'outboundCall', text: 'Start a PSTN or 1:N call' }
>>>>>>> 6ea6f203
  ];

  // Get display name from local storage if available
  const defaultDisplayName = localStorageAvailable ? getDisplayNameFromLocalStorage() : null;
  const [displayName, setDisplayName] = useState<string | undefined>(defaultDisplayName ?? undefined);

  const [chosenCallOption, setChosenCallOption] = useState<IChoiceGroupOption>(callOptions[0]);
  const [teamsLink, setTeamsLink] = useState<TeamsMeetingLinkLocator>();

  /* @conditional-compile-remove(PSTN-calls) */
  const [alternateCallerId, setAlternateCallerId] = useState<string>();
<<<<<<< HEAD
  /* @conditional-compile-remove(1-n-calling)  */
  const [outboundParticipants, setOutboundParticipants] = useState<string>();
  /* @conditional-compile-remove(PSTN-calls) */
  const [dialPadParticipant, setDialpadParticipant] = useState<string>();
=======
  /* @conditional-compile-remove(PSTN-calls) */
  const [outboundParticipants, setOutboundParticipants] = useState<string>();

  const teamsCallChosen: boolean = chosenCallOption.key === 'TeamsMeeting';

  /* @conditional-compile-remove(PSTN-calls) */
  const outboundCallChosen: boolean = chosenCallOption.key === 'outboundCall';
  const buttonEnabled = displayName && (!teamsCallChosen || teamsLink);
>>>>>>> 6ea6f203

  const teamsCallChosen: boolean = chosenCallOption.key === 'TeamsMeeting';
  const startGroupCall: boolean = chosenCallOption.key === 'ACSCallWithChat';
  /* @conditional-compile-remove(PSTN-calls) */
  const pstnCallChosen: boolean = chosenCallOption.key === 'PSTN';
  /* @conditional-compile-remove(1-n-calling)  */
  const acsCallChosen: boolean = chosenCallOption.key === '1:N';
  const buttonEnabled =
    displayName &&
    (startGroupCall ||
      teamsLink ||
      (teamsCallChosen && teamsLink) ||
      /* @conditional-compile-remove(PSTN-calls) */ (pstnCallChosen && dialPadParticipant && alternateCallerId) ||
      /* @conditional-compile-remove(one-to-n-calling) */ (outboundParticipants && acsCallChosen));
  return (
    <Stack
      horizontal
      wrap
      horizontalAlign="center"
      verticalAlign="center"
      tokens={containerTokens}
      className={containerStyle}
    >
      <Image alt="Welcome to the ACS Call with Chat sample app" className={imgStyle} {...imageProps} />
      <Stack className={infoContainerStyle}>
        <Text role={'heading'} aria-level={1} className={headerStyle}>
          {headerTitle}
        </Text>
        <Stack className={configContainerStyle} tokens={configContainerStackTokens}>
          <Stack tokens={callContainerStackTokens}>
            {!props.joiningExistingCall && (
              <ChoiceGroup
                styles={callOptionsGroupStyles}
                label={callOptionsGroupLabel}
                defaultSelectedKey="ACSCallWithChat"
                options={callOptions}
                required={true}
                onChange={(_, option) => option && setChosenCallOption(option)}
              />
            )}
            {teamsCallChosen && (
              <TextField
                className={teamsItemStyle}
                iconProps={{ iconName: 'Link' }}
                placeholder={'Enter a Teams meeting link'}
                onChange={(_, newValue) => newValue && setTeamsLink({ meetingLink: newValue })}
              />
            )}
            {
<<<<<<< HEAD
              /* @conditional-compile-remove(1-n-calling) */ acsCallChosen && (
                <Stack>
                  <TextField
                    className={outboundtextField}
                    label={'Participants'}
                    placeholder={"Comma seperated phone numbers or ACS ID's"}
                    onChange={(_, newValue) => newValue && setOutboundParticipants(newValue)}
                  />
                </Stack>
              )
            }
            {
              /* @conditional-compile-remove(PSTN-calls) */ pstnCallChosen && (
                <Stack>
                  <Stack>
                    <Dialpad
                      onChange={(newValue) => {
                        /**
                         * We need to pass in the formatting for the phone number string in the onChange handler
                         * to make sure the phone number is in E.164 format.
                         *
                         * write regexp to flatten this
                         */
                        const phoneNumber = '+' + newValue?.replace('[^0-9]', '');
                        setDialpadParticipant(phoneNumber);
                      }}
                    />
                    <TextField
                      className={outboundtextField}
                      label={'ACS phone number for Caller ID'}
                      placeholder={'Enter your ACS aquired phone number for PSTN call'}
                      onChange={(_, newValue) => setAlternateCallerId(newValue)}
                    />
                  </Stack>
=======
              /* @conditional-compile-remove(PSTN-calls) */ outboundCallChosen && (
                <Stack>
                  <TextField
                    className={outboundTextField}
                    label={'Participants'}
                    placeholder={'Comma seperated phone numbers or ACS IDs'}
                    onChange={(_, newValue) => newValue && setOutboundParticipants(newValue)}
                  />
                  <TextField
                    className={outboundTextField}
                    label={'ACS phone number for Caller ID'}
                    placeholder={'Enter your ACS aquired phone number for PSTN call'}
                    onChange={(_, newValue) => newValue && setAlternateCallerId(newValue)}
                  />
>>>>>>> 6ea6f203
                </Stack>
              )
            }
          </Stack>
          <DisplayNameField defaultName={displayName} setName={setDisplayName} />

          <PrimaryButton
            disabled={!buttonEnabled}
            className={buttonStyle}
            text={buttonText}
            onClick={() => {
              if (displayName) {
                saveDisplayNameToLocalStorage(displayName);
<<<<<<< HEAD
                /* @conditional-compile-remove(1-n-calling)  */
                const acsParticipantsToCall = parseParticipants(outboundParticipants);
                /* @conditional-compile-remove(PSTN-calls) */
                const dialpadParticipantToCall = parseParticipants(dialPadParticipant);
                console.log(dialpadParticipantToCall);
=======
>>>>>>> 6ea6f203
                startCallHandler({
                  displayName,
                  teamsLink,
                  /* @conditional-compile-remove(PSTN-calls) */ alternateCallerId,
<<<<<<< HEAD
                  /* @conditional-compile-remove(PSTN-calls) */ /* @conditional-compile-remove(1-n-calling)  */
                  outboundParticipants: acsParticipantsToCall ? acsParticipantsToCall : dialpadParticipantToCall
=======
                  /* @conditional-compile-remove(PSTN-calls) */ outboundParticipants:
                    parseParticipants(outboundParticipants)
>>>>>>> 6ea6f203
                });
              }
            }}
          />
          <div>
            <ThemeSelector label="Theme" horizontal={true} />
          </div>
        </Stack>
      </Stack>
    </Stack>
  );
};

<<<<<<< HEAD
/* @conditional-compile-remove(1-n-calling)  */ /* @conditional-compile-remove(PSTN-calls) */
/**
 * splits the participant Id's so we can call multiple people.
=======
/* @conditional-compile-remove(PSTN-calls) */
/**
 * splits the participant Ids so we can call multiple people.
 *
>>>>>>> 6ea6f203
 */
const parseParticipants = (participantsString?: string): string[] | undefined => {
  if (participantsString) {
    return participantsString.replaceAll(' ', '').split(',');
  } else {
    return undefined;
  }
};<|MERGE_RESOLUTION|>--- conflicted
+++ resolved
@@ -18,12 +18,7 @@
   buttonStyle
 } from '../styles/HomeScreen.styles';
 /* @conditional-compile-remove(PSTN-calls) */
-<<<<<<< HEAD
-/* @conditional-compile-remove(1-n-calling)  */
-import { outboundtextField } from '../styles/HomeScreen.styles';
-=======
 import { outboundTextField } from '../styles/HomeScreen.styles';
->>>>>>> 6ea6f203
 import { ThemeSelector } from '../theming/ThemeSelector';
 import { localStorageAvailable } from '../utils/localStorage';
 import { getDisplayNameFromLocalStorage, saveDisplayNameToLocalStorage } from '../utils/localStorage';
@@ -35,12 +30,8 @@
 export interface HomeScreenProps {
   startCallHandler(callDetails: {
     displayName: string;
-<<<<<<< HEAD
     teamsLink?: TeamsMeetingLinkLocator;
     /* @conditional-compile-remove(1-n-calling)  */
-=======
-    teamsLink?: TeamsMeetingLinkLocator /* @conditional-compile-remove(PSTN-calls) */;
->>>>>>> 6ea6f203
     outboundParticipants?: string[];
     /* @conditional-compile-remove(PSTN-calls) */
     alternateCallerId?: string;
@@ -57,15 +48,10 @@
   const callOptions: IChoiceGroupOption[] = [
     { key: 'ACSCallWithChat', text: 'Start a ACS Call with Chat' },
     { key: 'TeamsMeeting', text: 'Join a Teams Meeting' },
-<<<<<<< HEAD
     /* @conditional-compile-remove(1-n-calling) */
     { key: '1:N', text: 'Start a 1:N ACS Call' },
     /* @conditional-compile-remove(PSTN-calls) */
     { key: 'PSTN', text: 'Start a PSTN Call' }
-=======
-    /* @conditional-compile-remove(PSTN-calls) */
-    { key: 'outboundCall', text: 'Start a PSTN or 1:N call' }
->>>>>>> 6ea6f203
   ];
 
   // Get display name from local storage if available
@@ -77,21 +63,10 @@
 
   /* @conditional-compile-remove(PSTN-calls) */
   const [alternateCallerId, setAlternateCallerId] = useState<string>();
-<<<<<<< HEAD
   /* @conditional-compile-remove(1-n-calling)  */
   const [outboundParticipants, setOutboundParticipants] = useState<string>();
   /* @conditional-compile-remove(PSTN-calls) */
   const [dialPadParticipant, setDialpadParticipant] = useState<string>();
-=======
-  /* @conditional-compile-remove(PSTN-calls) */
-  const [outboundParticipants, setOutboundParticipants] = useState<string>();
-
-  const teamsCallChosen: boolean = chosenCallOption.key === 'TeamsMeeting';
-
-  /* @conditional-compile-remove(PSTN-calls) */
-  const outboundCallChosen: boolean = chosenCallOption.key === 'outboundCall';
-  const buttonEnabled = displayName && (!teamsCallChosen || teamsLink);
->>>>>>> 6ea6f203
 
   const teamsCallChosen: boolean = chosenCallOption.key === 'TeamsMeeting';
   const startGroupCall: boolean = chosenCallOption.key === 'ACSCallWithChat';
@@ -141,11 +116,10 @@
               />
             )}
             {
-<<<<<<< HEAD
               /* @conditional-compile-remove(1-n-calling) */ acsCallChosen && (
                 <Stack>
                   <TextField
-                    className={outboundtextField}
+                    className={outboundTextField}
                     label={'Participants'}
                     placeholder={"Comma seperated phone numbers or ACS ID's"}
                     onChange={(_, newValue) => newValue && setOutboundParticipants(newValue)}
@@ -170,28 +144,12 @@
                       }}
                     />
                     <TextField
-                      className={outboundtextField}
+                      className={outboundTextField}
                       label={'ACS phone number for Caller ID'}
                       placeholder={'Enter your ACS aquired phone number for PSTN call'}
                       onChange={(_, newValue) => setAlternateCallerId(newValue)}
                     />
                   </Stack>
-=======
-              /* @conditional-compile-remove(PSTN-calls) */ outboundCallChosen && (
-                <Stack>
-                  <TextField
-                    className={outboundTextField}
-                    label={'Participants'}
-                    placeholder={'Comma seperated phone numbers or ACS IDs'}
-                    onChange={(_, newValue) => newValue && setOutboundParticipants(newValue)}
-                  />
-                  <TextField
-                    className={outboundTextField}
-                    label={'ACS phone number for Caller ID'}
-                    placeholder={'Enter your ACS aquired phone number for PSTN call'}
-                    onChange={(_, newValue) => newValue && setAlternateCallerId(newValue)}
-                  />
->>>>>>> 6ea6f203
                 </Stack>
               )
             }
@@ -205,25 +163,16 @@
             onClick={() => {
               if (displayName) {
                 saveDisplayNameToLocalStorage(displayName);
-<<<<<<< HEAD
                 /* @conditional-compile-remove(1-n-calling)  */
                 const acsParticipantsToCall = parseParticipants(outboundParticipants);
                 /* @conditional-compile-remove(PSTN-calls) */
                 const dialpadParticipantToCall = parseParticipants(dialPadParticipant);
-                console.log(dialpadParticipantToCall);
-=======
->>>>>>> 6ea6f203
                 startCallHandler({
                   displayName,
                   teamsLink,
                   /* @conditional-compile-remove(PSTN-calls) */ alternateCallerId,
-<<<<<<< HEAD
                   /* @conditional-compile-remove(PSTN-calls) */ /* @conditional-compile-remove(1-n-calling)  */
                   outboundParticipants: acsParticipantsToCall ? acsParticipantsToCall : dialpadParticipantToCall
-=======
-                  /* @conditional-compile-remove(PSTN-calls) */ outboundParticipants:
-                    parseParticipants(outboundParticipants)
->>>>>>> 6ea6f203
                 });
               }
             }}
@@ -237,16 +186,9 @@
   );
 };
 
-<<<<<<< HEAD
 /* @conditional-compile-remove(1-n-calling)  */ /* @conditional-compile-remove(PSTN-calls) */
 /**
  * splits the participant Id's so we can call multiple people.
-=======
-/* @conditional-compile-remove(PSTN-calls) */
-/**
- * splits the participant Ids so we can call multiple people.
- *
->>>>>>> 6ea6f203
  */
 const parseParticipants = (participantsString?: string): string[] | undefined => {
   if (participantsString) {
