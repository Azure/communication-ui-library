{
  "name": "@internal/callwithchat",
  "version": "0.0.1",
  "private": true,
  "description": "This is a sample application to show how the UI Library can be used to build a call with chat experience. The client-side application is a React based user interface which uses React Hooks for handling complex state while leveraging Microsoft Fluent UI for how things look.",
  "scripts": {
    "build": "rushx clean && concurrently --kill-others-on-fail \"rushx _typecheck\" \"rushx webpack\"",
    "build:minify": "rushx clean && concurrently --kill-others-on-fail \"rushx _typecheck\" \"rushx webpack:minify\"",
    "build:stable": "cross-env FLAVOR=stable rushx build",
    "clean": "rimraf dist",
    "package": "copyfiles -E -u 3 \"../Server/dist/**/*\" dist",
    "start": "concurrently \"cd ../Server && rushx start:dev\" \"rushx start:app\"",
    "start:app": "rushx _by-flavor \"webpack-cli serve --mode=development --env development\"",
    "start:prod": "node dist/server.js",
    "test": "",
    "test:ci-coverage": "echo skip",
    "test:stable": "echo skip",
    "port:sample": "rushx preprocess:stable-flavor && cpy './preprocessed/**' sample-dist/src && cpy './Media/**' sample-dist/Media && cpy './public/**' sample-dist/public",
    "preprocess": "cpy './src/**' ./preprocessed && babel ./src --out-dir ../preprocessed --extensions \".ts,.tsx\" --keep-file-extension --config-file ./.babelrc.js --relative",
    "preprocess:stable-flavor": "rushx _stable-flavor \"rushx preprocess && rushx lint:fix && rushx prettier\"",
    "prettier": "prettier --no-error-on-unmatched-pattern --write --config ../../.prettierrc --ignore-path=../../.prettierignore \"**/*.js\" \"**/*.jsx\" \"**/*.ts\" \"**/*.tsx\"",
    "prettier:check": "prettier --no-error-on-unmatched-pattern --check --config ../../.prettierrc --ignore-path=../../.prettierignore \"**/*.js\" \"**/*.jsx\" \"**/*.ts\" \"**/*.tsx\"",
    "lint": "eslint --max-warnings 0 \"**/*.{js,ts,tsx}\"",
    "lint:fix": "eslint */**/*.{ts,tsx} --fix",
    "lint:quiet": "eslint */**/*.{ts,tsx} --quiet",
    "webpack": "rushx _by-flavor \"webpack --mode=production --env production\"",
    "webpack:minify": "rushx _by-flavor \"webpack --mode=production --env production --env minify\"",
    "_current-flavor": "echo You are running under COMMUNICATION_REACT_FLAVOR: && env-cmd -f ../../common/config/env/.env node -p process.env.COMMUNICATION_REACT_FLAVOR",
    "_by-flavor": "rushx _current-flavor && env-cmd -f ../../common/config/env/.env --use-shell",
    "_stable-flavor": "rushx _current-flavor && env-cmd -f ../../common/config/env/stable.env --use-shell",
    "_if-preprocess": "if-env COMMUNICATION_REACT_FLAVOR=stable || if-env COMMUNICATION_REACT_FLAVOR=beta-release",
    "_typecheck": "rushx _by-flavor \"npm run _if-preprocess && rushx preprocess && tsc -p tsconfig.preprocess.json  || (if-env COMMUNICATION_REACT_FLAVOR=beta && tsc)\""
  },
  "license": "MIT",
  "dependencies": {
    "@azure/abort-controller": "^1.1.0",
    "@azure/communication-identity": "^1.3.0",
<<<<<<< HEAD
    "@azure/communication-calling": "1.35.1-beta.1 || ^1.35.1",
    "@azure/communication-chat": "1.6.0-beta.3 || ^1.5.4",
    "@azure/communication-react": "1.28.0-beta.0",
=======
    "@azure/communication-calling": "^1.35.1",
    "@azure/communication-chat": "^1.5.4",
    "@azure/communication-react": "1.27.0",
>>>>>>> a7dbc631
    "@azure/communication-common": "^2.3.1",
    "@azure/logger": "^1.0.4",
    "@babel/preset-react": "^7.12.7",
    "@internal/acs-ui-common": "1.28.0-beta.0",
    "@internal/calling-component-bindings": "1.28.0-beta.0",
    "@internal/calling-stateful-client": "1.28.0-beta.0",
    "@internal/react-components": "1.28.0-beta.0",
    "@internal/react-composites": "1.28.0-beta.0",
    "@fluentui/react": "^8.122.17",
    "@fluentui/react-file-type-icons": "8.13.1",
    "@fluentui/react-icons": "^2.0.298",
    "merge": "^2.1.1",
    "mobile-detect": "^1.4.5",
    "react": "18.3.1",
    "react-dom": "18.3.1",
    "react-router-dom": "^5.1.2",
    "reselect": "^4.0.0",
    "shake.js": "1.2.2",
    "uuid": "^9.0.0"
  },
  "devDependencies": {
    "@babel/core": "^7.27.1",
    "@babel/eslint-parser": "^7.22.15",
    "@babel/preset-env": "7.23.9",
    "@types/jest": "^29.5.14",
    "@types/node": "^22.10.6",
    "@types/react": "18.3.12",
    "@types/react-dom": "18.3.1",
    "@types/uuid": "^9.0.8",
    "@typescript-eslint/eslint-plugin": "^7.14.1",
    "@typescript-eslint/parser": "^7.14.1",
    "ajv": "^8.17.1",
    "babel-jest": "^29.5.0",
    "babel-loader": "8.1.0",
    "concurrently": "^5.3.0",
    "copyfiles": "^2.4.1",
    "cpy-cli": "^5.0.0",
    "cross-env": "^7.0.3",
    "css-loader": "^7.1.2",
    "env-cmd": "^10.1.0",
    "eslint": "^8.57.0",
    "eslint-config-prettier": "^9.1.0",
    "eslint-config-react-app": "^6.0.0",
    "eslint-plugin-flowtype": "^8.0.3",
    "eslint-plugin-header": "^3.1.0",
    "eslint-plugin-import": "^2.31.0",
    "eslint-plugin-jsx-a11y": "^6.10.2",
    "eslint-plugin-prettier": "5.4.0",
    "eslint-plugin-react": "^7.37.5",
    "eslint-plugin-react-hooks": "^4.6.2",
    "html-webpack-plugin": "^5.3.1",
    "husky": "^8.0.3",
    "if-env": "^1.0.4",
    "jest": "29.7.0",
    "jest-junit": "^16.0.0",
    "prettier": "3.3.2",
    "pretty-quick": "^4.0.0",
    "rimraf": "^2.6.2",
    "source-map-explorer": "^2.5.0",
    "style-loader": "^2.0.0",
    "ts-loader": "^8.0.12",
    "typescript": "5.4.5",
    "url-loader": "^4.1.1",
    "webpack": "5.95.0",
    "webpack-cli": "^5.1.4",
    "webpack-dev-server": "4.15.2",
    "webpack-bundle-analyzer": "^4.5.0",
    "@babel/cli": "^7.27.2"
  }
}<|MERGE_RESOLUTION|>--- conflicted
+++ resolved
@@ -35,15 +35,9 @@
   "dependencies": {
     "@azure/abort-controller": "^1.1.0",
     "@azure/communication-identity": "^1.3.0",
-<<<<<<< HEAD
-    "@azure/communication-calling": "1.35.1-beta.1 || ^1.35.1",
-    "@azure/communication-chat": "1.6.0-beta.3 || ^1.5.4",
-    "@azure/communication-react": "1.28.0-beta.0",
-=======
     "@azure/communication-calling": "^1.35.1",
     "@azure/communication-chat": "^1.5.4",
     "@azure/communication-react": "1.27.0",
->>>>>>> a7dbc631
     "@azure/communication-common": "^2.3.1",
     "@azure/logger": "^1.0.4",
     "@babel/preset-react": "^7.12.7",
