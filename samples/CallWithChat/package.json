--- conflicted
+++ resolved
@@ -35,11 +35,7 @@
   "dependencies": {
     "@azure/abort-controller": "^1.1.0",
     "@azure/communication-identity": "^1.3.0",
-<<<<<<< HEAD
-    "@azure/communication-calling": "1.37.1-beta.1 || ^1.35.1",
-=======
-    "@azure/communication-calling": "1.36.3-beta.1 || ^1.36.1",
->>>>>>> 7c68775f
+    "@azure/communication-calling": "1.37.1-beta.1 || ^1.36.1",
     "@azure/communication-chat": "1.6.0-beta.7 || ^1.5.4",
     "@azure/communication-react": "1.29.0-beta.0",
     "@azure/communication-common": "^2.3.2-beta.1 || ^2.3.1",
