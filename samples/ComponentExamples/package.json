--- conflicted
+++ resolved
@@ -26,13 +26,8 @@
     "@azure/communication-calling": "1.14.1-beta.1 || >=1.13.1",
     "@azure/communication-common": "^2.2.0",
     "@azure/communication-identity": "^1.2.0",
-<<<<<<< HEAD
-    "@azure/communication-react": "1.5.1-beta.5",
+    "@azure/communication-react": "1.6.1-beta.0",
     "@fluentui/react": "~8.110.4",
-=======
-    "@azure/communication-react": "1.6.1-beta.0",
-    "@fluentui/react": "~8.98.3",
->>>>>>> 81a861df
     "react": "18.2.0",
     "react-dom": "18.2.0",
     "dotenv": "~10.0.0",
