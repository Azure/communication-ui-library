{
  "name": "component-examples",
  "version": "0.0.1",
  "private": true,
  "description": "This is a sample application to show how the ACS Chat Web SDK can be used to build a group chat experience. The client-side application is a React based user interface which uses React Hooks for handling complex state while leveraging Microsoft Fluent UI for how things look.",
  "scripts": {
    "build": "rushx clean && concurrently --kill-others-on-fail \"rushx _typecheck\" \"rushx webpack\"",
    "clean": "rimraf dist",
    "package": "copyfiles -E -u 3 \"../Server/dist/**/*\" dist",
    "start": "concurrently \"cd ../Server && rushx start:dev\" \"rushx start:app\"",
    "start:app": "rushx _by-flavor \"webpack-cli serve --mode=development --env development\"",
    "test": "",
    "prettier": "prettier --no-error-on-unmatched-pattern --write --config ../../.prettierrc --ignore-path=../../.prettierignore \"**/*.js\" \"**/*.jsx\" \"**/*.ts\" \"**/*.tsx\"",
    "prettier:check": "prettier --no-error-on-unmatched-pattern --check --config ../../.prettierrc --ignore-path=../../.prettierignore \"**/*.js\" \"**/*.jsx\" \"**/*.ts\" \"**/*.tsx\"",
    "lint": "eslint --max-warnings 0 */**/*.{ts,tsx}",
    "lint:fix": "eslint */**/*.{ts,tsx} --fix",
    "lint:quiet": "eslint */**/*.{ts,tsx} --quiet",
    "webpack": "rushx _by-flavor \"webpack --mode=production --env production\"",
    "_current-flavor": "echo You are running under COMMUNICATION_REACT_FLAVOR: && env-cmd -f ../../common/config/env/.env node -p process.env.COMMUNICATION_REACT_FLAVOR",
    "_by-flavor": "rushx _current-flavor && env-cmd -f ../../common/config/env/.env --use-shell",
    "_typecheck": "rushx _by-flavor \"if-env COMMUNICATION_REACT_FLAVOR=stable && echo skip || (if-env COMMUNICATION_REACT_FLAVOR=beta && tsc)\""
  },
  "dependencies": {
    "@azure/communication-chat": "1.3.2-beta.1 || >=1.2.0",
<<<<<<< HEAD
    "@azure/communication-calling": "1.13.0-alpha.20230405.1 || >=1.11.1",
=======
    "@azure/communication-calling": "1.12.0-beta.2 || >=1.12.1",
>>>>>>> de465a3d
    "@azure/communication-common": "2.2.0",
    "@azure/communication-identity": "~1.1.0",
    "@azure/communication-react": "1.5.1-beta.2",
    "@fluentui/react": "~8.98.3",
    "react": "~16.14.0",
    "react-dom": "16.13.1",
    "dotenv": "~10.0.0",
    "uuid": "^8.1.0"
  },
  "devDependencies": {
    "@babel/core": "~7.16.0",
    "@types/react": "^16.9.49",
    "@types/react-dom": "^16.9.8",
    "@types/uuid": "^8.3.0",
    "@typescript-eslint/eslint-plugin": "^4.12.0",
    "@typescript-eslint/parser": "^4.12.0",
    "babel-eslint": "^10.0.0",
    "babel-loader": "8.1.0",
    "concurrently": "^5.3.0",
    "css-loader": "~4.3.0",
    "env-cmd": "~10.1.0",
    "eslint": "^7.7.0",
    "eslint-config-prettier": "^6.12.0",
    "eslint-config-react-app": "^6.0.0",
    "eslint-plugin-flowtype": "^5.2.0",
    "eslint-plugin-header": "^3.1.0",
    "eslint-plugin-import": "~2.22.1",
    "eslint-plugin-jsx-a11y": "^6.3.1",
    "eslint-plugin-prettier": "^3.1.4",
    "eslint-plugin-react": "^7.18.3",
    "eslint-plugin-react-hooks": "^4.1.2",
    "html-webpack-plugin": "~5.3.1",
    "husky": "^4.3.0",
    "if-env": "~1.0.4",
    "prettier": "2.3.1",
    "pretty-quick": "^3.1.0",
    "rimraf": "^2.6.2",
    "style-loader": "~2.0.0",
    "ts-loader": "^8.0.12",
    "typescript": "4.3.5",
    "webpack": "5.76.0",
    "webpack-cli": "~4.10.0",
    "webpack-dev-server": "4.8.1"
  }
}<|MERGE_RESOLUTION|>--- conflicted
+++ resolved
@@ -22,11 +22,7 @@
   },
   "dependencies": {
     "@azure/communication-chat": "1.3.2-beta.1 || >=1.2.0",
-<<<<<<< HEAD
-    "@azure/communication-calling": "1.13.0-alpha.20230405.1 || >=1.11.1",
-=======
-    "@azure/communication-calling": "1.12.0-beta.2 || >=1.12.1",
->>>>>>> de465a3d
+    "@azure/communication-calling": "1.13.0-alpha.20230405.1 || >=1.12.1",
     "@azure/communication-common": "2.2.0",
     "@azure/communication-identity": "~1.1.0",
     "@azure/communication-react": "1.5.1-beta.2",
