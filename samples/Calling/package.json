{
  "name": "@internal/calling",
  "version": "0.0.1",
  "private": true,
  "description": "This is a sample application to show how the UI Library can be used to build a calling experience. The client-side application is a React based user interface which uses React Hooks for handling complex state while leveraging Microsoft Fluent UI for how things look.",
  "scripts": {
    "build": "rushx clean && concurrently --kill-others-on-fail \"rushx _typecheck\" \"rushx webpack\"",
    "build:minify": "rushx clean && concurrently --kill-others-on-fail \"rushx _typecheck\" \"rushx webpack:minify\"",
    "clean": "rimraf dist",
    "package": "copyfiles -E -u 3 \"../Server/dist/**/*\" dist",
    "start": "concurrently \"cd ../Server && rushx start:dev\" \"rushx start:app\"",
    "start:app": "rushx _by-flavor \"webpack-cli serve --mode=development --env development\"",
    "start:prod": "node dist/server.js",
    "test": "",
    "test:ci-coverage": "echo skip",
    "port:sample": "rushx preprocess:stable-flavor && cpy './preprocessed/**' sample-dist/src && cpy './Media/**' sample-dist/Media && cpy './public/**' sample-dist/public",
    "preprocess": "cpy './src/**' ./preprocessed && babel ./src --out-dir ../preprocessed --extensions \".ts,.tsx\" --keep-file-extension --config-file ./.babelrc.js --relative",
    "preprocess:stable-flavor": "rushx _stable-flavor \"rushx preprocess && rushx lint:fix && rushx prettier\"",
    "prettier": "prettier --no-error-on-unmatched-pattern --write --config ../../.prettierrc --ignore-path=../../.prettierignore \"**/*.js\" \"**/*.jsx\" \"**/*.ts\" \"**/*.tsx\"",
    "prettier:check": "prettier --no-error-on-unmatched-pattern --check --config ../../.prettierrc --ignore-path=../../.prettierignore \"**/*.js\" \"**/*.jsx\" \"**/*.ts\" \"**/*.tsx\"",
    "lint": "eslint --max-warnings 0 \"**/*.{js,ts,tsx}\"",
    "lint:fix": "eslint */**/*.{ts,tsx} --fix",
    "lint:quiet": "eslint */**/*.{ts,tsx} --quiet",
    "webpack": "rushx _by-flavor \"webpack --mode=production --env production\"",
    "webpack:minify": "rushx _by-flavor \"webpack --mode=production --env production --env minify\"",
    "_current-flavor": "echo You are running under COMMUNICATION_REACT_FLAVOR: && env-cmd -f ../../common/config/env/.env node -p process.env.COMMUNICATION_REACT_FLAVOR",
    "_by-flavor": "rushx _current-flavor && env-cmd -f ../../common/config/env/.env --use-shell",
    "_stable-flavor": "rushx _current-flavor && env-cmd -f ../../common/config/env/stable.env --use-shell",
    "_if-preprocess": "if-env COMMUNICATION_REACT_FLAVOR=stable || if-env COMMUNICATION_REACT_FLAVOR=beta-release",
    "_typecheck": "rushx _by-flavor \"npm run _if-preprocess && rushx preprocess && tsc -p tsconfig.preprocess.json  || (if-env COMMUNICATION_REACT_FLAVOR=beta && tsc)\""
  },
  "license": "MIT",
  "dependencies": {
    "@azure/abort-controller": "^1.1.0",
    "@azure/communication-identity": "^1.3.0",
<<<<<<< HEAD
    "@azure/communication-react": "1.20.0-beta.1",
    "@azure/communication-calling": "1.30.1-beta.1 || ^1.29.1",
=======
    "@azure/communication-react": "1.21.0-beta.0",
    "@azure/communication-calling": "1.30.1-beta.1 || ^1.28.4",
>>>>>>> 52286ce2
    "@azure/communication-common": "^2.3.1",
    "@azure/logger": "^1.0.4",
    "@babel/preset-react": "^7.12.7",
    "@fluentui/react": "^8.120.0",
    "@fluentui/react-hooks": "^8.8.10",
    "@fluentui/react-icons": "^2.0.252",
    "@internal/acs-ui-common": "1.21.0-beta.0",
    "@internal/calling-component-bindings": "1.21.0-beta.0",
    "@internal/calling-stateful-client": "1.21.0-beta.0",
    "@internal/react-components": "1.21.0-beta.0",
    "@internal/react-composites": "1.21.0-beta.0",
    "follow-redirects": "1.15.6",
    "merge": "^2.1.1",
    "mobile-detect": "^1.4.5",
    "nanoid": "3.3.6",
    "node-fetch": "2.6.7",
    "react": "18.3.1",
    "react-dom": "18.3.1",
    "react-router-dom": "^5.1.2",
    "reselect": "^4.0.0",
    "shake.js": "1.2.2",
    "uuid": "^9.0.0"
  },
  "devDependencies": {
    "@babel/cli": "^7.24.8",
    "@babel/core": "^7.25.2",
    "@babel/eslint-parser": "^7.22.15",
    "@babel/preset-env": "7.23.9",
    "@types/jest": "^29.5.11",
    "@types/node": "^20.14.12",
    "@types/react-dom": "18.3.0",
    "@types/react": "18.3.3",
    "@types/uuid": "^9.0.8",
    "@typescript-eslint/eslint-plugin": "^7.14.1",
    "@typescript-eslint/parser": "^7.14.1",
    "ajv": "^8.17.1",
    "babel-jest": "^29.5.0",
    "babel-loader": "8.1.0",
    "concurrently": "^5.3.0",
    "copyfiles": "^2.4.1",
    "cpy-cli": "^5.0.0",
    "css-loader": "^7.1.2",
    "env-cmd": "^10.1.0",
    "eslint-config-prettier": "^9.1.0",
    "eslint-config-react-app": "^6.0.0",
    "eslint-plugin-flowtype": "^8.0.3",
    "eslint-plugin-header": "^3.1.0",
    "eslint-plugin-import": "^2.31.0",
    "eslint-plugin-jsx-a11y": "^6.8.0",
    "eslint-plugin-prettier": "5.1.3",
    "eslint-plugin-react-hooks": "^4.6.2",
    "eslint-plugin-react": "^7.37.1",
    "eslint": "^8.57.0",
    "html-webpack-plugin": "^5.3.1",
    "husky": "^8.0.3",
    "if-env": "^1.0.4",
    "jest-junit": "^16.0.0",
    "jest": "29.7.0",
    "prettier": "3.3.2",
    "pretty-quick": "^4.0.0",
    "rimraf": "^2.6.2",
    "source-map-explorer": "^2.5.0",
    "style-loader": "^2.0.0",
    "ts-loader": "^8.0.12",
    "typescript": "5.4.5",
    "url-loader": "^4.1.1",
    "webpack-cli": "^5.1.4",
    "webpack-dev-server": "4.15.2",
    "webpack": "5.95.0",
    "webpack-bundle-analyzer": "^4.5.0"
  }
}<|MERGE_RESOLUTION|>--- conflicted
+++ resolved
@@ -33,13 +33,8 @@
   "dependencies": {
     "@azure/abort-controller": "^1.1.0",
     "@azure/communication-identity": "^1.3.0",
-<<<<<<< HEAD
-    "@azure/communication-react": "1.20.0-beta.1",
+    "@azure/communication-react": "1.21.0-beta.0",
     "@azure/communication-calling": "1.30.1-beta.1 || ^1.29.1",
-=======
-    "@azure/communication-react": "1.21.0-beta.0",
-    "@azure/communication-calling": "1.30.1-beta.1 || ^1.28.4",
->>>>>>> 52286ce2
     "@azure/communication-common": "^2.3.1",
     "@azure/logger": "^1.0.4",
     "@babel/preset-react": "^7.12.7",
