{
  "name": "calling",
  "version": "0.0.1",
  "private": true,
  "description": "This is a sample application to show how the UI Library can be used to build a calling experience. The client-side application is a React based user interface which uses React Hooks for handling complex state while leveraging Microsoft Fluent UI for how things look.",
  "scripts": {
    "build": "rushx clean && concurrently --kill-others-on-fail \"rushx _typecheck\" \"rushx webpack\"",
    "clean": "rimraf dist",
    "package": "copyfiles -E -u 3 \"../Server/dist/**/*\" dist",
    "start": "concurrently \"cd ../Server && rushx start:dev\" \"rushx start:app\"",
    "start:app": "rushx _by-flavor \"webpack-cli serve --mode=development --env development\"",
    "start:prod": "node dist/server.js",
    "test": "",
    "test:ci-coverage": "echo skip",
    "preprocess": "cpx \"./src/**\" ./preprocessed && babel ./src --out-dir ../preprocessed --extensions \".ts,.tsx\" --keep-file-extension --config-file ./.babelrc.js --relative",
    "preprocess:stable-flavor": "rushx _stable-flavor \"rushx preprocess && rushx lint:fix && rushx prettier\"",
    "prettier": "prettier --no-error-on-unmatched-pattern --write --config ../../.prettierrc --ignore-path=../../.prettierignore \"**/*.js\" \"**/*.jsx\" \"**/*.ts\" \"**/*.tsx\"",
    "prettier:check": "prettier --no-error-on-unmatched-pattern --check --config ../../.prettierrc --ignore-path=../../.prettierignore \"**/*.js\" \"**/*.jsx\" \"**/*.ts\" \"**/*.tsx\"",
    "lint": "eslint --max-warnings 0 \"**/*.{js,ts,tsx}\"",
    "lint:fix": "eslint */**/*.{ts,tsx} --fix",
    "lint:quiet": "eslint */**/*.{ts,tsx} --quiet",
    "webpack": "rushx _by-flavor \"webpack --mode=production --env production\"",
    "_current-flavor": "echo You are running under COMMUNICATION_REACT_FLAVOR: && env-cmd -f ../../common/config/env/.env node -p process.env.COMMUNICATION_REACT_FLAVOR",
    "_by-flavor": "rushx _current-flavor && env-cmd -f ../../common/config/env/.env --use-shell",
    "_stable-flavor": "rushx _current-flavor && env-cmd -f ../../common/config/env/stable.env --use-shell",
    "_if-preprocess": "if-env COMMUNICATION_REACT_FLAVOR=stable || if-env COMMUNICATION_REACT_FLAVOR=beta-release",
    "_typecheck": "rushx _by-flavor \"npm run _if-preprocess && rushx preprocess && tsc -p tsconfig.preprocess.json  || (if-env COMMUNICATION_REACT_FLAVOR=beta && tsc)\""
  },
  "dependencies": {
    "@azure/abort-controller": "^1.1.0",
    "@azure/communication-identity": "^1.2.0",
<<<<<<< HEAD
    "@azure/communication-calling": "1.19.1-beta.2 || ^1.18.1",
    "@azure/communication-react": "1.9.0-beta.1",
=======
    "@azure/communication-calling": "1.19.1-beta.2 || ^1.17.1",
    "@azure/communication-react": "1.10.0-beta.1",
>>>>>>> 29006909
    "@azure/communication-common": "^2.3.0",
    "@azure/logger": "^1.0.4",
    "@babel/preset-react": "^7.12.7",
    "@fluentui/react": "^8.110.4",
    "@fluentui/react-hooks": "^8.6.12",
    "@fluentui/react-icons": "^2.0.194",
    "@internal/acs-ui-common": "1.10.0-beta.1",
    "@internal/calling-component-bindings": "1.10.0-beta.1",
    "@internal/calling-stateful-client": "1.10.0-beta.1",
    "@internal/react-components": "1.10.0-beta.1",
    "@internal/react-composites": "1.10.0-beta.1",
    "follow-redirects": "1.15.3",
    "merge": "^2.1.1",
    "mobile-detect": "^1.4.5",
    "nanoid": "3.3.6",
    "node-fetch": "2.6.7",
    "react": "18.2.0",
    "react-dom": "18.2.0",
    "react-router-dom": "^5.1.2",
    "reselect": "^4.0.0",
    "shake.js": "1.2.2",
    "uuid": "^9.0.0"
  },
  "devDependencies": {
    "@babel/cli": "^7.16.0",
    "@babel/core": "^7.16.0",
    "@babel/eslint-parser": "^7.22.15",
    "@babel/preset-env": "7.23.2",
    "@types/jest": "^29.5.2",
    "@types/node": "^16.11.7",
    "@types/react-dom": "18.2.14",
    "@types/react": "18.2.29",
    "@types/uuid": "^9.0.6",
    "@typescript-eslint/eslint-plugin": "^4.12.0",
    "@typescript-eslint/parser": "^4.12.0",
    "ajv": "^8.12.0",
    "babel-jest": "^29.5.0",
    "babel-loader": "8.1.0",
    "concurrently": "^5.3.0",
    "copyfiles": "^2.4.1",
    "css-loader": "^4.3.0",
    "env-cmd": "^10.1.0",
    "eslint-config-prettier": "^6.12.0",
    "eslint-config-react-app": "^6.0.0",
    "eslint-plugin-flowtype": "^5.2.0",
    "eslint-plugin-header": "^3.1.0",
    "eslint-plugin-import": "^2.22.1",
    "eslint-plugin-jsx-a11y": "^6.3.1",
    "eslint-plugin-prettier": "^3.1.4",
    "eslint-plugin-react-hooks": "^4.1.2",
    "eslint-plugin-react": "^7.18.3",
    "eslint": "^7.7.0",
    "html-webpack-plugin": "^5.3.1",
    "husky": "^8.0.3",
    "if-env": "^1.0.4",
    "jest-junit": "^16.0.0",
    "jest": "29.7.0",
    "prettier": "2.3.1",
    "pretty-quick": "^3.1.0",
    "rimraf": "^2.6.2",
    "source-map-explorer": "^2.5.0",
    "style-loader": "^2.0.0",
    "ts-loader": "^8.0.12",
    "typescript": "4.3.5",
    "url-loader": "^4.1.1",
    "webpack-cli": "^5.1.4",
    "webpack-dev-server": "4.15.1",
    "webpack": "5.89.0",
    "webpack-bundle-analyzer": "^4.5.0",
    "cpx": "^1.5.0"
  }
}<|MERGE_RESOLUTION|>--- conflicted
+++ resolved
@@ -29,13 +29,8 @@
   "dependencies": {
     "@azure/abort-controller": "^1.1.0",
     "@azure/communication-identity": "^1.2.0",
-<<<<<<< HEAD
     "@azure/communication-calling": "1.19.1-beta.2 || ^1.18.1",
-    "@azure/communication-react": "1.9.0-beta.1",
-=======
-    "@azure/communication-calling": "1.19.1-beta.2 || ^1.17.1",
     "@azure/communication-react": "1.10.0-beta.1",
->>>>>>> 29006909
     "@azure/communication-common": "^2.3.0",
     "@azure/logger": "^1.0.4",
     "@babel/preset-react": "^7.12.7",
