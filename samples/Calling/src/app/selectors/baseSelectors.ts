// Copyright (c) Microsoft Corporation.
// Licensed under the MIT license.

import { CallClientState, DeviceManagerState } from 'calling-stateful-client';

export const getIsPreviewCameraOn = (state: CallClientState): boolean => isPreviewOn(state.deviceManager);

<<<<<<< HEAD
// TODO: we should take in a LocalVideoStream that developer wants to use as their 'Preview' view. We should also handle
// cases where 'Preview' view is in progress and not necessary completed.
const isPreviewOn = (deviceManager: DeviceManager): boolean => {
  return deviceManager.unparentedViews.values().next().value?.view !== undefined;
=======
const isPreviewOn = (deviceManager: DeviceManagerState): boolean => {
  return !!deviceManager.unparentedViews && !!deviceManager.unparentedViews[0]?.target;
>>>>>>> 7cb95263
};<|MERGE_RESOLUTION|>--- conflicted
+++ resolved
@@ -5,13 +5,8 @@
 
 export const getIsPreviewCameraOn = (state: CallClientState): boolean => isPreviewOn(state.deviceManager);
 
-<<<<<<< HEAD
 // TODO: we should take in a LocalVideoStream that developer wants to use as their 'Preview' view. We should also handle
 // cases where 'Preview' view is in progress and not necessary completed.
-const isPreviewOn = (deviceManager: DeviceManager): boolean => {
+const isPreviewOn = (deviceManager: DeviceManagerState): boolean => {
   return deviceManager.unparentedViews.values().next().value?.view !== undefined;
-=======
-const isPreviewOn = (deviceManager: DeviceManagerState): boolean => {
-  return !!deviceManager.unparentedViews && !!deviceManager.unparentedViews[0]?.target;
->>>>>>> 7cb95263
 };