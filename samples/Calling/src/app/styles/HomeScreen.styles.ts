--- conflicted
+++ resolved
@@ -60,21 +60,6 @@
   padding: '0.625rem'
 });
 /* @conditional-compile-remove(PSTN-calls) */
-<<<<<<< HEAD
-export const outboundtextField = mergeStyles({
-  paddingTop: '0.5rem'
-});
-/* @conditional-compile-remove(PSTN-calls) */
-export const addDialparticipantStyles = mergeStyles({
-  fontWeight: 600,
-  fontSize: '0.875rem', // 14px
-  height: '1.75rem',
-  width: '13.5rem',
-  maxWidth: '18.75rem',
-  minWidth: '12.5rem',
-  margin: 'auto'
-=======
 export const outboundTextField = mergeStyles({
   paddingTop: '0.5rem'
->>>>>>> 07da0954
 });