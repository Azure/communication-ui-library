// Copyright (c) Microsoft Corporation.
// Licensed under the MIT license.

import { DefaultButton, Separator, Stack } from '@fluentui/react';
import React from 'react';
import { SettingsIcon, UserFriendsIcon } from '@fluentui/react-icons-northstar';
import {
  controlButtonStyles,
  headerCenteredContainer,
  headerContainer,
  itemSelectedStyle,
  separatorContainerStyle,
  separatorStyles
} from './styles/Header.styles';

<<<<<<< HEAD
import { MINI_HEADER_WINDOW_WIDTH } from '@azure/communication-ui';
=======
import { MINI_HEADER_WINDOW_WIDTH, GroupCallControlBarComponent } from 'react-composites';
>>>>>>> 639dbdda
import { CommandPanelTypes } from './CommandPanel';
import { CallControls } from './CallControls';

export interface HeaderProps {
  selectedPane: CommandPanelTypes;
  setSelectedPane(selectedPane: CommandPanelTypes): void;
  endCallHandler(): void;
  screenWidth: number;
}

export const Header = (props: HeaderProps): JSX.Element => {
  const togglePeople = (selectedPane: string, setSelectedPane: (pane: CommandPanelTypes) => void): void => {
    return selectedPane !== CommandPanelTypes.People
      ? setSelectedPane(CommandPanelTypes.People)
      : setSelectedPane(CommandPanelTypes.None);
  };

  const toggleOptions = (selectedPane: string, setSelectedPane: (pane: CommandPanelTypes) => void): void => {
    return selectedPane !== CommandPanelTypes.Settings
      ? setSelectedPane(CommandPanelTypes.Settings)
      : setSelectedPane(CommandPanelTypes.None);
  };

  return (
    <Stack
      id="header"
      className={props.screenWidth > MINI_HEADER_WINDOW_WIDTH ? headerContainer : headerCenteredContainer}
    >
      <DefaultButton
        onRenderIcon={() => {
          return (
            <SettingsIcon
              outline={props.selectedPane === CommandPanelTypes.Settings ? false : true}
              size="medium"
              className={props.selectedPane === CommandPanelTypes.Settings ? itemSelectedStyle : ''}
            />
          );
        }}
        onClick={() => {
          toggleOptions(props.selectedPane, props.setSelectedPane);
        }}
        styles={controlButtonStyles}
      />
      <DefaultButton
        onRenderIcon={() => {
          return (
            <UserFriendsIcon
              outline={props.selectedPane === CommandPanelTypes.People ? false : true}
              size="medium"
              className={props.selectedPane === CommandPanelTypes.People ? itemSelectedStyle : ''}
            />
          );
        }}
        onClick={() => {
          togglePeople(props.selectedPane, props.setSelectedPane);
        }}
        styles={controlButtonStyles}
      />
      {props.screenWidth > MINI_HEADER_WINDOW_WIDTH && (
        <div className={separatorContainerStyle}>
          <Separator styles={separatorStyles} vertical={true} />
        </div>
      )}
      <CallControls
        onEndCallClick={props.endCallHandler}
        compressedMode={props.screenWidth <= MINI_HEADER_WINDOW_WIDTH}
      />
    </Stack>
  );
};<|MERGE_RESOLUTION|>--- conflicted
+++ resolved
@@ -13,11 +13,7 @@
   separatorStyles
 } from './styles/Header.styles';
 
-<<<<<<< HEAD
-import { MINI_HEADER_WINDOW_WIDTH } from '@azure/communication-ui';
-=======
-import { MINI_HEADER_WINDOW_WIDTH, GroupCallControlBarComponent } from 'react-composites';
->>>>>>> 639dbdda
+import { MINI_HEADER_WINDOW_WIDTH } from 'react-composites';
 import { CommandPanelTypes } from './CommandPanel';
 import { CallControls } from './CallControls';
 
