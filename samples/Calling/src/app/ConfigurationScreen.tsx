--- conflicted
+++ resolved
@@ -1,7 +1,7 @@
 // Copyright (c) Microsoft Corporation.
 // Licensed under the MIT license.
 
-import React, { useContext, useEffect, useState } from 'react';
+import React, { useEffect, useState } from 'react';
 import { GroupLocator, MeetingLocator } from '@azure/communication-calling';
 import { localStorageAvailable } from './utils/constants';
 import { saveDisplayNameToLocalStorage } from './utils/AppUtils';
@@ -9,15 +9,11 @@
 import { StartCallButton } from './StartCallButton';
 import { CallConfiguration } from './CallConfiguration';
 import { LocalDeviceSettings } from './LocalDeviceSettings';
-<<<<<<< HEAD
 import { getDeviceManager, optionsButtonSelector } from '@azure/acs-calling-selector';
-import { useSelector } from './hooks/useSelector';
-=======
-import { optionsButtonSelector } from '@azure/acs-calling-selector';
 import { useCallingSelector as useSelector } from '@azure/acs-calling-selector';
->>>>>>> a458a977
 import { useAzureCommunicationHandlers } from './hooks/useAzureCommunicationHandlers';
 import { TeamsMeetingLinkField } from './TeamsMeetingLinkField';
+import { StatefulCallClient } from 'calling-stateful-client';
 
 export interface ConfigurationScreenProps {
   screenWidth: number;
@@ -33,10 +29,9 @@
   const [emptyWarning, setEmptyWarning] = useState(false);
   const [nameTooLongWarning, setNameTooLongWarning] = useState(false);
   const [teamsMeetingLink, setTeamsMeetingLink] = useState<string>();
-  const { deviceManager } = useContext(CallingContext);
 
   const options = useSelector(optionsButtonSelector);
-  const deviceManagerState = useSelector(getDeviceManager);
+  const deviceManagerState = useCallingSelector(getDeviceManager);
   const handlers = useAzureCommunicationHandlers();
 
   useEffect(() => {
