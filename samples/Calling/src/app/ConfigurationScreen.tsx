--- conflicted
+++ resolved
@@ -2,10 +2,7 @@
 // Licensed under the MIT license.
 
 import React, { useState } from 'react';
-<<<<<<< HEAD
-=======
-// import { useCallClientContext } from 'react-composites';
->>>>>>> be0115d9
+import { GroupLocator, MeetingLocator } from '@azure/communication-calling';
 import { localStorageAvailable } from './utils/constants';
 import { saveDisplayNameToLocalStorage } from './utils/AppUtils';
 import { DisplayNameField } from './DisplayNameField';
@@ -16,16 +13,11 @@
 import { useSelector } from './hooks/useSelector';
 import { useHandlers } from './hooks/useHandlers';
 import { TeamsMeetingLinkField } from './TeamsMeetingLinkField';
-import { CallClientProvider } from 'react-composites';
 
 export interface ConfigurationScreenProps {
   screenWidth: number;
-<<<<<<< HEAD
-  startCallHandler: (data?: { meetingLink?: string }) => void;
-=======
-  startCallHandler(): void;
+  startCallHandler: (data?: { callLocator: GroupLocator | MeetingLocator }) => void;
   displayName: string;
->>>>>>> be0115d9
   onDisplayNameUpdate: (displayName: string) => void;
 }
 
@@ -33,11 +25,7 @@
   const { startCallHandler, onDisplayNameUpdate, displayName } = props;
   const [emptyWarning, setEmptyWarning] = useState(false);
   const [nameTooLongWarning, setNameTooLongWarning] = useState(false);
-<<<<<<< HEAD
-  const { displayName } = CallClientProvider.useCallClientContext();
   const [teamsMeetingLink, setTeamsMeetingLink] = useState<string>();
-=======
->>>>>>> be0115d9
 
   const options = useSelector(optionsButtonSelector);
   const localDeviceSettingsHandlers = useHandlers(LocalDeviceSettings);
@@ -70,7 +58,7 @@
               saveDisplayNameToLocalStorage(displayName);
             }
             if (teamsMeetingLink) {
-              startCallHandler({ meetingLink: teamsMeetingLink });
+              startCallHandler({ callLocator: { meetingLink: teamsMeetingLink } });
             } else {
               startCallHandler();
             }
