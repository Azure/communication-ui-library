// Copyright (c) Microsoft Corporation.
// Licensed under the MIT license.

import React from 'react';
<<<<<<< HEAD
import { IDropdownOption, Dropdown, Stack, mergeStyles } from '@fluentui/react';
=======
import { IDropdownOption, Dropdown, Stack, useTheme } from '@fluentui/react';
>>>>>>> 2b00c053
import {
  dropDownStyles,
  dropDownTitleIconStyles,
  localSettingsContainer,
  mainStackTokens
} from './styles/LocalDeviceSettings.styles';
import { VideoDeviceInfo, AudioDeviceInfo } from '@azure/communication-calling';
<<<<<<< HEAD
import { useTheme } from '@fluentui/react-theme-provider';
import { Video20Filled, MicOn20Filled, Speaker220Filled } from '@fluentui/react-icons';
=======
import { VideoStreamOptions } from 'react-components';
import { CallVideoIcon, MicIcon, VolumeUpIcon } from '@fluentui/react-icons-northstar';
>>>>>>> 2b00c053

const cameraPermissionDeniedText = 'Your browser is blocking access to your camera.';
const microphonePermissionDeniedText = 'Your browser is blocking access to your microphone.';
type iconType = 'Camera' | 'Microphone' | 'Speaker';

const getDropDownList = (list: Array<VideoDeviceInfo | AudioDeviceInfo>): IDropdownOption[] => {
  // Remove duplicates
  const noDuplicates = new Map<string, VideoDeviceInfo | AudioDeviceInfo>();
  for (const item of list) {
    noDuplicates.set(item.id, item);
  }
  const dropdownList: any[] = [];
  for (const item of noDuplicates.values()) {
    dropdownList.push({
      val: item,
      key: item.id,
      text: item.name === '' ? item.deviceType : item.name,
      data: { deviceType: item.deviceType }
    });
  }
  return dropdownList;
};

const getOptionIcon = (type: iconType): JSX.Element | undefined => {
  const iconStyles = mergeStyles({ marginRight: '8px', verticalAlign: 'text-top' });

  if (type === 'Camera') {
    return <Video20Filled primaryFill="currentColor" className={iconStyles} key={'videoIconKey'} />;
  } else if (type === 'Microphone') {
    return <MicOn20Filled primaryFill="currentColor" className={iconStyles} key={'microphoneIconKey'} />;
  } else if (type === 'Speaker') {
    return <Speaker220Filled primaryFill="currentColor" className={iconStyles} key={'speakerIconKey'} />;
  } else {
    return undefined;
  }
};

const onRenderTitle = (iconType: iconType, props?: IDropdownOption[]): JSX.Element => {
  const icon = props && getOptionIcon(iconType);
  return props ? (
    <div className={dropDownTitleIconStyles}>
      {icon}
      <span>{props[0].text}</span>
    </div>
  ) : (
    <></>
  );
};

const localVideoViewOption = {
  scalingMode: 'Crop',
  isMirrored: true
} as VideoStreamOptions;

export interface LocalDeviceSettingsType {
  cameras: VideoDeviceInfo[];
  microphones: AudioDeviceInfo[];
  speakers: AudioDeviceInfo[];
  selectedCamera?: VideoDeviceInfo;
  selectedMicrophone?: AudioDeviceInfo;
  selectedSpeaker?: AudioDeviceInfo;
  microphonePermissionGranted: boolean | undefined;
  cameraPermissionGranted: boolean | undefined;
  onSelectCamera: (device: VideoDeviceInfo, options?: VideoStreamOptions) => Promise<void>;
  onSelectMicrophone: (device: AudioDeviceInfo) => Promise<void>;
  onSelectSpeaker: (device: AudioDeviceInfo) => Promise<void>;
}

export const LocalDeviceSettings = (props: LocalDeviceSettingsType): JSX.Element => {
  const theme = useTheme();
  const defaultPlaceHolder = 'Select an option';
  const cameraLabel = 'Camera';
  const soundLabel = 'Sound';

  // TODO: speaker permission is tied to microphone permission (when you request 'audio' permission using the SDK) its
  // actually granting access to query both microphone and speaker. However the browser popup asks you explicity for
  // 'microphone'. This needs investigation on how we want to handle this and maybe needs follow up with SDK team.

  return (
    <Stack className={localSettingsContainer} tokens={mainStackTokens}>
      <Dropdown
        label={cameraLabel}
        placeholder={defaultPlaceHolder}
        options={
          props.cameraPermissionGranted ? getDropDownList(props.cameras) : [{ key: 'deniedOrUnknown', text: '' }]
        }
        styles={dropDownStyles(theme)}
        disabled={!props.cameraPermissionGranted}
        errorMessage={
          props.cameraPermissionGranted === undefined || props.cameraPermissionGranted
            ? undefined
            : cameraPermissionDeniedText
        }
        defaultSelectedKey={
          props.cameraPermissionGranted
            ? props.selectedCamera
              ? props.selectedCamera.id
              : props.cameras
              ? props.cameras[0]?.id
              : ''
            : 'deniedOrUnknown'
        }
        onChange={(event, option, index) => {
          props.onSelectCamera(props.cameras[index ?? 0], localVideoViewOption);
        }}
        onRenderTitle={(props?: IDropdownOption[]) => onRenderTitle('Camera', props)}
      />
      <Dropdown
        label={soundLabel}
        placeholder={defaultPlaceHolder}
        styles={dropDownStyles(theme)}
        disabled={!props.microphonePermissionGranted}
        errorMessage={
          props.microphonePermissionGranted === undefined || props.microphonePermissionGranted
            ? undefined
            : microphonePermissionDeniedText
        }
        options={
          props.microphonePermissionGranted
            ? getDropDownList(props.microphones)
            : [{ key: 'deniedOrUnknown', text: '' }]
        }
        defaultSelectedKey={
          props.microphonePermissionGranted
            ? props.selectedMicrophone
              ? props.selectedMicrophone.id
              : props.microphones
              ? props.microphones[0]?.id
              : ''
            : 'deniedOrUnknown'
        }
        onChange={(
          event: React.FormEvent<HTMLDivElement>,
          option?: IDropdownOption | undefined,
          index?: number | undefined
        ) => {
          props.onSelectMicrophone(props.microphones[index ?? 0]);
        }}
        onRenderTitle={(props?: IDropdownOption[]) => onRenderTitle('Microphone', props)}
      />
      <Dropdown
        placeholder={defaultPlaceHolder}
        styles={dropDownStyles(theme)}
        disabled={props.speakers.length === 0}
        options={getDropDownList(props.speakers)}
        defaultSelectedKey={
          props.selectedSpeaker ? props.selectedSpeaker.id : props.speakers ? props.speakers[0]?.id : ''
        }
        onChange={(
          event: React.FormEvent<HTMLDivElement>,
          option?: IDropdownOption | undefined,
          index?: number | undefined
        ) => {
          props.onSelectSpeaker(props.speakers[index ?? 0]);
        }}
        onRenderTitle={(props?: IDropdownOption[]) => onRenderTitle('Speaker', props)}
      />
    </Stack>
  );
};<|MERGE_RESOLUTION|>--- conflicted
+++ resolved
@@ -2,11 +2,7 @@
 // Licensed under the MIT license.
 
 import React from 'react';
-<<<<<<< HEAD
-import { IDropdownOption, Dropdown, Stack, mergeStyles } from '@fluentui/react';
-=======
-import { IDropdownOption, Dropdown, Stack, useTheme } from '@fluentui/react';
->>>>>>> 2b00c053
+import { IDropdownOption, Dropdown, Stack, mergeStyles, useTheme } from '@fluentui/react';
 import {
   dropDownStyles,
   dropDownTitleIconStyles,
@@ -14,13 +10,8 @@
   mainStackTokens
 } from './styles/LocalDeviceSettings.styles';
 import { VideoDeviceInfo, AudioDeviceInfo } from '@azure/communication-calling';
-<<<<<<< HEAD
-import { useTheme } from '@fluentui/react-theme-provider';
 import { Video20Filled, MicOn20Filled, Speaker220Filled } from '@fluentui/react-icons';
-=======
 import { VideoStreamOptions } from 'react-components';
-import { CallVideoIcon, MicIcon, VolumeUpIcon } from '@fluentui/react-icons-northstar';
->>>>>>> 2b00c053
 
 const cameraPermissionDeniedText = 'Your browser is blocking access to your camera.';
 const microphonePermissionDeniedText = 'Your browser is blocking access to your microphone.';
