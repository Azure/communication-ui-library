--- conflicted
+++ resolved
@@ -11,11 +11,8 @@
 } from './styles/LocalDeviceSettings.styles';
 import { VideoDeviceInfo, AudioDeviceInfo } from '@azure/communication-calling';
 import { useTheme } from '@fluentui/react-theme-provider';
-<<<<<<< HEAD
 import { VideoStreamOptions } from 'react-components';
-=======
 import { CallVideoIcon, MicIcon, VolumeUpIcon } from '@fluentui/react-icons-northstar';
->>>>>>> f6eb9925
 
 const cameraPermissionDeniedText = 'Your browser is blocking access to your camera.';
 const microphonePermissionDeniedText = 'Your browser is blocking access to your microphone.';
@@ -39,12 +36,6 @@
   return dropdownList;
 };
 
-<<<<<<< HEAD
-const localVideoViewOption = {
-  scalingMode: 'Crop',
-  isMirrored: true
-} as VideoStreamOptions;
-=======
 const getOptionIcon = (type: iconType): JSX.Element | undefined => {
   const iconStyles = { marginRight: '8px' };
 
@@ -70,7 +61,11 @@
     <></>
   );
 };
->>>>>>> f6eb9925
+
+const localVideoViewOption = {
+  scalingMode: 'Crop',
+  isMirrored: true
+} as VideoStreamOptions;
 
 export interface LocalDeviceSettingsType {
   cameras: VideoDeviceInfo[];
