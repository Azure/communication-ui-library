// Copyright (c) Microsoft Corporation.
// Licensed under the MIT license.

import React from 'react';
import { CallVideoOffIcon } from '@fluentui/react-icons-northstar';
import { Stack, Text } from '@fluentui/react';
import { localPreviewContainerStyle, cameraOffLabelStyle, localPreviewTileStyle } from './styles/LocalPreview.styles';
import { CameraButton, ControlBar, MicrophoneButton, StreamMedia, VideoTile } from 'react-components';
<<<<<<< HEAD
import { useCallingSelector as useSelector, useCallingPropsFor as usePropsFor } from '@azure/acs-calling-selector';
import { localPreviewSelector } from '@azure/acs-calling-selector';
=======
import { useSelector } from './hooks/useSelector';
import { usePropsFor } from './hooks/usePropsFor';
import { localPreviewSelector } from './selectors/localPreviewSelector';
>>>>>>> a8c14395

const onRenderPlaceholder = (): JSX.Element => {
  return (
    <Stack style={{ width: '100%', height: '100%' }} verticalAlign="center">
      <Stack.Item align="center">
        <CallVideoOffIcon />
      </Stack.Item>
      <Stack.Item align="center">
        <Text className={cameraOffLabelStyle}>Your camera is turned off.</Text>
      </Stack.Item>
    </Stack>
  );
};

export interface LocalPreviewProps {
  isMicrophoneOn: boolean;
  setIsMicrophoneOn: (isEnabled: boolean) => void;
}

export const LocalPreview = (props: LocalPreviewProps): JSX.Element => {
  const cameraButtonProps = usePropsFor(CameraButton);
  const localPreviewProps = useSelector(localPreviewSelector);

  return (
    <Stack className={localPreviewContainerStyle}>
      <VideoTile
        styles={localPreviewTileStyle}
        isVideoReady={!!localPreviewProps.videoStreamElement}
        renderElement={<StreamMedia videoStreamElement={localPreviewProps.videoStreamElement} />}
        onRenderPlaceholder={onRenderPlaceholder}
        isMirrored={true}
      >
        <ControlBar layout="floatingBottom">
          <CameraButton {...cameraButtonProps} />
          <MicrophoneButton
            checked={props.isMicrophoneOn}
            onToggleMicrophone={async () => {
              props.setIsMicrophoneOn(!props.isMicrophoneOn);
            }}
          />
        </ControlBar>
      </VideoTile>
    </Stack>
  );
};<|MERGE_RESOLUTION|>--- conflicted
+++ resolved
@@ -6,14 +6,8 @@
 import { Stack, Text } from '@fluentui/react';
 import { localPreviewContainerStyle, cameraOffLabelStyle, localPreviewTileStyle } from './styles/LocalPreview.styles';
 import { CameraButton, ControlBar, MicrophoneButton, StreamMedia, VideoTile } from 'react-components';
-<<<<<<< HEAD
 import { useCallingSelector as useSelector, useCallingPropsFor as usePropsFor } from '@azure/acs-calling-selector';
-import { localPreviewSelector } from '@azure/acs-calling-selector';
-=======
-import { useSelector } from './hooks/useSelector';
-import { usePropsFor } from './hooks/usePropsFor';
 import { localPreviewSelector } from './selectors/localPreviewSelector';
->>>>>>> a8c14395
 
 const onRenderPlaceholder = (): JSX.Element => {
   return (
