// Copyright (c) Microsoft Corporation.
// Licensed under the MIT license.

import React from 'react';
<<<<<<< HEAD
import { optionsButtonSelector, participantListSelector } from '@azure/acs-calling-selector';
=======
import { devicePermissionSelector, optionsButtonSelector, participantListSelector } from 'calling-component-bindings';
>>>>>>> 6213950d
import { Stack } from '@fluentui/react';
import {
  fullHeightStyles,
  paneHeaderStyle,
  paneHeaderTextStyle,
  settingsContainerStyle
} from 'app/styles/CommandPanel.styles';
import { ThemeSelector } from 'app/theming/ThemeSelector';
import { Footer } from './Footer';
import { useCallingSelector as useSelector } from 'calling-component-bindings';
import { LocalDeviceSettings } from './LocalDeviceSettings';
import { ParticipantList } from 'react-components';
import { useAzureCommunicationHandlers } from './hooks/useAzureCommunicationHandlers';
import { devicePermissionSelector } from './selectors/devicePermissionSelector';

export enum CommandPanelTypes {
  None = 'none',
  People = 'People',
  Settings = 'Settings'
}

export interface CommandPanelProps {
  selectedPane: string;
}

export const CommandPanel = (props: CommandPanelProps): JSX.Element => {
  const participantListProps = useSelector(participantListSelector);

  const options = useSelector(optionsButtonSelector, { callId: '' });
  const handlers = useAzureCommunicationHandlers();
  const { video: cameraPermissionGranted, audio: microphonePermissionGranted } = useSelector(devicePermissionSelector);

  return (
    <Stack styles={fullHeightStyles} tokens={{ childrenGap: '1.5rem' }}>
      <Stack.Item className={paneHeaderStyle}>
        <div className={paneHeaderTextStyle}>{props.selectedPane}</div>
      </Stack.Item>
      {props.selectedPane === CommandPanelTypes.People && (
        <Stack.Item styles={fullHeightStyles}>
          <ParticipantList {...participantListProps} onParticipantRemove={handlers.onParticipantRemove} />
        </Stack.Item>
      )}
      {props.selectedPane === CommandPanelTypes.People && (
        <Stack.Item>
          <Footer />
        </Stack.Item>
      )}
      {props.selectedPane === CommandPanelTypes.Settings && (
        <Stack.Item>
          <div className={settingsContainerStyle}>
            <LocalDeviceSettings
              {...options}
              cameraPermissionGranted={cameraPermissionGranted}
              microphonePermissionGranted={microphonePermissionGranted}
              onSelectCamera={handlers.onSelectCamera}
              onSelectMicrophone={handlers.onSelectMicrophone}
              onSelectSpeaker={handlers.onSelectSpeaker}
            />
          </div>
        </Stack.Item>
      )}
      {props.selectedPane === CommandPanelTypes.Settings && (
        <Stack.Item>
          <div className={settingsContainerStyle}>
            <ThemeSelector label="Theme" />
          </div>
        </Stack.Item>
      )}
    </Stack>
  );
};<|MERGE_RESOLUTION|>--- conflicted
+++ resolved
@@ -2,11 +2,7 @@
 // Licensed under the MIT license.
 
 import React from 'react';
-<<<<<<< HEAD
-import { optionsButtonSelector, participantListSelector } from '@azure/acs-calling-selector';
-=======
-import { devicePermissionSelector, optionsButtonSelector, participantListSelector } from 'calling-component-bindings';
->>>>>>> 6213950d
+import { optionsButtonSelector, participantListSelector } from '@azure/acs-calling-bindings';
 import { Stack } from '@fluentui/react';
 import {
   fullHeightStyles,
