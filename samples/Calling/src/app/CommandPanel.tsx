// Copyright (c) Microsoft Corporation.
// Licensed under the MIT license.

import React from 'react';
import { Stack } from '@fluentui/react';
import {
  fullHeightStyles,
  paneHeaderStyle,
  paneHeaderTextStyle,
  settingsContainerStyle
} from 'app/styles/CommandPanel.styles';
import { VideoDeviceInfo, LocalVideoStream } from '@azure/communication-calling';
import { Footer } from './Footer';
import { LocalDeviceSettingsComponent } from './LocalDeviceSettings';
import { ParticipantStack } from './ParticipantStack';
<<<<<<< HEAD
import { ThemeSelector } from 'react-components';
import { useCallContext, useCallingContext } from 'react-composites';
import { optionsButtonSelector } from '@azure/acs-calling-selector';
import { useSelector } from './hooks/useSelector';
import { useHandlers } from './hooks/useHandlers';
=======
import { ThemeSelector } from 'app/theming/ThemeSelector';
>>>>>>> 6540c74d

export enum CommandPanelTypes {
  None = 'none',
  People = 'People',
  Settings = 'Settings'
}

export interface CommandPanelProps {
  selectedPane: string;
}

export const CommandPanel = (props: CommandPanelProps): JSX.Element => {
  const options = useSelector(optionsButtonSelector, { callId: '' });
  const handlers = useHandlers(LocalDeviceSettingsComponent);
  const { setVideoDeviceInfo, videoDeviceInfo } = useCallingContext();
  const { setLocalVideoStream } = useCallContext();

  const onSelectCamera = async (device: VideoDeviceInfo): Promise<void> => {
    setVideoDeviceInfo(device);
    const newLocalVideoStream = new LocalVideoStream(device);
    setLocalVideoStream(newLocalVideoStream);
    await handlers.onSelectCamera(device);
  };

  return (
    <Stack styles={fullHeightStyles} tokens={{ childrenGap: '1.5rem' }}>
      <Stack.Item className={paneHeaderStyle}>
        <div className={paneHeaderTextStyle}>{props.selectedPane}</div>
      </Stack.Item>
      {props.selectedPane === CommandPanelTypes.People && (
        <Stack.Item styles={fullHeightStyles}>
          <ParticipantStack />
        </Stack.Item>
      )}
      {props.selectedPane === CommandPanelTypes.People && (
        <Stack.Item>
          <Footer />
        </Stack.Item>
      )}
      {props.selectedPane === CommandPanelTypes.Settings && (
        <Stack.Item>
          <div className={settingsContainerStyle}>
            <LocalDeviceSettingsComponent
              {...options}
              selectedCamera={videoDeviceInfo}
              onSelectCamera={onSelectCamera}
              onSelectMicrophone={handlers.onSelectMicrophone}
              onSelectSpeaker={handlers.onSelectSpeaker}
            />
          </div>
        </Stack.Item>
      )}
      {props.selectedPane === CommandPanelTypes.Settings && (
        <Stack.Item>
          <div className={settingsContainerStyle}>
            <ThemeSelector label="Theme" />
          </div>
        </Stack.Item>
      )}
    </Stack>
  );
};<|MERGE_RESOLUTION|>--- conflicted
+++ resolved
@@ -13,15 +13,11 @@
 import { Footer } from './Footer';
 import { LocalDeviceSettingsComponent } from './LocalDeviceSettings';
 import { ParticipantStack } from './ParticipantStack';
-<<<<<<< HEAD
-import { ThemeSelector } from 'react-components';
 import { useCallContext, useCallingContext } from 'react-composites';
 import { optionsButtonSelector } from '@azure/acs-calling-selector';
 import { useSelector } from './hooks/useSelector';
 import { useHandlers } from './hooks/useHandlers';
-=======
 import { ThemeSelector } from 'app/theming/ThemeSelector';
->>>>>>> 6540c74d
 
 export enum CommandPanelTypes {
   None = 'none',
