--- conflicted
+++ resolved
@@ -25,7 +25,6 @@
   screenShareParticipant: VideoGalleryRemoteParticipant | undefined;
   localParticipant?: VideoGalleryLocalParticipant;
   remoteParticipants: VideoGalleryRemoteParticipant[];
-  participantWithScreenShare: VideoGalleryRemoteParticipant;
   onCreateLocalStreamView?: () => Promise<void>;
   onCreateRemoteStreamView?: (userId: string, options?: VideoStreamOptions) => Promise<void>;
 };
@@ -50,23 +49,16 @@
 );
 
 export const ScreenShare = (props: ScreenShareProps): JSX.Element => {
-<<<<<<< HEAD
-  const { screenShareParticipant, localParticipant, remoteParticipants, onRenderView } = props;
-
-  const localVideoStream = localParticipant?.videoStream;
-  const isLocalVideoReady = localVideoStream?.videoStreamRendererView !== undefined;
-=======
   const {
+    screenShareParticipant,
     localParticipant,
     remoteParticipants,
     onCreateRemoteStreamView,
-    onCreateLocalStreamView,
-    participantWithScreenShare
+    onCreateLocalStreamView
   } = props;
 
   const localVideoStream = localParticipant?.videoStream;
   const isLocalVideoReady = localVideoStream?.renderElement !== undefined;
->>>>>>> b5d9a289
   const isScreenShareAvailable =
     screenShareParticipant &&
     screenShareParticipant.screenShareStream &&
@@ -76,33 +68,17 @@
     if (!isScreenShareAvailable) {
       return;
     }
-<<<<<<< HEAD
     const screenShareStream = screenShareParticipant?.screenShareStream;
     const videoStream = screenShareParticipant?.videoStream;
-    if (screenShareStream?.isAvailable && !screenShareStream?.videoStreamRendererView) {
-      onRenderView(screenShareStream, {
-        scalingMode: 'Fit'
-      }).catch((e) => {
-        // Since we are calling this async and not awaiting, there could be an error from try to start render of a
-        // stream that is already rendered. The StatefulClient will handle this so we can ignore this error in the UI
-        // but ideally we should make this await and avoid duplicate calls.
-        console.warn(e.message);
-      });
-=======
-    const screenShareStream = participantWithScreenShare?.screenShareStream;
-    const videoStream = participantWithScreenShare?.videoStream;
     if (screenShareStream?.isAvailable && !screenShareStream?.renderElement) {
-      participantWithScreenShare &&
+      screenShareParticipant &&
         onCreateRemoteStreamView &&
-        onCreateRemoteStreamView(participantWithScreenShare.userId, {
+        onCreateRemoteStreamView(screenShareParticipant.userId, {
           scalingMode: 'Fit'
         });
->>>>>>> b5d9a289
     }
     if (videoStream?.isAvailable && !videoStream?.renderElement) {
-      participantWithScreenShare &&
-        onCreateRemoteStreamView &&
-        onCreateRemoteStreamView(participantWithScreenShare.userId);
+      screenShareParticipant && onCreateRemoteStreamView && onCreateRemoteStreamView(screenShareParticipant.userId);
     }
 
     return (
@@ -131,11 +107,7 @@
         )}
       </VideoTile>
     );
-<<<<<<< HEAD
-  }, [isScreenShareAvailable, onRenderView, screenShareParticipant]);
-=======
-  }, [isScreenShareAvailable, onCreateRemoteStreamView, participantWithScreenShare]);
->>>>>>> b5d9a289
+  }, [isScreenShareAvailable, onCreateRemoteStreamView, screenShareParticipant]);
 
   const layoutLocalParticipant = useMemo(() => {
     if (localVideoStream && !localVideoStream?.renderElement) {
@@ -177,11 +149,7 @@
             })
         : [];
     });
-<<<<<<< HEAD
-  }, [remoteParticipants, onRenderView, screenShareParticipant]);
-=======
   }, [remoteParticipants, participantWithScreenShare, onCreateRemoteStreamView]);
->>>>>>> b5d9a289
 
   return (
     <>
