// Copyright (c) Microsoft Corporation.
// Licensed under the MIT license.

<<<<<<< HEAD
import React from 'react';
import { ENTER_KEY, MAXIMUM_LENGTH_OF_NAME, ErrorHandlingProps, WithErrorHandling } from '@azure/communication-ui';
=======
import { ENTER_KEY, MAXIMUM_LENGTH_OF_NAME, ErrorHandlingProps, WithErrorHandling } from 'react-composites';
>>>>>>> 639dbdda
import {
  TextFieldStyleProps,
  inputBoxStyle,
  inputBoxTextStyle,
  inputBoxWarningStyle,
  labelFontStyle,
  warningStyle
} from './styles/DisplayNameField.styles';
import { TextField } from '@fluentui/react';

interface DisplayNameFieldProps {
  setName(name: string): void;
  setEmptyWarning(isEmpty: boolean): void;
  setNameLengthExceedLimit(isNameLengthExceedLimit: boolean): void;
  isEmpty: boolean;
  isNameLengthExceedLimit: boolean;
  defaultName?: string;
  validateName?(): void;
}

const DisplayNameFieldComponent = (props: DisplayNameFieldProps & ErrorHandlingProps): JSX.Element => {
  const {
    setName,
    setEmptyWarning,
    setNameLengthExceedLimit,
    isEmpty,
    isNameLengthExceedLimit,
    defaultName,
    validateName
  } = props;

  const onNameTextChange = (event: any): void => {
    setName(event.target.value);
    if (!event.target.value) {
      setEmptyWarning(true);
    } else if (event.target.value.length > MAXIMUM_LENGTH_OF_NAME) {
      setNameLengthExceedLimit(true);
    } else {
      setEmptyWarning(false);
      setNameLengthExceedLimit(false);
    }
  };

  return (
    <div>
      <div className={labelFontStyle}>Name</div>
      <TextField
        autoComplete="off"
        defaultValue={defaultName}
        inputClassName={inputBoxTextStyle}
        ariaLabel="Choose your name"
        className={isEmpty || isNameLengthExceedLimit ? inputBoxWarningStyle : inputBoxStyle}
        onChange={onNameTextChange}
        id="name"
        placeholder="Enter your name"
        onKeyDown={(ev) => {
          if (ev.which === ENTER_KEY) {
            validateName && validateName();
          }
        }}
        styles={TextFieldStyleProps}
        errorMessage={
          isEmpty ? (
            <div role="alert" className={warningStyle}>
              {' '}
              Name cannot be empty{' '}
            </div>
          ) : isNameLengthExceedLimit ? (
            <div role="alert" className={warningStyle}>
              {' '}
              Name cannot be over 10 characters{' '}
            </div>
          ) : undefined
        }
      />
    </div>
  );
};

export const DisplayNameField = (props: DisplayNameFieldProps & ErrorHandlingProps): JSX.Element =>
  WithErrorHandling(DisplayNameFieldComponent, props);<|MERGE_RESOLUTION|>--- conflicted
+++ resolved
@@ -1,12 +1,8 @@
 // Copyright (c) Microsoft Corporation.
 // Licensed under the MIT license.
 
-<<<<<<< HEAD
 import React from 'react';
-import { ENTER_KEY, MAXIMUM_LENGTH_OF_NAME, ErrorHandlingProps, WithErrorHandling } from '@azure/communication-ui';
-=======
 import { ENTER_KEY, MAXIMUM_LENGTH_OF_NAME, ErrorHandlingProps, WithErrorHandling } from 'react-composites';
->>>>>>> 639dbdda
 import {
   TextFieldStyleProps,
   inputBoxStyle,
