--- conflicted
+++ resolved
@@ -1,13 +1,8 @@
 // Copyright (c) Microsoft Corporation.
 // Licensed under the MIT license.
 
-<<<<<<< HEAD
-import { mediaGallerySelector } from '@azure/acs-calling-selector';
-import { AudioOptions, CallState as CallStatus } from '@azure/communication-calling';
-=======
 import { mediaGallerySelector, complianceBannerSelector } from '@azure/acs-calling-selector';
 import { AudioOptions, CallState, GroupLocator, MeetingLocator } from '@azure/communication-calling';
->>>>>>> 3d8c98d1
 import { Label, Overlay, Spinner, Stack } from '@fluentui/react';
 import { CallClientState, StatefulCallClient } from 'calling-stateful-client';
 import React, { useEffect, useState } from 'react';
@@ -51,7 +46,7 @@
   const call = useCall();
   const callClient: StatefulCallClient = useCallClient();
 
-  const [callStatus, setCallStatus] = useState<CallStatus | undefined>(undefined);
+  const [callState, setCallState] = useState<CallState | undefined>(undefined);
   const [isScreenSharingOn, setIsScreenSharingOn] = useState<boolean | undefined>(undefined);
   const [joinedCall, setJoinedCall] = useState<boolean>(false);
 
@@ -67,7 +62,7 @@
   // It seems unnecessary in this case, so we get the updated states using this approach.
   useEffect(() => {
     const onStateChange = (state: CallClientState): void => {
-      call?.id && setCallStatus(state.calls.get(call.id)?.state);
+      call?.id && setCallState(state.calls.get(call.id)?.state);
       call?.id && setIsScreenSharingOn(state.calls.get(call.id)?.isScreenSharingOn);
     };
     callClient.onStateChange(onStateChange);
@@ -77,30 +72,10 @@
   }, [call?.id, callClient]);
 
   useEffect(() => {
-<<<<<<< HEAD
-    if (isInCall(callStatus ?? 'None')) {
-      document.title = `${groupId} group call sample`;
-    } else {
-      if (!isInCall(callStatus ?? 'None') && callAgent && !joinedCall) {
-        // Removed isMicrophoneEnabled state from CallProvider, will need to integrate with Miguel's fix for mic later.
-        const audioOptions: AudioOptions = { muted: true };
-        const videoOptions = { localVideoStreams: undefined };
-
-        const call = callAgent.join(
-          {
-            groupId
-          },
-          {
-            audioOptions,
-            videoOptions
-          }
-        );
-=======
     if (!isInCall(callState ?? 'None') && callAgent && !joinedCall) {
       const audioOptions: AudioOptions = { muted: !isMicrophoneOn };
       try {
         const call = callAgent.join(callLocator as GroupLocator, { audioOptions });
->>>>>>> 3d8c98d1
         setCall(call);
         setJoinedCall(true);
       } catch (error) {
@@ -108,9 +83,6 @@
         callErrorHandler();
       }
     }
-<<<<<<< HEAD
-  }, [callAgent, callStatus, groupId, joinedCall, setCall]);
-=======
   }, [call?.callEndReason, callAgent, callErrorHandler, callLocator, callState, isMicrophoneOn, joinedCall, setCall]);
 
   if ('meetingLink' in callLocator) {
@@ -118,7 +90,6 @@
       return <Lobby callState={callState} {...lobbyProps} {...lobbyHandlers} onEndCallClick={endCallHandler} />;
     }
   }
->>>>>>> 3d8c98d1
 
   return (
     <>
@@ -137,7 +108,7 @@
           </Stack.Item>
           <Stack styles={subContainerStyles} grow horizontal>
             {!isScreenSharingOn ? (
-              callStatus === 'Connected' && (
+              callState === 'Connected' && (
                 <>
                   <Stack.Item grow styles={activeContainerClassName}>
                     <MediaGallery {...mediaGalleryProps} {...mediaGalleryHandlers} />
