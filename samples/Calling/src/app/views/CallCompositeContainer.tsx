--- conflicted
+++ resolved
@@ -77,8 +77,9 @@
 
 /* @conditional-compile-remove(call-readiness) */
 const onNetworkingTroubleShootingClick = (): void => {
-<<<<<<< HEAD
-  alert('network troubleshooting clicked');
+  alert(
+    'Troubleshooting clicked! This is just a sample. In your production application replace this with a link that opens a new tab to a troubleshooting guide.'
+  );
 };
 
 const isTeamsMeetingLinkLocator = (locator: CallAdapterLocator): locator is TeamsMeetingLinkLocator => {
@@ -87,9 +88,4 @@
 
 const isGroupCallLocator = (locator: CallAdapterLocator): locator is GroupCallLocator => {
   return 'groupId' in locator;
-=======
-  alert(
-    'Troubleshooting clicked! This is just a sample. In your production application replace this with a link that opens a new tab to a troubleshooting guide.'
-  );
->>>>>>> 3d9e4451
 };