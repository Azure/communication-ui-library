--- conflicted
+++ resolved
@@ -47,17 +47,10 @@
   const callOptions: IChoiceGroupOption[] = [
     { key: 'ACSCall', text: 'Start a call' },
     { key: 'TeamsMeeting', text: 'Join a Teams meeting' },
-<<<<<<< HEAD
-    /* @conditional-compile-remove(PSTN-calls) */
-    { key: 'PSTN', text: 'Start a PSTN Call' },
     /* @conditional-compile-remove(one-to-n-calling) */
-    { key: '1:N', text: 'Start a 1:N ACS Call' }
-=======
-    /* @conditional-compile-remove(1-n-calling) */
     { key: '1:N', text: 'Start a 1:N ACS Call' },
     /* @conditional-compile-remove(PSTN-calls) */
     { key: 'PSTN', text: 'Start a PSTN Call' }
->>>>>>> 7e6729ef
   ];
 
   // Get display name from local storage if available
@@ -137,11 +130,7 @@
               )
             }
             {
-<<<<<<< HEAD
-              /* @conditional-compile-remove(one-to-n-calling) */ acsCallChosen && (
-=======
               /* @conditional-compile-remove(PSTN-calls) */ pstnCallChosen && (
->>>>>>> 7e6729ef
                 <Stack>
                   <Stack>
                     <Dialpad
