// Copyright (c) Microsoft Corporation.
// Licensed under the MIT license.

import React, { useState } from 'react';
import { Stack, PrimaryButton, Image, ChoiceGroup, IChoiceGroupOption, Text, TextField } from '@fluentui/react';
import heroSVG from '../../assets/hero.svg';
import {
  imgStyle,
  infoContainerStyle,
  callContainerStackTokens,
  callOptionsGroupStyles,
  configContainerStyle,
  configContainerStackTokens,
  containerStyle,
  containerTokens,
  headerStyle,
  teamsItemStyle,
  buttonStyle,
  outboundTextField
} from '../styles/HomeScreen.styles';
import { ThemeSelector } from '../theming/ThemeSelector';
import { localStorageAvailable } from '../utils/localStorage';
import { getDisplayNameFromLocalStorage, saveDisplayNameToLocalStorage } from '../utils/localStorage';
import { DisplayNameField } from './DisplayNameField';
import { TeamsMeetingLinkLocator } from '@azure/communication-calling';

export interface HomeScreenProps {
  startCallHandler(callDetails: {
    displayName: string;
    teamsLink?: TeamsMeetingLinkLocator;
    /* @conditional-compile-remove(PSTN-calls) */
    outboundParticipants?: string[];
    /* @conditional-compile-remove(PSTN-calls) */
    alternateCallerId?: string;
  }): void;
  joiningExistingCall: boolean;
}

export const HomeScreen = (props: HomeScreenProps): JSX.Element => {
  const imageProps = { src: heroSVG.toString() };
  const headerTitle = props.joiningExistingCall ? 'Join Call' : 'Start or join a call';
  const callOptionsGroupLabel = 'Select a call option';
  const buttonText = 'Next';
  const callOptions: IChoiceGroupOption[] = [
    { key: 'ACSCall', text: 'Start a call' },
    { key: 'TeamsMeeting', text: 'Join a Teams meeting' },
    /* @conditional-compile-remove(PSTN-calls) */
    { key: 'outboundCall', text: 'Start a PSTN or 1:N ACS call' }
  ];

  // Get display name from local storage if available
  const defaultDisplayName = localStorageAvailable ? getDisplayNameFromLocalStorage() : null;
  const [displayName, setDisplayName] = useState<string | undefined>(defaultDisplayName ?? undefined);

  const [chosenCallOption, setChosenCallOption] = useState<IChoiceGroupOption>(callOptions[0]);
  const [teamsLink, setTeamsLink] = useState<TeamsMeetingLinkLocator>();
<<<<<<< HEAD
  const [alternateCallerId, setAlternateCallerId] = useState<string>();
=======
  /* @conditional-compile-remove(PSTN-calls) */
  const [alternativeCallerId, setAlternativeCallerId] = useState<string>();
  /* @conditional-compile-remove(PSTN-calls) */
>>>>>>> af6d0afe
  const [outboundParticipants, setOutboundParticipants] = useState<string | undefined>();

  const teamsCallChosen: boolean = chosenCallOption.key === 'TeamsMeeting';
  /* @conditional-compile-remove(PSTN-calls) */
  const outBoundCallChosen: boolean = chosenCallOption.key === 'outboundCall';
  const buttonEnabled = displayName && (!teamsCallChosen || teamsLink);

  console.log(outboundParticipants);
  return (
    <Stack
      horizontal
      wrap
      horizontalAlign="center"
      verticalAlign="center"
      tokens={containerTokens}
      className={containerStyle}
    >
      <Image alt="Welcome to the ACS Calling sample app" className={imgStyle} {...imageProps} />
      <Stack className={infoContainerStyle}>
        <Text role={'heading'} aria-level={1} className={headerStyle}>
          {headerTitle}
        </Text>
        <Stack className={configContainerStyle} tokens={configContainerStackTokens}>
          <Stack tokens={callContainerStackTokens}>
            {!props.joiningExistingCall && (
              <ChoiceGroup
                styles={callOptionsGroupStyles}
                label={callOptionsGroupLabel}
                defaultSelectedKey="ACSCall"
                options={callOptions}
                required={true}
                onChange={(_, option) => option && setChosenCallOption(option)}
              />
            )}
            {teamsCallChosen && (
              <TextField
                className={teamsItemStyle}
                iconProps={{ iconName: 'Link' }}
                placeholder={'Enter a Teams meeting link'}
                onChange={(_, newValue) => newValue && setTeamsLink({ meetingLink: newValue })}
              />
            )}
            {
              /* @conditional-compile-remove(PSTN-calls) */ outBoundCallChosen && (
                <Stack>
                  <TextField
                    className={outboundTextField}
                    label={'Participants'}
                    placeholder={"Comma seperated phone numbers or ACS ID's"}
                    onChange={(_, newValue) => newValue && setOutboundParticipants(newValue)}
                  />
                  <TextField
                    className={outboundTextField}
                    label={'ACS phone number for Caller ID'}
                    placeholder={'Enter your ACS aquired phone number for PSTN call'}
                    onChange={(_, newValue) => newValue && setAlternateCallerId(newValue)}
                  />
                </Stack>
              )
            }
          </Stack>
          <DisplayNameField defaultName={displayName} setName={setDisplayName} />
          <PrimaryButton
            disabled={!buttonEnabled}
            className={buttonStyle}
            text={buttonText}
            onClick={() => {
              if (displayName) {
                saveDisplayNameToLocalStorage(displayName);
                const participantsToCall = parseParticipants(outboundParticipants);
                props.startCallHandler({
                  displayName,
                  teamsLink,
                  /* @conditional-compile-remove(PSTN-calls) */
                  outboundParticipants: participantsToCall,
                  /* @conditional-compile-remove(PSTN-calls) */
                  alternateCallerId
                });
              }
            }}
          />
          <div>
            <ThemeSelector label="Theme" horizontal={true} />
          </div>
        </Stack>
      </Stack>
    </Stack>
  );
};

/* @conditional-compile-remove(PSTN-calls) */
/**
 * splits the participant Id's so we can call multiple people.
 *
 */
const parseParticipants = (participantsString?: string): string[] | undefined => {
  if (participantsString) {
    return participantsString.replace(' ', '').split(',');
  } else {
    return undefined;
  }
};<|MERGE_RESOLUTION|>--- conflicted
+++ resolved
@@ -54,13 +54,9 @@
 
   const [chosenCallOption, setChosenCallOption] = useState<IChoiceGroupOption>(callOptions[0]);
   const [teamsLink, setTeamsLink] = useState<TeamsMeetingLinkLocator>();
-<<<<<<< HEAD
+  /* @conditional-compile-remove(PSTN-calls) */
   const [alternateCallerId, setAlternateCallerId] = useState<string>();
-=======
   /* @conditional-compile-remove(PSTN-calls) */
-  const [alternativeCallerId, setAlternativeCallerId] = useState<string>();
-  /* @conditional-compile-remove(PSTN-calls) */
->>>>>>> af6d0afe
   const [outboundParticipants, setOutboundParticipants] = useState<string | undefined>();
 
   const teamsCallChosen: boolean = chosenCallOption.key === 'TeamsMeeting';
