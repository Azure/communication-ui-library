// Copyright (c) Microsoft Corporation.
// Licensed under the MIT license.

import React, { useState } from 'react';
import { Stack, PrimaryButton, Image, ChoiceGroup, IChoiceGroupOption, Text, TextField } from '@fluentui/react';
import heroSVG from '../../assets/hero.svg';
import {
  imgStyle,
  infoContainerStyle,
  callContainerStackTokens,
  callOptionsGroupStyles,
  configContainerStyle,
  configContainerStackTokens,
  containerStyle,
  containerTokens,
  headerStyle,
  teamsItemStyle,
  buttonStyle,
<<<<<<< HEAD
  outboundtextField
=======
  outboundTextField
>>>>>>> 9f34246a
} from '../styles/HomeScreen.styles';
import { ThemeSelector } from '../theming/ThemeSelector';
import { localStorageAvailable } from '../utils/localStorage';
import { getDisplayNameFromLocalStorage, saveDisplayNameToLocalStorage } from '../utils/localStorage';
import { DisplayNameField } from './DisplayNameField';
import { TeamsMeetingLinkLocator } from '@azure/communication-calling';

export interface HomeScreenProps {
  startCallHandler(callDetails: {
    displayName: string;
    teamsLink?: TeamsMeetingLinkLocator;
    /* @conditional-compile-remove(PSTN-calls) */
    outboundParticipants?: string[];
    /* @conditional-compile-remove(PSTN-calls) */
    alternateCallerId?: string;
  }): void;
  joiningExistingCall: boolean;
}

export const HomeScreen = (props: HomeScreenProps): JSX.Element => {
  const imageProps = { src: heroSVG.toString() };
  const headerTitle = props.joiningExistingCall ? 'Join Call' : 'Start or join a call';
  const callOptionsGroupLabel = 'Select a call option';
  const buttonText = 'Next';
  const callOptions: IChoiceGroupOption[] = [
    { key: 'ACSCall', text: 'Start a call' },
    { key: 'TeamsMeeting', text: 'Join a Teams meeting' },
    /* @conditional-compile-remove(PSTN-calls) */
    { key: 'outboundCall', text: 'Start a PSTN or 1:N ACS call' }
  ];

  // Get display name from local storage if available
  const defaultDisplayName = localStorageAvailable ? getDisplayNameFromLocalStorage() : null;
  const [displayName, setDisplayName] = useState<string | undefined>(defaultDisplayName ?? undefined);

  const [chosenCallOption, setChosenCallOption] = useState<IChoiceGroupOption>(callOptions[0]);
  const [teamsLink, setTeamsLink] = useState<TeamsMeetingLinkLocator>();
<<<<<<< HEAD
  const [alternateCallerId, setAlternateCallerId] = useState<string>();
=======
  /* @conditional-compile-remove(PSTN-calls) */
  const [alternateCallerId, setAlternateCallerId] = useState<string>();
  /* @conditional-compile-remove(PSTN-calls) */
>>>>>>> 9f34246a
  const [outboundParticipants, setOutboundParticipants] = useState<string | undefined>();

  const teamsCallChosen: boolean = chosenCallOption.key === 'TeamsMeeting';
  /* @conditional-compile-remove(PSTN-calls) */
  const outBoundCallChosen: boolean = chosenCallOption.key === 'outboundCall';
  const buttonEnabled = displayName && (!teamsCallChosen || teamsLink);

  console.log(outboundParticipants);
  return (
    <Stack
      horizontal
      wrap
      horizontalAlign="center"
      verticalAlign="center"
      tokens={containerTokens}
      className={containerStyle}
    >
      <Image alt="Welcome to the ACS Calling sample app" className={imgStyle} {...imageProps} />
      <Stack className={infoContainerStyle}>
        <Text role={'heading'} aria-level={1} className={headerStyle}>
          {headerTitle}
        </Text>
        <Stack className={configContainerStyle} tokens={configContainerStackTokens}>
          <Stack tokens={callContainerStackTokens}>
            {!props.joiningExistingCall && (
              <ChoiceGroup
                styles={callOptionsGroupStyles}
                label={callOptionsGroupLabel}
                defaultSelectedKey="ACSCall"
                options={callOptions}
                required={true}
                onChange={(_, option) => option && setChosenCallOption(option)}
              />
            )}
            {teamsCallChosen && (
              <TextField
                className={teamsItemStyle}
                iconProps={{ iconName: 'Link' }}
                placeholder={'Enter a Teams meeting link'}
                onChange={(_, newValue) => newValue && setTeamsLink({ meetingLink: newValue })}
              />
            )}
            {
              /* @conditional-compile-remove(PSTN-calls) */ outBoundCallChosen && (
                <Stack>
                  <TextField
<<<<<<< HEAD
                    className={outboundtextField}
=======
                    className={outboundTextField}
>>>>>>> 9f34246a
                    label={'Participants'}
                    placeholder={"Comma seperated phone numbers or ACS ID's"}
                    onChange={(_, newValue) => newValue && setOutboundParticipants(newValue)}
                  />
                  <TextField
<<<<<<< HEAD
                    className={outboundtextField}
=======
                    className={outboundTextField}
>>>>>>> 9f34246a
                    label={'ACS phone number for Caller ID'}
                    placeholder={'Enter your ACS aquired phone number for PSTN call'}
                    onChange={(_, newValue) => newValue && setAlternateCallerId(newValue)}
                  />
                </Stack>
              )
            }
          </Stack>
          <DisplayNameField defaultName={displayName} setName={setDisplayName} />
          <PrimaryButton
            disabled={!buttonEnabled}
            className={buttonStyle}
            text={buttonText}
            onClick={() => {
              if (displayName) {
                saveDisplayNameToLocalStorage(displayName);
                const participantsToCall = parseParticipants(outboundParticipants);
                props.startCallHandler({
                  displayName,
                  teamsLink,
                  /* @conditional-compile-remove(PSTN-calls) */
                  outboundParticipants: participantsToCall,
                  /* @conditional-compile-remove(PSTN-calls) */
                  alternateCallerId
                });
              }
            }}
          />
          <div>
            <ThemeSelector label="Theme" horizontal={true} />
          </div>
        </Stack>
      </Stack>
    </Stack>
  );
};

/* @conditional-compile-remove(PSTN-calls) */
/**
 * splits the participant Id's so we can call multiple people.
 *
 */
const parseParticipants = (participantsString?: string): string[] | undefined => {
  if (participantsString) {
    return participantsString.replace(' ', '').split(',');
  } else {
    return undefined;
  }
};<|MERGE_RESOLUTION|>--- conflicted
+++ resolved
@@ -16,11 +16,7 @@
   headerStyle,
   teamsItemStyle,
   buttonStyle,
-<<<<<<< HEAD
-  outboundtextField
-=======
   outboundTextField
->>>>>>> 9f34246a
 } from '../styles/HomeScreen.styles';
 import { ThemeSelector } from '../theming/ThemeSelector';
 import { localStorageAvailable } from '../utils/localStorage';
@@ -58,13 +54,9 @@
 
   const [chosenCallOption, setChosenCallOption] = useState<IChoiceGroupOption>(callOptions[0]);
   const [teamsLink, setTeamsLink] = useState<TeamsMeetingLinkLocator>();
-<<<<<<< HEAD
-  const [alternateCallerId, setAlternateCallerId] = useState<string>();
-=======
   /* @conditional-compile-remove(PSTN-calls) */
   const [alternateCallerId, setAlternateCallerId] = useState<string>();
   /* @conditional-compile-remove(PSTN-calls) */
->>>>>>> 9f34246a
   const [outboundParticipants, setOutboundParticipants] = useState<string | undefined>();
 
   const teamsCallChosen: boolean = chosenCallOption.key === 'TeamsMeeting';
@@ -111,21 +103,13 @@
               /* @conditional-compile-remove(PSTN-calls) */ outBoundCallChosen && (
                 <Stack>
                   <TextField
-<<<<<<< HEAD
-                    className={outboundtextField}
-=======
                     className={outboundTextField}
->>>>>>> 9f34246a
                     label={'Participants'}
                     placeholder={"Comma seperated phone numbers or ACS ID's"}
                     onChange={(_, newValue) => newValue && setOutboundParticipants(newValue)}
                   />
                   <TextField
-<<<<<<< HEAD
-                    className={outboundtextField}
-=======
                     className={outboundTextField}
->>>>>>> 9f34246a
                     label={'ACS phone number for Caller ID'}
                     placeholder={'Enter your ACS aquired phone number for PSTN call'}
                     onChange={(_, newValue) => newValue && setAlternateCallerId(newValue)}
