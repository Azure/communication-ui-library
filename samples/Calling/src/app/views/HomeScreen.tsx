--- conflicted
+++ resolved
@@ -206,16 +206,12 @@
                 defaultSelectedKey="ACSCall"
                 options={callOptions}
                 required={true}
-<<<<<<< HEAD
                 onChange={(_, option) => {
-                  option && setChosenCallOption(option);
+                  option && setChosenCallOption(option as ICallChoiceGroupOption);
                   /* @conditional-compile-remove(teams-adhoc-call) */
                   /* @conditional-compile-remove(teams-identity-support) */
                   setTeamsIdFormatError(false);
                 }}
-=======
-                onChange={(_, option) => option && setChosenCallOption(option as ICallChoiceGroupOption)}
->>>>>>> 909a9ec0
               />
             )}
             {(teamsCallChosen || /* @conditional-compile-remove(teams-identity-support) */ teamsIdentityChosen) && (
