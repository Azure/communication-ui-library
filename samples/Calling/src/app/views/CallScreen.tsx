// Copyright (c) Microsoft Corporation.
// Licensed under the MIT license.

import { AzureCommunicationTokenCredential, CommunicationUserIdentifier } from '@azure/communication-common';
import {
  CallAdapterLocator,
  CallAdapterState,
  toFlatCommunicationIdentifier,
  useAzureCommunicationCallAdapter,
  useAzureCommunicationTeamsCallAdapter,
  CommonCallAdapter,
  CallAdapter,
  TeamsCallAdapter
} from '@azure/communication-react';
/* @conditional-compile-remove(rooms) */
import { AzureCommunicationCallAdapterOptions } from '@azure/communication-react';
/* @conditional-compile-remove(rooms) */
import { Role } from '@azure/communication-react';
import React, { useCallback, useMemo, useRef } from 'react';
import { createAutoRefreshingCredential } from '../utils/credential';
import { WEB_APP_TITLE } from '../utils/AppUtils';
/* @conditional-compile-remove(call-readiness) */
import { CallCompositeContainer } from './CallCompositeContainer';

export interface CallScreenProps {
  token: string;
  userId: CommunicationUserIdentifier;
  callLocator: CallAdapterLocator;
  displayName: string;
  /* @conditional-compile-remove(PSTN-calls) */
  alternateCallerId?: string;
  /* @conditional-compile-remove(rooms) */
  roleHint?: Role;
<<<<<<< HEAD
  /* @conditional-compile-remove(call-readiness) */
  callReadinessOptedIn?: boolean;
  isTeamsIdentityCall?: boolean;
}

export const CallScreen = (props: CallScreenProps): JSX.Element => {
  const { token, userId, /* @conditional-compile-remove(teams-identity-support) */ isTeamsIdentityCall } = props;
=======
}

export const CallScreen = (props: CallScreenProps): JSX.Element => {
  const {
    token,
    userId,
    callLocator,
    displayName,
    /* @conditional-compile-remove(PSTN-calls) */ alternateCallerId,
    /* @conditional-compile-remove(rooms) */ roleHint
  } = props;
>>>>>>> 1340bd70
  const callIdRef = useRef<string>();

  const subscribeAdapterEvents = useCallback((adapter: CommonCallAdapter) => {
    adapter.on('error', (e) => {
      // Error is already acted upon by the Call composite, but the surrounding application could
      // add top-level error handling logic here (e.g. reporting telemetry).
      console.log('Adapter error event:', e);
    });
    adapter.onStateChange((state: CallAdapterState) => {
      const pageTitle = convertPageStateToString(state);
      document.title = `${pageTitle} - ${WEB_APP_TITLE}`;

      if (state?.call?.id && callIdRef.current !== state?.call?.id) {
        callIdRef.current = state?.call?.id;
        console.log(`Call Id: ${callIdRef.current}`);
      }
    });
  }, []);

  const afterCallAdapterCreate = useCallback(
    async (adapter: CallAdapter): Promise<CallAdapter> => {
      subscribeAdapterEvents(adapter);
      return adapter;
    },
    [subscribeAdapterEvents]
  );

  const afterTeamsCallAdapterCreate = useCallback(
    async (adapter: TeamsCallAdapter): Promise<TeamsCallAdapter> => {
      subscribeAdapterEvents(adapter);
      return adapter;
    },
    [subscribeAdapterEvents]
  );

  const credential = useMemo(
    () =>
      isTeamsIdentityCall
        ? new AzureCommunicationTokenCredential(token)
        : createAutoRefreshingCredential(toFlatCommunicationIdentifier(userId), token),
    [isTeamsIdentityCall, token, userId]
  );

<<<<<<< HEAD
  return isTeamsIdentityCall ? (
    <TeamsCallScreen afterCreate={afterTeamsCallAdapterCreate} credential={credential} {...props} />
  ) : (
    <AzureCommunicationCallScreen afterCreate={afterCallAdapterCreate} credential={credential} {...props} />
=======
  /* @conditional-compile-remove(call-readiness) */
  const options: CallCompositeOptions = useMemo(
    () => ({
      onPermissionsTroubleshootingClick,
      onNetworkingTroubleShootingClick
    }),
    []
>>>>>>> 1340bd70
  );
};

type TeamsCallScreenProps = CallScreenProps & {
  afterCreate?: (adapter: TeamsCallAdapter) => Promise<TeamsCallAdapter>;
  credential: AzureCommunicationTokenCredential;
};

const TeamsCallScreen = (props: TeamsCallScreenProps): JSX.Element => {
  const { afterCreate, callLocator: locator, ...adapterArgs } = props;
  const adapter = useAzureCommunicationTeamsCallAdapter({ ...adapterArgs, locator }, afterCreate);
  return <CallCompositeContainer {...props} adapter={adapter} />;
};

type AzureCommunicationCallScreenProps = CallScreenProps & {
  afterCreate?: (adapter: CallAdapter) => Promise<CallAdapter>;
  credential: AzureCommunicationTokenCredential;
};

const AzureCommunicationCallScreen = (props: AzureCommunicationCallScreenProps): JSX.Element => {
  const { roleHint, afterCreate, callLocator: locator, ...adapterArgs } = props;

  /* @conditional-compile-remove(rooms) */
  const callAdapterOptions: AzureCommunicationCallAdapterOptions = useMemo(
    () => ({
      roleHint
    }),
    [roleHint]
  );
  const adapter = useAzureCommunicationCallAdapter(
    {
      ...adapterArgs,
      locator,
      /* @conditional-compile-remove(rooms) */ /* @conditional-compile-remove(unsupported-browser) */
      options: callAdapterOptions
    },
    afterCreate
  );
  return <CallCompositeContainer {...props} adapter={adapter} />;
};

const convertPageStateToString = (state: CallAdapterState): string => {
  switch (state.page) {
    case 'accessDeniedTeamsMeeting':
      return 'error';
    case 'leftCall':
      return 'end call';
    case 'removedFromCall':
      return 'end call';
    default:
      return `${state.page}`;
  }
};<|MERGE_RESOLUTION|>--- conflicted
+++ resolved
@@ -20,6 +20,7 @@
 import { createAutoRefreshingCredential } from '../utils/credential';
 import { WEB_APP_TITLE } from '../utils/AppUtils';
 /* @conditional-compile-remove(call-readiness) */
+import { CallCompositeOptions } from '@azure/communication-react';
 import { CallCompositeContainer } from './CallCompositeContainer';
 
 export interface CallScreenProps {
@@ -31,27 +32,12 @@
   alternateCallerId?: string;
   /* @conditional-compile-remove(rooms) */
   roleHint?: Role;
-<<<<<<< HEAD
-  /* @conditional-compile-remove(call-readiness) */
-  callReadinessOptedIn?: boolean;
+  /* @conditional-compile-remove(teams-identity-support) */
   isTeamsIdentityCall?: boolean;
 }
 
 export const CallScreen = (props: CallScreenProps): JSX.Element => {
   const { token, userId, /* @conditional-compile-remove(teams-identity-support) */ isTeamsIdentityCall } = props;
-=======
-}
-
-export const CallScreen = (props: CallScreenProps): JSX.Element => {
-  const {
-    token,
-    userId,
-    callLocator,
-    displayName,
-    /* @conditional-compile-remove(PSTN-calls) */ alternateCallerId,
-    /* @conditional-compile-remove(rooms) */ roleHint
-  } = props;
->>>>>>> 1340bd70
   const callIdRef = useRef<string>();
 
   const subscribeAdapterEvents = useCallback((adapter: CommonCallAdapter) => {
@@ -95,20 +81,10 @@
     [isTeamsIdentityCall, token, userId]
   );
 
-<<<<<<< HEAD
   return isTeamsIdentityCall ? (
     <TeamsCallScreen afterCreate={afterTeamsCallAdapterCreate} credential={credential} {...props} />
   ) : (
     <AzureCommunicationCallScreen afterCreate={afterCallAdapterCreate} credential={credential} {...props} />
-=======
-  /* @conditional-compile-remove(call-readiness) */
-  const options: CallCompositeOptions = useMemo(
-    () => ({
-      onPermissionsTroubleshootingClick,
-      onNetworkingTroubleShootingClick
-    }),
-    []
->>>>>>> 1340bd70
   );
 };
 
@@ -138,6 +114,7 @@
     }),
     [roleHint]
   );
+
   const adapter = useAzureCommunicationCallAdapter(
     {
       ...adapterArgs,
@@ -147,7 +124,16 @@
     },
     afterCreate
   );
-  return <CallCompositeContainer {...props} adapter={adapter} />;
+
+  /* @conditional-compile-remove(call-readiness) */
+  const options: CallCompositeOptions = useMemo(
+    () => ({
+      onPermissionsTroubleshootingClick,
+      onNetworkingTroubleShootingClick
+    }),
+    []
+  );
+  return <CallCompositeContainer {...props} adapter={adapter} options={options} />;
 };
 
 const convertPageStateToString = (state: CallAdapterState): string => {
@@ -161,4 +147,18 @@
     default:
       return `${state.page}`;
   }
+};
+
+/* @conditional-compile-remove(call-readiness) */
+const onPermissionsTroubleshootingClick = (permissionState: {
+  camera: PermissionState;
+  microphone: PermissionState;
+}): void => {
+  console.log(permissionState);
+  alert('permission troubleshooting clicked');
+};
+
+/* @conditional-compile-remove(call-readiness) */
+const onNetworkingTroubleShootingClick = (): void => {
+  alert('network troubleshooting clicked');
 };