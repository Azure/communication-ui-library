// Copyright (c) Microsoft Corporation.
// Licensed under the MIT License.

import { AzureCommunicationTokenCredential, CommunicationUserIdentifier } from '@azure/communication-common';
/* @conditional-compile-remove(teams-identity-support) */
import { MicrosoftTeamsUserIdentifier } from '@azure/communication-common';
import {
  CallAdapterLocator,
  CallAdapterState,
  useAzureCommunicationCallAdapter,
  CommonCallAdapter,
  CallAdapter,
  toFlatCommunicationIdentifier
} from '@azure/communication-react';
/* @conditional-compile-remove(teams-identity-support) */
import { useTeamsCallAdapter, TeamsCallAdapter } from '@azure/communication-react';
/* @conditional-compile-remove(rooms) */ /* @conditional-compile-remove(video-background-effects) */
import { AzureCommunicationCallAdapterOptions } from '@azure/communication-react';
/* @conditional-compile-remove(video-background-effects) */
import { onResolveVideoEffectDependencyLazy } from '@azure/communication-react';
/* @conditional-compile-remove(teams-identity-support) */
import type { TeamsAdapterOptions } from '@azure/communication-react';
import React, { useCallback, useMemo, useRef } from 'react';
import { createAutoRefreshingCredential } from '../utils/credential';
import { WEB_APP_TITLE } from '../utils/AppUtils';
import { CallCompositeContainer } from './CallCompositeContainer';

export interface CallScreenProps {
  token: string;
  userId:
    | CommunicationUserIdentifier
    | /* @conditional-compile-remove(teams-identity-support) */ MicrosoftTeamsUserIdentifier;
  callLocator: CallAdapterLocator;
  displayName: string;
  /* @conditional-compile-remove(PSTN-calls) */
  alternateCallerId?: string;
  /* @conditional-compile-remove(teams-identity-support) */
  isTeamsIdentityCall?: boolean;
}

export const CallScreen = (props: CallScreenProps): JSX.Element => {
  const { token, userId, /* @conditional-compile-remove(teams-identity-support) */ isTeamsIdentityCall } = props;
  const callIdRef = useRef<string>();

  const subscribeAdapterEvents = useCallback((adapter: CommonCallAdapter) => {
    adapter.on('error', (e) => {
      // Error is already acted upon by the Call composite, but the surrounding application could
      // add top-level error handling logic here (e.g. reporting telemetry).
      console.log('Adapter error event:', e);
    });
    adapter.onStateChange((state: CallAdapterState) => {
      const pageTitle = convertPageStateToString(state);
      document.title = `${pageTitle} - ${WEB_APP_TITLE}`;

      if (state?.call?.id && callIdRef.current !== state?.call?.id) {
        callIdRef.current = state?.call?.id;
        console.log(`Call Id: ${callIdRef.current}`);
      }
    });
    /* @conditional-compile-remove(call-transfer) */
    adapter.on('transferRequested', (e) => {
      e.accept();
    });
  }, []);

  const afterCallAdapterCreate = useCallback(
    async (adapter: CallAdapter): Promise<CallAdapter> => {
      subscribeAdapterEvents(adapter);
      return adapter;
    },
    [subscribeAdapterEvents]
  );

  /* @conditional-compile-remove(teams-identity-support) */
  const afterTeamsCallAdapterCreate = useCallback(
    async (adapter: TeamsCallAdapter): Promise<TeamsCallAdapter> => {
      subscribeAdapterEvents(adapter);
      return adapter;
    },
    [subscribeAdapterEvents]
  );

  const credential = useMemo(() => {
    /* @conditional-compile-remove(teams-identity-support) */
    if (isTeamsIdentityCall) {
      return new AzureCommunicationTokenCredential(token);
    }
    return createAutoRefreshingCredential(toFlatCommunicationIdentifier(userId), token);
  }, [token, userId, /* @conditional-compile-remove(teams-identity-support) */ isTeamsIdentityCall]);
  /* @conditional-compile-remove(teams-identity-support) */
  if (isTeamsIdentityCall) {
    return <TeamsCallScreen afterCreate={afterTeamsCallAdapterCreate} credential={credential} {...props} />;
  }

  return <AzureCommunicationCallScreen afterCreate={afterCallAdapterCreate} credential={credential} {...props} />;
};

/* @conditional-compile-remove(teams-identity-support) */
type TeamsCallScreenProps = CallScreenProps & {
  afterCreate?: (adapter: TeamsCallAdapter) => Promise<TeamsCallAdapter>;
  credential: AzureCommunicationTokenCredential;
};

/* @conditional-compile-remove(teams-identity-support) */
const TeamsCallScreen = (props: TeamsCallScreenProps): JSX.Element => {
  const { afterCreate, callLocator: locator, userId, ...adapterArgs } = props;
  if (!('meetingLink' in locator)) {
    throw new Error('A teams meeting locator must be provided for Teams Identity Call.');
  }

  if (!('microsoftTeamsUserId' in userId)) {
    throw new Error('A MicrosoftTeamsUserIdentifier must be provided for Teams Identity Call.');
  }

  /* @conditional-compile-remove(video-background-effects) */
  const teamsAdapterOptions: TeamsAdapterOptions = useMemo(
    () => ({
      videoBackgroundOptions: {
        videoBackgroundImages
      }
    }),
    []
  );

  const adapter = useTeamsCallAdapter(
    {
      ...adapterArgs,
      userId,
      locator,
      /* @conditional-compile-remove(video-background-effects) */ options: teamsAdapterOptions
    },
    afterCreate
  );
  return <CallCompositeContainer {...props} adapter={adapter} />;
};

type AzureCommunicationCallScreenProps = CallScreenProps & {
  afterCreate?: (adapter: CallAdapter) => Promise<CallAdapter>;
  credential: AzureCommunicationTokenCredential;
};

const AzureCommunicationCallScreen = (props: AzureCommunicationCallScreenProps): JSX.Element => {
  const { afterCreate, callLocator: locator, userId, ...adapterArgs } = props;

  if (!('communicationUserId' in userId)) {
    throw new Error('A MicrosoftTeamsUserIdentifier must be provided for Teams Identity Call.');
  }

  /* @conditional-compile-remove(rooms) */ /* @conditional-compile-remove(video-background-effects) */
  const callAdapterOptions: AzureCommunicationCallAdapterOptions = useMemo(() => {
    return {
      /* @conditional-compile-remove(video-background-effects) */
      videoBackgroundOptions: {
        videoBackgroundImages,
        onResolveDependency: onResolveVideoEffectDependencyLazy
      },
      /* @conditional-compile-remove(calling-sounds) */
<<<<<<< HEAD
      callingSounds: {
        callEnded: { url: '/sounds/callEnded.mp3' },
        callRinging: { url: '/sounds/callRinging.mp3' },
        callBusy: { url: '/sounds/callBusy.mp3' }
=======
      soundOptions: {
        callingSounds: {
          callEnded: { path: '/assets/sounds/callEnded.mp3' },
          callRinging: { path: '/assets/sounds/callRinging.mp3' },
          callBusy: { path: '/assets/sounds/callBusy.mp3' }
        }
>>>>>>> f135677b
      }
    };
  }, []);

  const adapter = useAzureCommunicationCallAdapter(
    {
      ...adapterArgs,
      userId,
      locator,
      /* @conditional-compile-remove(rooms) */ /* @conditional-compile-remove(unsupported-browser) */ /* @conditional-compile-remove(video-background-effects) */
      options: callAdapterOptions
    },
    afterCreate
  );

  return <CallCompositeContainer {...props} adapter={adapter} />;
};

const convertPageStateToString = (state: CallAdapterState): string => {
  switch (state.page) {
    case 'accessDeniedTeamsMeeting':
      return 'error';
    case 'leftCall':
      return 'end call';
    case 'removedFromCall':
      return 'end call';
    default:
      return `${state.page}`;
  }
};

/* @conditional-compile-remove(video-background-effects) */
const videoBackgroundImages = [
  {
    key: 'ab1',
    url: '/assets/backgrounds/contoso.png',
    tooltipText: 'Custom Background'
  },
  {
    key: 'ab2',
    url: '/assets/backgrounds/abstract2.jpg',
    tooltipText: 'Custom Background'
  },
  {
    key: 'ab3',
    url: '/assets/backgrounds/abstract3.jpg',
    tooltipText: 'Custom Background'
  },
  {
    key: 'ab4',
    url: '/assets/backgrounds/room1.jpg',
    tooltipText: 'Custom Background'
  },
  {
    key: 'ab5',
    url: '/assets/backgrounds/room2.jpg',
    tooltipText: 'Custom Background'
  },
  {
    key: 'ab6',
    url: '/assets/backgrounds/room3.jpg',
    tooltipText: 'Custom Background'
  },
  {
    key: 'ab7',
    url: '/assets/backgrounds/room4.jpg',
    tooltipText: 'Custom Background'
  }
];<|MERGE_RESOLUTION|>--- conflicted
+++ resolved
@@ -155,19 +155,10 @@
         onResolveDependency: onResolveVideoEffectDependencyLazy
       },
       /* @conditional-compile-remove(calling-sounds) */
-<<<<<<< HEAD
       callingSounds: {
-        callEnded: { url: '/sounds/callEnded.mp3' },
-        callRinging: { url: '/sounds/callRinging.mp3' },
-        callBusy: { url: '/sounds/callBusy.mp3' }
-=======
-      soundOptions: {
-        callingSounds: {
-          callEnded: { path: '/assets/sounds/callEnded.mp3' },
-          callRinging: { path: '/assets/sounds/callRinging.mp3' },
-          callBusy: { path: '/assets/sounds/callBusy.mp3' }
-        }
->>>>>>> f135677b
+        callEnded: { url: '/assets/sounds/callEnded.mp3' },
+        callRinging: { url: '/assets/sounds/callRinging.mp3' },
+        callBusy: { url: '/assets/sounds/callBusy.mp3' }
       }
     };
   }, []);
