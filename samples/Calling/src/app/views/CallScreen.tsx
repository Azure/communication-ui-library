--- conflicted
+++ resolved
@@ -104,13 +104,10 @@
       locator: callLocator,
       /* @conditional-compile-remove(PSTN-calls) */
       alternateCallerId,
-<<<<<<< HEAD
       /* @conditional-compile-remove(unsuspported-browser) */
-      features: callingFeatures
-=======
+      features: callingFeatures,
       /* @conditional-compile-remove(rooms) */
       options: { roleHint }
->>>>>>> 8d001c83
     },
     afterCreate
   );
