// Copyright (c) Microsoft Corporation.
// Licensed under the MIT license.

import { GroupCallLocator, TeamsMeetingLinkLocator } from '@azure/communication-calling';
import { CommunicationUserIdentifier } from '@azure/communication-common';
import {
  CallAdapter,
  CallAdapterState,
  CallComposite,
  createAzureCommunicationCallAdapter
} from '@azure/communication-react';
import { Spinner } from '@fluentui/react';
import React, { useEffect, useRef, useState } from 'react';
import { useSwitchableFluentTheme } from '../theming/SwitchableFluentThemeProvider';
import { createAutoRefreshingCredential } from '../utils/credential';
import MobileDetect from 'mobile-detect';

const isMobileSession = !!new MobileDetect(window.navigator.userAgent).mobile();

export interface CallScreenProps {
  token: string;
  userId: CommunicationUserIdentifier;
  callLocator: GroupCallLocator | TeamsMeetingLinkLocator;
  displayName: string;
  webAppTitle: string;
  onCallEnded: () => void;
  onCallError: (e: Error) => void;
}

export const CallScreen = (props: CallScreenProps): JSX.Element => {
  const { token, userId, callLocator, displayName, webAppTitle, onCallEnded } = props;
  const [adapter, setAdapter] = useState<CallAdapter>();
  const adapterRef = useRef<CallAdapter>();
  const { currentTheme, currentRtl } = useSwitchableFluentTheme();

  useEffect(() => {
    (async () => {
      const adapter = await createAzureCommunicationCallAdapter({
        userId: { communicationUserId: userId.communicationUserId },
        displayName: displayName,
        credential: createAutoRefreshingCredential(userId.communicationUserId, token),
        locator: callLocator
      });
      adapter.on('callEnded', () => {
        onCallEnded();
      });
      adapter.on('error', (e) => {
        // Error is already acted upon by the Call composite, but the surrounding application could
        // add top-level error handling logic here (e.g. reporting telemetry).
        console.log('Adapter error event:', e);
      });
      adapter.onStateChange((state: CallAdapterState) => {
<<<<<<< HEAD
        switch (state.page) {
          case 'accessDeniedTeamsMeeting':
            document.title = `error - ${webAppTitle}`;
            break;
          case 'leftCall':
            document.title = `end call - ${webAppTitle}`;
            break;
          case 'removedFromCall':
            document.title = `end call - ${webAppTitle}`;
            break;
          default:
            document.title = `${state.page} - ${webAppTitle}`;
        }
=======
        const pageTitle = convertPageStateToString(state);
        document.title = `${pageTitle} - ${webAppTitle}`;
>>>>>>> 6708f87c
      });
      setAdapter(adapter);
      adapterRef.current = adapter;
    })();

    return () => {
      adapterRef?.current?.dispose();
    };
  }, [callLocator, displayName, token, userId, onCallEnded]);

  if (!adapter) {
    return <Spinner label={'Creating adapter'} ariaLive="assertive" labelPosition="top" />;
  }

  return (
    <CallComposite
      adapter={adapter}
      fluentTheme={currentTheme.theme}
      rtl={currentRtl}
      callInvitationUrl={window.location.href}
      options={{ mobileView: isMobileSession }}
    />
  );
};

const convertPageStateToString = (state: CallAdapterState): string => {
  switch (state.page) {
    case 'accessDeniedTeamsMeeting':
      return 'error';
    case 'leftCall':
      return 'end call';
    case 'removedFromCall':
      return 'end call';
    default:
      return `${state.page}`;
  }
};<|MERGE_RESOLUTION|>--- conflicted
+++ resolved
@@ -50,24 +50,8 @@
         console.log('Adapter error event:', e);
       });
       adapter.onStateChange((state: CallAdapterState) => {
-<<<<<<< HEAD
-        switch (state.page) {
-          case 'accessDeniedTeamsMeeting':
-            document.title = `error - ${webAppTitle}`;
-            break;
-          case 'leftCall':
-            document.title = `end call - ${webAppTitle}`;
-            break;
-          case 'removedFromCall':
-            document.title = `end call - ${webAppTitle}`;
-            break;
-          default:
-            document.title = `${state.page} - ${webAppTitle}`;
-        }
-=======
         const pageTitle = convertPageStateToString(state);
         document.title = `${pageTitle} - ${webAppTitle}`;
->>>>>>> 6708f87c
       });
       setAdapter(adapter);
       adapterRef.current = adapter;
