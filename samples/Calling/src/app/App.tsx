--- conflicted
+++ resolved
@@ -117,13 +117,9 @@
             /* @conditional-compile-remove(PSTN-calls) */
             setAlternateCallerId(callDetails.alternateCallerId);
             let callLocator: CallAdapterLocator | undefined =
-<<<<<<< HEAD
               getTeamsLinkFromUrl() ||
               getGroupIdFromUrl() ||
               /* @conditional-compile-remove(rooms) */ callDetails.callLocator;
-=======
-              callDetails.callLocator || getTeamsLinkFromUrl() || getGroupIdFromUrl();
->>>>>>> 8c3ecc69
 
             /* @conditional-compile-remove(rooms) */
             callLocator = callLocator || getRoomIdFromUrl();
