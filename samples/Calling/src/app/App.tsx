--- conflicted
+++ resolved
@@ -196,13 +196,8 @@
           alternateCallerId={alternateCallerId}
           /* @conditional-compile-remove(rooms) */
           roleHint={role}
-<<<<<<< HEAD
-          /* @conditional-compile-remove(call-readiness) */
-          callReadinessOptedIn={true}
           /* @conditional-compile-remove(teams-identity-support) */
           isTeamsIdentityCall={isTeamsCall}
-=======
->>>>>>> 1340bd70
         />
       );
     }
