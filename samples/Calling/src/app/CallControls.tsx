// Copyright (c) Microsoft Corporation.
// Licensed under the MIT license.

import React, { useCallback } from 'react';
<<<<<<< HEAD
import {
  ControlBar,
  MicrophoneButton,
  CameraButton,
  ParticipantsButton,
  ScreenShareButton,
  EndCallButton
} from 'react-components';
import { devicePermissionSelector, useCallingPropsFor as usePropsFor } from 'calling-component-bindings';
=======
import { ControlBar, MicrophoneButton, CameraButton, ScreenShareButton, EndCallButton } from 'react-components';
>>>>>>> 8e62c9d3
import {
  controlBarStyle,
  groupCallLeaveButtonCompressedStyle,
  groupCallLeaveButtonStyle
} from './styles/CallControls.styles';
import { useCallingPropsFor as usePropsFor } from 'calling-component-bindings';

export type CallControlsProps = {
  onEndCallClick(): void;
  compressedMode: boolean;
  callInvitationURL?: string;
};

export const CallControls = (props: CallControlsProps): JSX.Element => {
  const { callInvitationURL, compressedMode, onEndCallClick } = props;
  const microphoneButtonProps = usePropsFor(MicrophoneButton);
  const cameraButtonProps = usePropsFor(CameraButton);
  const screenShareButtonProps = usePropsFor(ScreenShareButton);
  const hangUpButtonProps = usePropsFor(EndCallButton);
  const participantsButtonProps = usePropsFor(ParticipantsButton);
  const onHangUp = useCallback(async () => {
    await hangUpButtonProps.onHangUp();
    onEndCallClick();
  }, [hangUpButtonProps, onEndCallClick]);

  return (
    <ControlBar styles={controlBarStyle}>
      <CameraButton {...cameraButtonProps} />
      <MicrophoneButton {...microphoneButtonProps} />
      <ScreenShareButton {...screenShareButtonProps} />
      <ParticipantsButton {...participantsButtonProps} callInvitationURL={callInvitationURL} />
      <EndCallButton
        {...hangUpButtonProps}
        onHangUp={onHangUp}
        styles={!compressedMode ? groupCallLeaveButtonStyle : groupCallLeaveButtonCompressedStyle}
        text={!compressedMode ? 'Leave' : ''}
      />
    </ControlBar>
  );
};<|MERGE_RESOLUTION|>--- conflicted
+++ resolved
@@ -2,7 +2,6 @@
 // Licensed under the MIT license.
 
 import React, { useCallback } from 'react';
-<<<<<<< HEAD
 import {
   ControlBar,
   MicrophoneButton,
@@ -11,10 +10,6 @@
   ScreenShareButton,
   EndCallButton
 } from 'react-components';
-import { devicePermissionSelector, useCallingPropsFor as usePropsFor } from 'calling-component-bindings';
-=======
-import { ControlBar, MicrophoneButton, CameraButton, ScreenShareButton, EndCallButton } from 'react-components';
->>>>>>> 8e62c9d3
 import {
   controlBarStyle,
   groupCallLeaveButtonCompressedStyle,
