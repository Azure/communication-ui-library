--- conflicted
+++ resolved
@@ -4,12 +4,19 @@
 import { ControlBar, MicrophoneButton, CameraButton, ScreenShareButton, EndCallButton } from '@azure/communication-ui';
 import { useHandlers } from './hooks/useHandlers';
 import { usePropsFor } from './hooks/usePropsFor';
+import {
+  controlBarStyle,
+  groupCallLeaveButtonCompressedStyle,
+  groupCallLeaveButtonStyle
+} from './styles/CallControls.styles';
 
 export type CallControlsProps = {
   onEndCallClick(): void;
+  compressedMode: boolean;
 };
 
 export const CallControls = (props: CallControlsProps): JSX.Element => {
+  const { compressedMode, onEndCallClick } = props;
   const microphoneButtonProps = usePropsFor(MicrophoneButton);
   const microphoneButtonHandlers = useHandlers(MicrophoneButton);
   const cameraButtonProps = usePropsFor(CameraButton);
@@ -18,28 +25,22 @@
   const screenShareButtonHandlers = useHandlers(ScreenShareButton);
   const hangUpButtonHandlers = useHandlers(EndCallButton);
   const hangUpFunctionFromDeclarative = hangUpButtonHandlers.onHangUp;
-<<<<<<< HEAD
-  hangUpButtonHandlers.onHangUp = async () => {
-    await hangUpFunctionFromDeclarative();
-    props.onEndCallClick();
-=======
 
   hangUpButtonHandlers.onHangUp = async () => {
     await hangUpFunctionFromDeclarative();
-    props.onEndCallClick();
-  };
-
-  const onToggleCamera = async (): Promise<void> => {
-    await cameraButtonHandlers.onToggleCamera();
->>>>>>> 65c23504
+    onEndCallClick();
   };
 
   return (
-    <ControlBar>
+    <ControlBar styles={controlBarStyle}>
       <MicrophoneButton {...microphoneButtonProps} {...microphoneButtonHandlers} />
       <CameraButton {...cameraButtonProps} {...cameraButtonHandlers} />
       <ScreenShareButton {...screenShareButtonProps} {...screenShareButtonHandlers} />
-      <EndCallButton {...hangUpButtonHandlers} />
+      <EndCallButton
+        {...hangUpButtonHandlers}
+        styles={!compressedMode ? groupCallLeaveButtonStyle : groupCallLeaveButtonCompressedStyle}
+        text={!compressedMode ? 'Leave' : ''}
+      />
     </ControlBar>
   );
 };