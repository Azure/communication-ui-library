--- conflicted
+++ resolved
@@ -3,11 +3,7 @@
 
 import React, { useCallback } from 'react';
 import { ControlBar, MicrophoneButton, CameraButton, ScreenShareButton, EndCallButton } from 'react-components';
-<<<<<<< HEAD
-import { useCallingPropsFor as usePropsFor } from '@azure/acs-calling-selector';
-=======
 import { devicePermissionSelector, useCallingPropsFor as usePropsFor } from '@azure/acs-calling-selector';
->>>>>>> d5240c0f
 import {
   controlBarStyle,
   groupCallLeaveButtonCompressedStyle,
