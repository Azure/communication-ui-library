// © Microsoft Corporation. All rights reserved.

import React from 'react';
import {
  ControlBar,
  MicrophoneButton,
  CameraButton,
  ScreenShareButton,
  EndCallButton,
  useCallingContext
} from '@azure/communication-ui';
import { Call } from '@azure/communication-calling';
import { useHandlers } from './hooks/useHandlers';
import { usePropsFor } from './hooks/usePropsFor';

export type CallControlsProps = {
  call?: Call;
};

<<<<<<< HEAD
export const CallControls = (props: CallControlsProps): JSX.Element => {
  const { call } = props;
  const { videoDeviceInfo } = useCallingContext();
  const microphoneButtonProps = useSelector(microphoneButtonSelector, { callId: call.id });
  const microphoneButtonHandlers = useHandlers(MicrophoneButton);
  const cameraButtonProps = useSelector(cameraButtonSelector, { callId: call.id });
  const cameraButtonHandlers = useHandlers(CameraButton) as any;
  const screenShareButtonProps = useSelector(screenShareButtonSelector, { callId: call.id });
=======
export const CallControls = (): JSX.Element => {
  const microphoneButtonProps = usePropsFor(MicrophoneButton);
  const microphoneButtonHandlers = useHandlers(MicrophoneButton);
  const cameraButtonProps = usePropsFor(CameraButton);
  const cameraButtonHandlers = useHandlers(CameraButton);
  const screenShareButtonProps = usePropsFor(ScreenShareButton);
>>>>>>> 9b62aecd
  const screenShareButtonHandlers = useHandlers(ScreenShareButton);
  const hangUpButtonHandlers = useHandlers(EndCallButton);

  const onToggleCamera = async (): Promise<void> => {
    await cameraButtonHandlers.onToggleCamera(videoDeviceInfo);
  };

  return (
    <ControlBar>
      <MicrophoneButton {...microphoneButtonProps} {...microphoneButtonHandlers} />
      <CameraButton {...cameraButtonProps} onToggleCamera={onToggleCamera} />
      <ScreenShareButton {...screenShareButtonProps} {...screenShareButtonHandlers} />
      <EndCallButton {...hangUpButtonHandlers} />
    </ControlBar>
  );
};<|MERGE_RESOLUTION|>--- conflicted
+++ resolved
@@ -1,14 +1,7 @@
 // © Microsoft Corporation. All rights reserved.
 
 import React from 'react';
-import {
-  ControlBar,
-  MicrophoneButton,
-  CameraButton,
-  ScreenShareButton,
-  EndCallButton,
-  useCallingContext
-} from '@azure/communication-ui';
+import { ControlBar, MicrophoneButton, CameraButton, ScreenShareButton, EndCallButton } from '@azure/communication-ui';
 import { Call } from '@azure/communication-calling';
 import { useHandlers } from './hooks/useHandlers';
 import { usePropsFor } from './hooks/usePropsFor';
@@ -17,28 +10,17 @@
   call?: Call;
 };
 
-<<<<<<< HEAD
-export const CallControls = (props: CallControlsProps): JSX.Element => {
-  const { call } = props;
-  const { videoDeviceInfo } = useCallingContext();
-  const microphoneButtonProps = useSelector(microphoneButtonSelector, { callId: call.id });
-  const microphoneButtonHandlers = useHandlers(MicrophoneButton);
-  const cameraButtonProps = useSelector(cameraButtonSelector, { callId: call.id });
-  const cameraButtonHandlers = useHandlers(CameraButton) as any;
-  const screenShareButtonProps = useSelector(screenShareButtonSelector, { callId: call.id });
-=======
 export const CallControls = (): JSX.Element => {
   const microphoneButtonProps = usePropsFor(MicrophoneButton);
   const microphoneButtonHandlers = useHandlers(MicrophoneButton);
   const cameraButtonProps = usePropsFor(CameraButton);
   const cameraButtonHandlers = useHandlers(CameraButton);
   const screenShareButtonProps = usePropsFor(ScreenShareButton);
->>>>>>> 9b62aecd
   const screenShareButtonHandlers = useHandlers(ScreenShareButton);
   const hangUpButtonHandlers = useHandlers(EndCallButton);
 
   const onToggleCamera = async (): Promise<void> => {
-    await cameraButtonHandlers.onToggleCamera(videoDeviceInfo);
+    await cameraButtonHandlers.onToggleCamera();
   };
 
   return (
