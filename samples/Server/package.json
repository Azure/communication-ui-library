{
  "name": "@internal/server",
  "version": "0.0.1",
  "private": true,
  "description": "This is the server side that supports all ACS sample applications",
  "scripts": {
    "build": "rushx clean && webpack",
    "build:stable": "echo skip",
    "clean": "rimraf dist",
    "migrate:appsettings": "node -e \"require('fs').copyFile('appsettings.json.sample', 'sample-dist/appsettings.json', function(e) { if (e) console.log(e); })\"",
    "port:sample": "cpx \"./dist/**\" sample-dist/dist && cpx \"./bin/**\" sample-dist/bin && cpx \"./src/**\" sample-dist/src && rushx migrate:appsettings",
    "start": "ts-node ./bin/www",
    "start:dev": "ts-node-dev ./bin/www",
    "start:debug": "node --inspect=9229 -r ts-node/register ./bin/www",
    "test": "jest",
    "test:ci-coverage": "echo skip",
    "test:stable": "echo skip",
    "prettier": "prettier --no-error-on-unmatched-pattern --write --config ../../.prettierrc --ignore-path=../../.prettierignore \"**/*.js\" \"**/*.jsx\" \"**/*.ts\" \"**/*.tsx\"",
    "prettier:check": "prettier --no-error-on-unmatched-pattern --check --config ../../.prettierrc --ignore-path=../../.prettierignore \"**/*.js\" \"**/*.jsx\" \"**/*.ts\" \"**/*.tsx\"",
    "lint": "eslint --max-warnings 0 \"**/*.{js,ts,tsx}\"",
    "lint:fix": "eslint */**/*.{ts,tsx} --fix",
    "lint:quiet": "eslint */**/*.{ts,tsx} --quiet"
  },
  "license": "MIT",
  "dependencies": {
    "@azure/communication-chat": "1.6.0-beta.3 || ^1.5.0",
    "@azure/communication-common": "^2.3.1",
    "@azure/communication-identity": "^1.3.0",
    "@azure/storage-blob": "^12.15.0",
    "@types/cors": "^2.8.8",
    "cookie-parser": "^1.4.4",
    "cors": "^2.8.5",
    "debug": "^2.6.9",
    "eslint-plugin-header": "^3.1.0",
    "express": "^4.18.2",
    "http-errors": "^1.6.3",
    "morgan": "^1.9.1",
    "node-fetch": "2.6.7",
    "multer": "1.4.5-lts.1",
    "@types/multer": "^1.4.11",
    "@azure/communication-rooms": "1.1.0-beta.1 || ^1.1.0"
  },
  "devDependencies": {
    "@pmmmwh/react-refresh-webpack-plugin": "^0.5.13",
    "@types/cookie-parser": "^1.4.2",
    "@types/copy-webpack-plugin": "^6.4.0",
    "@types/express": "^4.17.8",
    "@types/http-errors": "^1.8.0",
    "@types/jest": "^29.5.11",
    "@types/morgan": "^1.9.2",
    "@types/node": "^20.14.12",
    "@types/supertest": "^2.0.12",
    "@types/webpack-node-externals": "^3.0.4",
    "@typescript-eslint/eslint-plugin": "^7.14.1",
    "@typescript-eslint/parser": "^7.14.1",
    "copy-webpack-plugin": "^11.0.0",
    "cpx": "^1.5.0",
    "eslint": "^8.57.0",
    "eslint-config-prettier": "^9.1.0",
    "eslint-plugin-flowtype": "^8.0.3",
    "eslint-plugin-import": "^2.29.0",
    "eslint-plugin-prettier": "^5.1.3",
    "husky": "^8.0.3",
    "jest": "29.7.0",
    "jest-junit": "^16.0.0",
<<<<<<< HEAD
    "prettier": "2.3.1",
    "pretty-quick": "^3.1.0",
    "react-refresh": "^0.14.2",
    "react-refresh-typescript": "^2.0.9",
=======
    "prettier": "3.3.2",
    "pretty-quick": "^4.0.0",
>>>>>>> 0ce77a03
    "rimraf": "^2.6.2",
    "supertest": "^6.3.3",
    "ts-jest": "^29.1.5",
    "ts-loader": "^8.0.12",
    "ts-node": "^10.9.2",
    "ts-node-dev": "^2.0.0",
    "typescript": "5.4.5",
    "webpack": "5.89.0",
    "webpack-cli": "^5.1.4",
    "webpack-node-externals": "^3.0.0"
  }
}<|MERGE_RESOLUTION|>--- conflicted
+++ resolved
@@ -63,15 +63,10 @@
     "husky": "^8.0.3",
     "jest": "29.7.0",
     "jest-junit": "^16.0.0",
-<<<<<<< HEAD
-    "prettier": "2.3.1",
-    "pretty-quick": "^3.1.0",
+    "prettier": "3.3.2",
+    "pretty-quick": "^4.0.0",
     "react-refresh": "^0.14.2",
     "react-refresh-typescript": "^2.0.9",
-=======
-    "prettier": "3.3.2",
-    "pretty-quick": "^4.0.0",
->>>>>>> 0ce77a03
     "rimraf": "^2.6.2",
     "supertest": "^6.3.3",
     "ts-jest": "^29.1.5",
