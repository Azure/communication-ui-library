--- conflicted
+++ resolved
@@ -19,13 +19,8 @@
   },
   "license": "MIT",
   "dependencies": {
-<<<<<<< HEAD
     "@azure/communication-calling": "1.9.0-alpha.20221030.1 || 1.4.4",
     "@azure/communication-chat": "1.2.0",
-=======
-    "@azure/communication-calling": "1.8.0-beta.1 || >=1.4.4",
-    "@azure/communication-chat": ">=1.2.0",
->>>>>>> 020102df
     "@azure/communication-common": "2.0.0",
     "uuid": "^8.1.0",
     "cross-env": "~7.0.3"
