{
  "name": "@internal/sample-automation-tests",
  "version": "1.0.0",
  "description": "Automation tests for samples.",
  "private": true,
  "scripts": {
    "build": "echo skip",
    "test": "echo skip",
    "test:ci-coverage": "echo skip",
    "test:e2e:bundle": "rushx _by-flavor \"cross-env SERVE_PATH=../StaticHtmlComposites/dist playwright test StaticHtmlComposites/\"",
    "update:snapshot:bundle": "rushx _by-flavor \"cross-env SERVE_PATH=../StaticHtmlComposites/dist playwright test StaticHtmlComposites/ --update-snapshots\"",
    "test:e2e:examples": "rushx _by-flavor \"cross-env SERVE_PATH=../ComponentExamples/dist/build playwright test ComponentExamples/\"",
    "update:snapshot:examples": "rushx _by-flavor \"cross-env SERVE_PATH=../ComponentExamples/dist/build playwright test ComponentExamples/ --update-snapshots\"",
    "lint": "echo skip",
    "lint:fix": "echo skip",
    "prettier": "",
    "prettier:check": "",
    "_current-flavor": "echo You are running under COMMUNICATION_REACT_FLAVOR: && env-cmd -f ../../common/config/env/.env node -p process.env.COMMUNICATION_REACT_FLAVOR",
    "_by-flavor": "rushx _current-flavor && env-cmd -f ../../common/config/env/.env --use-shell"
  },
  "license": "MIT",
  "dependencies": {
<<<<<<< HEAD
    "@azure/communication-calling": "1.23.2-beta.1 || ^1.23.1",
    "@azure/communication-chat": "1.6.0-beta.1 || ^1.5.0",
=======
    "@azure/communication-calling": "1.24.1-beta.2 || ^1.23.1",
    "@azure/communication-chat": "1.5.0-beta.2 || ^1.4.0",
>>>>>>> a133fb40
    "@azure/communication-common": "^2.3.1",
    "uuid": "^9.0.0",
    "cross-env": "^7.0.3"
  },
  "devDependencies": {
    "@azure/communication-identity": "^1.3.0",
    "@playwright/test": "~1.39.0",
    "@types/node": "^20.11.25",
    "@types/node-static": "^0.7.7",
    "dotenv": "^10.0.0",
    "env-cmd": "^10.1.0",
    "if-env": "^1.0.4",
    "node-static": "^0.7.11",
    "rimraf": "^2.6.2",
    "typescript": "5.4.3"
  }
}<|MERGE_RESOLUTION|>--- conflicted
+++ resolved
@@ -20,13 +20,8 @@
   },
   "license": "MIT",
   "dependencies": {
-<<<<<<< HEAD
-    "@azure/communication-calling": "1.23.2-beta.1 || ^1.23.1",
+    "@azure/communication-calling": "1.24.1-beta.2 || ^1.23.1",
     "@azure/communication-chat": "1.6.0-beta.1 || ^1.5.0",
-=======
-    "@azure/communication-calling": "1.24.1-beta.2 || ^1.23.1",
-    "@azure/communication-chat": "1.5.0-beta.2 || ^1.4.0",
->>>>>>> a133fb40
     "@azure/communication-common": "^2.3.1",
     "uuid": "^9.0.0",
     "cross-env": "^7.0.3"
