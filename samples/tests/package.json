{
  "name": "sample-automation-tests",
  "version": "1.0.0",
  "description": "Automation tests for samples.",
  "private": true,
  "scripts": {
    "build": "echo skip",
    "test": "echo skip",
    "test:e2e:bundle": "rushx _by-flavor \"cross-env SERVE_PATH=../StaticHtmlComposites/dist playwright test StaticHtmlComposites/\"",
    "update:snapshot:bundle": "rushx _by-flavor \"cross-env SERVE_PATH=../StaticHtmlComposites/dist playwright test StaticHtmlComposites/ --update-snapshots\"",
    "test:e2e:examples": "rushx _by-flavor \"cross-env SERVE_PATH=../ComponentExamples/dist/build playwright test ComponentExamples/\"",
    "update:snapshot:examples": "rushx _by-flavor \"cross-env SERVE_PATH=../ComponentExamples/dist/build playwright test ComponentExamples/ --update-snapshots\"",
    "lint": "echo skip",
    "lint:fix": "echo skip",
    "prettier": "",
    "prettier:check": "",
    "_current-flavor": "echo You are running under COMMUNICATION_REACT_FLAVOR: && env-cmd -f ../../common/config/env/.env node -p process.env.COMMUNICATION_REACT_FLAVOR",
    "_by-flavor": "rushx _current-flavor && env-cmd -f ../../common/config/env/.env --use-shell"
  },
  "license": "MIT",
  "dependencies": {
    "@azure/communication-calling": "1.16.3-beta.1 || ^1.15.3",
    "@azure/communication-chat": "1.4.0-beta.1 || ^1.3.1",
    "@azure/communication-common": "3.0.0-beta.1 || ^2.2.1",
    "uuid": "^9.0.0",
    "cross-env": "~7.0.3"
  },
  "devDependencies": {
<<<<<<< HEAD
    "@azure/communication-chat": "1.4.0-beta.1 || ^1.3.1",
=======
>>>>>>> 66939179
    "@azure/communication-identity": "^1.2.0",
    "@playwright/test": "~1.35.1",
    "@types/node": "^16.11.7",
    "@types/node-static": "~0.7.7",
    "dotenv": "~10.0.0",
    "env-cmd": "~10.1.0",
    "if-env": "~1.0.4",
    "node-static": "~0.7.11",
    "rimraf": "^2.6.2",
    "typescript": "4.3.5"
  }
}<|MERGE_RESOLUTION|>--- conflicted
+++ resolved
@@ -26,10 +26,6 @@
     "cross-env": "~7.0.3"
   },
   "devDependencies": {
-<<<<<<< HEAD
-    "@azure/communication-chat": "1.4.0-beta.1 || ^1.3.1",
-=======
->>>>>>> 66939179
     "@azure/communication-identity": "^1.2.0",
     "@playwright/test": "~1.35.1",
     "@types/node": "^16.11.7",
