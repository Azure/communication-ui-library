--- conflicted
+++ resolved
@@ -19,15 +19,9 @@
   },
   "license": "MIT",
   "dependencies": {
-<<<<<<< HEAD
-    "@azure/communication-calling": "1.14.1-beta.1 || >=1.14.1",
-    "@azure/communication-chat": "1.3.2-beta.2 || >=1.2.0",
-    "@azure/communication-common": "^2.2.0",
-=======
     "@azure/communication-calling": "1.15.1-beta.1 || >=1.14.1",
     "@azure/communication-chat": "1.3.2-beta.3 || >=1.2.0",
     "@azure/communication-common": "3.0.0-beta.1 || ^2.2.1",
->>>>>>> fac1ceb6
     "uuid": "^9.0.0",
     "cross-env": "~7.0.3"
   },
