--- conflicted
+++ resolved
@@ -20,13 +20,8 @@
   },
   "license": "MIT",
   "dependencies": {
-<<<<<<< HEAD
     "@azure/communication-calling": "file:/workspaces/communication-ui-library/skype-spool-sdk-1.0.0.tgz",
-    "@azure/communication-chat": "1.6.0-beta.2 || ^1.5.0",
-=======
-    "@azure/communication-calling": "1.27.1-beta.1 || ^1.26.1",
     "@azure/communication-chat": "1.6.0-beta.3 || ^1.5.0",
->>>>>>> 463abe12
     "@azure/communication-common": "^2.3.1",
     "uuid": "^9.0.0",
     "cross-env": "^7.0.3"
