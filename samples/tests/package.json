--- conflicted
+++ resolved
@@ -19,13 +19,8 @@
   },
   "license": "MIT",
   "dependencies": {
-<<<<<<< HEAD
-    "@azure/communication-calling": "1.15.1-beta.1 || ^1.15.3",
+    "@azure/communication-calling": "1.16.3-beta.1 || ^1.15.3",
     "@azure/communication-chat": "1.3.2-beta.3 || ^1.3.1",
-=======
-    "@azure/communication-calling": "1.16.3-beta.1 || >=1.15.3",
-    "@azure/communication-chat": "1.3.2-beta.3 || >=1.3.1",
->>>>>>> 8182171e
     "@azure/communication-common": "3.0.0-beta.1 || ^2.2.1",
     "uuid": "^9.0.0",
     "cross-env": "~7.0.3"
