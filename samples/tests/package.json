--- conflicted
+++ resolved
@@ -19,23 +19,14 @@
   },
   "license": "MIT",
   "dependencies": {
-<<<<<<< HEAD
-    "@azure/communication-calling": "1.16.3-beta.1 || >=1.15.3",
-    "@azure/communication-chat": "1.4.0-beta.1 || >=1.3.1",
-=======
     "@azure/communication-calling": "1.16.3-beta.1 || ^1.15.3",
-    "@azure/communication-chat": "1.3.2-beta.3 || ^1.3.1",
->>>>>>> 86045787
+    "@azure/communication-chat": "1.4.0-beta.1 || ^1.3.1",
     "@azure/communication-common": "3.0.0-beta.1 || ^2.2.1",
     "uuid": "^9.0.0",
     "cross-env": "~7.0.3"
   },
   "devDependencies": {
-<<<<<<< HEAD
-    "@azure/communication-chat": "1.4.0-beta.1 || >=1.3.1",
-=======
-    "@azure/communication-chat": "1.3.2-beta.3 || ^1.3.1",
->>>>>>> 86045787
+    "@azure/communication-chat": "1.4.0-beta.1 || ^1.3.1",
     "@azure/communication-identity": "^1.2.0",
     "@playwright/test": "~1.35.1",
     "@types/node": "^16.11.7",
