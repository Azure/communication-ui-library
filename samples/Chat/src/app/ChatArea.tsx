// © Microsoft Corporation. All rights reserved.

<<<<<<< HEAD
import {
  ErrorBar as ErrorBarComponent,
  SendBox as SendBoxComponent,
  TypingIndicator as TypingIndicatorComponent,
  MapToTypingIndicatorProps,
  MessageThread,
  connectFuncsToContext,
  MapToChatMessageProps,
  MapToErrorBarProps,
  MapToSendBoxProps,
  WithErrorHandling,
  MessageThreadProps,
  ErrorHandlingProps,
  SendBoxProps,
  TypingIndicatorProps,
  SendBoxPropsFromContext
} from '@azure/communication-ui';
=======
import { ErrorBar, SendBox, TypingIndicator, ChatThreadComponentBase, useThreadId } from '@azure/communication-ui';
import { useHandlers } from './hooks/useHandlers';
import { chatThreadSelector } from '@azure/acs-chat-selector';
>>>>>>> 7c414abe
import { Stack } from '@fluentui/react';
import React, { useMemo } from 'react';
import { chatAreaContainerStyle, sendBoxParentStyle } from './styles/ChatArea.styles';
import { useSelector } from './hooks/useSelector';

export interface ChatAreaProps {
  onRenderAvatar?: (userId: string) => JSX.Element;
}

export const ChatArea = (props: ChatAreaProps): JSX.Element => {
  const ChatThread = useMemo(() => {
    return connectFuncsToContext(
      (props: MessageThreadProps & ErrorHandlingProps) => WithErrorHandling(MessageThread, props),
      MapToChatMessageProps
    );
  }, []);
  const ErrorBar = useMemo(() => {
    return connectFuncsToContext(ErrorBarComponent, MapToErrorBarProps);
  }, []);
  const SendBox = useMemo(() => {
    return connectFuncsToContext(
      (props: SendBoxProps & SendBoxPropsFromContext & ErrorHandlingProps) =>
        WithErrorHandling(SendBoxComponent, props),
      MapToSendBoxProps
    );
  }, []);
  const TypingIndicator = useMemo(() => {
    return connectFuncsToContext(
      (props: TypingIndicatorProps & ErrorHandlingProps) => WithErrorHandling(TypingIndicatorComponent, props),
      MapToTypingIndicatorProps
    );
  }, []);

  // onRenderAvatar is a contoso callback. We need it to support emoji in Sample App. Sample App is currently on
  // components v0 so we're passing the callback at the component level. This might need further refactoring if this
  // ChatArea is to become a component or if Sample App is to move to composite
  const threadId = useThreadId();

  const selectorConfig = useMemo(() => {
    return { threadId };
  }, [threadId]);

  const chatThreadProps = useSelector(chatThreadSelector, selectorConfig);
  const handlers = useHandlers(ChatThreadComponentBase);
  return (
    <Stack className={chatAreaContainerStyle}>
      <ChatThreadComponentBase {...chatThreadProps} {...handlers} onRenderAvatar={props.onRenderAvatar} />
      <Stack.Item align="center" className={sendBoxParentStyle}>
        <div style={{ paddingLeft: '0.5rem', paddingRight: '0.5rem' }}>
          <TypingIndicator />
        </div>
        <ErrorBar />
        <SendBox />
      </Stack.Item>
    </Stack>
  );
};<|MERGE_RESOLUTION|>--- conflicted
+++ resolved
@@ -1,6 +1,5 @@
 // © Microsoft Corporation. All rights reserved.
 
-<<<<<<< HEAD
 import {
   ErrorBar as ErrorBarComponent,
   SendBox as SendBoxComponent,
@@ -16,13 +15,11 @@
   ErrorHandlingProps,
   SendBoxProps,
   TypingIndicatorProps,
-  SendBoxPropsFromContext
+  SendBoxPropsFromContext,
+  useThreadId
 } from '@azure/communication-ui';
-=======
-import { ErrorBar, SendBox, TypingIndicator, ChatThreadComponentBase, useThreadId } from '@azure/communication-ui';
 import { useHandlers } from './hooks/useHandlers';
 import { chatThreadSelector } from '@azure/acs-chat-selector';
->>>>>>> 7c414abe
 import { Stack } from '@fluentui/react';
 import React, { useMemo } from 'react';
 import { chatAreaContainerStyle, sendBoxParentStyle } from './styles/ChatArea.styles';
