--- conflicted
+++ resolved
@@ -28,21 +28,6 @@
 }
 
 export const ChatArea = (props: ChatAreaProps): JSX.Element => {
-<<<<<<< HEAD
-  const { onRenderAvatar } = props;
-  const ChatThread = useMemo(() => {
-    return connectFuncsToContext(
-      (props: MessageThreadProps & ErrorHandlingProps) => WithErrorHandling(MessageThread, props),
-      () => {
-        return {
-          ...MapToChatMessageProps(),
-          onRenderAvatar: onRenderAvatar
-        };
-      }
-    );
-  }, [onRenderAvatar]);
-=======
->>>>>>> fc6e07ff
   const ErrorBar = useMemo(() => {
     return connectFuncsToContext(ErrorBarComponent, MapToErrorBarProps);
   }, []);
@@ -73,11 +58,7 @@
   const handlers = useHandlers(MessageThread);
   return (
     <Stack className={chatAreaContainerStyle}>
-<<<<<<< HEAD
-      <ChatThread />
-=======
       <MessageThread {...chatThreadProps} {...handlers} onRenderAvatar={props.onRenderAvatar} />
->>>>>>> fc6e07ff
       <Stack.Item align="center" className={sendBoxParentStyle}>
         <div style={{ paddingLeft: '0.5rem', paddingRight: '0.5rem' }}>
           <TypingIndicator />
