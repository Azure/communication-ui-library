--- conflicted
+++ resolved
@@ -18,13 +18,8 @@
 
   return (
     <Stack>
-<<<<<<< HEAD
-      {chatParticipants.map((member) => {
-        if (member.displayName ?? member.userId) {
-=======
       {chatParticipants.map((participant) => {
-        if (participant.displayName !== undefined) {
->>>>>>> 71383f32
+        if (participant.displayName ?? participant.userId) {
           const menuItems: IContextualMenuItem[] = [];
           menuItems.push({
             key: 'Remove',
@@ -40,13 +35,8 @@
 
           return (
             <ParticipantItem
-<<<<<<< HEAD
-              key={member.userId}
-              name={(member.displayName as string) || member.userId}
-=======
               key={participant.userId}
-              name={participant.displayName as string}
->>>>>>> 71383f32
+              name={(participant.displayName as string) || participant.userId}
               isYou={isYou}
               menuItems={isYou ? undefined : menuItems}
               onRenderAvatar={onRenderAvatar ? () => onRenderAvatar(participant.userId) : undefined}
