--- conflicted
+++ resolved
@@ -36,15 +36,9 @@
           return (
             <ParticipantItem
               key={participant.userId}
-<<<<<<< HEAD
               name={participant.displayName as string}
-              me={me}
+              isYou={me}
               menuItems={me ? undefined : menuItems}
-=======
-              name={(participant.displayName as string) || participant.userId}
-              isYou={isYou}
-              menuItems={isYou ? undefined : menuItems}
->>>>>>> 68813875
               onRenderAvatar={onRenderAvatar ? () => onRenderAvatar(participant.userId) : undefined}
             />
           );
