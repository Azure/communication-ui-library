// © Microsoft Corporation. All rights reserved.

import React from 'react';
import { WebUiChatParticipant, ParticipantItem, propagateError } from '@azure/communication-ui';
import { Stack, IContextualMenuItem } from '@fluentui/react';

export type ParticipantManagementProps = {
  userId: string;
  chatParticipants: WebUiChatParticipant[];
<<<<<<< HEAD
  removeThreadMember?: (userId: string) => Promise<void>;
  onRenderAvatar?: (userId: string) => JSX.Element;
};

export const ParticipantManagementComponentBase = (props: ParticipantManagementProps): JSX.Element => {
=======
  removeThreadMember: (userId: string) => Promise<void>;
  onRenderAvatar?: (userId: string) => JSX.Element;
};

export const ParticipantManagement = (props: ParticipantManagementProps): JSX.Element => {
>>>>>>> e30b7d80
  const { userId, chatParticipants, removeThreadMember, onRenderAvatar } = props;

  return (
    <Stack>
      {chatParticipants.map((member) => {
        if (member.displayName !== undefined) {
          const menuItems: IContextualMenuItem[] = [];
          menuItems.push({
            key: 'Remove',
            text: 'Remove',
            onClick: () => {
              removeThreadMember?.(member.userId).catch((error) => {
                propagateError(error);
              });
            }
          });

          const isYou = member.userId === (userId as string);

          return (
            <ParticipantItem
              key={member.userId}
              name={member.displayName as string}
              isYou={isYou}
              menuItems={isYou ? undefined : menuItems}
              onRenderAvatar={onRenderAvatar ? () => onRenderAvatar(member.userId) : undefined}
            />
          );
        }
        return undefined;
      })}
    </Stack>
  );
};<|MERGE_RESOLUTION|>--- conflicted
+++ resolved
@@ -7,19 +7,11 @@
 export type ParticipantManagementProps = {
   userId: string;
   chatParticipants: WebUiChatParticipant[];
-<<<<<<< HEAD
-  removeThreadMember?: (userId: string) => Promise<void>;
-  onRenderAvatar?: (userId: string) => JSX.Element;
-};
-
-export const ParticipantManagementComponentBase = (props: ParticipantManagementProps): JSX.Element => {
-=======
   removeThreadMember: (userId: string) => Promise<void>;
   onRenderAvatar?: (userId: string) => JSX.Element;
 };
 
 export const ParticipantManagement = (props: ParticipantManagementProps): JSX.Element => {
->>>>>>> e30b7d80
   const { userId, chatParticipants, removeThreadMember, onRenderAvatar } = props;
 
   return (
