--- conflicted
+++ resolved
@@ -1,11 +1,7 @@
 // Copyright (c) Microsoft Corporation.
 // Licensed under the MIT license.
 
-<<<<<<< HEAD
 import { IImageStyles, Icon, Image, Link, List, PrimaryButton, Spinner, Stack, Text } from '@fluentui/react';
-=======
-import { IImageStyles, Icon, Image, Link, PrimaryButton, Spinner, Stack, Text } from '@fluentui/react';
->>>>>>> fb4cd9c4
 import React, { useState } from 'react';
 import {
   buttonStyle,
@@ -117,13 +113,9 @@
         className={containerStyle}
       >
         <Stack className={infoContainerStyle} tokens={infoContainerStackTokens}>
-<<<<<<< HEAD
-          <Text className={headerStyle}>{headerTitle}</Text>
-=======
           <Text role={'heading'} aria-level={1} className={headerStyle}>
             {headerTitle}
           </Text>
->>>>>>> fb4cd9c4
           <Stack className={configContainerStyle} tokens={configContainerStackTokens}>
             <Stack tokens={nestedStackTokens}>
               <List className={listStyle} items={listItems} onRenderCell={onRenderListItem} />
