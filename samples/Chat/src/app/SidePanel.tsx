--- conflicted
+++ resolved
@@ -2,14 +2,6 @@
 
 import React, { Dispatch } from 'react';
 import { InviteFooter } from './InviteFooter';
-<<<<<<< HEAD
-import { ParticipantManagementComponentBase } from './ParticipantManagement';
-import SettingsManagement from './SettingsManagement';
-import { SlideOutPanelComponent } from './SlideOutPanel';
-import { chatParticipantListSelector } from '@azure/acs-chat-selector';
-import { useSelector } from './hooks/useSelector';
-import { useThreadId } from '@azure/communication-ui';
-=======
 import { ParticipantManagement } from './ParticipantManagement';
 import { SettingsManagementComponent } from './SettingsManagement';
 import { SlideOutPanelComponent } from './SlideOutPanel';
@@ -17,7 +9,6 @@
 import { useThreadId } from '@azure/communication-ui';
 import { useHandlers } from './hooks/useHandlers';
 import { chatParticipantListSelector, chatHeaderSelector } from '@azure/acs-chat-selector';
->>>>>>> e30b7d80
 
 export enum SidePanelTypes {
   None = 'none',
@@ -34,13 +25,10 @@
 export const SidePanel = (props: SelectedPaneProps): JSX.Element => {
   const { selectedPane, setSelectedPane, onRenderAvatar } = props;
   const chatParticipantProps = useSelector(chatParticipantListSelector, { threadId: useThreadId() });
-<<<<<<< HEAD
-=======
   const chatParticipantHandlers = useHandlers(ParticipantManagement);
   const chatSettingsProps = useSelector(chatHeaderSelector, { threadId: useThreadId() });
   const chatSettingsHandlers = useHandlers(SettingsManagementComponent);
 
->>>>>>> e30b7d80
   return (
     <>
       <div
@@ -68,11 +56,7 @@
         onRenderFooter={() => <InviteFooter />}
         onClose={() => setSelectedPane(SidePanelTypes.None)}
       >
-<<<<<<< HEAD
-        <ParticipantManagementComponentBase {...chatParticipantProps} onRenderAvatar={onRenderAvatar} />
-=======
         <ParticipantManagement {...chatParticipantProps} {...chatParticipantHandlers} onRenderAvatar={onRenderAvatar} />
->>>>>>> e30b7d80
       </SlideOutPanelComponent>
       <SettingsManagementComponent
         {...chatSettingsProps}
