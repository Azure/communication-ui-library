// Copyright (c) Microsoft Corporation.
// Licensed under the MIT License.

import { CommunicationUserIdentifier } from '@azure/communication-common';
import {
  AvatarPersonaData,
  ChatAdapter,
  ChatComposite,
  fromFlatCommunicationIdentifier,
  toFlatCommunicationIdentifier,
  useAzureCommunicationChatAdapter
} from '@azure/communication-react';
import { Stack } from '@fluentui/react';
import React, { useCallback, useEffect, useMemo } from 'react';
/* @conditional-compile-remove(chat-composite-participant-pane) */
import { useState } from 'react';
import { ChatHeader } from './ChatHeader';
import { chatCompositeContainerStyle, chatScreenContainerStyle } from './styles/ChatScreen.styles';
import { createAutoRefreshingCredential } from './utils/credential';
import { fetchEmojiForUser } from './utils/emojiCache';
import { getBackgroundColor } from './utils/utils';
import { useSwitchableFluentTheme } from './theming/SwitchableFluentThemeProvider';
/* @conditional-compile-remove(file-sharing-acs) */
import { attachmentUploadOptions } from './utils/uploadHandler';
/* @conditional-compile-remove(file-sharing-acs) */
import { attachmentDownloadOptions } from './utils/downloadHandler';

// These props are passed in when this component is referenced in JSX and not found in context
interface ChatScreenProps {
  token: string;
  userId: string;
  displayName: string;
  endpointUrl: string;
  threadId: string;
  endChatHandler(isParticipantRemoved: boolean): void;
  /* @conditional-compile-remove(rich-text-editor-composite-support) */
  isRichTextEditorEnabled: boolean;
}

export const ChatScreen = (props: ChatScreenProps): JSX.Element => {
  const {
    displayName,
    endpointUrl,
    threadId,
    token,
    userId,
    endChatHandler,
    /* @conditional-compile-remove(rich-text-editor-composite-support) */ isRichTextEditorEnabled
  } = props;

  // Disables pull down to refresh. Prevents accidental page refresh when scrolling through chat messages
  // Another alternative: set body style touch-action to 'none'. Achieves same result.
  useEffect(() => {
    document.body.style.overflow = 'hidden';
    return () => {
      document.body.style.overflow = 'null';
    };
  }, []);

  /* @conditional-compile-remove(chat-composite-participant-pane) */
  const [hideParticipants, setHideParticipants] = useState<boolean>(true);

  const { currentTheme } = useSwitchableFluentTheme();

  const adapterAfterCreate = useCallback(
    async (adapter: ChatAdapter): Promise<ChatAdapter> => {
      adapter.on('participantsRemoved', (listener) => {
        const removedParticipantIds = listener.participantsRemoved.map((p) => toFlatCommunicationIdentifier(p.id));
        if (removedParticipantIds.includes(userId)) {
          const removedBy = toFlatCommunicationIdentifier(listener.removedBy.id);
          endChatHandler(removedBy !== userId);
        }
      });
      adapter.on('error', (e) => {
        console.error(e);
      });
      return adapter;
    },
    [endChatHandler, userId]
  );

  const adapterArgs = useMemo(
    () => ({
      endpoint: endpointUrl,
      userId: fromFlatCommunicationIdentifier(userId) as CommunicationUserIdentifier,
      displayName,
      credential: createAutoRefreshingCredential(userId, token),
      threadId
    }),
    [endpointUrl, userId, displayName, token, threadId]
  );
  const adapter = useAzureCommunicationChatAdapter(adapterArgs, adapterAfterCreate);

  // Dispose of the adapter in the window's before unload event
  useEffect(() => {
    const disposeAdapter = (): void => adapter?.dispose();
    window.addEventListener('beforeunload', disposeAdapter);
    return () => window.removeEventListener('beforeunload', disposeAdapter);
  }, [adapter]);

  /* @conditional-compile-remove(rich-text-editor-image-upload) */
  const removeImageTags = useCallback((event: { content: DocumentFragment }) => {
    event.content.querySelectorAll('img').forEach((image) => {
      // If the image is the only child of its parent, remove all the parents of this img element.
      let parentNode: HTMLElement | null = image.parentElement;
      let currentNode: HTMLElement = image;
      while (parentNode?.childNodes.length === 1) {
        currentNode = parentNode;
        parentNode = parentNode.parentElement;
      }
      currentNode?.remove();
    });
  }, []);

  /* @conditional-compile-remove(rich-text-editor-composite-support) @conditional-compile-remove(rich-text-editor) */
  const richTextEditorOptions = useMemo(() => {
    return isRichTextEditorEnabled
      ? {
          /* @conditional-compile-remove(rich-text-editor-image-upload) */ onPaste: removeImageTags
        }
      : undefined;
  }, [isRichTextEditorEnabled, removeImageTags]);

  if (adapter) {
    const onFetchAvatarPersonaData = (userId: string): Promise<AvatarPersonaData> =>
      fetchEmojiForUser(userId).then(
        (emoji) =>
          new Promise((resolve) => {
            return resolve({
              imageInitials: emoji,
              initialsColor: emoji ? getBackgroundColor(emoji)?.backgroundColor : undefined
            });
          })
      );
    return (
      <Stack className={chatScreenContainerStyle}>
        <Stack.Item className={chatCompositeContainerStyle} role="main">
          <ChatComposite
            adapter={adapter}
            fluentTheme={currentTheme.theme}
            options={{
              autoFocus: 'sendBoxTextField',
              /* @conditional-compile-remove(chat-composite-participant-pane) */
              participantPane: !hideParticipants,
              /* @conditional-compile-remove(file-sharing-acs) */
              attachmentOptions: {
                uploadOptions: attachmentUploadOptions,
                downloadOptions: attachmentDownloadOptions
              },
<<<<<<< HEAD
              /* @conditional-compile-remove(rich-text-editor-composite-support) */
              richTextEditor: true
=======
              /* @conditional-compile-remove(rich-text-editor-composite-support) @conditional-compile-remove(rich-text-editor) */
              richTextEditorOptions: richTextEditorOptions
>>>>>>> 43bd8849
            }}
            onFetchAvatarPersonaData={onFetchAvatarPersonaData}
          />
        </Stack.Item>
        <ChatHeader
          /* @conditional-compile-remove(chat-composite-participant-pane) */
          isParticipantsDisplayed={hideParticipants !== true}
          onEndChat={() => adapter.removeParticipant(userId)}
          /* @conditional-compile-remove(chat-composite-participant-pane) */
          setHideParticipants={setHideParticipants}
        />
      </Stack>
    );
  }
  return <>Initializing...</>;
};<|MERGE_RESOLUTION|>--- conflicted
+++ resolved
@@ -147,13 +147,8 @@
                 uploadOptions: attachmentUploadOptions,
                 downloadOptions: attachmentDownloadOptions
               },
-<<<<<<< HEAD
-              /* @conditional-compile-remove(rich-text-editor-composite-support) */
-              richTextEditor: true
-=======
               /* @conditional-compile-remove(rich-text-editor-composite-support) @conditional-compile-remove(rich-text-editor) */
               richTextEditorOptions: richTextEditorOptions
->>>>>>> 43bd8849
             }}
             onFetchAvatarPersonaData={onFetchAvatarPersonaData}
           />
