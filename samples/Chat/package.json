{
  "name": "chat",
  "version": "0.0.1",
  "private": true,
  "description": "This is a sample application to show how the ACS Chat Web SDK can be used to build a group chat experience. The client-side application is a React based user interface which uses React Hooks for handling complex state while leveraging Microsoft Fluent UI for how things look.",
  "scripts": {
    "build": "rushx clean && concurrently --kill-others-on-fail \"tsc\" \"rushx webpack\"",
    "clean": "rimraf dist",
    "package": "copyfiles -E -u 3 \"../Server/dist/**/*\" dist",
    "start": "concurrently \"cd ../Server && rushx start:dev\" \"rushx start:app\"",
    "start:app": "rushx _by-flavor \"webpack-cli serve --mode=development --env development\"",
    "test": "echo skip",
    "prettier": "prettier --no-error-on-unmatched-pattern --write --config ../../.prettierrc --ignore-path=../../.prettierignore \"**/*.js\" \"**/*.jsx\" \"**/*.ts\" \"**/*.tsx\"",
    "prettier:check": "prettier --no-error-on-unmatched-pattern --check --config ../../.prettierrc --ignore-path=../../.prettierignore \"**/*.js\" \"**/*.jsx\" \"**/*.ts\" \"**/*.tsx\"",
    "lint": "eslint --max-warnings 0 */**/*.{ts,tsx}",
    "lint:fix": "eslint */**/*.{ts,tsx} --fix",
    "lint:quiet": "eslint */**/*.{ts,tsx} --quiet",
    "webpack": "rushx _by-flavor \"webpack --mode=production --env production\"",
    "_current-flavor": "echo You are running under COMMUNICATION_REACT_FLAVOR: && env-cmd -f ../../common/config/env/.env node -p process.env.COMMUNICATION_REACT_FLAVOR",
    "_by-flavor": "rushx _current-flavor && env-cmd -f ../../common/config/env/.env --use-shell"
  },
  "dependencies": {
    "@azure/communication-chat": "1.2.0",
    "@azure/communication-common": "2.0.0",
    "@azure/communication-identity": "1.0.0",
<<<<<<< HEAD
    "@azure/communication-react": "1.2.2-beta.1",
    "@azure/communication-signaling": "1.0.0-beta.12",
=======
    "@azure/communication-react": "1.2.1-beta.0",
    "@azure/communication-signaling": "1.0.0-beta.13",
>>>>>>> 37ec4746
    "@azure/core-http": "1.2.4",
    "@azure/logger": "1.0.3",
    "@fluentui/react": "~8.17.2",
    "@fluentui/react-icons": "~1.1.137",
    "@internal/acs-ui-common": "1.2.2-beta.1",
    "@internal/chat-stateful-client": "1.2.2-beta.1",
    "@internal/chat-component-bindings": "1.2.2-beta.1",
    "@internal/react-components": "1.2.2-beta.1",
    "@internal/react-composites": "1.2.2-beta.1",
    "@types/react-aria-live": "^2.0.0",
    "@types/react-linkify": "^1.0.0",
    "json-stringify-safe": "^5.0.1",
    "react": "~16.14.0",
    "react-aria-live": "^2.0.5",
    "react-dom": "16.13.1",
    "react-linkify": "^1.0.0-alpha",
    "reselect": "~4.0.0",
    "@fluentui/react-file-type-icons": "~8.5.8"
  },
  "devDependencies": {
    "@babel/core": "~7.16.0",
    "@testing-library/jest-dom": "^5.11.4",
    "@testing-library/react-hooks": "^3.4.2",
    "@types/jest": "~26.0.22",
    "@types/json-stringify-safe": "^5.0.0",
    "@types/react-dom": "^16.9.8",
    "@types/react": "^16.9.49",
    "@typescript-eslint/eslint-plugin": "^4.12.0",
    "@typescript-eslint/parser": "^4.12.0",
    "babel-eslint": "^10.0.0",
    "babel-loader": "8.1.0",
    "concurrently": "^5.3.0",
    "copyfiles": "^2.4.1",
    "css-loader": "~4.3.0",
    "env-cmd": "~10.1.0",
    "eslint-config-prettier": "^6.12.0",
    "eslint-config-react-app": "^6.0.0",
    "eslint-plugin-flowtype": "^5.2.0",
    "eslint-plugin-header": "^3.1.0",
    "eslint-plugin-import": "~2.22.1",
    "eslint-plugin-jsx-a11y": "^6.3.1",
    "eslint-plugin-prettier": "^3.1.4",
    "eslint-plugin-react-hooks": "^4.1.2",
    "eslint-plugin-react": "^7.18.3",
    "eslint": "^7.7.0",
    "html-webpack-plugin": "~5.3.1",
    "husky": "^4.3.0",
    "if-env": "~1.0.4",
    "jest-fetch-mock": "^3.0.3",
    "jest-junit": "~13.0.0",
    "jest": "26.6.0",
    "prettier": "2.3.1",
    "pretty-quick": "^3.1.0",
    "react-test-renderer": "^16.14.0",
    "rimraf": "^2.6.2",
    "style-loader": "~2.0.0",
    "ts-loader": "^8.0.12",
    "typescript": "4.3.5",
    "url-loader": "~4.1.1",
    "webpack-cli": "~4.9.2",
    "webpack-dev-server": "4.8.1",
    "webpack": "5.38.1"
  }
}<|MERGE_RESOLUTION|>--- conflicted
+++ resolved
@@ -23,13 +23,8 @@
     "@azure/communication-chat": "1.2.0",
     "@azure/communication-common": "2.0.0",
     "@azure/communication-identity": "1.0.0",
-<<<<<<< HEAD
     "@azure/communication-react": "1.2.2-beta.1",
-    "@azure/communication-signaling": "1.0.0-beta.12",
-=======
-    "@azure/communication-react": "1.2.1-beta.0",
     "@azure/communication-signaling": "1.0.0-beta.13",
->>>>>>> 37ec4746
     "@azure/core-http": "1.2.4",
     "@azure/logger": "1.0.3",
     "@fluentui/react": "~8.17.2",
