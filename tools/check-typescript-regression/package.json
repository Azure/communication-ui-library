{
  "name": "@internal/check-typescript-regression",
  "version": "0.1.0",
  "private": "true",
  "description": "Utility to ensure we do not introduce breaking changes to typescript",
  "scripts": {
    "build": "tsc",
    "build:watch": "echo skip",
    "build:stable": "tsc",
    "prettier": "prettier --no-error-on-unmatched-pattern --write --config ../../.prettierrc --ignore-path=../../.prettierignore \"**/*.js\" \"**/*.jsx\" \"**/*.ts\" \"**/*.tsx\"",
    "prettier:check": "prettier --no-error-on-unmatched-pattern --check --config ../../.prettierrc --ignore-path=../../.prettierignore \"**/*.js\" \"**/*.jsx\" \"**/*.ts\" \"**/*.tsx\"",
    "test": "echo skip",
    "test:ci-coverage": "echo skip",
    "test:stable": "echo skip",
    "test:coverage": "echo skip",
    "lint": "eslint --max-warnings 0 \"**/*.{js,ts,tsx}\"",
    "lint:fix": "rushx lint --fix --",
    "lint:quiet": "rushx lint -- --quiet"
  },
  "dependencies": {
<<<<<<< HEAD
    "@azure/communication-react": "1.9.1-beta.0"
=======
    "@azure/communication-react": "1.9.0-beta.1"
>>>>>>> 68162929
  },
  "devDependencies": {
    "eslint": "^7.7.0",
    "eslint-config-prettier": "^6.12.0",
    "eslint-plugin-prettier": "^3.1.4",
    "eslint-plugin-header": "^3.1.0",
    "eslint-plugin-import": "^2.22.1",
    "prettier": "2.3.1",
    "rimraf": "^2.6.2",
    "typescript": "3.8.3"
  }
}<|MERGE_RESOLUTION|>--- conflicted
+++ resolved
@@ -18,11 +18,7 @@
     "lint:quiet": "rushx lint -- --quiet"
   },
   "dependencies": {
-<<<<<<< HEAD
-    "@azure/communication-react": "1.9.1-beta.0"
-=======
     "@azure/communication-react": "1.9.0-beta.1"
->>>>>>> 68162929
   },
   "devDependencies": {
     "eslint": "^7.7.0",
