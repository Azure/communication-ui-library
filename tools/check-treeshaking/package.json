{
  "name": "@internal/check-treeshaking",
  "version": "0.1.0",
  "private": "true",
  "description": "Utility to ensure proper dependencies across modules",
  "scripts": {
    "build": "rushx clean && npx webpack",
    "clean": "rimraf dist",
    "build:watch": "echo skip",
    "build:stable": "echo skip",
    "prettier": "prettier --no-error-on-unmatched-pattern --write --config ../../.prettierrc --ignore-path=../../.prettierignore \"**/*.js\" \"**/*.jsx\" \"**/*.ts\" \"**/*.tsx\"",
    "prettier:check": "prettier --no-error-on-unmatched-pattern --check --config ../../.prettierrc --ignore-path=../../.prettierignore \"**/*.js\" \"**/*.jsx\" \"**/*.ts\" \"**/*.tsx\"",
    "test": "echo skip",
    "test:ci-coverage": "echo skip",
    "test:stable": "echo skip",
    "test:coverage": "echo skip",
    "lint": "eslint --max-warnings 0 \"**/*.{js,ts,tsx}\"",
    "lint:fix": "rushx lint --fix --",
    "lint:quiet": "rushx lint -- --quiet"
  },
  "dependencies": {
<<<<<<< HEAD
    "@internal/acs-ui-common": "1.9.1-beta.0",
    "@internal/react-components": "1.9.1-beta.0",
    "@internal/chat-stateful-client": "1.9.1-beta.0",
    "@internal/calling-stateful-client": "1.9.1-beta.0",
    "@internal/chat-component-bindings": "1.9.1-beta.0",
    "@internal/calling-component-bindings": "1.9.1-beta.0"
=======
    "@internal/acs-ui-common": "1.9.0-beta.1",
    "@internal/react-components": "1.9.0-beta.1",
    "@internal/chat-stateful-client": "1.9.0-beta.1",
    "@internal/calling-stateful-client": "1.9.0-beta.1",
    "@internal/chat-component-bindings": "1.9.0-beta.1",
    "@internal/calling-component-bindings": "1.9.0-beta.1"
>>>>>>> 68162929
  },
  "devDependencies": {
    "@babel/core": "^7.16.0",
    "@babel/plugin-proposal-export-namespace-from": "^7.16.0",
    "babel-loader": "8.1.0",
    "eslint": "^7.7.0",
    "eslint-config-prettier": "^6.12.0",
    "eslint-plugin-prettier": "^3.1.4",
    "eslint-plugin-header": "^3.1.0",
    "eslint-plugin-import": "^2.22.1",
    "prettier": "2.3.1",
    "rimraf": "^2.6.2",
    "webpack": "5.88.2",
    "webpack-cli": "^4.10.0"
  }
}<|MERGE_RESOLUTION|>--- conflicted
+++ resolved
@@ -19,21 +19,12 @@
     "lint:quiet": "rushx lint -- --quiet"
   },
   "dependencies": {
-<<<<<<< HEAD
-    "@internal/acs-ui-common": "1.9.1-beta.0",
-    "@internal/react-components": "1.9.1-beta.0",
-    "@internal/chat-stateful-client": "1.9.1-beta.0",
-    "@internal/calling-stateful-client": "1.9.1-beta.0",
-    "@internal/chat-component-bindings": "1.9.1-beta.0",
-    "@internal/calling-component-bindings": "1.9.1-beta.0"
-=======
     "@internal/acs-ui-common": "1.9.0-beta.1",
     "@internal/react-components": "1.9.0-beta.1",
     "@internal/chat-stateful-client": "1.9.0-beta.1",
     "@internal/calling-stateful-client": "1.9.0-beta.1",
     "@internal/chat-component-bindings": "1.9.0-beta.1",
     "@internal/calling-component-bindings": "1.9.0-beta.1"
->>>>>>> 68162929
   },
   "devDependencies": {
     "@babel/core": "^7.16.0",
