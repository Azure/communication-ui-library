--- conflicted
+++ resolved
@@ -46,8 +46,6 @@
         ]
       }
     },
-<<<<<<< HEAD
-=======
      {
       "date": "Mon, 12 Feb 2024 18:52:34 GMT",
       "tag": "@internal/check-treeshaking_v0.1.0",
@@ -93,7 +91,6 @@
         ]
       }
     },
->>>>>>> c90255fc
     {
       "date": "Tue, 30 Jan 2024 19:19:27 GMT",
       "tag": "@internal/check-treeshaking_v0.1.0",
